#
# Licensed to the Apache Software Foundation (ASF) under one or more
# contributor license agreements.  See the NOTICE file distributed with
# this work for additional information regarding copyright ownership.
# The ASF licenses this file to You under the Apache License, Version 2.0
# (the "License"); you may not use this file except in compliance with
# the License.  You may obtain a copy of the License at
#
#    http://www.apache.org/licenses/LICENSE-2.0
#
# Unless required by applicable law or agreed to in writing, software
# distributed under the License is distributed on an "AS IS" BASIS,
# WITHOUT WARRANTIES OR CONDITIONS OF ANY KIND, either express or implied.
# See the License for the specific language governing permissions and
# limitations under the License.
#

"""
A collections of builtin functions
"""
import sys
import functools
import warnings

if sys.version < "3":
    from itertools import imap as map

if sys.version >= '3':
    basestring = str

from pyspark import since, SparkContext
from pyspark.rdd import ignore_unicode_prefix, PythonEvalType
from pyspark.sql.column import Column, _to_java_column, _to_seq, _create_column_from_literal, \
    _create_column_from_name
from pyspark.sql.dataframe import DataFrame
from pyspark.sql.types import StringType, DataType
# Keep UserDefinedFunction import for backwards compatible import; moved in SPARK-22409
from pyspark.sql.udf import UserDefinedFunction, _create_udf
# Keep pandas_udf and PandasUDFType import for backwards compatible import; moved in SPARK-28264
from pyspark.sql.pandas.functions import pandas_udf, PandasUDFType
from pyspark.sql.utils import to_str

# Note to developers: all of PySpark functions here take string as column names whenever possible.
# Namely, if columns are referred as arguments, they can be always both Column or string,
# even though there might be few exceptions for legacy or inevitable reasons.
# If you are fixing other language APIs together, also please note that Scala side is not the case
# since it requires to make every single overridden definition.


def _create_function(name, doc=""):
    """Create a PySpark function by its name"""
    def _(col):
        sc = SparkContext._active_spark_context
        jc = getattr(sc._jvm.functions, name)(col._jc if isinstance(col, Column) else col)
        return Column(jc)
    _.__name__ = name
    _.__doc__ = doc
    return _


def _create_function_over_column(name, doc=""):
    """Similar with `_create_function` but creates a PySpark function that takes a column
    (as string as well). This is mainly for PySpark functions to take strings as
    column names.
    """
    def _(col):
        sc = SparkContext._active_spark_context
        jc = getattr(sc._jvm.functions, name)(_to_java_column(col))
        return Column(jc)
    _.__name__ = name
    _.__doc__ = doc
    return _


def _wrap_deprecated_function(func, message):
    """ Wrap the deprecated function to print out deprecation warnings"""
    def _(col):
        warnings.warn(message, DeprecationWarning)
        return func(col)
    return functools.wraps(func)(_)


def _create_binary_mathfunction(name, doc=""):
    """ Create a binary mathfunction by name"""
    def _(col1, col2):
        sc = SparkContext._active_spark_context
        # For legacy reasons, the arguments here can be implicitly converted into floats,
        # if they are not columns or strings.
        if isinstance(col1, Column):
            arg1 = col1._jc
        elif isinstance(col1, basestring):
            arg1 = _create_column_from_name(col1)
        else:
            arg1 = float(col1)

        if isinstance(col2, Column):
            arg2 = col2._jc
        elif isinstance(col2, basestring):
            arg2 = _create_column_from_name(col2)
        else:
            arg2 = float(col2)

        jc = getattr(sc._jvm.functions, name)(arg1, arg2)
        return Column(jc)
    _.__name__ = name
    _.__doc__ = doc
    return _


def _create_window_function(name, doc=''):
    """ Create a window function by name """
    def _():
        sc = SparkContext._active_spark_context
        jc = getattr(sc._jvm.functions, name)()
        return Column(jc)
    _.__name__ = name
    _.__doc__ = 'Window function: ' + doc
    return _


def _options_to_str(options):
    return {key: to_str(value) for (key, value) in options.items()}

_lit_doc = """
    Creates a :class:`Column` of literal value.

    >>> df.select(lit(5).alias('height')).withColumn('spark_user', lit(True)).take(1)
    [Row(height=5, spark_user=True)]
    """
_functions = {
    'lit': _lit_doc,
    'col': 'Returns a :class:`Column` based on the given column name.',
    'column': 'Returns a :class:`Column` based on the given column name.',
    'asc': 'Returns a sort expression based on the ascending order of the given column name.',
    'desc': 'Returns a sort expression based on the descending order of the given column name.',
}

_functions_over_column = {
    'sqrt': 'Computes the square root of the specified float value.',
    'abs': 'Computes the absolute value.',

    'max': 'Aggregate function: returns the maximum value of the expression in a group.',
    'min': 'Aggregate function: returns the minimum value of the expression in a group.',
    'count': 'Aggregate function: returns the number of items in a group.',
    'sum': 'Aggregate function: returns the sum of all values in the expression.',
    'avg': 'Aggregate function: returns the average of the values in a group.',
    'mean': 'Aggregate function: returns the average of the values in a group.',
    'sumDistinct': 'Aggregate function: returns the sum of distinct values in the expression.',
}

_functions_1_4_over_column = {
    # unary math functions
    'acos': ':return: inverse cosine of `col`, as if computed by `java.lang.Math.acos()`',
    'asin': ':return: inverse sine of `col`, as if computed by `java.lang.Math.asin()`',
    'atan': ':return: inverse tangent of `col`, as if computed by `java.lang.Math.atan()`',
    'cbrt': 'Computes the cube-root of the given value.',
    'ceil': 'Computes the ceiling of the given value.',
    'cos': """:param col: angle in radians
           :return: cosine of the angle, as if computed by `java.lang.Math.cos()`.""",
    'cosh': """:param col: hyperbolic angle
           :return: hyperbolic cosine of the angle, as if computed by `java.lang.Math.cosh()`""",
    'exp': 'Computes the exponential of the given value.',
    'expm1': 'Computes the exponential of the given value minus one.',
    'floor': 'Computes the floor of the given value.',
    'log': 'Computes the natural logarithm of the given value.',
    'log10': 'Computes the logarithm of the given value in Base 10.',
    'log1p': 'Computes the natural logarithm of the given value plus one.',
    'rint': 'Returns the double value that is closest in value to the argument and' +
            ' is equal to a mathematical integer.',
    'signum': 'Computes the signum of the given value.',
    'sin': """:param col: angle in radians
           :return: sine of the angle, as if computed by `java.lang.Math.sin()`""",
    'sinh': """:param col: hyperbolic angle
           :return: hyperbolic sine of the given value,
                    as if computed by `java.lang.Math.sinh()`""",
    'tan': """:param col: angle in radians
           :return: tangent of the given value, as if computed by `java.lang.Math.tan()`""",
    'tanh': """:param col: hyperbolic angle
            :return: hyperbolic tangent of the given value,
                     as if computed by `java.lang.Math.tanh()`""",
    'toDegrees': '.. note:: Deprecated in 2.1, use :func:`degrees` instead.',
    'toRadians': '.. note:: Deprecated in 2.1, use :func:`radians` instead.',
    'bitwiseNOT': 'Computes bitwise not.',
}

_functions_2_4 = {
    'asc_nulls_first': 'Returns a sort expression based on the ascending order of the given' +
                       ' column name, and null values return before non-null values.',
    'asc_nulls_last': 'Returns a sort expression based on the ascending order of the given' +
                      ' column name, and null values appear after non-null values.',
    'desc_nulls_first': 'Returns a sort expression based on the descending order of the given' +
                        ' column name, and null values appear before non-null values.',
    'desc_nulls_last': 'Returns a sort expression based on the descending order of the given' +
                       ' column name, and null values appear after non-null values',
}

_collect_list_doc = """
    Aggregate function: returns a list of objects with duplicates.

    .. note:: The function is non-deterministic because the order of collected results depends
        on the order of the rows which may be non-deterministic after a shuffle.

    >>> df2 = spark.createDataFrame([(2,), (5,), (5,)], ('age',))
    >>> df2.agg(collect_list('age')).collect()
    [Row(collect_list(age)=[2, 5, 5])]
    """
_collect_set_doc = """
    Aggregate function: returns a set of objects with duplicate elements eliminated.

    .. note:: The function is non-deterministic because the order of collected results depends
        on the order of the rows which may be non-deterministic after a shuffle.

    >>> df2 = spark.createDataFrame([(2,), (5,), (5,)], ('age',))
    >>> df2.agg(collect_set('age')).collect()
    [Row(collect_set(age)=[5, 2])]
    """
_functions_1_6_over_column = {
    # unary math functions
    'stddev': 'Aggregate function: alias for stddev_samp.',
    'stddev_samp': 'Aggregate function: returns the unbiased sample standard deviation of' +
                   ' the expression in a group.',
    'stddev_pop': 'Aggregate function: returns population standard deviation of' +
                  ' the expression in a group.',
    'variance': 'Aggregate function: alias for var_samp.',
    'var_samp': 'Aggregate function: returns the unbiased sample variance of' +
                ' the values in a group.',
    'var_pop':  'Aggregate function: returns the population variance of the values in a group.',
    'skewness': 'Aggregate function: returns the skewness of the values in a group.',
    'kurtosis': 'Aggregate function: returns the kurtosis of the values in a group.',
    'collect_list': _collect_list_doc,
    'collect_set': _collect_set_doc
}

_functions_2_1_over_column = {
    # unary math functions
    'degrees': """
               Converts an angle measured in radians to an approximately equivalent angle
               measured in degrees.
               :param col: angle in radians
               :return: angle in degrees, as if computed by `java.lang.Math.toDegrees()`
               """,
    'radians': """
               Converts an angle measured in degrees to an approximately equivalent angle
               measured in radians.
               :param col: angle in degrees
               :return: angle in radians, as if computed by `java.lang.Math.toRadians()`
               """,
}

# math functions that take two arguments as input
_binary_mathfunctions = {
    'atan2': """
             :param col1: coordinate on y-axis
             :param col2: coordinate on x-axis
             :return: the `theta` component of the point
                (`r`, `theta`)
                in polar coordinates that corresponds to the point
                (`x`, `y`) in Cartesian coordinates,
                as if computed by `java.lang.Math.atan2()`
             """,
    'hypot': 'Computes ``sqrt(a^2 + b^2)`` without intermediate overflow or underflow.',
    'pow': 'Returns the value of the first argument raised to the power of the second argument.',
}

_window_functions = {
    'row_number':
        """returns a sequential number starting at 1 within a window partition.""",
    'dense_rank':
        """returns the rank of rows within a window partition, without any gaps.

        The difference between rank and dense_rank is that dense_rank leaves no gaps in ranking
        sequence when there are ties. That is, if you were ranking a competition using dense_rank
        and had three people tie for second place, you would say that all three were in second
        place and that the next person came in third. Rank would give me sequential numbers, making
        the person that came in third place (after the ties) would register as coming in fifth.

        This is equivalent to the DENSE_RANK function in SQL.""",
    'rank':
        """returns the rank of rows within a window partition.

        The difference between rank and dense_rank is that dense_rank leaves no gaps in ranking
        sequence when there are ties. That is, if you were ranking a competition using dense_rank
        and had three people tie for second place, you would say that all three were in second
        place and that the next person came in third. Rank would give me sequential numbers, making
        the person that came in third place (after the ties) would register as coming in fifth.

        This is equivalent to the RANK function in SQL.""",
    'cume_dist':
        """returns the cumulative distribution of values within a window partition,
        i.e. the fraction of rows that are below the current row.""",
    'percent_rank':
        """returns the relative rank (i.e. percentile) of rows within a window partition.""",
}

# Wraps deprecated functions (keys) with the messages (values).
_functions_deprecated = {
}

for _name, _doc in _functions.items():
    globals()[_name] = since(1.3)(_create_function(_name, _doc))
for _name, _doc in _functions_over_column.items():
    globals()[_name] = since(1.3)(_create_function_over_column(_name, _doc))
for _name, _doc in _functions_1_4_over_column.items():
    globals()[_name] = since(1.4)(_create_function_over_column(_name, _doc))
for _name, _doc in _binary_mathfunctions.items():
    globals()[_name] = since(1.4)(_create_binary_mathfunction(_name, _doc))
for _name, _doc in _window_functions.items():
    globals()[_name] = since(1.6)(_create_window_function(_name, _doc))
for _name, _doc in _functions_1_6_over_column.items():
    globals()[_name] = since(1.6)(_create_function_over_column(_name, _doc))
for _name, _doc in _functions_2_1_over_column.items():
    globals()[_name] = since(2.1)(_create_function_over_column(_name, _doc))
for _name, _message in _functions_deprecated.items():
    globals()[_name] = _wrap_deprecated_function(globals()[_name], _message)
for _name, _doc in _functions_2_4.items():
    globals()[_name] = since(2.4)(_create_function(_name, _doc))
del _name, _doc


@since(2.1)
def approx_count_distinct(col, rsd=None):
    """Aggregate function: returns a new :class:`Column` for approximate distinct count of
    column `col`.

    :param rsd: maximum estimation error allowed (default = 0.05). For rsd < 0.01, it is more
        efficient to use :func:`countDistinct`

    >>> df.agg(approx_count_distinct(df.age).alias('distinct_ages')).collect()
    [Row(distinct_ages=2)]
    """
    sc = SparkContext._active_spark_context
    if rsd is None:
        jc = sc._jvm.functions.approx_count_distinct(_to_java_column(col))
    else:
        jc = sc._jvm.functions.approx_count_distinct(_to_java_column(col), rsd)
    return Column(jc)


@since(1.6)
def broadcast(df):
    """Marks a DataFrame as small enough for use in broadcast joins."""

    sc = SparkContext._active_spark_context
    return DataFrame(sc._jvm.functions.broadcast(df._jdf), df.sql_ctx)


@since(1.4)
def coalesce(*cols):
    """Returns the first column that is not null.

    >>> cDf = spark.createDataFrame([(None, None), (1, None), (None, 2)], ("a", "b"))
    >>> cDf.show()
    +----+----+
    |   a|   b|
    +----+----+
    |null|null|
    |   1|null|
    |null|   2|
    +----+----+

    >>> cDf.select(coalesce(cDf["a"], cDf["b"])).show()
    +--------------+
    |coalesce(a, b)|
    +--------------+
    |          null|
    |             1|
    |             2|
    +--------------+

    >>> cDf.select('*', coalesce(cDf["a"], lit(0.0))).show()
    +----+----+----------------+
    |   a|   b|coalesce(a, 0.0)|
    +----+----+----------------+
    |null|null|             0.0|
    |   1|null|             1.0|
    |null|   2|             0.0|
    +----+----+----------------+
    """
    sc = SparkContext._active_spark_context
    jc = sc._jvm.functions.coalesce(_to_seq(sc, cols, _to_java_column))
    return Column(jc)


@since(1.6)
def corr(col1, col2):
    """Returns a new :class:`Column` for the Pearson Correlation Coefficient for ``col1``
    and ``col2``.

    >>> a = range(20)
    >>> b = [2 * x for x in range(20)]
    >>> df = spark.createDataFrame(zip(a, b), ["a", "b"])
    >>> df.agg(corr("a", "b").alias('c')).collect()
    [Row(c=1.0)]
    """
    sc = SparkContext._active_spark_context
    return Column(sc._jvm.functions.corr(_to_java_column(col1), _to_java_column(col2)))


@since(2.0)
def covar_pop(col1, col2):
    """Returns a new :class:`Column` for the population covariance of ``col1`` and ``col2``.

    >>> a = [1] * 10
    >>> b = [1] * 10
    >>> df = spark.createDataFrame(zip(a, b), ["a", "b"])
    >>> df.agg(covar_pop("a", "b").alias('c')).collect()
    [Row(c=0.0)]
    """
    sc = SparkContext._active_spark_context
    return Column(sc._jvm.functions.covar_pop(_to_java_column(col1), _to_java_column(col2)))


@since(2.0)
def covar_samp(col1, col2):
    """Returns a new :class:`Column` for the sample covariance of ``col1`` and ``col2``.

    >>> a = [1] * 10
    >>> b = [1] * 10
    >>> df = spark.createDataFrame(zip(a, b), ["a", "b"])
    >>> df.agg(covar_samp("a", "b").alias('c')).collect()
    [Row(c=0.0)]
    """
    sc = SparkContext._active_spark_context
    return Column(sc._jvm.functions.covar_samp(_to_java_column(col1), _to_java_column(col2)))


@since(1.3)
def countDistinct(col, *cols):
    """Returns a new :class:`Column` for distinct count of ``col`` or ``cols``.

    >>> df.agg(countDistinct(df.age, df.name).alias('c')).collect()
    [Row(c=2)]

    >>> df.agg(countDistinct("age", "name").alias('c')).collect()
    [Row(c=2)]
    """
    sc = SparkContext._active_spark_context
    jc = sc._jvm.functions.countDistinct(_to_java_column(col), _to_seq(sc, cols, _to_java_column))
    return Column(jc)


@since(1.3)
def first(col, ignorenulls=False):
    """Aggregate function: returns the first value in a group.

    The function by default returns the first values it sees. It will return the first non-null
    value it sees when ignoreNulls is set to true. If all values are null, then null is returned.

    .. note:: The function is non-deterministic because its results depends on the order of the
        rows which may be non-deterministic after a shuffle.
    """
    sc = SparkContext._active_spark_context
    jc = sc._jvm.functions.first(_to_java_column(col), ignorenulls)
    return Column(jc)


@since(2.0)
def grouping(col):
    """
    Aggregate function: indicates whether a specified column in a GROUP BY list is aggregated
    or not, returns 1 for aggregated or 0 for not aggregated in the result set.

    >>> df.cube("name").agg(grouping("name"), sum("age")).orderBy("name").show()
    +-----+--------------+--------+
    | name|grouping(name)|sum(age)|
    +-----+--------------+--------+
    | null|             1|       7|
    |Alice|             0|       2|
    |  Bob|             0|       5|
    +-----+--------------+--------+
    """
    sc = SparkContext._active_spark_context
    jc = sc._jvm.functions.grouping(_to_java_column(col))
    return Column(jc)


@since(2.0)
def grouping_id(*cols):
    """
    Aggregate function: returns the level of grouping, equals to

       (grouping(c1) << (n-1)) + (grouping(c2) << (n-2)) + ... + grouping(cn)

    .. note:: The list of columns should match with grouping columns exactly, or empty (means all
        the grouping columns).

    >>> df.cube("name").agg(grouping_id(), sum("age")).orderBy("name").show()
    +-----+-------------+--------+
    | name|grouping_id()|sum(age)|
    +-----+-------------+--------+
    | null|            1|       7|
    |Alice|            0|       2|
    |  Bob|            0|       5|
    +-----+-------------+--------+
    """
    sc = SparkContext._active_spark_context
    jc = sc._jvm.functions.grouping_id(_to_seq(sc, cols, _to_java_column))
    return Column(jc)


@since(1.6)
def input_file_name():
    """Creates a string column for the file name of the current Spark task.
    """
    sc = SparkContext._active_spark_context
    return Column(sc._jvm.functions.input_file_name())


@since(1.6)
def isnan(col):
    """An expression that returns true iff the column is NaN.

    >>> df = spark.createDataFrame([(1.0, float('nan')), (float('nan'), 2.0)], ("a", "b"))
    >>> df.select(isnan("a").alias("r1"), isnan(df.a).alias("r2")).collect()
    [Row(r1=False, r2=False), Row(r1=True, r2=True)]
    """
    sc = SparkContext._active_spark_context
    return Column(sc._jvm.functions.isnan(_to_java_column(col)))


@since(1.6)
def isnull(col):
    """An expression that returns true iff the column is null.

    >>> df = spark.createDataFrame([(1, None), (None, 2)], ("a", "b"))
    >>> df.select(isnull("a").alias("r1"), isnull(df.a).alias("r2")).collect()
    [Row(r1=False, r2=False), Row(r1=True, r2=True)]
    """
    sc = SparkContext._active_spark_context
    return Column(sc._jvm.functions.isnull(_to_java_column(col)))


@since(1.3)
def last(col, ignorenulls=False):
    """Aggregate function: returns the last value in a group.

    The function by default returns the last values it sees. It will return the last non-null
    value it sees when ignoreNulls is set to true. If all values are null, then null is returned.

    .. note:: The function is non-deterministic because its results depends on the order of the
        rows which may be non-deterministic after a shuffle.
    """
    sc = SparkContext._active_spark_context
    jc = sc._jvm.functions.last(_to_java_column(col), ignorenulls)
    return Column(jc)


@since(1.6)
def monotonically_increasing_id():
    """A column that generates monotonically increasing 64-bit integers.

    The generated ID is guaranteed to be monotonically increasing and unique, but not consecutive.
    The current implementation puts the partition ID in the upper 31 bits, and the record number
    within each partition in the lower 33 bits. The assumption is that the data frame has
    less than 1 billion partitions, and each partition has less than 8 billion records.

    .. note:: The function is non-deterministic because its result depends on partition IDs.

    As an example, consider a :class:`DataFrame` with two partitions, each with 3 records.
    This expression would return the following IDs:
    0, 1, 2, 8589934592 (1L << 33), 8589934593, 8589934594.

    >>> df0 = sc.parallelize(range(2), 2).mapPartitions(lambda x: [(1,), (2,), (3,)]).toDF(['col1'])
    >>> df0.select(monotonically_increasing_id().alias('id')).collect()
    [Row(id=0), Row(id=1), Row(id=2), Row(id=8589934592), Row(id=8589934593), Row(id=8589934594)]
    """
    sc = SparkContext._active_spark_context
    return Column(sc._jvm.functions.monotonically_increasing_id())


@since(1.6)
def nanvl(col1, col2):
    """Returns col1 if it is not NaN, or col2 if col1 is NaN.

    Both inputs should be floating point columns (:class:`DoubleType` or :class:`FloatType`).

    >>> df = spark.createDataFrame([(1.0, float('nan')), (float('nan'), 2.0)], ("a", "b"))
    >>> df.select(nanvl("a", "b").alias("r1"), nanvl(df.a, df.b).alias("r2")).collect()
    [Row(r1=1.0, r2=1.0), Row(r1=2.0, r2=2.0)]
    """
    sc = SparkContext._active_spark_context
    return Column(sc._jvm.functions.nanvl(_to_java_column(col1), _to_java_column(col2)))


@ignore_unicode_prefix
@since(1.4)
def rand(seed=None):
    """Generates a random column with independent and identically distributed (i.i.d.) samples
    from U[0.0, 1.0].

    .. note:: The function is non-deterministic in general case.

    >>> df.withColumn('rand', rand(seed=42) * 3).collect()
    [Row(age=2, name=u'Alice', rand=2.4052597283576684),
     Row(age=5, name=u'Bob', rand=2.3913904055683974)]
    """
    sc = SparkContext._active_spark_context
    if seed is not None:
        jc = sc._jvm.functions.rand(seed)
    else:
        jc = sc._jvm.functions.rand()
    return Column(jc)


@ignore_unicode_prefix
@since(1.4)
def randn(seed=None):
    """Generates a column with independent and identically distributed (i.i.d.) samples from
    the standard normal distribution.

    .. note:: The function is non-deterministic in general case.

    >>> df.withColumn('randn', randn(seed=42)).collect()
    [Row(age=2, name=u'Alice', randn=1.1027054481455365),
    Row(age=5, name=u'Bob', randn=0.7400395449950132)]
    """
    sc = SparkContext._active_spark_context
    if seed is not None:
        jc = sc._jvm.functions.randn(seed)
    else:
        jc = sc._jvm.functions.randn()
    return Column(jc)


@since(1.5)
def round(col, scale=0):
    """
    Round the given value to `scale` decimal places using HALF_UP rounding mode if `scale` >= 0
    or at integral part when `scale` < 0.

    >>> spark.createDataFrame([(2.5,)], ['a']).select(round('a', 0).alias('r')).collect()
    [Row(r=3.0)]
    """
    sc = SparkContext._active_spark_context
    return Column(sc._jvm.functions.round(_to_java_column(col), scale))


@since(2.0)
def bround(col, scale=0):
    """
    Round the given value to `scale` decimal places using HALF_EVEN rounding mode if `scale` >= 0
    or at integral part when `scale` < 0.

    >>> spark.createDataFrame([(2.5,)], ['a']).select(bround('a', 0).alias('r')).collect()
    [Row(r=2.0)]
    """
    sc = SparkContext._active_spark_context
    return Column(sc._jvm.functions.bround(_to_java_column(col), scale))


@since(1.5)
def shiftLeft(col, numBits):
    """Shift the given value numBits left.

    >>> spark.createDataFrame([(21,)], ['a']).select(shiftLeft('a', 1).alias('r')).collect()
    [Row(r=42)]
    """
    sc = SparkContext._active_spark_context
    return Column(sc._jvm.functions.shiftLeft(_to_java_column(col), numBits))


@since(1.5)
def shiftRight(col, numBits):
    """(Signed) shift the given value numBits right.

    >>> spark.createDataFrame([(42,)], ['a']).select(shiftRight('a', 1).alias('r')).collect()
    [Row(r=21)]
    """
    sc = SparkContext._active_spark_context
    jc = sc._jvm.functions.shiftRight(_to_java_column(col), numBits)
    return Column(jc)


@since(1.5)
def shiftRightUnsigned(col, numBits):
    """Unsigned shift the given value numBits right.

    >>> df = spark.createDataFrame([(-42,)], ['a'])
    >>> df.select(shiftRightUnsigned('a', 1).alias('r')).collect()
    [Row(r=9223372036854775787)]
    """
    sc = SparkContext._active_spark_context
    jc = sc._jvm.functions.shiftRightUnsigned(_to_java_column(col), numBits)
    return Column(jc)


@since(1.6)
def spark_partition_id():
    """A column for partition ID.

    .. note:: This is indeterministic because it depends on data partitioning and task scheduling.

    >>> df.repartition(1).select(spark_partition_id().alias("pid")).collect()
    [Row(pid=0), Row(pid=0)]
    """
    sc = SparkContext._active_spark_context
    return Column(sc._jvm.functions.spark_partition_id())


@since(1.5)
def expr(str):
    """Parses the expression string into the column that it represents

    >>> df.select(expr("length(name)")).collect()
    [Row(length(name)=5), Row(length(name)=3)]
    """
    sc = SparkContext._active_spark_context
    return Column(sc._jvm.functions.expr(str))


@ignore_unicode_prefix
@since(1.4)
def struct(*cols):
    """Creates a new struct column.

    :param cols: list of column names (string) or list of :class:`Column` expressions

    >>> df.select(struct('age', 'name').alias("struct")).collect()
    [Row(struct=Row(age=2, name=u'Alice')), Row(struct=Row(age=5, name=u'Bob'))]
    >>> df.select(struct([df.age, df.name]).alias("struct")).collect()
    [Row(struct=Row(age=2, name=u'Alice')), Row(struct=Row(age=5, name=u'Bob'))]
    """
    sc = SparkContext._active_spark_context
    if len(cols) == 1 and isinstance(cols[0], (list, set)):
        cols = cols[0]
    jc = sc._jvm.functions.struct(_to_seq(sc, cols, _to_java_column))
    return Column(jc)


@since(1.5)
def greatest(*cols):
    """
    Returns the greatest value of the list of column names, skipping null values.
    This function takes at least 2 parameters. It will return null iff all parameters are null.

    >>> df = spark.createDataFrame([(1, 4, 3)], ['a', 'b', 'c'])
    >>> df.select(greatest(df.a, df.b, df.c).alias("greatest")).collect()
    [Row(greatest=4)]
    """
    if len(cols) < 2:
        raise ValueError("greatest should take at least two columns")
    sc = SparkContext._active_spark_context
    return Column(sc._jvm.functions.greatest(_to_seq(sc, cols, _to_java_column)))


@since(1.5)
def least(*cols):
    """
    Returns the least value of the list of column names, skipping null values.
    This function takes at least 2 parameters. It will return null iff all parameters are null.

    >>> df = spark.createDataFrame([(1, 4, 3)], ['a', 'b', 'c'])
    >>> df.select(least(df.a, df.b, df.c).alias("least")).collect()
    [Row(least=1)]
    """
    if len(cols) < 2:
        raise ValueError("least should take at least two columns")
    sc = SparkContext._active_spark_context
    return Column(sc._jvm.functions.least(_to_seq(sc, cols, _to_java_column)))


@since(1.4)
def when(condition, value):
    """Evaluates a list of conditions and returns one of multiple possible result expressions.
    If :func:`Column.otherwise` is not invoked, None is returned for unmatched conditions.

    :param condition: a boolean :class:`Column` expression.
    :param value: a literal value, or a :class:`Column` expression.

    >>> df.select(when(df['age'] == 2, 3).otherwise(4).alias("age")).collect()
    [Row(age=3), Row(age=4)]

    >>> df.select(when(df.age == 2, df.age + 1).alias("age")).collect()
    [Row(age=3), Row(age=None)]
    """
    sc = SparkContext._active_spark_context
    if not isinstance(condition, Column):
        raise TypeError("condition should be a Column")
    v = value._jc if isinstance(value, Column) else value
    jc = sc._jvm.functions.when(condition._jc, v)
    return Column(jc)


@since(1.5)
def log(arg1, arg2=None):
    """Returns the first argument-based logarithm of the second argument.

    If there is only one argument, then this takes the natural logarithm of the argument.

    >>> df.select(log(10.0, df.age).alias('ten')).rdd.map(lambda l: str(l.ten)[:7]).collect()
    ['0.30102', '0.69897']

    >>> df.select(log(df.age).alias('e')).rdd.map(lambda l: str(l.e)[:7]).collect()
    ['0.69314', '1.60943']
    """
    sc = SparkContext._active_spark_context
    if arg2 is None:
        jc = sc._jvm.functions.log(_to_java_column(arg1))
    else:
        jc = sc._jvm.functions.log(arg1, _to_java_column(arg2))
    return Column(jc)


@since(1.5)
def log2(col):
    """Returns the base-2 logarithm of the argument.

    >>> spark.createDataFrame([(4,)], ['a']).select(log2('a').alias('log2')).collect()
    [Row(log2=2.0)]
    """
    sc = SparkContext._active_spark_context
    return Column(sc._jvm.functions.log2(_to_java_column(col)))


@since(1.5)
@ignore_unicode_prefix
def conv(col, fromBase, toBase):
    """
    Convert a number in a string column from one base to another.

    >>> df = spark.createDataFrame([("010101",)], ['n'])
    >>> df.select(conv(df.n, 2, 16).alias('hex')).collect()
    [Row(hex=u'15')]
    """
    sc = SparkContext._active_spark_context
    return Column(sc._jvm.functions.conv(_to_java_column(col), fromBase, toBase))


@since(1.5)
def factorial(col):
    """
    Computes the factorial of the given value.

    >>> df = spark.createDataFrame([(5,)], ['n'])
    >>> df.select(factorial(df.n).alias('f')).collect()
    [Row(f=120)]
    """
    sc = SparkContext._active_spark_context
    return Column(sc._jvm.functions.factorial(_to_java_column(col)))


# ---------------  Window functions ------------------------

@since(1.4)
def lag(col, offset=1, default=None):
    """
    Window function: returns the value that is `offset` rows before the current row, and
    `defaultValue` if there is less than `offset` rows before the current row. For example,
    an `offset` of one will return the previous row at any given point in the window partition.

    This is equivalent to the LAG function in SQL.

    :param col: name of column or expression
    :param offset: number of row to extend
    :param default: default value
    """
    sc = SparkContext._active_spark_context
    return Column(sc._jvm.functions.lag(_to_java_column(col), offset, default))


@since(1.4)
def lead(col, offset=1, default=None):
    """
    Window function: returns the value that is `offset` rows after the current row, and
    `defaultValue` if there is less than `offset` rows after the current row. For example,
    an `offset` of one will return the next row at any given point in the window partition.

    This is equivalent to the LEAD function in SQL.

    :param col: name of column or expression
    :param offset: number of row to extend
    :param default: default value
    """
    sc = SparkContext._active_spark_context
    return Column(sc._jvm.functions.lead(_to_java_column(col), offset, default))


@since(1.4)
def ntile(n):
    """
    Window function: returns the ntile group id (from 1 to `n` inclusive)
    in an ordered window partition. For example, if `n` is 4, the first
    quarter of the rows will get value 1, the second quarter will get 2,
    the third quarter will get 3, and the last quarter will get 4.

    This is equivalent to the NTILE function in SQL.

    :param n: an integer
    """
    sc = SparkContext._active_spark_context
    return Column(sc._jvm.functions.ntile(int(n)))


# ---------------------- Date/Timestamp functions ------------------------------

@since(1.5)
def current_date():
    """
    Returns the current date as a :class:`DateType` column.
    """
    sc = SparkContext._active_spark_context
    return Column(sc._jvm.functions.current_date())


def current_timestamp():
    """
    Returns the current timestamp as a :class:`TimestampType` column.
    """
    sc = SparkContext._active_spark_context
    return Column(sc._jvm.functions.current_timestamp())


@ignore_unicode_prefix
@since(1.5)
def date_format(date, format):
    """
    Converts a date/timestamp/string to a value of string in the format specified by the date
    format given by the second argument.

    A pattern could be for instance `dd.MM.yyyy` and could return a string like '18.03.1993'. All
    pattern letters of the Java class `java.time.format.DateTimeFormatter` can be used.

    .. note:: Use when ever possible specialized functions like `year`. These benefit from a
        specialized implementation.

    >>> df = spark.createDataFrame([('2015-04-08',)], ['dt'])
    >>> df.select(date_format('dt', 'MM/dd/yyy').alias('date')).collect()
    [Row(date=u'04/08/2015')]
    """
    sc = SparkContext._active_spark_context
    return Column(sc._jvm.functions.date_format(_to_java_column(date), format))


@since(1.5)
def year(col):
    """
    Extract the year of a given date as integer.

    >>> df = spark.createDataFrame([('2015-04-08',)], ['dt'])
    >>> df.select(year('dt').alias('year')).collect()
    [Row(year=2015)]
    """
    sc = SparkContext._active_spark_context
    return Column(sc._jvm.functions.year(_to_java_column(col)))


@since(1.5)
def quarter(col):
    """
    Extract the quarter of a given date as integer.

    >>> df = spark.createDataFrame([('2015-04-08',)], ['dt'])
    >>> df.select(quarter('dt').alias('quarter')).collect()
    [Row(quarter=2)]
    """
    sc = SparkContext._active_spark_context
    return Column(sc._jvm.functions.quarter(_to_java_column(col)))


@since(1.5)
def month(col):
    """
    Extract the month of a given date as integer.

    >>> df = spark.createDataFrame([('2015-04-08',)], ['dt'])
    >>> df.select(month('dt').alias('month')).collect()
    [Row(month=4)]
   """
    sc = SparkContext._active_spark_context
    return Column(sc._jvm.functions.month(_to_java_column(col)))


@since(2.3)
def dayofweek(col):
    """
    Extract the day of the week of a given date as integer.

    >>> df = spark.createDataFrame([('2015-04-08',)], ['dt'])
    >>> df.select(dayofweek('dt').alias('day')).collect()
    [Row(day=4)]
    """
    sc = SparkContext._active_spark_context
    return Column(sc._jvm.functions.dayofweek(_to_java_column(col)))


@since(1.5)
def dayofmonth(col):
    """
    Extract the day of the month of a given date as integer.

    >>> df = spark.createDataFrame([('2015-04-08',)], ['dt'])
    >>> df.select(dayofmonth('dt').alias('day')).collect()
    [Row(day=8)]
    """
    sc = SparkContext._active_spark_context
    return Column(sc._jvm.functions.dayofmonth(_to_java_column(col)))


@since(1.5)
def dayofyear(col):
    """
    Extract the day of the year of a given date as integer.

    >>> df = spark.createDataFrame([('2015-04-08',)], ['dt'])
    >>> df.select(dayofyear('dt').alias('day')).collect()
    [Row(day=98)]
    """
    sc = SparkContext._active_spark_context
    return Column(sc._jvm.functions.dayofyear(_to_java_column(col)))


@since(1.5)
def hour(col):
    """
    Extract the hours of a given date as integer.

    >>> df = spark.createDataFrame([('2015-04-08 13:08:15',)], ['ts'])
    >>> df.select(hour('ts').alias('hour')).collect()
    [Row(hour=13)]
    """
    sc = SparkContext._active_spark_context
    return Column(sc._jvm.functions.hour(_to_java_column(col)))


@since(1.5)
def minute(col):
    """
    Extract the minutes of a given date as integer.

    >>> df = spark.createDataFrame([('2015-04-08 13:08:15',)], ['ts'])
    >>> df.select(minute('ts').alias('minute')).collect()
    [Row(minute=8)]
    """
    sc = SparkContext._active_spark_context
    return Column(sc._jvm.functions.minute(_to_java_column(col)))


@since(1.5)
def second(col):
    """
    Extract the seconds of a given date as integer.

    >>> df = spark.createDataFrame([('2015-04-08 13:08:15',)], ['ts'])
    >>> df.select(second('ts').alias('second')).collect()
    [Row(second=15)]
    """
    sc = SparkContext._active_spark_context
    return Column(sc._jvm.functions.second(_to_java_column(col)))


@since(1.5)
def weekofyear(col):
    """
    Extract the week number of a given date as integer.

    >>> df = spark.createDataFrame([('2015-04-08',)], ['dt'])
    >>> df.select(weekofyear(df.dt).alias('week')).collect()
    [Row(week=15)]
    """
    sc = SparkContext._active_spark_context
    return Column(sc._jvm.functions.weekofyear(_to_java_column(col)))


@since(1.5)
def date_add(start, days):
    """
    Returns the date that is `days` days after `start`

    >>> df = spark.createDataFrame([('2015-04-08',)], ['dt'])
    >>> df.select(date_add(df.dt, 1).alias('next_date')).collect()
    [Row(next_date=datetime.date(2015, 4, 9))]
    """
    sc = SparkContext._active_spark_context
    return Column(sc._jvm.functions.date_add(_to_java_column(start), days))


@since(1.5)
def date_sub(start, days):
    """
    Returns the date that is `days` days before `start`

    >>> df = spark.createDataFrame([('2015-04-08',)], ['dt'])
    >>> df.select(date_sub(df.dt, 1).alias('prev_date')).collect()
    [Row(prev_date=datetime.date(2015, 4, 7))]
    """
    sc = SparkContext._active_spark_context
    return Column(sc._jvm.functions.date_sub(_to_java_column(start), days))


@since(1.5)
def datediff(end, start):
    """
    Returns the number of days from `start` to `end`.

    >>> df = spark.createDataFrame([('2015-04-08','2015-05-10')], ['d1', 'd2'])
    >>> df.select(datediff(df.d2, df.d1).alias('diff')).collect()
    [Row(diff=32)]
    """
    sc = SparkContext._active_spark_context
    return Column(sc._jvm.functions.datediff(_to_java_column(end), _to_java_column(start)))


@since(1.5)
def add_months(start, months):
    """
    Returns the date that is `months` months after `start`

    >>> df = spark.createDataFrame([('2015-04-08',)], ['dt'])
    >>> df.select(add_months(df.dt, 1).alias('next_month')).collect()
    [Row(next_month=datetime.date(2015, 5, 8))]
    """
    sc = SparkContext._active_spark_context
    return Column(sc._jvm.functions.add_months(_to_java_column(start), months))


@since(1.5)
def months_between(date1, date2, roundOff=True):
    """
    Returns number of months between dates date1 and date2.
    If date1 is later than date2, then the result is positive.
    If date1 and date2 are on the same day of month, or both are the last day of month,
    returns an integer (time of day will be ignored).
    The result is rounded off to 8 digits unless `roundOff` is set to `False`.

    >>> df = spark.createDataFrame([('1997-02-28 10:30:00', '1996-10-30')], ['date1', 'date2'])
    >>> df.select(months_between(df.date1, df.date2).alias('months')).collect()
    [Row(months=3.94959677)]
    >>> df.select(months_between(df.date1, df.date2, False).alias('months')).collect()
    [Row(months=3.9495967741935485)]
    """
    sc = SparkContext._active_spark_context
    return Column(sc._jvm.functions.months_between(
        _to_java_column(date1), _to_java_column(date2), roundOff))


@since(2.2)
def to_date(col, format=None):
    """Converts a :class:`Column` of :class:`pyspark.sql.types.StringType` or
    :class:`pyspark.sql.types.TimestampType` into :class:`pyspark.sql.types.DateType`
    using the optionally specified format. Specify formats according to
    `DateTimeFormatter <https://docs.oracle.com/javase/8/docs/api/java/time/format/DateTimeFormatter.html>`_. # noqa
    By default, it follows casting rules to :class:`pyspark.sql.types.DateType` if the format
    is omitted (equivalent to ``col.cast("date")``).

    >>> df = spark.createDataFrame([('1997-02-28 10:30:00',)], ['t'])
    >>> df.select(to_date(df.t).alias('date')).collect()
    [Row(date=datetime.date(1997, 2, 28))]

    >>> df = spark.createDataFrame([('1997-02-28 10:30:00',)], ['t'])
    >>> df.select(to_date(df.t, 'yyyy-MM-dd HH:mm:ss').alias('date')).collect()
    [Row(date=datetime.date(1997, 2, 28))]
    """
    sc = SparkContext._active_spark_context
    if format is None:
        jc = sc._jvm.functions.to_date(_to_java_column(col))
    else:
        jc = sc._jvm.functions.to_date(_to_java_column(col), format)
    return Column(jc)


@since(2.2)
def to_timestamp(col, format=None):
    """Converts a :class:`Column` of :class:`pyspark.sql.types.StringType` or
    :class:`pyspark.sql.types.TimestampType` into :class:`pyspark.sql.types.DateType`
    using the optionally specified format. Specify formats according to
    `DateTimeFormatter <https://docs.oracle.com/javase/8/docs/api/java/time/format/DateTimeFormatter.html>`_. # noqa
    By default, it follows casting rules to :class:`pyspark.sql.types.TimestampType` if the format
    is omitted (equivalent to ``col.cast("timestamp")``).

    >>> df = spark.createDataFrame([('1997-02-28 10:30:00',)], ['t'])
    >>> df.select(to_timestamp(df.t).alias('dt')).collect()
    [Row(dt=datetime.datetime(1997, 2, 28, 10, 30))]

    >>> df = spark.createDataFrame([('1997-02-28 10:30:00',)], ['t'])
    >>> df.select(to_timestamp(df.t, 'yyyy-MM-dd HH:mm:ss').alias('dt')).collect()
    [Row(dt=datetime.datetime(1997, 2, 28, 10, 30))]
    """
    sc = SparkContext._active_spark_context
    if format is None:
        jc = sc._jvm.functions.to_timestamp(_to_java_column(col))
    else:
        jc = sc._jvm.functions.to_timestamp(_to_java_column(col), format)
    return Column(jc)


@since(1.5)
def trunc(date, format):
    """
    Returns date truncated to the unit specified by the format.

    :param format: 'year', 'yyyy', 'yy' or 'month', 'mon', 'mm'

    >>> df = spark.createDataFrame([('1997-02-28',)], ['d'])
    >>> df.select(trunc(df.d, 'year').alias('year')).collect()
    [Row(year=datetime.date(1997, 1, 1))]
    >>> df.select(trunc(df.d, 'mon').alias('month')).collect()
    [Row(month=datetime.date(1997, 2, 1))]
    """
    sc = SparkContext._active_spark_context
    return Column(sc._jvm.functions.trunc(_to_java_column(date), format))


@since(2.3)
def date_trunc(format, timestamp):
    """
    Returns timestamp truncated to the unit specified by the format.

    :param format: 'year', 'yyyy', 'yy', 'month', 'mon', 'mm',
        'day', 'dd', 'hour', 'minute', 'second', 'week', 'quarter'

    >>> df = spark.createDataFrame([('1997-02-28 05:02:11',)], ['t'])
    >>> df.select(date_trunc('year', df.t).alias('year')).collect()
    [Row(year=datetime.datetime(1997, 1, 1, 0, 0))]
    >>> df.select(date_trunc('mon', df.t).alias('month')).collect()
    [Row(month=datetime.datetime(1997, 2, 1, 0, 0))]
    """
    sc = SparkContext._active_spark_context
    return Column(sc._jvm.functions.date_trunc(format, _to_java_column(timestamp)))


@since(1.5)
def next_day(date, dayOfWeek):
    """
    Returns the first date which is later than the value of the date column.

    Day of the week parameter is case insensitive, and accepts:
        "Mon", "Tue", "Wed", "Thu", "Fri", "Sat", "Sun".

    >>> df = spark.createDataFrame([('2015-07-27',)], ['d'])
    >>> df.select(next_day(df.d, 'Sun').alias('date')).collect()
    [Row(date=datetime.date(2015, 8, 2))]
    """
    sc = SparkContext._active_spark_context
    return Column(sc._jvm.functions.next_day(_to_java_column(date), dayOfWeek))


@since(1.5)
def last_day(date):
    """
    Returns the last day of the month which the given date belongs to.

    >>> df = spark.createDataFrame([('1997-02-10',)], ['d'])
    >>> df.select(last_day(df.d).alias('date')).collect()
    [Row(date=datetime.date(1997, 2, 28))]
    """
    sc = SparkContext._active_spark_context
    return Column(sc._jvm.functions.last_day(_to_java_column(date)))


@ignore_unicode_prefix
@since(1.5)
def from_unixtime(timestamp, format="uuuu-MM-dd HH:mm:ss"):
    """
    Converts the number of seconds from unix epoch (1970-01-01 00:00:00 UTC) to a string
    representing the timestamp of that moment in the current system time zone in the given
    format.

    >>> spark.conf.set("spark.sql.session.timeZone", "America/Los_Angeles")
    >>> time_df = spark.createDataFrame([(1428476400,)], ['unix_time'])
    >>> time_df.select(from_unixtime('unix_time').alias('ts')).collect()
    [Row(ts=u'2015-04-08 00:00:00')]
    >>> spark.conf.unset("spark.sql.session.timeZone")
    """
    sc = SparkContext._active_spark_context
    return Column(sc._jvm.functions.from_unixtime(_to_java_column(timestamp), format))


@since(1.5)
def unix_timestamp(timestamp=None, format='uuuu-MM-dd HH:mm:ss'):
    """
    Convert time string with given pattern ('uuuu-MM-dd HH:mm:ss', by default)
    to Unix time stamp (in seconds), using the default timezone and the default
    locale, return null if fail.

    if `timestamp` is None, then it returns current timestamp.

    >>> spark.conf.set("spark.sql.session.timeZone", "America/Los_Angeles")
    >>> time_df = spark.createDataFrame([('2015-04-08',)], ['dt'])
    >>> time_df.select(unix_timestamp('dt', 'yyyy-MM-dd').alias('unix_time')).collect()
    [Row(unix_time=1428476400)]
    >>> spark.conf.unset("spark.sql.session.timeZone")
    """
    sc = SparkContext._active_spark_context
    if timestamp is None:
        return Column(sc._jvm.functions.unix_timestamp())
    return Column(sc._jvm.functions.unix_timestamp(_to_java_column(timestamp), format))


@since(1.5)
def from_utc_timestamp(timestamp, tz):
    """
    This is a common function for databases supporting TIMESTAMP WITHOUT TIMEZONE. This function
    takes a timestamp which is timezone-agnostic, and interprets it as a timestamp in UTC, and
    renders that timestamp as a timestamp in the given time zone.

    However, timestamp in Spark represents number of microseconds from the Unix epoch, which is not
    timezone-agnostic. So in Spark this function just shift the timestamp value from UTC timezone to
    the given timezone.

    This function may return confusing result if the input is a string with timezone, e.g.
    '2018-03-13T06:18:23+00:00'. The reason is that, Spark firstly cast the string to timestamp
    according to the timezone in the string, and finally display the result by converting the
    timestamp to string according to the session local timezone.

    :param timestamp: the column that contains timestamps
    :param tz: a string that has the ID of timezone, e.g. "GMT", "America/Los_Angeles", etc

    .. versionchanged:: 2.4
       `tz` can take a :class:`Column` containing timezone ID strings.

    >>> df = spark.createDataFrame([('1997-02-28 10:30:00', 'JST')], ['ts', 'tz'])
    >>> df.select(from_utc_timestamp(df.ts, "PST").alias('local_time')).collect()
    [Row(local_time=datetime.datetime(1997, 2, 28, 2, 30))]
    >>> df.select(from_utc_timestamp(df.ts, df.tz).alias('local_time')).collect()
    [Row(local_time=datetime.datetime(1997, 2, 28, 19, 30))]

    .. note:: Deprecated in 3.0. See SPARK-25496
    """
    warnings.warn("Deprecated in 3.0. See SPARK-25496", DeprecationWarning)
    sc = SparkContext._active_spark_context
    if isinstance(tz, Column):
        tz = _to_java_column(tz)
    return Column(sc._jvm.functions.from_utc_timestamp(_to_java_column(timestamp), tz))


@since(1.5)
def to_utc_timestamp(timestamp, tz):
    """
    This is a common function for databases supporting TIMESTAMP WITHOUT TIMEZONE. This function
    takes a timestamp which is timezone-agnostic, and interprets it as a timestamp in the given
    timezone, and renders that timestamp as a timestamp in UTC.

    However, timestamp in Spark represents number of microseconds from the Unix epoch, which is not
    timezone-agnostic. So in Spark this function just shift the timestamp value from the given
    timezone to UTC timezone.

    This function may return confusing result if the input is a string with timezone, e.g.
    '2018-03-13T06:18:23+00:00'. The reason is that, Spark firstly cast the string to timestamp
    according to the timezone in the string, and finally display the result by converting the
    timestamp to string according to the session local timezone.

    :param timestamp: the column that contains timestamps
    :param tz: a string that has the ID of timezone, e.g. "GMT", "America/Los_Angeles", etc

    .. versionchanged:: 2.4
       `tz` can take a :class:`Column` containing timezone ID strings.

    >>> df = spark.createDataFrame([('1997-02-28 10:30:00', 'JST')], ['ts', 'tz'])
    >>> df.select(to_utc_timestamp(df.ts, "PST").alias('utc_time')).collect()
    [Row(utc_time=datetime.datetime(1997, 2, 28, 18, 30))]
    >>> df.select(to_utc_timestamp(df.ts, df.tz).alias('utc_time')).collect()
    [Row(utc_time=datetime.datetime(1997, 2, 28, 1, 30))]

    .. note:: Deprecated in 3.0. See SPARK-25496
    """
    warnings.warn("Deprecated in 3.0. See SPARK-25496", DeprecationWarning)
    sc = SparkContext._active_spark_context
    if isinstance(tz, Column):
        tz = _to_java_column(tz)
    return Column(sc._jvm.functions.to_utc_timestamp(_to_java_column(timestamp), tz))


@since(2.0)
@ignore_unicode_prefix
def window(timeColumn, windowDuration, slideDuration=None, startTime=None):
    """Bucketize rows into one or more time windows given a timestamp specifying column. Window
    starts are inclusive but the window ends are exclusive, e.g. 12:05 will be in the window
    [12:05,12:10) but not in [12:00,12:05). Windows can support microsecond precision. Windows in
    the order of months are not supported.

    The time column must be of :class:`pyspark.sql.types.TimestampType`.

    Durations are provided as strings, e.g. '1 second', '1 day 12 hours', '2 minutes'. Valid
    interval strings are 'week', 'day', 'hour', 'minute', 'second', 'millisecond', 'microsecond'.
    If the ``slideDuration`` is not provided, the windows will be tumbling windows.

    The startTime is the offset with respect to 1970-01-01 00:00:00 UTC with which to start
    window intervals. For example, in order to have hourly tumbling windows that start 15 minutes
    past the hour, e.g. 12:15-13:15, 13:15-14:15... provide `startTime` as `15 minutes`.

    The output column will be a struct called 'window' by default with the nested columns 'start'
    and 'end', where 'start' and 'end' will be of :class:`pyspark.sql.types.TimestampType`.

    >>> df = spark.createDataFrame([("2016-03-11 09:00:07", 1)]).toDF("date", "val")
    >>> w = df.groupBy(window("date", "5 seconds")).agg(sum("val").alias("sum"))
    >>> w.select(w.window.start.cast("string").alias("start"),
    ...          w.window.end.cast("string").alias("end"), "sum").collect()
    [Row(start=u'2016-03-11 09:00:05', end=u'2016-03-11 09:00:10', sum=1)]
    """
    def check_string_field(field, fieldName):
        if not field or type(field) is not str:
            raise TypeError("%s should be provided as a string" % fieldName)

    sc = SparkContext._active_spark_context
    time_col = _to_java_column(timeColumn)
    check_string_field(windowDuration, "windowDuration")
    if slideDuration and startTime:
        check_string_field(slideDuration, "slideDuration")
        check_string_field(startTime, "startTime")
        res = sc._jvm.functions.window(time_col, windowDuration, slideDuration, startTime)
    elif slideDuration:
        check_string_field(slideDuration, "slideDuration")
        res = sc._jvm.functions.window(time_col, windowDuration, slideDuration)
    elif startTime:
        check_string_field(startTime, "startTime")
        res = sc._jvm.functions.window(time_col, windowDuration, windowDuration, startTime)
    else:
        res = sc._jvm.functions.window(time_col, windowDuration)
    return Column(res)


# ---------------------------- misc functions ----------------------------------

@since(1.5)
@ignore_unicode_prefix
def crc32(col):
    """
    Calculates the cyclic redundancy check value  (CRC32) of a binary column and
    returns the value as a bigint.

    >>> spark.createDataFrame([('ABC',)], ['a']).select(crc32('a').alias('crc32')).collect()
    [Row(crc32=2743272264)]
    """
    sc = SparkContext._active_spark_context
    return Column(sc._jvm.functions.crc32(_to_java_column(col)))


@ignore_unicode_prefix
@since(1.5)
def md5(col):
    """Calculates the MD5 digest and returns the value as a 32 character hex string.

    >>> spark.createDataFrame([('ABC',)], ['a']).select(md5('a').alias('hash')).collect()
    [Row(hash=u'902fbdd2b1df0c4f70b4a5d23525e932')]
    """
    sc = SparkContext._active_spark_context
    jc = sc._jvm.functions.md5(_to_java_column(col))
    return Column(jc)


@ignore_unicode_prefix
@since(1.5)
def sha1(col):
    """Returns the hex string result of SHA-1.

    >>> spark.createDataFrame([('ABC',)], ['a']).select(sha1('a').alias('hash')).collect()
    [Row(hash=u'3c01bdbb26f358bab27f267924aa2c9a03fcfdb8')]
    """
    sc = SparkContext._active_spark_context
    jc = sc._jvm.functions.sha1(_to_java_column(col))
    return Column(jc)


@ignore_unicode_prefix
@since(1.5)
def sha2(col, numBits):
    """Returns the hex string result of SHA-2 family of hash functions (SHA-224, SHA-256, SHA-384,
    and SHA-512). The numBits indicates the desired bit length of the result, which must have a
    value of 224, 256, 384, 512, or 0 (which is equivalent to 256).

    >>> digests = df.select(sha2(df.name, 256).alias('s')).collect()
    >>> digests[0]
    Row(s=u'3bc51062973c458d5a6f2d8d64a023246354ad7e064b1e4e009ec8a0699a3043')
    >>> digests[1]
    Row(s=u'cd9fb1e148ccd8442e5aa74904cc73bf6fb54d1d54d333bd596aa9bb4bb4e961')
    """
    sc = SparkContext._active_spark_context
    jc = sc._jvm.functions.sha2(_to_java_column(col), numBits)
    return Column(jc)


@since(2.0)
def hash(*cols):
    """Calculates the hash code of given columns, and returns the result as an int column.

    >>> spark.createDataFrame([('ABC',)], ['a']).select(hash('a').alias('hash')).collect()
    [Row(hash=-757602832)]
    """
    sc = SparkContext._active_spark_context
    jc = sc._jvm.functions.hash(_to_seq(sc, cols, _to_java_column))
    return Column(jc)


@since(3.0)
def xxhash64(*cols):
    """Calculates the hash code of given columns using the 64-bit variant of the xxHash algorithm,
    and returns the result as a long column.

    >>> spark.createDataFrame([('ABC',)], ['a']).select(xxhash64('a').alias('hash')).collect()
    [Row(hash=4105715581806190027)]
    """
    sc = SparkContext._active_spark_context
    jc = sc._jvm.functions.xxhash64(_to_seq(sc, cols, _to_java_column))
    return Column(jc)


# ---------------------- String/Binary functions ------------------------------

_string_functions = {
    'upper': 'Converts a string expression to upper case.',
    'lower': 'Converts a string expression to lower case.',
    'ascii': 'Computes the numeric value of the first character of the string column.',
    'base64': 'Computes the BASE64 encoding of a binary column and returns it as a string column.',
    'unbase64': 'Decodes a BASE64 encoded string column and returns it as a binary column.',
    'ltrim': 'Trim the spaces from left end for the specified string value.',
    'rtrim': 'Trim the spaces from right end for the specified string value.',
    'trim': 'Trim the spaces from both ends for the specified string column.',
}


for _name, _doc in _string_functions.items():
    globals()[_name] = since(1.5)(_create_function_over_column(_name, _doc))
del _name, _doc


@since(1.5)
@ignore_unicode_prefix
def concat_ws(sep, *cols):
    """
    Concatenates multiple input string columns together into a single string column,
    using the given separator.

    >>> df = spark.createDataFrame([('abcd','123')], ['s', 'd'])
    >>> df.select(concat_ws('-', df.s, df.d).alias('s')).collect()
    [Row(s=u'abcd-123')]
    """
    sc = SparkContext._active_spark_context
    return Column(sc._jvm.functions.concat_ws(sep, _to_seq(sc, cols, _to_java_column)))


@since(1.5)
def decode(col, charset):
    """
    Computes the first argument into a string from a binary using the provided character set
    (one of 'US-ASCII', 'ISO-8859-1', 'UTF-8', 'UTF-16BE', 'UTF-16LE', 'UTF-16').
    """
    sc = SparkContext._active_spark_context
    return Column(sc._jvm.functions.decode(_to_java_column(col), charset))


@since(1.5)
def encode(col, charset):
    """
    Computes the first argument into a binary from a string using the provided character set
    (one of 'US-ASCII', 'ISO-8859-1', 'UTF-8', 'UTF-16BE', 'UTF-16LE', 'UTF-16').
    """
    sc = SparkContext._active_spark_context
    return Column(sc._jvm.functions.encode(_to_java_column(col), charset))


@ignore_unicode_prefix
@since(1.5)
def format_number(col, d):
    """
    Formats the number X to a format like '#,--#,--#.--', rounded to d decimal places
    with HALF_EVEN round mode, and returns the result as a string.

    :param col: the column name of the numeric value to be formatted
    :param d: the N decimal places

    >>> spark.createDataFrame([(5,)], ['a']).select(format_number('a', 4).alias('v')).collect()
    [Row(v=u'5.0000')]
    """
    sc = SparkContext._active_spark_context
    return Column(sc._jvm.functions.format_number(_to_java_column(col), d))


@ignore_unicode_prefix
@since(1.5)
def format_string(format, *cols):
    """
    Formats the arguments in printf-style and returns the result as a string column.

    :param format: string that can contain embedded format tags and used as result column's value
    :param cols: list of column names (string) or list of :class:`Column` expressions to
        be used in formatting

    >>> df = spark.createDataFrame([(5, "hello")], ['a', 'b'])
    >>> df.select(format_string('%d %s', df.a, df.b).alias('v')).collect()
    [Row(v=u'5 hello')]
    """
    sc = SparkContext._active_spark_context
    return Column(sc._jvm.functions.format_string(format, _to_seq(sc, cols, _to_java_column)))


@since(1.5)
def instr(str, substr):
    """
    Locate the position of the first occurrence of substr column in the given string.
    Returns null if either of the arguments are null.

    .. note:: The position is not zero based, but 1 based index. Returns 0 if substr
        could not be found in str.

    >>> df = spark.createDataFrame([('abcd',)], ['s',])
    >>> df.select(instr(df.s, 'b').alias('s')).collect()
    [Row(s=2)]
    """
    sc = SparkContext._active_spark_context
    return Column(sc._jvm.functions.instr(_to_java_column(str), substr))


@since(1.5)
@ignore_unicode_prefix
def substring(str, pos, len):
    """
    Substring starts at `pos` and is of length `len` when str is String type or
    returns the slice of byte array that starts at `pos` in byte and is of length `len`
    when str is Binary type.

    .. note:: The position is not zero based, but 1 based index.

    >>> df = spark.createDataFrame([('abcd',)], ['s',])
    >>> df.select(substring(df.s, 1, 2).alias('s')).collect()
    [Row(s=u'ab')]
    """
    sc = SparkContext._active_spark_context
    return Column(sc._jvm.functions.substring(_to_java_column(str), pos, len))


@since(1.5)
@ignore_unicode_prefix
def substring_index(str, delim, count):
    """
    Returns the substring from string str before count occurrences of the delimiter delim.
    If count is positive, everything the left of the final delimiter (counting from left) is
    returned. If count is negative, every to the right of the final delimiter (counting from the
    right) is returned. substring_index performs a case-sensitive match when searching for delim.

    >>> df = spark.createDataFrame([('a.b.c.d',)], ['s'])
    >>> df.select(substring_index(df.s, '.', 2).alias('s')).collect()
    [Row(s=u'a.b')]
    >>> df.select(substring_index(df.s, '.', -3).alias('s')).collect()
    [Row(s=u'b.c.d')]
    """
    sc = SparkContext._active_spark_context
    return Column(sc._jvm.functions.substring_index(_to_java_column(str), delim, count))


@ignore_unicode_prefix
@since(1.5)
def levenshtein(left, right):
    """Computes the Levenshtein distance of the two given strings.

    >>> df0 = spark.createDataFrame([('kitten', 'sitting',)], ['l', 'r'])
    >>> df0.select(levenshtein('l', 'r').alias('d')).collect()
    [Row(d=3)]
    """
    sc = SparkContext._active_spark_context
    jc = sc._jvm.functions.levenshtein(_to_java_column(left), _to_java_column(right))
    return Column(jc)


@since(1.5)
def locate(substr, str, pos=1):
    """
    Locate the position of the first occurrence of substr in a string column, after position pos.

    .. note:: The position is not zero based, but 1 based index. Returns 0 if substr
        could not be found in str.

    :param substr: a string
    :param str: a Column of :class:`pyspark.sql.types.StringType`
    :param pos: start position (zero based)

    >>> df = spark.createDataFrame([('abcd',)], ['s',])
    >>> df.select(locate('b', df.s, 1).alias('s')).collect()
    [Row(s=2)]
    """
    sc = SparkContext._active_spark_context
    return Column(sc._jvm.functions.locate(substr, _to_java_column(str), pos))


@since(1.5)
@ignore_unicode_prefix
def lpad(col, len, pad):
    """
    Left-pad the string column to width `len` with `pad`.

    >>> df = spark.createDataFrame([('abcd',)], ['s',])
    >>> df.select(lpad(df.s, 6, '#').alias('s')).collect()
    [Row(s=u'##abcd')]
    """
    sc = SparkContext._active_spark_context
    return Column(sc._jvm.functions.lpad(_to_java_column(col), len, pad))


@since(1.5)
@ignore_unicode_prefix
def rpad(col, len, pad):
    """
    Right-pad the string column to width `len` with `pad`.

    >>> df = spark.createDataFrame([('abcd',)], ['s',])
    >>> df.select(rpad(df.s, 6, '#').alias('s')).collect()
    [Row(s=u'abcd##')]
    """
    sc = SparkContext._active_spark_context
    return Column(sc._jvm.functions.rpad(_to_java_column(col), len, pad))


@since(1.5)
@ignore_unicode_prefix
def repeat(col, n):
    """
    Repeats a string column n times, and returns it as a new string column.

    >>> df = spark.createDataFrame([('ab',)], ['s',])
    >>> df.select(repeat(df.s, 3).alias('s')).collect()
    [Row(s=u'ababab')]
    """
    sc = SparkContext._active_spark_context
    return Column(sc._jvm.functions.repeat(_to_java_column(col), n))


@since(1.5)
@ignore_unicode_prefix
def split(str, pattern, limit=-1):
    """
    Splits str around matches of the given pattern.

    :param str: a string expression to split
    :param pattern: a string representing a regular expression. The regex string should be
        a Java regular expression.
    :param limit: an integer which controls the number of times `pattern` is applied.

        * ``limit > 0``: The resulting array's length will not be more than `limit`, and the
                         resulting array's last entry will contain all input beyond the last
                         matched pattern.
        * ``limit <= 0``: `pattern` will be applied as many times as possible, and the resulting
                          array can be of any size.

    .. versionchanged:: 3.0
       `split` now takes an optional `limit` field. If not provided, default limit value is -1.

    >>> df = spark.createDataFrame([('oneAtwoBthreeC',)], ['s',])
    >>> df.select(split(df.s, '[ABC]', 2).alias('s')).collect()
    [Row(s=[u'one', u'twoBthreeC'])]
    >>> df.select(split(df.s, '[ABC]', -1).alias('s')).collect()
    [Row(s=[u'one', u'two', u'three', u''])]
    """
    sc = SparkContext._active_spark_context
    return Column(sc._jvm.functions.split(_to_java_column(str), pattern, limit))


@ignore_unicode_prefix
@since(1.5)
def regexp_extract(str, pattern, idx):
    r"""Extract a specific group matched by a Java regex, from the specified string column.
    If the regex did not match, or the specified group did not match, an empty string is returned.

    >>> df = spark.createDataFrame([('100-200',)], ['str'])
    >>> df.select(regexp_extract('str', r'(\d+)-(\d+)', 1).alias('d')).collect()
    [Row(d=u'100')]
    >>> df = spark.createDataFrame([('foo',)], ['str'])
    >>> df.select(regexp_extract('str', r'(\d+)', 1).alias('d')).collect()
    [Row(d=u'')]
    >>> df = spark.createDataFrame([('aaaac',)], ['str'])
    >>> df.select(regexp_extract('str', '(a+)(b)?(c)', 2).alias('d')).collect()
    [Row(d=u'')]
    """
    sc = SparkContext._active_spark_context
    jc = sc._jvm.functions.regexp_extract(_to_java_column(str), pattern, idx)
    return Column(jc)


@ignore_unicode_prefix
@since(1.5)
def regexp_replace(str, pattern, replacement):
    r"""Replace all substrings of the specified string value that match regexp with rep.

    >>> df = spark.createDataFrame([('100-200',)], ['str'])
    >>> df.select(regexp_replace('str', r'(\d+)', '--').alias('d')).collect()
    [Row(d=u'-----')]
    """
    sc = SparkContext._active_spark_context
    jc = sc._jvm.functions.regexp_replace(_to_java_column(str), pattern, replacement)
    return Column(jc)


@ignore_unicode_prefix
@since(1.5)
def initcap(col):
    """Translate the first letter of each word to upper case in the sentence.

    >>> spark.createDataFrame([('ab cd',)], ['a']).select(initcap("a").alias('v')).collect()
    [Row(v=u'Ab Cd')]
    """
    sc = SparkContext._active_spark_context
    return Column(sc._jvm.functions.initcap(_to_java_column(col)))


@since(1.5)
@ignore_unicode_prefix
def soundex(col):
    """
    Returns the SoundEx encoding for a string

    >>> df = spark.createDataFrame([("Peters",),("Uhrbach",)], ['name'])
    >>> df.select(soundex(df.name).alias("soundex")).collect()
    [Row(soundex=u'P362'), Row(soundex=u'U612')]
    """
    sc = SparkContext._active_spark_context
    return Column(sc._jvm.functions.soundex(_to_java_column(col)))


@ignore_unicode_prefix
@since(1.5)
def bin(col):
    """Returns the string representation of the binary value of the given column.

    >>> df.select(bin(df.age).alias('c')).collect()
    [Row(c=u'10'), Row(c=u'101')]
    """
    sc = SparkContext._active_spark_context
    jc = sc._jvm.functions.bin(_to_java_column(col))
    return Column(jc)


@ignore_unicode_prefix
@since(1.5)
def hex(col):
    """Computes hex value of the given column, which could be :class:`pyspark.sql.types.StringType`,
    :class:`pyspark.sql.types.BinaryType`, :class:`pyspark.sql.types.IntegerType` or
    :class:`pyspark.sql.types.LongType`.

    >>> spark.createDataFrame([('ABC', 3)], ['a', 'b']).select(hex('a'), hex('b')).collect()
    [Row(hex(a)=u'414243', hex(b)=u'3')]
    """
    sc = SparkContext._active_spark_context
    jc = sc._jvm.functions.hex(_to_java_column(col))
    return Column(jc)


@ignore_unicode_prefix
@since(1.5)
def unhex(col):
    """Inverse of hex. Interprets each pair of characters as a hexadecimal number
    and converts to the byte representation of number.

    >>> spark.createDataFrame([('414243',)], ['a']).select(unhex('a')).collect()
    [Row(unhex(a)=bytearray(b'ABC'))]
    """
    sc = SparkContext._active_spark_context
    return Column(sc._jvm.functions.unhex(_to_java_column(col)))


@ignore_unicode_prefix
@since(1.5)
def length(col):
    """Computes the character length of string data or number of bytes of binary data.
    The length of character data includes the trailing spaces. The length of binary data
    includes binary zeros.

    >>> spark.createDataFrame([('ABC ',)], ['a']).select(length('a').alias('length')).collect()
    [Row(length=4)]
    """
    sc = SparkContext._active_spark_context
    return Column(sc._jvm.functions.length(_to_java_column(col)))


@ignore_unicode_prefix
@since(1.5)
def translate(srcCol, matching, replace):
    """A function translate any character in the `srcCol` by a character in `matching`.
    The characters in `replace` is corresponding to the characters in `matching`.
    The translate will happen when any character in the string matching with the character
    in the `matching`.

    >>> spark.createDataFrame([('translate',)], ['a']).select(translate('a', "rnlt", "123") \\
    ...     .alias('r')).collect()
    [Row(r=u'1a2s3ae')]
    """
    sc = SparkContext._active_spark_context
    return Column(sc._jvm.functions.translate(_to_java_column(srcCol), matching, replace))


# ---------------------- Collection functions ------------------------------

@ignore_unicode_prefix
@since(2.0)
def create_map(*cols):
    """Creates a new map column.

    :param cols: list of column names (string) or list of :class:`Column` expressions that are
        grouped as key-value pairs, e.g. (key1, value1, key2, value2, ...).

    >>> df.select(create_map('name', 'age').alias("map")).collect()
    [Row(map={u'Alice': 2}), Row(map={u'Bob': 5})]
    >>> df.select(create_map([df.name, df.age]).alias("map")).collect()
    [Row(map={u'Alice': 2}), Row(map={u'Bob': 5})]
    """
    sc = SparkContext._active_spark_context
    if len(cols) == 1 and isinstance(cols[0], (list, set)):
        cols = cols[0]
    jc = sc._jvm.functions.map(_to_seq(sc, cols, _to_java_column))
    return Column(jc)


@since(2.4)
def map_from_arrays(col1, col2):
    """Creates a new map from two arrays.

    :param col1: name of column containing a set of keys. All elements should not be null
    :param col2: name of column containing a set of values

    >>> df = spark.createDataFrame([([2, 5], ['a', 'b'])], ['k', 'v'])
    >>> df.select(map_from_arrays(df.k, df.v).alias("map")).show()
    +----------------+
    |             map|
    +----------------+
    |[2 -> a, 5 -> b]|
    +----------------+
    """
    sc = SparkContext._active_spark_context
    return Column(sc._jvm.functions.map_from_arrays(_to_java_column(col1), _to_java_column(col2)))


@since(1.4)
def array(*cols):
    """Creates a new array column.

    :param cols: list of column names (string) or list of :class:`Column` expressions that have
        the same data type.

    >>> df.select(array('age', 'age').alias("arr")).collect()
    [Row(arr=[2, 2]), Row(arr=[5, 5])]
    >>> df.select(array([df.age, df.age]).alias("arr")).collect()
    [Row(arr=[2, 2]), Row(arr=[5, 5])]
    """
    sc = SparkContext._active_spark_context
    if len(cols) == 1 and isinstance(cols[0], (list, set)):
        cols = cols[0]
    jc = sc._jvm.functions.array(_to_seq(sc, cols, _to_java_column))
    return Column(jc)


@since(1.5)
def array_contains(col, value):
    """
    Collection function: returns null if the array is null, true if the array contains the
    given value, and false otherwise.

    :param col: name of column containing array
    :param value: value or column to check for in array

    >>> df = spark.createDataFrame([(["a", "b", "c"],), ([],)], ['data'])
    >>> df.select(array_contains(df.data, "a")).collect()
    [Row(array_contains(data, a)=True), Row(array_contains(data, a)=False)]
    >>> df.select(array_contains(df.data, lit("a"))).collect()
    [Row(array_contains(data, a)=True), Row(array_contains(data, a)=False)]
    """
    sc = SparkContext._active_spark_context
    value = value._jc if isinstance(value, Column) else value
    return Column(sc._jvm.functions.array_contains(_to_java_column(col), value))


@since(2.4)
def arrays_overlap(a1, a2):
    """
    Collection function: returns true if the arrays contain any common non-null element; if not,
    returns null if both the arrays are non-empty and any of them contains a null element; returns
    false otherwise.

    >>> df = spark.createDataFrame([(["a", "b"], ["b", "c"]), (["a"], ["b", "c"])], ['x', 'y'])
    >>> df.select(arrays_overlap(df.x, df.y).alias("overlap")).collect()
    [Row(overlap=True), Row(overlap=False)]
    """
    sc = SparkContext._active_spark_context
    return Column(sc._jvm.functions.arrays_overlap(_to_java_column(a1), _to_java_column(a2)))


@since(2.4)
def slice(x, start, length):
    """
    Collection function: returns an array containing  all the elements in `x` from index `start`
    (array indices start at 1, or from the end if `start` is negative) with the specified `length`.

    :param x: the array to be sliced
    :param start: the starting index
    :param length: the length of the slice

    >>> df = spark.createDataFrame([([1, 2, 3],), ([4, 5],)], ['x'])
    >>> df.select(slice(df.x, 2, 2).alias("sliced")).collect()
    [Row(sliced=[2, 3]), Row(sliced=[5])]
    """
    sc = SparkContext._active_spark_context
    return Column(sc._jvm.functions.slice(_to_java_column(x), start, length))


@ignore_unicode_prefix
@since(2.4)
def array_join(col, delimiter, null_replacement=None):
    """
    Concatenates the elements of `column` using the `delimiter`. Null values are replaced with
    `null_replacement` if set, otherwise they are ignored.

    >>> df = spark.createDataFrame([(["a", "b", "c"],), (["a", None],)], ['data'])
    >>> df.select(array_join(df.data, ",").alias("joined")).collect()
    [Row(joined=u'a,b,c'), Row(joined=u'a')]
    >>> df.select(array_join(df.data, ",", "NULL").alias("joined")).collect()
    [Row(joined=u'a,b,c'), Row(joined=u'a,NULL')]
    """
    sc = SparkContext._active_spark_context
    if null_replacement is None:
        return Column(sc._jvm.functions.array_join(_to_java_column(col), delimiter))
    else:
        return Column(sc._jvm.functions.array_join(
            _to_java_column(col), delimiter, null_replacement))


@since(1.5)
@ignore_unicode_prefix
def concat(*cols):
    """
    Concatenates multiple input columns together into a single column.
    The function works with strings, binary and compatible array columns.

    >>> df = spark.createDataFrame([('abcd','123')], ['s', 'd'])
    >>> df.select(concat(df.s, df.d).alias('s')).collect()
    [Row(s=u'abcd123')]

    >>> df = spark.createDataFrame([([1, 2], [3, 4], [5]), ([1, 2], None, [3])], ['a', 'b', 'c'])
    >>> df.select(concat(df.a, df.b, df.c).alias("arr")).collect()
    [Row(arr=[1, 2, 3, 4, 5]), Row(arr=None)]
    """
    sc = SparkContext._active_spark_context
    return Column(sc._jvm.functions.concat(_to_seq(sc, cols, _to_java_column)))


@since(2.4)
def array_position(col, value):
    """
    Collection function: Locates the position of the first occurrence of the given value
    in the given array. Returns null if either of the arguments are null.

    .. note:: The position is not zero based, but 1 based index. Returns 0 if the given
        value could not be found in the array.

    >>> df = spark.createDataFrame([(["c", "b", "a"],), ([],)], ['data'])
    >>> df.select(array_position(df.data, "a")).collect()
    [Row(array_position(data, a)=3), Row(array_position(data, a)=0)]
    """
    sc = SparkContext._active_spark_context
    return Column(sc._jvm.functions.array_position(_to_java_column(col), value))


@ignore_unicode_prefix
@since(2.4)
def element_at(col, extraction):
    """
    Collection function: Returns element of array at given index in extraction if col is array.
    Returns value for the given key in extraction if col is map.

    :param col: name of column containing array or map
    :param extraction: index to check for in array or key to check for in map

    .. note:: The position is not zero based, but 1 based index.

    >>> df = spark.createDataFrame([(["a", "b", "c"],), ([],)], ['data'])
    >>> df.select(element_at(df.data, 1)).collect()
    [Row(element_at(data, 1)=u'a'), Row(element_at(data, 1)=None)]

    >>> df = spark.createDataFrame([({"a": 1.0, "b": 2.0},), ({},)], ['data'])
    >>> df.select(element_at(df.data, lit("a"))).collect()
    [Row(element_at(data, a)=1.0), Row(element_at(data, a)=None)]
    """
    sc = SparkContext._active_spark_context
    return Column(sc._jvm.functions.element_at(
        _to_java_column(col), lit(extraction)._jc))  # noqa: F821 'lit' is dynamically defined.


@since(2.4)
def array_remove(col, element):
    """
    Collection function: Remove all elements that equal to element from the given array.

    :param col: name of column containing array
    :param element: element to be removed from the array

    >>> df = spark.createDataFrame([([1, 2, 3, 1, 1],), ([],)], ['data'])
    >>> df.select(array_remove(df.data, 1)).collect()
    [Row(array_remove(data, 1)=[2, 3]), Row(array_remove(data, 1)=[])]
    """
    sc = SparkContext._active_spark_context
    return Column(sc._jvm.functions.array_remove(_to_java_column(col), element))


@since(2.4)
def array_distinct(col):
    """
    Collection function: removes duplicate values from the array.
    :param col: name of column or expression

    >>> df = spark.createDataFrame([([1, 2, 3, 2],), ([4, 5, 5, 4],)], ['data'])
    >>> df.select(array_distinct(df.data)).collect()
    [Row(array_distinct(data)=[1, 2, 3]), Row(array_distinct(data)=[4, 5])]
    """
    sc = SparkContext._active_spark_context
    return Column(sc._jvm.functions.array_distinct(_to_java_column(col)))


@ignore_unicode_prefix
@since(2.4)
def array_intersect(col1, col2):
    """
    Collection function: returns an array of the elements in the intersection of col1 and col2,
    without duplicates.

    :param col1: name of column containing array
    :param col2: name of column containing array

    >>> from pyspark.sql import Row
    >>> df = spark.createDataFrame([Row(c1=["b", "a", "c"], c2=["c", "d", "a", "f"])])
    >>> df.select(array_intersect(df.c1, df.c2)).collect()
    [Row(array_intersect(c1, c2)=[u'a', u'c'])]
    """
    sc = SparkContext._active_spark_context
    return Column(sc._jvm.functions.array_intersect(_to_java_column(col1), _to_java_column(col2)))


@ignore_unicode_prefix
@since(2.4)
def array_union(col1, col2):
    """
    Collection function: returns an array of the elements in the union of col1 and col2,
    without duplicates.

    :param col1: name of column containing array
    :param col2: name of column containing array

    >>> from pyspark.sql import Row
    >>> df = spark.createDataFrame([Row(c1=["b", "a", "c"], c2=["c", "d", "a", "f"])])
    >>> df.select(array_union(df.c1, df.c2)).collect()
    [Row(array_union(c1, c2)=[u'b', u'a', u'c', u'd', u'f'])]
    """
    sc = SparkContext._active_spark_context
    return Column(sc._jvm.functions.array_union(_to_java_column(col1), _to_java_column(col2)))


@ignore_unicode_prefix
@since(2.4)
def array_except(col1, col2):
    """
    Collection function: returns an array of the elements in col1 but not in col2,
    without duplicates.

    :param col1: name of column containing array
    :param col2: name of column containing array

    >>> from pyspark.sql import Row
    >>> df = spark.createDataFrame([Row(c1=["b", "a", "c"], c2=["c", "d", "a", "f"])])
    >>> df.select(array_except(df.c1, df.c2)).collect()
    [Row(array_except(c1, c2)=[u'b'])]
    """
    sc = SparkContext._active_spark_context
    return Column(sc._jvm.functions.array_except(_to_java_column(col1), _to_java_column(col2)))


@since(1.4)
def explode(col):
    """
    Returns a new row for each element in the given array or map.
    Uses the default column name `col` for elements in the array and
    `key` and `value` for elements in the map unless specified otherwise.

    >>> from pyspark.sql import Row
    >>> eDF = spark.createDataFrame([Row(a=1, intlist=[1,2,3], mapfield={"a": "b"})])
    >>> eDF.select(explode(eDF.intlist).alias("anInt")).collect()
    [Row(anInt=1), Row(anInt=2), Row(anInt=3)]

    >>> eDF.select(explode(eDF.mapfield).alias("key", "value")).show()
    +---+-----+
    |key|value|
    +---+-----+
    |  a|    b|
    +---+-----+
    """
    sc = SparkContext._active_spark_context
    jc = sc._jvm.functions.explode(_to_java_column(col))
    return Column(jc)


@since(2.1)
def posexplode(col):
    """
    Returns a new row for each element with position in the given array or map.
    Uses the default column name `pos` for position, and `col` for elements in the
    array and `key` and `value` for elements in the map unless specified otherwise.

    >>> from pyspark.sql import Row
    >>> eDF = spark.createDataFrame([Row(a=1, intlist=[1,2,3], mapfield={"a": "b"})])
    >>> eDF.select(posexplode(eDF.intlist)).collect()
    [Row(pos=0, col=1), Row(pos=1, col=2), Row(pos=2, col=3)]

    >>> eDF.select(posexplode(eDF.mapfield)).show()
    +---+---+-----+
    |pos|key|value|
    +---+---+-----+
    |  0|  a|    b|
    +---+---+-----+
    """
    sc = SparkContext._active_spark_context
    jc = sc._jvm.functions.posexplode(_to_java_column(col))
    return Column(jc)


@since(2.3)
def explode_outer(col):
    """
    Returns a new row for each element in the given array or map.
    Unlike explode, if the array/map is null or empty then null is produced.
    Uses the default column name `col` for elements in the array and
    `key` and `value` for elements in the map unless specified otherwise.

    >>> df = spark.createDataFrame(
    ...     [(1, ["foo", "bar"], {"x": 1.0}), (2, [], {}), (3, None, None)],
    ...     ("id", "an_array", "a_map")
    ... )
    >>> df.select("id", "an_array", explode_outer("a_map")).show()
    +---+----------+----+-----+
    | id|  an_array| key|value|
    +---+----------+----+-----+
    |  1|[foo, bar]|   x|  1.0|
    |  2|        []|null| null|
    |  3|      null|null| null|
    +---+----------+----+-----+

    >>> df.select("id", "a_map", explode_outer("an_array")).show()
    +---+----------+----+
    | id|     a_map| col|
    +---+----------+----+
    |  1|[x -> 1.0]| foo|
    |  1|[x -> 1.0]| bar|
    |  2|        []|null|
    |  3|      null|null|
    +---+----------+----+
    """
    sc = SparkContext._active_spark_context
    jc = sc._jvm.functions.explode_outer(_to_java_column(col))
    return Column(jc)


@since(2.3)
def posexplode_outer(col):
    """
    Returns a new row for each element with position in the given array or map.
    Unlike posexplode, if the array/map is null or empty then the row (null, null) is produced.
    Uses the default column name `pos` for position, and `col` for elements in the
    array and `key` and `value` for elements in the map unless specified otherwise.

    >>> df = spark.createDataFrame(
    ...     [(1, ["foo", "bar"], {"x": 1.0}), (2, [], {}), (3, None, None)],
    ...     ("id", "an_array", "a_map")
    ... )
    >>> df.select("id", "an_array", posexplode_outer("a_map")).show()
    +---+----------+----+----+-----+
    | id|  an_array| pos| key|value|
    +---+----------+----+----+-----+
    |  1|[foo, bar]|   0|   x|  1.0|
    |  2|        []|null|null| null|
    |  3|      null|null|null| null|
    +---+----------+----+----+-----+
    >>> df.select("id", "a_map", posexplode_outer("an_array")).show()
    +---+----------+----+----+
    | id|     a_map| pos| col|
    +---+----------+----+----+
    |  1|[x -> 1.0]|   0| foo|
    |  1|[x -> 1.0]|   1| bar|
    |  2|        []|null|null|
    |  3|      null|null|null|
    +---+----------+----+----+
    """
    sc = SparkContext._active_spark_context
    jc = sc._jvm.functions.posexplode_outer(_to_java_column(col))
    return Column(jc)


@ignore_unicode_prefix
@since(1.6)
def get_json_object(col, path):
    """
    Extracts json object from a json string based on json path specified, and returns json string
    of the extracted json object. It will return null if the input json string is invalid.

    :param col: string column in json format
    :param path: path to the json object to extract

    >>> data = [("1", '''{"f1": "value1", "f2": "value2"}'''), ("2", '''{"f1": "value12"}''')]
    >>> df = spark.createDataFrame(data, ("key", "jstring"))
    >>> df.select(df.key, get_json_object(df.jstring, '$.f1').alias("c0"), \\
    ...                   get_json_object(df.jstring, '$.f2').alias("c1") ).collect()
    [Row(key=u'1', c0=u'value1', c1=u'value2'), Row(key=u'2', c0=u'value12', c1=None)]
    """
    sc = SparkContext._active_spark_context
    jc = sc._jvm.functions.get_json_object(_to_java_column(col), path)
    return Column(jc)


@ignore_unicode_prefix
@since(1.6)
def json_tuple(col, *fields):
    """Creates a new row for a json column according to the given field names.

    :param col: string column in json format
    :param fields: list of fields to extract

    >>> data = [("1", '''{"f1": "value1", "f2": "value2"}'''), ("2", '''{"f1": "value12"}''')]
    >>> df = spark.createDataFrame(data, ("key", "jstring"))
    >>> df.select(df.key, json_tuple(df.jstring, 'f1', 'f2')).collect()
    [Row(key=u'1', c0=u'value1', c1=u'value2'), Row(key=u'2', c0=u'value12', c1=None)]
    """
    sc = SparkContext._active_spark_context
    jc = sc._jvm.functions.json_tuple(_to_java_column(col), _to_seq(sc, fields))
    return Column(jc)


@ignore_unicode_prefix
@since(2.1)
def from_json(col, schema, options={}):
    """
    Parses a column containing a JSON string into a :class:`MapType` with :class:`StringType`
    as keys type, :class:`StructType` or :class:`ArrayType` with
    the specified schema. Returns `null`, in the case of an unparseable string.

    :param col: string column in json format
    :param schema: a StructType or ArrayType of StructType to use when parsing the json column.
    :param options: options to control parsing. accepts the same options as the json datasource

    .. note:: Since Spark 2.3, the DDL-formatted string or a JSON format string is also
              supported for ``schema``.

    >>> from pyspark.sql.types import *
    >>> data = [(1, '''{"a": 1}''')]
    >>> schema = StructType([StructField("a", IntegerType())])
    >>> df = spark.createDataFrame(data, ("key", "value"))
    >>> df.select(from_json(df.value, schema).alias("json")).collect()
    [Row(json=Row(a=1))]
    >>> df.select(from_json(df.value, "a INT").alias("json")).collect()
    [Row(json=Row(a=1))]
    >>> df.select(from_json(df.value, "MAP<STRING,INT>").alias("json")).collect()
    [Row(json={u'a': 1})]
    >>> data = [(1, '''[{"a": 1}]''')]
    >>> schema = ArrayType(StructType([StructField("a", IntegerType())]))
    >>> df = spark.createDataFrame(data, ("key", "value"))
    >>> df.select(from_json(df.value, schema).alias("json")).collect()
    [Row(json=[Row(a=1)])]
    >>> schema = schema_of_json(lit('''{"a": 0}'''))
    >>> df.select(from_json(df.value, schema).alias("json")).collect()
    [Row(json=Row(a=None))]
    >>> data = [(1, '''[1, 2, 3]''')]
    >>> schema = ArrayType(IntegerType())
    >>> df = spark.createDataFrame(data, ("key", "value"))
    >>> df.select(from_json(df.value, schema).alias("json")).collect()
    [Row(json=[1, 2, 3])]
    """

    sc = SparkContext._active_spark_context
    if isinstance(schema, DataType):
        schema = schema.json()
    elif isinstance(schema, Column):
        schema = _to_java_column(schema)
    jc = sc._jvm.functions.from_json(_to_java_column(col), schema, _options_to_str(options))
    return Column(jc)


@ignore_unicode_prefix
@since(2.1)
def to_json(col, options={}):
    """
    Converts a column containing a :class:`StructType`, :class:`ArrayType` or a :class:`MapType`
    into a JSON string. Throws an exception, in the case of an unsupported type.

    :param col: name of column containing a struct, an array or a map.
    :param options: options to control converting. accepts the same options as the JSON datasource.
                    Additionally the function supports the `pretty` option which enables
                    pretty JSON generation.

    >>> from pyspark.sql import Row
    >>> from pyspark.sql.types import *
    >>> data = [(1, Row(name='Alice', age=2))]
    >>> df = spark.createDataFrame(data, ("key", "value"))
    >>> df.select(to_json(df.value).alias("json")).collect()
    [Row(json=u'{"age":2,"name":"Alice"}')]
    >>> data = [(1, [Row(name='Alice', age=2), Row(name='Bob', age=3)])]
    >>> df = spark.createDataFrame(data, ("key", "value"))
    >>> df.select(to_json(df.value).alias("json")).collect()
    [Row(json=u'[{"age":2,"name":"Alice"},{"age":3,"name":"Bob"}]')]
    >>> data = [(1, {"name": "Alice"})]
    >>> df = spark.createDataFrame(data, ("key", "value"))
    >>> df.select(to_json(df.value).alias("json")).collect()
    [Row(json=u'{"name":"Alice"}')]
    >>> data = [(1, [{"name": "Alice"}, {"name": "Bob"}])]
    >>> df = spark.createDataFrame(data, ("key", "value"))
    >>> df.select(to_json(df.value).alias("json")).collect()
    [Row(json=u'[{"name":"Alice"},{"name":"Bob"}]')]
    >>> data = [(1, ["Alice", "Bob"])]
    >>> df = spark.createDataFrame(data, ("key", "value"))
    >>> df.select(to_json(df.value).alias("json")).collect()
    [Row(json=u'["Alice","Bob"]')]
    """

    sc = SparkContext._active_spark_context
    jc = sc._jvm.functions.to_json(_to_java_column(col), _options_to_str(options))
    return Column(jc)


@ignore_unicode_prefix
@since(2.4)
def schema_of_json(json, options={}):
    """
    Parses a JSON string and infers its schema in DDL format.

    :param json: a JSON string or a string literal containing a JSON string.
    :param options: options to control parsing. accepts the same options as the JSON datasource

    .. versionchanged:: 3.0
       It accepts `options` parameter to control schema inferring.

    >>> df = spark.range(1)
    >>> df.select(schema_of_json(lit('{"a": 0}')).alias("json")).collect()
    [Row(json=u'struct<a:bigint>')]
    >>> schema = schema_of_json('{a: 1}', {'allowUnquotedFieldNames':'true'})
    >>> df.select(schema.alias("json")).collect()
    [Row(json=u'struct<a:bigint>')]
    """
    if isinstance(json, basestring):
        col = _create_column_from_literal(json)
    elif isinstance(json, Column):
        col = _to_java_column(json)
    else:
        raise TypeError("schema argument should be a column or string")

    sc = SparkContext._active_spark_context
    jc = sc._jvm.functions.schema_of_json(col, _options_to_str(options))
    return Column(jc)


@ignore_unicode_prefix
@since(3.0)
def schema_of_csv(csv, options={}):
    """
    Parses a CSV string and infers its schema in DDL format.

    :param col: a CSV string or a string literal containing a CSV string.
    :param options: options to control parsing. accepts the same options as the CSV datasource

    >>> df = spark.range(1)
    >>> df.select(schema_of_csv(lit('1|a'), {'sep':'|'}).alias("csv")).collect()
    [Row(csv=u'struct<_c0:int,_c1:string>')]
    >>> df.select(schema_of_csv('1|a', {'sep':'|'}).alias("csv")).collect()
    [Row(csv=u'struct<_c0:int,_c1:string>')]
    """
    if isinstance(csv, basestring):
        col = _create_column_from_literal(csv)
    elif isinstance(csv, Column):
        col = _to_java_column(csv)
    else:
        raise TypeError("schema argument should be a column or string")

    sc = SparkContext._active_spark_context
    jc = sc._jvm.functions.schema_of_csv(col, _options_to_str(options))
    return Column(jc)


@ignore_unicode_prefix
@since(3.0)
def to_csv(col, options={}):
    """
    Converts a column containing a :class:`StructType` into a CSV string.
    Throws an exception, in the case of an unsupported type.

    :param col: name of column containing a struct.
    :param options: options to control converting. accepts the same options as the CSV datasource.

    >>> from pyspark.sql import Row
    >>> data = [(1, Row(name='Alice', age=2))]
    >>> df = spark.createDataFrame(data, ("key", "value"))
    >>> df.select(to_csv(df.value).alias("csv")).collect()
    [Row(csv=u'2,Alice')]
    """

    sc = SparkContext._active_spark_context
    jc = sc._jvm.functions.to_csv(_to_java_column(col), _options_to_str(options))
    return Column(jc)


@since(1.5)
def size(col):
    """
    Collection function: returns the length of the array or map stored in the column.

    :param col: name of column or expression

    >>> df = spark.createDataFrame([([1, 2, 3],),([1],),([],)], ['data'])
    >>> df.select(size(df.data)).collect()
    [Row(size(data)=3), Row(size(data)=1), Row(size(data)=0)]
    """
    sc = SparkContext._active_spark_context
    return Column(sc._jvm.functions.size(_to_java_column(col)))


@since(2.4)
def array_min(col):
    """
    Collection function: returns the minimum value of the array.

    :param col: name of column or expression

    >>> df = spark.createDataFrame([([2, 1, 3],), ([None, 10, -1],)], ['data'])
    >>> df.select(array_min(df.data).alias('min')).collect()
    [Row(min=1), Row(min=-1)]
    """
    sc = SparkContext._active_spark_context
    return Column(sc._jvm.functions.array_min(_to_java_column(col)))


@since(2.4)
def array_max(col):
    """
    Collection function: returns the maximum value of the array.

    :param col: name of column or expression

    >>> df = spark.createDataFrame([([2, 1, 3],), ([None, 10, -1],)], ['data'])
    >>> df.select(array_max(df.data).alias('max')).collect()
    [Row(max=3), Row(max=10)]
    """
    sc = SparkContext._active_spark_context
    return Column(sc._jvm.functions.array_max(_to_java_column(col)))


@since(1.5)
def sort_array(col, asc=True):
    """
    Collection function: sorts the input array in ascending or descending order according
    to the natural ordering of the array elements. Null elements will be placed at the beginning
    of the returned array in ascending order or at the end of the returned array in descending
    order.

    :param col: name of column or expression

    >>> df = spark.createDataFrame([([2, 1, None, 3],),([1],),([],)], ['data'])
    >>> df.select(sort_array(df.data).alias('r')).collect()
    [Row(r=[None, 1, 2, 3]), Row(r=[1]), Row(r=[])]
    >>> df.select(sort_array(df.data, asc=False).alias('r')).collect()
    [Row(r=[3, 2, 1, None]), Row(r=[1]), Row(r=[])]
    """
    sc = SparkContext._active_spark_context
    return Column(sc._jvm.functions.sort_array(_to_java_column(col), asc))


@since(2.4)
def array_sort(col):
    """
    Collection function: sorts the input array in ascending order. The elements of the input array
    must be orderable. Null elements will be placed at the end of the returned array.

    :param col: name of column or expression

    >>> df = spark.createDataFrame([([2, 1, None, 3],),([1],),([],)], ['data'])
    >>> df.select(array_sort(df.data).alias('r')).collect()
    [Row(r=[1, 2, 3, None]), Row(r=[1]), Row(r=[])]
    """
    sc = SparkContext._active_spark_context
    return Column(sc._jvm.functions.array_sort(_to_java_column(col)))


@since(2.4)
def shuffle(col):
    """
    Collection function: Generates a random permutation of the given array.

    .. note:: The function is non-deterministic.

    :param col: name of column or expression

    >>> df = spark.createDataFrame([([1, 20, 3, 5],), ([1, 20, None, 3],)], ['data'])
    >>> df.select(shuffle(df.data).alias('s')).collect()  # doctest: +SKIP
    [Row(s=[3, 1, 5, 20]), Row(s=[20, None, 3, 1])]
    """
    sc = SparkContext._active_spark_context
    return Column(sc._jvm.functions.shuffle(_to_java_column(col)))


@since(1.5)
@ignore_unicode_prefix
def reverse(col):
    """
    Collection function: returns a reversed string or an array with reverse order of elements.

    :param col: name of column or expression

    >>> df = spark.createDataFrame([('Spark SQL',)], ['data'])
    >>> df.select(reverse(df.data).alias('s')).collect()
    [Row(s=u'LQS krapS')]
    >>> df = spark.createDataFrame([([2, 1, 3],) ,([1],) ,([],)], ['data'])
    >>> df.select(reverse(df.data).alias('r')).collect()
    [Row(r=[3, 1, 2]), Row(r=[1]), Row(r=[])]
     """
    sc = SparkContext._active_spark_context
    return Column(sc._jvm.functions.reverse(_to_java_column(col)))


@since(2.4)
def flatten(col):
    """
    Collection function: creates a single array from an array of arrays.
    If a structure of nested arrays is deeper than two levels,
    only one level of nesting is removed.

    :param col: name of column or expression

    >>> df = spark.createDataFrame([([[1, 2, 3], [4, 5], [6]],), ([None, [4, 5]],)], ['data'])
    >>> df.select(flatten(df.data).alias('r')).collect()
    [Row(r=[1, 2, 3, 4, 5, 6]), Row(r=None)]
    """
    sc = SparkContext._active_spark_context
    return Column(sc._jvm.functions.flatten(_to_java_column(col)))


@since(2.3)
def map_keys(col):
    """
    Collection function: Returns an unordered array containing the keys of the map.

    :param col: name of column or expression

    >>> from pyspark.sql.functions import map_keys
    >>> df = spark.sql("SELECT map(1, 'a', 2, 'b') as data")
    >>> df.select(map_keys("data").alias("keys")).show()
    +------+
    |  keys|
    +------+
    |[1, 2]|
    +------+
    """
    sc = SparkContext._active_spark_context
    return Column(sc._jvm.functions.map_keys(_to_java_column(col)))


@since(2.3)
def map_values(col):
    """
    Collection function: Returns an unordered array containing the values of the map.

    :param col: name of column or expression

    >>> from pyspark.sql.functions import map_values
    >>> df = spark.sql("SELECT map(1, 'a', 2, 'b') as data")
    >>> df.select(map_values("data").alias("values")).show()
    +------+
    |values|
    +------+
    |[a, b]|
    +------+
    """
    sc = SparkContext._active_spark_context
    return Column(sc._jvm.functions.map_values(_to_java_column(col)))


@since(3.0)
def map_entries(col):
    """
    Collection function: Returns an unordered array of all entries in the given map.

    :param col: name of column or expression

    >>> from pyspark.sql.functions import map_entries
    >>> df = spark.sql("SELECT map(1, 'a', 2, 'b') as data")
    >>> df.select(map_entries("data").alias("entries")).show()
    +----------------+
    |         entries|
    +----------------+
    |[[1, a], [2, b]]|
    +----------------+
    """
    sc = SparkContext._active_spark_context
    return Column(sc._jvm.functions.map_entries(_to_java_column(col)))


@since(2.4)
def map_from_entries(col):
    """
    Collection function: Returns a map created from the given array of entries.

    :param col: name of column or expression

    >>> from pyspark.sql.functions import map_from_entries
    >>> df = spark.sql("SELECT array(struct(1, 'a'), struct(2, 'b')) as data")
    >>> df.select(map_from_entries("data").alias("map")).show()
    +----------------+
    |             map|
    +----------------+
    |[1 -> a, 2 -> b]|
    +----------------+
    """
    sc = SparkContext._active_spark_context
    return Column(sc._jvm.functions.map_from_entries(_to_java_column(col)))


@ignore_unicode_prefix
@since(2.4)
def array_repeat(col, count):
    """
    Collection function: creates an array containing a column repeated count times.

    >>> df = spark.createDataFrame([('ab',)], ['data'])
    >>> df.select(array_repeat(df.data, 3).alias('r')).collect()
    [Row(r=[u'ab', u'ab', u'ab'])]
    """
    sc = SparkContext._active_spark_context
    return Column(sc._jvm.functions.array_repeat(
        _to_java_column(col),
        _to_java_column(count) if isinstance(count, Column) else count
    ))


@since(2.4)
def arrays_zip(*cols):
    """
    Collection function: Returns a merged array of structs in which the N-th struct contains all
    N-th values of input arrays.

    :param cols: columns of arrays to be merged.

    >>> from pyspark.sql.functions import arrays_zip
    >>> df = spark.createDataFrame([(([1, 2, 3], [2, 3, 4]))], ['vals1', 'vals2'])
    >>> df.select(arrays_zip(df.vals1, df.vals2).alias('zipped')).collect()
    [Row(zipped=[Row(vals1=1, vals2=2), Row(vals1=2, vals2=3), Row(vals1=3, vals2=4)])]
    """
    sc = SparkContext._active_spark_context
    return Column(sc._jvm.functions.arrays_zip(_to_seq(sc, cols, _to_java_column)))


@since(2.4)
def map_concat(*cols):
    """Returns the union of all the given maps.

    :param cols: list of column names (string) or list of :class:`Column` expressions

    >>> from pyspark.sql.functions import map_concat
    >>> df = spark.sql("SELECT map(1, 'a', 2, 'b') as map1, map(3, 'c', 1, 'd') as map2")
    >>> df.select(map_concat("map1", "map2").alias("map3")).show(truncate=False)
    +------------------------+
    |map3                    |
    +------------------------+
    |[1 -> d, 2 -> b, 3 -> c]|
    +------------------------+
    """
    sc = SparkContext._active_spark_context
    if len(cols) == 1 and isinstance(cols[0], (list, set)):
        cols = cols[0]
    jc = sc._jvm.functions.map_concat(_to_seq(sc, cols, _to_java_column))
    return Column(jc)


@since(2.4)
def sequence(start, stop, step=None):
    """
    Generate a sequence of integers from `start` to `stop`, incrementing by `step`.
    If `step` is not set, incrementing by 1 if `start` is less than or equal to `stop`,
    otherwise -1.

    >>> df1 = spark.createDataFrame([(-2, 2)], ('C1', 'C2'))
    >>> df1.select(sequence('C1', 'C2').alias('r')).collect()
    [Row(r=[-2, -1, 0, 1, 2])]
    >>> df2 = spark.createDataFrame([(4, -4, -2)], ('C1', 'C2', 'C3'))
    >>> df2.select(sequence('C1', 'C2', 'C3').alias('r')).collect()
    [Row(r=[4, 2, 0, -2, -4])]
    """
    sc = SparkContext._active_spark_context
    if step is None:
        return Column(sc._jvm.functions.sequence(_to_java_column(start), _to_java_column(stop)))
    else:
        return Column(sc._jvm.functions.sequence(
            _to_java_column(start), _to_java_column(stop), _to_java_column(step)))


@ignore_unicode_prefix
@since(3.0)
def from_csv(col, schema, options={}):
    """
    Parses a column containing a CSV string to a row with the specified schema.
    Returns `null`, in the case of an unparseable string.

    :param col: string column in CSV format
    :param schema: a string with schema in DDL format to use when parsing the CSV column.
    :param options: options to control parsing. accepts the same options as the CSV datasource

    >>> data = [("1,2,3",)]
    >>> df = spark.createDataFrame(data, ("value",))
    >>> df.select(from_csv(df.value, "a INT, b INT, c INT").alias("csv")).collect()
    [Row(csv=Row(a=1, b=2, c=3))]
    >>> value = data[0][0]
    >>> df.select(from_csv(df.value, schema_of_csv(value)).alias("csv")).collect()
    [Row(csv=Row(_c0=1, _c1=2, _c2=3))]
    >>> data = [("   abc",)]
    >>> df = spark.createDataFrame(data, ("value",))
    >>> options = {'ignoreLeadingWhiteSpace': True}
    >>> df.select(from_csv(df.value, "s string", options).alias("csv")).collect()
    [Row(csv=Row(s=u'abc'))]
    """

    sc = SparkContext._active_spark_context
    if isinstance(schema, basestring):
        schema = _create_column_from_literal(schema)
    elif isinstance(schema, Column):
        schema = _to_java_column(schema)
    else:
        raise TypeError("schema argument should be a column or string")

    jc = sc._jvm.functions.from_csv(_to_java_column(col), schema, _options_to_str(options))
    return Column(jc)


# ---------------------------- User Defined Function ----------------------------------

@since(1.3)
def udf(f=None, returnType=StringType()):
    """Creates a user defined function (UDF).

    .. note:: The user-defined functions are considered deterministic by default. Due to
        optimization, duplicate invocations may be eliminated or the function may even be invoked
        more times than it is present in the query. If your function is not deterministic, call
        `asNondeterministic` on the user defined function. E.g.:

    >>> from pyspark.sql.types import IntegerType
    >>> import random
    >>> random_udf = udf(lambda: int(random.random() * 100), IntegerType()).asNondeterministic()

    .. note:: The user-defined functions are considered to be able to return null values by default.
        If your function is not nullable, call `asNonNullable` on the user defined function.
        E.g.:

    >>> from pyspark.sql.types import StringType
    >>> import getpass
    >>> getuser_udf = udf(lambda: getpass.getuser(), StringType()).asNonNullable()

    .. note:: The user-defined functions do not support conditional expressions or short circuiting
        in boolean expressions and it ends up with being executed all internally. If the functions
        can fail on special rows, the workaround is to incorporate the condition into the functions.

    .. note:: The user-defined functions do not take keyword arguments on the calling side.

    :param f: python function if used as a standalone function
    :param returnType: the return type of the user-defined function. The value can be either a
        :class:`pyspark.sql.types.DataType` object or a DDL-formatted type string.

    >>> from pyspark.sql.types import IntegerType
    >>> slen = udf(lambda s: len(s), IntegerType())
    >>> @udf
    ... def to_upper(s):
    ...     if s is not None:
    ...         return s.upper()
    ...
    >>> @udf(returnType=IntegerType())
    ... def add_one(x):
    ...     if x is not None:
    ...         return x + 1
    ...
    >>> df = spark.createDataFrame([(1, "John Doe", 21)], ("id", "name", "age"))
    >>> df.select(slen("name").alias("slen(name)"), to_upper("name"), add_one("age")).show()
    +----------+--------------+------------+
    |slen(name)|to_upper(name)|add_one(age)|
    +----------+--------------+------------+
    |         8|      JOHN DOE|          22|
    +----------+--------------+------------+
    """

    # The following table shows most of Python data and SQL type conversions in normal UDFs that
    # are not yet visible to the user. Some of behaviors are buggy and might be changed in the near
    # future. The table might have to be eventually documented externally.
    # Please see SPARK-28131's PR to see the codes in order to generate the table below.
    #
    # +-----------------------------+--------------+----------+------+---------------+--------------------+-----------------------------+----------+----------------------+---------+--------------------+----------------------------+------------+--------------+------------------+----------------------+  # noqa
    # |SQL Type \ Python Value(Type)|None(NoneType)|True(bool)|1(int)|         a(str)|    1970-01-01(date)|1970-01-01 00:00:00(datetime)|1.0(float)|array('i', [1])(array)|[1](list)|         (1,)(tuple)|bytearray(b'ABC')(bytearray)|  1(Decimal)|{'a': 1}(dict)|Row(kwargs=1)(Row)|Row(namedtuple=1)(Row)|  # noqa
    # +-----------------------------+--------------+----------+------+---------------+--------------------+-----------------------------+----------+----------------------+---------+--------------------+----------------------------+------------+--------------+------------------+----------------------+  # noqa
    # |                      boolean|          None|      True|  None|           None|                None|                         None|      None|                  None|     None|                None|                        None|        None|          None|                 X|                     X|  # noqa
    # |                      tinyint|          None|      None|     1|           None|                None|                         None|      None|                  None|     None|                None|                        None|        None|          None|                 X|                     X|  # noqa
    # |                     smallint|          None|      None|     1|           None|                None|                         None|      None|                  None|     None|                None|                        None|        None|          None|                 X|                     X|  # noqa
    # |                          int|          None|      None|     1|           None|                None|                         None|      None|                  None|     None|                None|                        None|        None|          None|                 X|                     X|  # noqa
    # |                       bigint|          None|      None|     1|           None|                None|                         None|      None|                  None|     None|                None|                        None|        None|          None|                 X|                     X|  # noqa
    # |                       string|          None|    'true'|   '1'|            'a'|'java.util.Gregor...|         'java.util.Gregor...|     '1.0'|         '[I@66cbb73a'|    '[1]'|'[Ljava.lang.Obje...|               '[B@5a51eb1a'|         '1'|       '{a=1}'|                 X|                     X|  # noqa
    # |                         date|          None|         X|     X|              X|datetime.date(197...|         datetime.date(197...|         X|                     X|        X|                   X|                           X|           X|             X|                 X|                     X|  # noqa
    # |                    timestamp|          None|         X|     X|              X|                   X|         datetime.datetime...|         X|                     X|        X|                   X|                           X|           X|             X|                 X|                     X|  # noqa
    # |                        float|          None|      None|  None|           None|                None|                         None|       1.0|                  None|     None|                None|                        None|        None|          None|                 X|                     X|  # noqa
    # |                       double|          None|      None|  None|           None|                None|                         None|       1.0|                  None|     None|                None|                        None|        None|          None|                 X|                     X|  # noqa
    # |                   array<int>|          None|      None|  None|           None|                None|                         None|      None|                   [1]|      [1]|                 [1]|                [65, 66, 67]|        None|          None|                 X|                     X|  # noqa
    # |                       binary|          None|      None|  None|bytearray(b'a')|                None|                         None|      None|                  None|     None|                None|           bytearray(b'ABC')|        None|          None|                 X|                     X|  # noqa
    # |                decimal(10,0)|          None|      None|  None|           None|                None|                         None|      None|                  None|     None|                None|                        None|Decimal('1')|          None|                 X|                     X|  # noqa
    # |              map<string,int>|          None|      None|  None|           None|                None|                         None|      None|                  None|     None|                None|                        None|        None|      {'a': 1}|                 X|                     X|  # noqa
    # |               struct<_1:int>|          None|         X|     X|              X|                   X|                            X|         X|                     X|Row(_1=1)|           Row(_1=1)|                           X|           X|  Row(_1=None)|         Row(_1=1)|             Row(_1=1)|  # noqa
    # +-----------------------------+--------------+----------+------+---------------+--------------------+-----------------------------+----------+----------------------+---------+--------------------+----------------------------+------------+--------------+------------------+----------------------+  # noqa
    #
    # Note: DDL formatted string is used for 'SQL Type' for simplicity. This string can be
    #       used in `returnType`.
    # Note: The values inside of the table are generated by `repr`.
    # Note: 'X' means it throws an exception during the conversion.
    # Note: Python 3.7.3 is used.

    # decorator @udf, @udf(), @udf(dataType())
    if f is None or isinstance(f, (str, DataType)):
        # If DataType has been passed as a positional argument
        # for decorator use it as a returnType
        return_type = f or returnType
        return functools.partial(_create_udf, returnType=return_type,
                                 evalType=PythonEvalType.SQL_BATCHED_UDF)
    else:
        return _create_udf(f=f, returnType=returnType,
                           evalType=PythonEvalType.SQL_BATCHED_UDF)


<<<<<<< HEAD
@since(2.3)
def pandas_udf(f=None, returnType=None, functionType=None):
    """
    Creates a vectorized user defined function (UDF).

    :param f: user-defined function. A python function if used as a standalone function
    :param returnType: the return type of the user-defined function. The value can be either a
        :class:`pyspark.sql.types.DataType` object or a DDL-formatted type string.
    :param functionType: an enum value in :class:`pyspark.sql.functions.PandasUDFType`.
                         Default: SCALAR.

    The function type of the UDF can be one of the following:

    1. SCALAR

       A scalar UDF defines a transformation: One or more `pandas.Series` -> A `pandas.Series`.
       The length of the returned `pandas.Series` must be of the same as the input `pandas.Series`.
       If the return type is :class:`StructType`, the returned value should be a `pandas.DataFrame`.

       :class:`MapType`, nested :class:`StructType` are currently not supported as output types.

       Scalar UDFs can be used with :meth:`pyspark.sql.DataFrame.withColumn` and
       :meth:`pyspark.sql.DataFrame.select`.

       >>> from pyspark.sql.functions import pandas_udf, PandasUDFType
       >>> from pyspark.sql.types import IntegerType, StringType
       >>> slen = pandas_udf(lambda s: s.str.len(), IntegerType())  # doctest: +SKIP
       >>> @pandas_udf(StringType())  # doctest: +SKIP
       ... def to_upper(s):
       ...     return s.str.upper()
       ...
       >>> @pandas_udf("integer", PandasUDFType.SCALAR)  # doctest: +SKIP
       ... def add_one(x):
       ...     return x + 1
       ...
       >>> df = spark.createDataFrame([(1, "John Doe", 21)],
       ...                            ("id", "name", "age"))  # doctest: +SKIP
       >>> df.select(slen("name").alias("slen(name)"), to_upper("name"), add_one("age")) \\
       ...     .show()  # doctest: +SKIP
       +----------+--------------+------------+
       |slen(name)|to_upper(name)|add_one(age)|
       +----------+--------------+------------+
       |         8|      JOHN DOE|          22|
       +----------+--------------+------------+
       >>> @pandas_udf("first string, last string")  # doctest: +SKIP
       ... def split_expand(n):
       ...     return n.str.split(expand=True)
       >>> df.select(split_expand("name")).show()  # doctest: +SKIP
       +------------------+
       |split_expand(name)|
       +------------------+
       |       [John, Doe]|
       +------------------+

       .. note:: The length of `pandas.Series` within a scalar UDF is not that of the whole input
           column, but is the length of an internal batch used for each call to the function.
           Therefore, this can be used, for example, to ensure the length of each returned
           `pandas.Series`, and can not be used as the column length.

    2. SCALAR_ITER

       A scalar iterator UDF is semantically the same as the scalar Pandas UDF above except that the
       wrapped Python function takes an iterator of batches as input instead of a single batch and,
       instead of returning a single output batch, it yields output batches or explicitly returns an
       generator or an iterator of output batches.
       It is useful when the UDF execution requires initializing some state, e.g., loading a machine
       learning model file to apply inference to every input batch.

       .. note:: It is not guaranteed that one invocation of a scalar iterator UDF will process all
           batches from one partition, although it is currently implemented this way.
           Your code shall not rely on this behavior because it might change in the future for
           further optimization, e.g., one invocation processes multiple partitions.

       Scalar iterator UDFs are used with :meth:`pyspark.sql.DataFrame.withColumn` and
       :meth:`pyspark.sql.DataFrame.select`.

       >>> import pandas as pd  # doctest: +SKIP
       >>> from pyspark.sql.functions import col, pandas_udf, struct, PandasUDFType
       >>> pdf = pd.DataFrame([1, 2, 3], columns=["x"])  # doctest: +SKIP
       >>> df = spark.createDataFrame(pdf)  # doctest: +SKIP

       When the UDF is called with a single column that is not `StructType`, the input to the
       underlying function is an iterator of `pd.Series`.

       >>> @pandas_udf("long", PandasUDFType.SCALAR_ITER)  # doctest: +SKIP
       ... def plus_one(batch_iter):
       ...     for x in batch_iter:
       ...         yield x + 1
       ...
       >>> df.select(plus_one(col("x"))).show()  # doctest: +SKIP
       +-----------+
       |plus_one(x)|
       +-----------+
       |          2|
       |          3|
       |          4|
       +-----------+

       When the UDF is called with more than one columns, the input to the underlying function is an
       iterator of `pd.Series` tuple.

       >>> @pandas_udf("long", PandasUDFType.SCALAR_ITER)  # doctest: +SKIP
       ... def multiply_two_cols(batch_iter):
       ...     for a, b in batch_iter:
       ...         yield a * b
       ...
       >>> df.select(multiply_two_cols(col("x"), col("x"))).show()  # doctest: +SKIP
       +-----------------------+
       |multiply_two_cols(x, x)|
       +-----------------------+
       |                      1|
       |                      4|
       |                      9|
       +-----------------------+

       When the UDF is called with a single column that is `StructType`, the input to the underlying
       function is an iterator of `pd.DataFrame`.

       >>> @pandas_udf("long", PandasUDFType.SCALAR_ITER)  # doctest: +SKIP
       ... def multiply_two_nested_cols(pdf_iter):
       ...    for pdf in pdf_iter:
       ...        yield pdf["a"] * pdf["b"]
       ...
       >>> df.select(
       ...     multiply_two_nested_cols(
       ...         struct(col("x").alias("a"), col("x").alias("b"))
       ...     ).alias("y")
       ... ).show()  # doctest: +SKIP
       +---+
       |  y|
       +---+
       |  1|
       |  4|
       |  9|
       +---+

       In the UDF, you can initialize some states before processing batches, wrap your code with
       `try ... finally ...` or use context managers to ensure the release of resources at the end
       or in case of early termination.

       >>> y_bc = spark.sparkContext.broadcast(1)  # doctest: +SKIP
       >>> @pandas_udf("long", PandasUDFType.SCALAR_ITER)  # doctest: +SKIP
       ... def plus_y(batch_iter):
       ...     y = y_bc.value  # initialize some state
       ...     try:
       ...         for x in batch_iter:
       ...             yield x + y
       ...     finally:
       ...         pass  # release resources here, if any
       ...
       >>> df.select(plus_y(col("x"))).show()  # doctest: +SKIP
       +---------+
       |plus_y(x)|
       +---------+
       |        2|
       |        3|
       |        4|
       +---------+

    3. GROUPED_MAP

       A grouped map UDF defines transformation: A `pandas.DataFrame` -> A `pandas.DataFrame`
       The returnType should be a :class:`StructType` describing the schema of the returned
       `pandas.DataFrame`. The column labels of the returned `pandas.DataFrame` must either match
       the field names in the defined returnType schema if specified as strings, or match the
       field data types by position if not strings, e.g. integer indices.
       The length of the returned `pandas.DataFrame` can be arbitrary.

       Grouped map UDFs are used with :meth:`pyspark.sql.GroupedData.apply`.

       >>> from pyspark.sql.functions import pandas_udf, PandasUDFType
       >>> df = spark.createDataFrame(
       ...     [(1, 1.0), (1, 2.0), (2, 3.0), (2, 5.0), (2, 10.0)],
       ...     ("id", "v"))  # doctest: +SKIP
       >>> @pandas_udf("id long, v double", PandasUDFType.GROUPED_MAP)  # doctest: +SKIP
       ... def normalize(pdf):
       ...     v = pdf.v
       ...     return pdf.assign(v=(v - v.mean()) / v.std())
       >>> df.groupby("id").apply(normalize).show()  # doctest: +SKIP
       +---+-------------------+
       | id|                  v|
       +---+-------------------+
       |  1|-0.7071067811865475|
       |  1| 0.7071067811865475|
       |  2|-0.8320502943378437|
       |  2|-0.2773500981126146|
       |  2| 1.1094003924504583|
       +---+-------------------+

       Alternatively, the user can define a function that takes two arguments.
       In this case, the grouping key(s) will be passed as the first argument and the data will
       be passed as the second argument. The grouping key(s) will be passed as a tuple of numpy
       data types, e.g., `numpy.int32` and `numpy.float64`. The data will still be passed in
       as a `pandas.DataFrame` containing all columns from the original Spark DataFrame.
       This is useful when the user does not want to hardcode grouping key(s) in the function.

       >>> import pandas as pd  # doctest: +SKIP
       >>> from pyspark.sql.functions import pandas_udf, PandasUDFType
       >>> df = spark.createDataFrame(
       ...     [(1, 1.0), (1, 2.0), (2, 3.0), (2, 5.0), (2, 10.0)],
       ...     ("id", "v"))  # doctest: +SKIP
       >>> @pandas_udf("id long, v double", PandasUDFType.GROUPED_MAP)  # doctest: +SKIP
       ... def mean_udf(key, pdf):
       ...     # key is a tuple of one numpy.int64, which is the value
       ...     # of 'id' for the current group
       ...     return pd.DataFrame([key + (pdf.v.mean(),)])
       >>> df.groupby('id').apply(mean_udf).show()  # doctest: +SKIP
       +---+---+
       | id|  v|
       +---+---+
       |  1|1.5|
       |  2|6.0|
       +---+---+
       >>> @pandas_udf(
       ...    "id long, `ceil(v / 2)` long, v double",
       ...    PandasUDFType.GROUPED_MAP)  # doctest: +SKIP
       >>> def sum_udf(key, pdf):
       ...     # key is a tuple of two numpy.int64s, which is the values
       ...     # of 'id' and 'ceil(df.v / 2)' for the current group
       ...     return pd.DataFrame([key + (pdf.v.sum(),)])
       >>> df.groupby(df.id, ceil(df.v / 2)).apply(sum_udf).show()  # doctest: +SKIP
       +---+-----------+----+
       | id|ceil(v / 2)|   v|
       +---+-----------+----+
       |  2|          5|10.0|
       |  1|          1| 3.0|
       |  2|          3| 5.0|
       |  2|          2| 3.0|
       +---+-----------+----+

       .. note:: If returning a new `pandas.DataFrame` constructed with a dictionary, it is
           recommended to explicitly index the columns by name to ensure the positions are correct,
           or alternatively use an `OrderedDict`.
           For example, `pd.DataFrame({'id': ids, 'a': data}, columns=['id', 'a'])` or
           `pd.DataFrame(OrderedDict([('id', ids), ('a', data)]))`.

       .. seealso:: :meth:`pyspark.sql.GroupedData.apply`

    4. GROUPED_AGG

       A grouped aggregate UDF defines a transformation: One or more `pandas.Series` -> A scalar
       The `returnType` should be a primitive data type, e.g., :class:`DoubleType`.
       The returned scalar can be either a python primitive type, e.g., `int` or `float`
       or a numpy data type, e.g., `numpy.int64` or `numpy.float64`.

       :class:`MapType` and :class:`StructType` are currently not supported as output types.

       Group aggregate UDFs are used with :meth:`pyspark.sql.GroupedData.agg` and
       :class:`pyspark.sql.Window`

       This example shows using grouped aggregated UDFs with groupby:

       >>> from pyspark.sql.functions import pandas_udf, PandasUDFType
       >>> df = spark.createDataFrame(
       ...     [(1, 1.0), (1, 2.0), (2, 3.0), (2, 5.0), (2, 10.0)],
       ...     ("id", "v"))
       >>> @pandas_udf("double", PandasUDFType.GROUPED_AGG)  # doctest: +SKIP
       ... def mean_udf(v):
       ...     return v.mean()
       >>> df.groupby("id").agg(mean_udf(df['v'])).show()  # doctest: +SKIP
       +---+-----------+
       | id|mean_udf(v)|
       +---+-----------+
       |  1|        1.5|
       |  2|        6.0|
       +---+-----------+

       This example shows using grouped aggregated UDFs as window functions.

       >>> from pyspark.sql.functions import pandas_udf, PandasUDFType
       >>> from pyspark.sql import Window
       >>> df = spark.createDataFrame(
       ...     [(1, 1.0), (1, 2.0), (2, 3.0), (2, 5.0), (2, 10.0)],
       ...     ("id", "v"))
       >>> @pandas_udf("double", PandasUDFType.GROUPED_AGG)  # doctest: +SKIP
       ... def mean_udf(v):
       ...     return v.mean()
       >>> w = (Window.partitionBy('id')
       ...            .orderBy('v')
       ...            .rowsBetween(-1, 0))
       >>> df.withColumn('mean_v', mean_udf(df['v']).over(w)).show()  # doctest: +SKIP
       +---+----+------+
       | id|   v|mean_v|
       +---+----+------+
       |  1| 1.0|   1.0|
       |  1| 2.0|   1.5|
       |  2| 3.0|   3.0|
       |  2| 5.0|   4.0|
       |  2|10.0|   7.5|
       +---+----+------+

       .. note:: For performance reasons, the input series to window functions are not copied.
            Therefore, mutating the input series is not allowed and will cause incorrect results.
            For the same reason, users should also not rely on the index of the input series.

       .. seealso:: :meth:`pyspark.sql.GroupedData.agg` and :class:`pyspark.sql.Window`

    5. MAP_ITER

       A map iterator Pandas UDFs are used to transform data with an iterator of batches.
       It can be used with :meth:`pyspark.sql.DataFrame.mapInPandas`.

       It can return the output of arbitrary length in contrast to the scalar Pandas UDF.
       It maps an iterator of batches in the current :class:`DataFrame` using a Pandas user-defined
       function and returns the result as a :class:`DataFrame`.

       The user-defined function should take an iterator of `pandas.DataFrame`\\s and return another
       iterator of `pandas.DataFrame`\\s. All columns are passed together as an
       iterator of `pandas.DataFrame`\\s to the user-defined function and the returned iterator of
       `pandas.DataFrame`\\s are combined as a :class:`DataFrame`.

       >>> df = spark.createDataFrame([(1, 21), (2, 30)],
       ...                            ("id", "age"))  # doctest: +SKIP
       >>> @pandas_udf(df.schema, PandasUDFType.MAP_ITER)  # doctest: +SKIP
       ... def filter_func(batch_iter):
       ...     for pdf in batch_iter:
       ...         yield pdf[pdf.id == 1]
       >>> df.mapInPandas(filter_func).show()  # doctest: +SKIP
       +---+---+
       | id|age|
       +---+---+
       |  1| 21|
       +---+---+

    .. note:: The user-defined functions are considered deterministic by default. Due to
        optimization, duplicate invocations may be eliminated or the function may even be invoked
        more times than it is present in the query. If your function is not deterministic, call
        `asNondeterministic` on the user defined function. E.g.:

    >>> @pandas_udf('double', PandasUDFType.SCALAR)  # doctest: +SKIP
    ... def random(v):
    ...     import numpy as np
    ...     import pandas as pd
    ...     return pd.Series(np.random.randn(len(v))
    >>> random = random.asNondeterministic()  # doctest: +SKIP

    .. note:: The user-defined functions are considered to be able to return null values by default.
        If your function is not nullable, call `asNonNullable` on the user defined function.
        E.g.:

    >>> @pandas_udf('string', PandasUDFType.SCALAR)  # doctest: +SKIP
    ... def foo(v):
    ...     import getpass as gp
    ...     import pandas as pd
    ...     return pd.Series(gp.getuser()).repeat(v.size)
    >>> foo = foo.asNonNullable()  # doctest: +SKIP

    .. note:: The user-defined functions do not support conditional expressions or short circuiting
        in boolean expressions and it ends up with being executed all internally. If the functions
        can fail on special rows, the workaround is to incorporate the condition into the functions.

    .. note:: The user-defined functions do not take keyword arguments on the calling side.

    .. note:: The data type of returned `pandas.Series` from the user-defined functions should be
        matched with defined returnType (see :meth:`types.to_arrow_type` and
        :meth:`types.from_arrow_type`). When there is mismatch between them, Spark might do
        conversion on returned data. The conversion is not guaranteed to be correct and results
        should be checked for accuracy by users.
    """

    # The following table shows most of Pandas data and SQL type conversions in Pandas UDFs that
    # are not yet visible to the user. Some of behaviors are buggy and might be changed in the near
    # future. The table might have to be eventually documented externally.
    # Please see SPARK-28132's PR to see the codes in order to generate the table below.
    #
    # +-----------------------------+----------------------+------------------+------------------+------------------+--------------------+--------------------+------------------+------------------+------------------+------------------+--------------+--------------+--------------+-----------------------------------+-----------------------------------------------------+-----------------+--------------------+-----------------------------+--------------+-----------------+------------------+-----------+--------------------------------+  # noqa
    # |SQL Type \ Pandas Value(Type)|None(object(NoneType))|        True(bool)|           1(int8)|          1(int16)|            1(int32)|            1(int64)|          1(uint8)|         1(uint16)|         1(uint32)|         1(uint64)|  1.0(float16)|  1.0(float32)|  1.0(float64)|1970-01-01 00:00:00(datetime64[ns])|1970-01-01 00:00:00-05:00(datetime64[ns, US/Eastern])|a(object(string))|  1(object(Decimal))|[1 2 3](object(array[int32]))| 1.0(float128)|(1+0j)(complex64)|(1+0j)(complex128)|A(category)|1 days 00:00:00(timedelta64[ns])|  # noqa
    # +-----------------------------+----------------------+------------------+------------------+------------------+--------------------+--------------------+------------------+------------------+------------------+------------------+--------------+--------------+--------------+-----------------------------------+-----------------------------------------------------+-----------------+--------------------+-----------------------------+--------------+-----------------+------------------+-----------+--------------------------------+  # noqa
    # |                      boolean|                  None|              True|              True|              True|                True|                True|              True|              True|              True|              True|          True|          True|          True|                                  X|                                                    X|                X|                   X|                            X|             X|                X|                 X|          X|                               X|  # noqa
    # |                      tinyint|                  None|                 1|                 1|                 1|                   1|                   1|                 1|                 1|                 1|                 1|             1|             1|             1|                                  X|                                                    X|                X|                   1|                            X|             X|                X|                 X|          0|                               X|  # noqa
    # |                     smallint|                  None|                 1|                 1|                 1|                   1|                   1|                 1|                 1|                 1|                 1|             1|             1|             1|                                  X|                                                    X|                X|                   1|                            X|             X|                X|                 X|          X|                               X|  # noqa
    # |                          int|                  None|                 1|                 1|                 1|                   1|                   1|                 1|                 1|                 1|                 1|             1|             1|             1|                                  X|                                                    X|                X|                   1|                            X|             X|                X|                 X|          X|                               X|  # noqa
    # |                       bigint|                  None|                 1|                 1|                 1|                   1|                   1|                 1|                 1|                 1|                 1|             1|             1|             1|                                  0|                                       18000000000000|                X|                   1|                            X|             X|                X|                 X|          X|                               X|  # noqa
    # |                        float|                  None|               1.0|               1.0|               1.0|                 1.0|                 1.0|               1.0|               1.0|               1.0|               1.0|           1.0|           1.0|           1.0|                                  X|                                                    X|                X|                   X|                            X|             X|                X|                 X|          X|                               X|  # noqa
    # |                       double|                  None|               1.0|               1.0|               1.0|                 1.0|                 1.0|               1.0|               1.0|               1.0|               1.0|           1.0|           1.0|           1.0|                                  X|                                                    X|                X|                   X|                            X|             X|                X|                 X|          X|                               X|  # noqa
    # |                         date|                  None|                 X|                 X|                 X|datetime.date(197...|                   X|                 X|                 X|                 X|                 X|             X|             X|             X|               datetime.date(197...|                                 datetime.date(197...|                X|datetime.date(197...|                            X|             X|                X|                 X|          X|                               X|  # noqa
    # |                    timestamp|                  None|                 X|                 X|                 X|                   X|datetime.datetime...|                 X|                 X|                 X|                 X|             X|             X|             X|               datetime.datetime...|                                 datetime.datetime...|                X|datetime.datetime...|                            X|             X|                X|                 X|          X|                               X|  # noqa
    # |                       string|                  None|                ''|                ''|                ''|              '\x01'|              '\x01'|                ''|                ''|            '\x01'|            '\x01'|            ''|            ''|            ''|                                  X|                                                    X|              'a'|                   X|                            X|            ''|                X|                ''|          X|                               X|  # noqa
    # |                decimal(10,0)|                  None|                 X|                 X|                 X|                   X|                   X|                 X|                 X|                 X|                 X|             X|             X|             X|                                  X|                                                    X|                X|        Decimal('1')|                            X|             X|                X|                 X|          X|                               X|  # noqa
    # |                   array<int>|                  None|                 X|                 X|                 X|                   X|                   X|                 X|                 X|                 X|                 X|             X|             X|             X|                                  X|                                                    X|                X|                   X|                    [1, 2, 3]|             X|                X|                 X|          X|                               X|  # noqa
    # |              map<string,int>|                     X|                 X|                 X|                 X|                   X|                   X|                 X|                 X|                 X|                 X|             X|             X|             X|                                  X|                                                    X|                X|                   X|                            X|             X|                X|                 X|          X|                               X|  # noqa
    # |               struct<_1:int>|                     X|                 X|                 X|                 X|                   X|                   X|                 X|                 X|                 X|                 X|             X|             X|             X|                                  X|                                                    X|                X|                   X|                            X|             X|                X|                 X|          X|                               X|  # noqa
    # |                       binary|                  None|bytearray(b'\x01')|bytearray(b'\x01')|bytearray(b'\x01')|  bytearray(b'\x01')|  bytearray(b'\x01')|bytearray(b'\x01')|bytearray(b'\x01')|bytearray(b'\x01')|bytearray(b'\x01')|bytearray(b'')|bytearray(b'')|bytearray(b'')|                     bytearray(b'')|                                       bytearray(b'')|  bytearray(b'a')|                   X|                            X|bytearray(b'')|   bytearray(b'')|    bytearray(b'')|          X|                  bytearray(b'')|  # noqa
    # +-----------------------------+----------------------+------------------+------------------+------------------+--------------------+--------------------+------------------+------------------+------------------+------------------+--------------+--------------+--------------+-----------------------------------+-----------------------------------------------------+-----------------+--------------------+-----------------------------+--------------+-----------------+------------------+-----------+--------------------------------+  # noqa
    #
    # Note: DDL formatted string is used for 'SQL Type' for simplicity. This string can be
    #       used in `returnType`.
    # Note: The values inside of the table are generated by `repr`.
    # Note: Python 3.7.3, Pandas 0.24.2 and PyArrow 0.13.0 are used.
    # Note: Timezone is KST.
    # Note: 'X' means it throws an exception during the conversion.

    # decorator @pandas_udf(returnType, functionType)
    is_decorator = f is None or isinstance(f, (str, DataType))

    if is_decorator:
        # If DataType has been passed as a positional argument
        # for decorator use it as a returnType
        return_type = f or returnType

        if functionType is not None:
            # @pandas_udf(dataType, functionType=functionType)
            # @pandas_udf(returnType=dataType, functionType=functionType)
            eval_type = functionType
        elif returnType is not None and isinstance(returnType, int):
            # @pandas_udf(dataType, functionType)
            eval_type = returnType
        else:
            # @pandas_udf(dataType) or @pandas_udf(returnType=dataType)
            eval_type = PythonEvalType.SQL_SCALAR_PANDAS_UDF
    else:
        return_type = returnType

        if functionType is not None:
            eval_type = functionType
        else:
            eval_type = PythonEvalType.SQL_SCALAR_PANDAS_UDF

    if return_type is None:
        raise ValueError("Invalid returnType: returnType can not be None")

    if eval_type not in [PythonEvalType.SQL_SCALAR_PANDAS_UDF,
                         PythonEvalType.SQL_SCALAR_PANDAS_ITER_UDF,
                         PythonEvalType.SQL_GROUPED_MAP_PANDAS_UDF,
                         PythonEvalType.SQL_GROUPED_AGG_PANDAS_UDF,
                         PythonEvalType.SQL_MAP_PANDAS_ITER_UDF]:
        raise ValueError("Invalid functionType: "
                         "functionType must be one the values from PandasUDFType")

    if is_decorator:
        return functools.partial(_create_udf, returnType=return_type, evalType=eval_type)
    else:
        return _create_udf(f=f, returnType=return_type, evalType=eval_type)


=======
>>>>>>> a6bdea3a
blacklist = ['map', 'since', 'ignore_unicode_prefix']
__all__ = [k for k, v in globals().items()
           if not k.startswith('_') and k[0].islower() and callable(v) and k not in blacklist]
__all__ += ["PandasUDFType"]
__all__.sort()


def _test():
    import doctest
    from pyspark.sql import Row, SparkSession
    import pyspark.sql.functions
    globs = pyspark.sql.functions.__dict__.copy()
    spark = SparkSession.builder\
        .master("local[4]")\
        .appName("sql.functions tests")\
        .getOrCreate()
    sc = spark.sparkContext
    globs['sc'] = sc
    globs['spark'] = spark
    globs['df'] = spark.createDataFrame([Row(name='Alice', age=2), Row(name='Bob', age=5)])

    spark.conf.set("spark.sql.legacy.utcTimestampFunc.enabled", "true")
    (failure_count, test_count) = doctest.testmod(
        pyspark.sql.functions, globs=globs,
        optionflags=doctest.ELLIPSIS | doctest.NORMALIZE_WHITESPACE)
    spark.conf.unset("spark.sql.legacy.utcTimestampFunc.enabled")

    spark.stop()
    if failure_count:
        sys.exit(-1)


if __name__ == "__main__":
    _test()<|MERGE_RESOLUTION|>--- conflicted
+++ resolved
@@ -2911,7 +2911,6 @@
                            evalType=PythonEvalType.SQL_BATCHED_UDF)
 
 
-<<<<<<< HEAD
 @since(2.3)
 def pandas_udf(f=None, returnType=None, functionType=None):
     """
@@ -3347,8 +3346,6 @@
         return _create_udf(f=f, returnType=return_type, evalType=eval_type)
 
 
-=======
->>>>>>> a6bdea3a
 blacklist = ['map', 'since', 'ignore_unicode_prefix']
 __all__ = [k for k, v in globals().items()
            if not k.startswith('_') and k[0].islower() and callable(v) and k not in blacklist]
