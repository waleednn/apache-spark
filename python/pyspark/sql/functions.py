#
# Licensed to the Apache Software Foundation (ASF) under one or more
# contributor license agreements.  See the NOTICE file distributed with
# this work for additional information regarding copyright ownership.
# The ASF licenses this file to You under the Apache License, Version 2.0
# (the "License"); you may not use this file except in compliance with
# the License.  You may obtain a copy of the License at
#
#    http://www.apache.org/licenses/LICENSE-2.0
#
# Unless required by applicable law or agreed to in writing, software
# distributed under the License is distributed on an "AS IS" BASIS,
# WITHOUT WARRANTIES OR CONDITIONS OF ANY KIND, either express or implied.
# See the License for the specific language governing permissions and
# limitations under the License.
#

"""
A collections of builtin functions
"""
import sys
import functools
import warnings

if sys.version < "3":
    from itertools import imap as map

from pyspark import since, SparkContext
from pyspark.rdd import ignore_unicode_prefix, PythonEvalType
from pyspark.sql.column import Column, _to_java_column, _to_seq
from pyspark.sql.dataframe import DataFrame
from pyspark.sql.types import StringType, DataType
# Keep UserDefinedFunction import for backwards compatible import; moved in SPARK-22409
from pyspark.sql.udf import UserDefinedFunction, _create_udf


def _create_function(name, doc=""):
    """ Create a function for aggregator by name"""
    def _(col):
        sc = SparkContext._active_spark_context
        jc = getattr(sc._jvm.functions, name)(col._jc if isinstance(col, Column) else col)
        return Column(jc)
    _.__name__ = name
    _.__doc__ = doc
    return _


def _wrap_deprecated_function(func, message):
    """ Wrap the deprecated function to print out deprecation warnings"""
    def _(col):
        warnings.warn(message, DeprecationWarning)
        return func(col)
    return functools.wraps(func)(_)


def _create_binary_mathfunction(name, doc=""):
    """ Create a binary mathfunction by name"""
    def _(col1, col2):
        sc = SparkContext._active_spark_context
        # users might write ints for simplicity. This would throw an error on the JVM side.
        jc = getattr(sc._jvm.functions, name)(col1._jc if isinstance(col1, Column) else float(col1),
                                              col2._jc if isinstance(col2, Column) else float(col2))
        return Column(jc)
    _.__name__ = name
    _.__doc__ = doc
    return _


def _create_window_function(name, doc=''):
    """ Create a window function by name """
    def _():
        sc = SparkContext._active_spark_context
        jc = getattr(sc._jvm.functions, name)()
        return Column(jc)
    _.__name__ = name
    _.__doc__ = 'Window function: ' + doc
    return _

_lit_doc = """
    Creates a :class:`Column` of literal value.

    >>> df.select(lit(5).alias('height')).withColumn('spark_user', lit(True)).take(1)
    [Row(height=5, spark_user=True)]
    """
_functions = {
    'lit': _lit_doc,
    'col': 'Returns a :class:`Column` based on the given column name.',
    'column': 'Returns a :class:`Column` based on the given column name.',
    'asc': 'Returns a sort expression based on the ascending order of the given column name.',
    'desc': 'Returns a sort expression based on the descending order of the given column name.',

    'upper': 'Converts a string expression to upper case.',
    'lower': 'Converts a string expression to upper case.',
    'sqrt': 'Computes the square root of the specified float value.',
    'abs': 'Computes the absolute value.',

    'max': 'Aggregate function: returns the maximum value of the expression in a group.',
    'min': 'Aggregate function: returns the minimum value of the expression in a group.',
    'count': 'Aggregate function: returns the number of items in a group.',
    'sum': 'Aggregate function: returns the sum of all values in the expression.',
    'avg': 'Aggregate function: returns the average of the values in a group.',
    'mean': 'Aggregate function: returns the average of the values in a group.',
    'sumDistinct': 'Aggregate function: returns the sum of distinct values in the expression.',
}

_functions_1_4 = {
    # unary math functions
    'acos': ':return: inverse cosine of `col`, as if computed by `java.lang.Math.acos()`',
    'asin': ':return: inverse sine of `col`, as if computed by `java.lang.Math.asin()`',
    'atan': ':return: inverse tangent of `col`, as if computed by `java.lang.Math.atan()`',
    'cbrt': 'Computes the cube-root of the given value.',
    'ceil': 'Computes the ceiling of the given value.',
    'cos': """:param col: angle in radians
           :return: cosine of the angle, as if computed by `java.lang.Math.cos()`.""",
    'cosh': """:param col: hyperbolic angle
           :return: hyperbolic cosine of the angle, as if computed by `java.lang.Math.cosh()`""",
    'exp': 'Computes the exponential of the given value.',
    'expm1': 'Computes the exponential of the given value minus one.',
    'floor': 'Computes the floor of the given value.',
    'log': 'Computes the natural logarithm of the given value.',
    'log10': 'Computes the logarithm of the given value in Base 10.',
    'log1p': 'Computes the natural logarithm of the given value plus one.',
    'rint': 'Returns the double value that is closest in value to the argument and' +
            ' is equal to a mathematical integer.',
    'signum': 'Computes the signum of the given value.',
    'sin': """:param col: angle in radians
           :return: sine of the angle, as if computed by `java.lang.Math.sin()`""",
    'sinh': """:param col: hyperbolic angle
           :return: hyperbolic sine of the given value,
                    as if computed by `java.lang.Math.sinh()`""",
    'tan': """:param col: angle in radians
           :return: tangent of the given value, as if computed by `java.lang.Math.tan()`""",
    'tanh': """:param col: hyperbolic angle
            :return: hyperbolic tangent of the given value,
                     as if computed by `java.lang.Math.tanh()`""",
    'toDegrees': '.. note:: Deprecated in 2.1, use :func:`degrees` instead.',
    'toRadians': '.. note:: Deprecated in 2.1, use :func:`radians` instead.',
    'bitwiseNOT': 'Computes bitwise not.',
}

_functions_2_4 = {
    'asc_nulls_first': 'Returns a sort expression based on the ascending order of the given' +
                       ' column name, and null values return before non-null values.',
    'asc_nulls_last': 'Returns a sort expression based on the ascending order of the given' +
                      ' column name, and null values appear after non-null values.',
    'desc_nulls_first': 'Returns a sort expression based on the descending order of the given' +
                        ' column name, and null values appear before non-null values.',
    'desc_nulls_last': 'Returns a sort expression based on the descending order of the given' +
                       ' column name, and null values appear after non-null values',
}

_collect_list_doc = """
    Aggregate function: returns a list of objects with duplicates.

    >>> df2 = spark.createDataFrame([(2,), (5,), (5,)], ('age',))
    >>> df2.agg(collect_list('age')).collect()
    [Row(collect_list(age)=[2, 5, 5])]
    """
_collect_set_doc = """
    Aggregate function: returns a set of objects with duplicate elements eliminated.

    >>> df2 = spark.createDataFrame([(2,), (5,), (5,)], ('age',))
    >>> df2.agg(collect_set('age')).collect()
    [Row(collect_set(age)=[5, 2])]
    """
_functions_1_6 = {
    # unary math functions
    'stddev': 'Aggregate function: returns the unbiased sample standard deviation of' +
              ' the expression in a group.',
    'stddev_samp': 'Aggregate function: returns the unbiased sample standard deviation of' +
                   ' the expression in a group.',
    'stddev_pop': 'Aggregate function: returns population standard deviation of' +
                  ' the expression in a group.',
    'variance': 'Aggregate function: returns the population variance of the values in a group.',
    'var_samp': 'Aggregate function: returns the unbiased variance of the values in a group.',
    'var_pop':  'Aggregate function: returns the population variance of the values in a group.',
    'skewness': 'Aggregate function: returns the skewness of the values in a group.',
    'kurtosis': 'Aggregate function: returns the kurtosis of the values in a group.',
    'collect_list': _collect_list_doc,
    'collect_set': _collect_set_doc
}

_functions_2_1 = {
    # unary math functions
    'degrees': """
               Converts an angle measured in radians to an approximately equivalent angle
               measured in degrees.
               :param col: angle in radians
               :return: angle in degrees, as if computed by `java.lang.Math.toDegrees()`
               """,
    'radians': """
               Converts an angle measured in degrees to an approximately equivalent angle
               measured in radians.
               :param col: angle in degrees
               :return: angle in radians, as if computed by `java.lang.Math.toRadians()`
               """,
}

# math functions that take two arguments as input
_binary_mathfunctions = {
    'atan2': """
             :param col1: coordinate on y-axis
             :param col2: coordinate on x-axis
             :return: the `theta` component of the point
                (`r`, `theta`)
                in polar coordinates that corresponds to the point
                (`x`, `y`) in Cartesian coordinates,
                as if computed by `java.lang.Math.atan2()`
             """,
    'hypot': 'Computes ``sqrt(a^2 + b^2)`` without intermediate overflow or underflow.',
    'pow': 'Returns the value of the first argument raised to the power of the second argument.',
}

_window_functions = {
    'row_number':
        """returns a sequential number starting at 1 within a window partition.""",
    'dense_rank':
        """returns the rank of rows within a window partition, without any gaps.

        The difference between rank and dense_rank is that dense_rank leaves no gaps in ranking
        sequence when there are ties. That is, if you were ranking a competition using dense_rank
        and had three people tie for second place, you would say that all three were in second
        place and that the next person came in third. Rank would give me sequential numbers, making
        the person that came in third place (after the ties) would register as coming in fifth.

        This is equivalent to the DENSE_RANK function in SQL.""",
    'rank':
        """returns the rank of rows within a window partition.

        The difference between rank and dense_rank is that dense_rank leaves no gaps in ranking
        sequence when there are ties. That is, if you were ranking a competition using dense_rank
        and had three people tie for second place, you would say that all three were in second
        place and that the next person came in third. Rank would give me sequential numbers, making
        the person that came in third place (after the ties) would register as coming in fifth.

        This is equivalent to the RANK function in SQL.""",
    'cume_dist':
        """returns the cumulative distribution of values within a window partition,
        i.e. the fraction of rows that are below the current row.""",
    'percent_rank':
        """returns the relative rank (i.e. percentile) of rows within a window partition.""",
}

# Wraps deprecated functions (keys) with the messages (values).
_functions_deprecated = {
    'toDegrees': 'Deprecated in 2.1, use degrees instead.',
    'toRadians': 'Deprecated in 2.1, use radians instead.',
}

for _name, _doc in _functions.items():
    globals()[_name] = since(1.3)(_create_function(_name, _doc))
for _name, _doc in _functions_1_4.items():
    globals()[_name] = since(1.4)(_create_function(_name, _doc))
for _name, _doc in _binary_mathfunctions.items():
    globals()[_name] = since(1.4)(_create_binary_mathfunction(_name, _doc))
for _name, _doc in _window_functions.items():
    globals()[_name] = since(1.6)(_create_window_function(_name, _doc))
for _name, _doc in _functions_1_6.items():
    globals()[_name] = since(1.6)(_create_function(_name, _doc))
for _name, _doc in _functions_2_1.items():
    globals()[_name] = since(2.1)(_create_function(_name, _doc))
for _name, _message in _functions_deprecated.items():
    globals()[_name] = _wrap_deprecated_function(globals()[_name], _message)
for _name, _doc in _functions_2_4.items():
    globals()[_name] = since(2.4)(_create_function(_name, _doc))
del _name, _doc


@since(1.3)
def approxCountDistinct(col, rsd=None):
    """
    .. note:: Deprecated in 2.1, use :func:`approx_count_distinct` instead.
    """
    warnings.warn("Deprecated in 2.1, use approx_count_distinct instead.", DeprecationWarning)
    return approx_count_distinct(col, rsd)


@since(2.1)
def approx_count_distinct(col, rsd=None):
    """Aggregate function: returns a new :class:`Column` for approximate distinct count of column `col`.

    :param rsd: maximum estimation error allowed (default = 0.05). For rsd < 0.01, it is more
        efficient to use :func:`countDistinct`

    >>> df.agg(approx_count_distinct(df.age).alias('distinct_ages')).collect()
    [Row(distinct_ages=2)]
    """
    sc = SparkContext._active_spark_context
    if rsd is None:
        jc = sc._jvm.functions.approx_count_distinct(_to_java_column(col))
    else:
        jc = sc._jvm.functions.approx_count_distinct(_to_java_column(col), rsd)
    return Column(jc)


@since(1.6)
def broadcast(df):
    """Marks a DataFrame as small enough for use in broadcast joins."""

    sc = SparkContext._active_spark_context
    return DataFrame(sc._jvm.functions.broadcast(df._jdf), df.sql_ctx)


@since(1.4)
def coalesce(*cols):
    """Returns the first column that is not null.

    >>> cDf = spark.createDataFrame([(None, None), (1, None), (None, 2)], ("a", "b"))
    >>> cDf.show()
    +----+----+
    |   a|   b|
    +----+----+
    |null|null|
    |   1|null|
    |null|   2|
    +----+----+

    >>> cDf.select(coalesce(cDf["a"], cDf["b"])).show()
    +--------------+
    |coalesce(a, b)|
    +--------------+
    |          null|
    |             1|
    |             2|
    +--------------+

    >>> cDf.select('*', coalesce(cDf["a"], lit(0.0))).show()
    +----+----+----------------+
    |   a|   b|coalesce(a, 0.0)|
    +----+----+----------------+
    |null|null|             0.0|
    |   1|null|             1.0|
    |null|   2|             0.0|
    +----+----+----------------+
    """
    sc = SparkContext._active_spark_context
    jc = sc._jvm.functions.coalesce(_to_seq(sc, cols, _to_java_column))
    return Column(jc)


@since(1.6)
def corr(col1, col2):
    """Returns a new :class:`Column` for the Pearson Correlation Coefficient for ``col1`` and ``col2``.

    >>> a = range(20)
    >>> b = [2 * x for x in range(20)]
    >>> df = spark.createDataFrame(zip(a, b), ["a", "b"])
    >>> df.agg(corr("a", "b").alias('c')).collect()
    [Row(c=1.0)]
    """
    sc = SparkContext._active_spark_context
    return Column(sc._jvm.functions.corr(_to_java_column(col1), _to_java_column(col2)))


@since(2.0)
def covar_pop(col1, col2):
    """Returns a new :class:`Column` for the population covariance of ``col1`` and ``col2``.

    >>> a = [1] * 10
    >>> b = [1] * 10
    >>> df = spark.createDataFrame(zip(a, b), ["a", "b"])
    >>> df.agg(covar_pop("a", "b").alias('c')).collect()
    [Row(c=0.0)]
    """
    sc = SparkContext._active_spark_context
    return Column(sc._jvm.functions.covar_pop(_to_java_column(col1), _to_java_column(col2)))


@since(2.0)
def covar_samp(col1, col2):
    """Returns a new :class:`Column` for the sample covariance of ``col1`` and ``col2``.

    >>> a = [1] * 10
    >>> b = [1] * 10
    >>> df = spark.createDataFrame(zip(a, b), ["a", "b"])
    >>> df.agg(covar_samp("a", "b").alias('c')).collect()
    [Row(c=0.0)]
    """
    sc = SparkContext._active_spark_context
    return Column(sc._jvm.functions.covar_samp(_to_java_column(col1), _to_java_column(col2)))


@since(1.3)
def countDistinct(col, *cols):
    """Returns a new :class:`Column` for distinct count of ``col`` or ``cols``.

    >>> df.agg(countDistinct(df.age, df.name).alias('c')).collect()
    [Row(c=2)]

    >>> df.agg(countDistinct("age", "name").alias('c')).collect()
    [Row(c=2)]
    """
    sc = SparkContext._active_spark_context
    jc = sc._jvm.functions.countDistinct(_to_java_column(col), _to_seq(sc, cols, _to_java_column))
    return Column(jc)


@since(1.3)
def first(col, ignorenulls=False):
    """Aggregate function: returns the first value in a group.

    The function by default returns the first values it sees. It will return the first non-null
    value it sees when ignoreNulls is set to true. If all values are null, then null is returned.
    """
    sc = SparkContext._active_spark_context
    jc = sc._jvm.functions.first(_to_java_column(col), ignorenulls)
    return Column(jc)


@since(2.0)
def grouping(col):
    """
    Aggregate function: indicates whether a specified column in a GROUP BY list is aggregated
    or not, returns 1 for aggregated or 0 for not aggregated in the result set.

    >>> df.cube("name").agg(grouping("name"), sum("age")).orderBy("name").show()
    +-----+--------------+--------+
    | name|grouping(name)|sum(age)|
    +-----+--------------+--------+
    | null|             1|       7|
    |Alice|             0|       2|
    |  Bob|             0|       5|
    +-----+--------------+--------+
    """
    sc = SparkContext._active_spark_context
    jc = sc._jvm.functions.grouping(_to_java_column(col))
    return Column(jc)


@since(2.0)
def grouping_id(*cols):
    """
    Aggregate function: returns the level of grouping, equals to

       (grouping(c1) << (n-1)) + (grouping(c2) << (n-2)) + ... + grouping(cn)

    .. note:: The list of columns should match with grouping columns exactly, or empty (means all
        the grouping columns).

    >>> df.cube("name").agg(grouping_id(), sum("age")).orderBy("name").show()
    +-----+-------------+--------+
    | name|grouping_id()|sum(age)|
    +-----+-------------+--------+
    | null|            1|       7|
    |Alice|            0|       2|
    |  Bob|            0|       5|
    +-----+-------------+--------+
    """
    sc = SparkContext._active_spark_context
    jc = sc._jvm.functions.grouping_id(_to_seq(sc, cols, _to_java_column))
    return Column(jc)


@since(1.6)
def input_file_name():
    """Creates a string column for the file name of the current Spark task.
    """
    sc = SparkContext._active_spark_context
    return Column(sc._jvm.functions.input_file_name())


@since(1.6)
def isnan(col):
    """An expression that returns true iff the column is NaN.

    >>> df = spark.createDataFrame([(1.0, float('nan')), (float('nan'), 2.0)], ("a", "b"))
    >>> df.select(isnan("a").alias("r1"), isnan(df.a).alias("r2")).collect()
    [Row(r1=False, r2=False), Row(r1=True, r2=True)]
    """
    sc = SparkContext._active_spark_context
    return Column(sc._jvm.functions.isnan(_to_java_column(col)))


@since(1.6)
def isnull(col):
    """An expression that returns true iff the column is null.

    >>> df = spark.createDataFrame([(1, None), (None, 2)], ("a", "b"))
    >>> df.select(isnull("a").alias("r1"), isnull(df.a).alias("r2")).collect()
    [Row(r1=False, r2=False), Row(r1=True, r2=True)]
    """
    sc = SparkContext._active_spark_context
    return Column(sc._jvm.functions.isnull(_to_java_column(col)))


@since(1.3)
def last(col, ignorenulls=False):
    """Aggregate function: returns the last value in a group.

    The function by default returns the last values it sees. It will return the last non-null
    value it sees when ignoreNulls is set to true. If all values are null, then null is returned.
    """
    sc = SparkContext._active_spark_context
    jc = sc._jvm.functions.last(_to_java_column(col), ignorenulls)
    return Column(jc)


@since(1.6)
def monotonically_increasing_id():
    """A column that generates monotonically increasing 64-bit integers.

    The generated ID is guaranteed to be monotonically increasing and unique, but not consecutive.
    The current implementation puts the partition ID in the upper 31 bits, and the record number
    within each partition in the lower 33 bits. The assumption is that the data frame has
    less than 1 billion partitions, and each partition has less than 8 billion records.

    As an example, consider a :class:`DataFrame` with two partitions, each with 3 records.
    This expression would return the following IDs:
    0, 1, 2, 8589934592 (1L << 33), 8589934593, 8589934594.

    >>> df0 = sc.parallelize(range(2), 2).mapPartitions(lambda x: [(1,), (2,), (3,)]).toDF(['col1'])
    >>> df0.select(monotonically_increasing_id().alias('id')).collect()
    [Row(id=0), Row(id=1), Row(id=2), Row(id=8589934592), Row(id=8589934593), Row(id=8589934594)]
    """
    sc = SparkContext._active_spark_context
    return Column(sc._jvm.functions.monotonically_increasing_id())


@since(1.6)
def nanvl(col1, col2):
    """Returns col1 if it is not NaN, or col2 if col1 is NaN.

    Both inputs should be floating point columns (:class:`DoubleType` or :class:`FloatType`).

    >>> df = spark.createDataFrame([(1.0, float('nan')), (float('nan'), 2.0)], ("a", "b"))
    >>> df.select(nanvl("a", "b").alias("r1"), nanvl(df.a, df.b).alias("r2")).collect()
    [Row(r1=1.0, r2=1.0), Row(r1=2.0, r2=2.0)]
    """
    sc = SparkContext._active_spark_context
    return Column(sc._jvm.functions.nanvl(_to_java_column(col1), _to_java_column(col2)))


@ignore_unicode_prefix
@since(1.4)
def rand(seed=None):
    """Generates a random column with independent and identically distributed (i.i.d.) samples
    from U[0.0, 1.0].

    >>> df.withColumn('rand', rand(seed=42) * 3).collect()
    [Row(age=2, name=u'Alice', rand=1.1568609015300986),
     Row(age=5, name=u'Bob', rand=1.403379671529166)]
    """
    sc = SparkContext._active_spark_context
    if seed is not None:
        jc = sc._jvm.functions.rand(seed)
    else:
        jc = sc._jvm.functions.rand()
    return Column(jc)


@ignore_unicode_prefix
@since(1.4)
def randn(seed=None):
    """Generates a column with independent and identically distributed (i.i.d.) samples from
    the standard normal distribution.

    >>> df.withColumn('randn', randn(seed=42)).collect()
    [Row(age=2, name=u'Alice', randn=-0.7556247885860078),
    Row(age=5, name=u'Bob', randn=-0.0861619008451133)]
    """
    sc = SparkContext._active_spark_context
    if seed is not None:
        jc = sc._jvm.functions.randn(seed)
    else:
        jc = sc._jvm.functions.randn()
    return Column(jc)


@since(1.5)
def round(col, scale=0):
    """
    Round the given value to `scale` decimal places using HALF_UP rounding mode if `scale` >= 0
    or at integral part when `scale` < 0.

    >>> spark.createDataFrame([(2.5,)], ['a']).select(round('a', 0).alias('r')).collect()
    [Row(r=3.0)]
    """
    sc = SparkContext._active_spark_context
    return Column(sc._jvm.functions.round(_to_java_column(col), scale))


@since(2.0)
def bround(col, scale=0):
    """
    Round the given value to `scale` decimal places using HALF_EVEN rounding mode if `scale` >= 0
    or at integral part when `scale` < 0.

    >>> spark.createDataFrame([(2.5,)], ['a']).select(bround('a', 0).alias('r')).collect()
    [Row(r=2.0)]
    """
    sc = SparkContext._active_spark_context
    return Column(sc._jvm.functions.bround(_to_java_column(col), scale))


@since(1.5)
def shiftLeft(col, numBits):
    """Shift the given value numBits left.

    >>> spark.createDataFrame([(21,)], ['a']).select(shiftLeft('a', 1).alias('r')).collect()
    [Row(r=42)]
    """
    sc = SparkContext._active_spark_context
    return Column(sc._jvm.functions.shiftLeft(_to_java_column(col), numBits))


@since(1.5)
def shiftRight(col, numBits):
    """(Signed) shift the given value numBits right.

    >>> spark.createDataFrame([(42,)], ['a']).select(shiftRight('a', 1).alias('r')).collect()
    [Row(r=21)]
    """
    sc = SparkContext._active_spark_context
    jc = sc._jvm.functions.shiftRight(_to_java_column(col), numBits)
    return Column(jc)


@since(1.5)
def shiftRightUnsigned(col, numBits):
    """Unsigned shift the given value numBits right.

    >>> df = spark.createDataFrame([(-42,)], ['a'])
    >>> df.select(shiftRightUnsigned('a', 1).alias('r')).collect()
    [Row(r=9223372036854775787)]
    """
    sc = SparkContext._active_spark_context
    jc = sc._jvm.functions.shiftRightUnsigned(_to_java_column(col), numBits)
    return Column(jc)


@since(1.6)
def spark_partition_id():
    """A column for partition ID.

    .. note:: This is indeterministic because it depends on data partitioning and task scheduling.

    >>> df.repartition(1).select(spark_partition_id().alias("pid")).collect()
    [Row(pid=0), Row(pid=0)]
    """
    sc = SparkContext._active_spark_context
    return Column(sc._jvm.functions.spark_partition_id())


@since(1.5)
def expr(str):
    """Parses the expression string into the column that it represents

    >>> df.select(expr("length(name)")).collect()
    [Row(length(name)=5), Row(length(name)=3)]
    """
    sc = SparkContext._active_spark_context
    return Column(sc._jvm.functions.expr(str))


@ignore_unicode_prefix
@since(1.4)
def struct(*cols):
    """Creates a new struct column.

    :param cols: list of column names (string) or list of :class:`Column` expressions

    >>> df.select(struct('age', 'name').alias("struct")).collect()
    [Row(struct=Row(age=2, name=u'Alice')), Row(struct=Row(age=5, name=u'Bob'))]
    >>> df.select(struct([df.age, df.name]).alias("struct")).collect()
    [Row(struct=Row(age=2, name=u'Alice')), Row(struct=Row(age=5, name=u'Bob'))]
    """
    sc = SparkContext._active_spark_context
    if len(cols) == 1 and isinstance(cols[0], (list, set)):
        cols = cols[0]
    jc = sc._jvm.functions.struct(_to_seq(sc, cols, _to_java_column))
    return Column(jc)


@since(1.5)
def greatest(*cols):
    """
    Returns the greatest value of the list of column names, skipping null values.
    This function takes at least 2 parameters. It will return null iff all parameters are null.

    >>> df = spark.createDataFrame([(1, 4, 3)], ['a', 'b', 'c'])
    >>> df.select(greatest(df.a, df.b, df.c).alias("greatest")).collect()
    [Row(greatest=4)]
    """
    if len(cols) < 2:
        raise ValueError("greatest should take at least two columns")
    sc = SparkContext._active_spark_context
    return Column(sc._jvm.functions.greatest(_to_seq(sc, cols, _to_java_column)))


@since(1.5)
def least(*cols):
    """
    Returns the least value of the list of column names, skipping null values.
    This function takes at least 2 parameters. It will return null iff all parameters are null.

    >>> df = spark.createDataFrame([(1, 4, 3)], ['a', 'b', 'c'])
    >>> df.select(least(df.a, df.b, df.c).alias("least")).collect()
    [Row(least=1)]
    """
    if len(cols) < 2:
        raise ValueError("least should take at least two columns")
    sc = SparkContext._active_spark_context
    return Column(sc._jvm.functions.least(_to_seq(sc, cols, _to_java_column)))


@since(1.4)
def when(condition, value):
    """Evaluates a list of conditions and returns one of multiple possible result expressions.
    If :func:`Column.otherwise` is not invoked, None is returned for unmatched conditions.

    :param condition: a boolean :class:`Column` expression.
    :param value: a literal value, or a :class:`Column` expression.

    >>> df.select(when(df['age'] == 2, 3).otherwise(4).alias("age")).collect()
    [Row(age=3), Row(age=4)]

    >>> df.select(when(df.age == 2, df.age + 1).alias("age")).collect()
    [Row(age=3), Row(age=None)]
    """
    sc = SparkContext._active_spark_context
    if not isinstance(condition, Column):
        raise TypeError("condition should be a Column")
    v = value._jc if isinstance(value, Column) else value
    jc = sc._jvm.functions.when(condition._jc, v)
    return Column(jc)


@since(1.5)
def log(arg1, arg2=None):
    """Returns the first argument-based logarithm of the second argument.

    If there is only one argument, then this takes the natural logarithm of the argument.

    >>> df.select(log(10.0, df.age).alias('ten')).rdd.map(lambda l: str(l.ten)[:7]).collect()
    ['0.30102', '0.69897']

    >>> df.select(log(df.age).alias('e')).rdd.map(lambda l: str(l.e)[:7]).collect()
    ['0.69314', '1.60943']
    """
    sc = SparkContext._active_spark_context
    if arg2 is None:
        jc = sc._jvm.functions.log(_to_java_column(arg1))
    else:
        jc = sc._jvm.functions.log(arg1, _to_java_column(arg2))
    return Column(jc)


@since(1.5)
def log2(col):
    """Returns the base-2 logarithm of the argument.

    >>> spark.createDataFrame([(4,)], ['a']).select(log2('a').alias('log2')).collect()
    [Row(log2=2.0)]
    """
    sc = SparkContext._active_spark_context
    return Column(sc._jvm.functions.log2(_to_java_column(col)))


@since(1.5)
@ignore_unicode_prefix
def conv(col, fromBase, toBase):
    """
    Convert a number in a string column from one base to another.

    >>> df = spark.createDataFrame([("010101",)], ['n'])
    >>> df.select(conv(df.n, 2, 16).alias('hex')).collect()
    [Row(hex=u'15')]
    """
    sc = SparkContext._active_spark_context
    return Column(sc._jvm.functions.conv(_to_java_column(col), fromBase, toBase))


@since(1.5)
def factorial(col):
    """
    Computes the factorial of the given value.

    >>> df = spark.createDataFrame([(5,)], ['n'])
    >>> df.select(factorial(df.n).alias('f')).collect()
    [Row(f=120)]
    """
    sc = SparkContext._active_spark_context
    return Column(sc._jvm.functions.factorial(_to_java_column(col)))


# ---------------  Window functions ------------------------

@since(1.4)
def lag(col, count=1, default=None):
    """
    Window function: returns the value that is `offset` rows before the current row, and
    `defaultValue` if there is less than `offset` rows before the current row. For example,
    an `offset` of one will return the previous row at any given point in the window partition.

    This is equivalent to the LAG function in SQL.

    :param col: name of column or expression
    :param count: number of row to extend
    :param default: default value
    """
    sc = SparkContext._active_spark_context
    return Column(sc._jvm.functions.lag(_to_java_column(col), count, default))


@since(1.4)
def lead(col, count=1, default=None):
    """
    Window function: returns the value that is `offset` rows after the current row, and
    `defaultValue` if there is less than `offset` rows after the current row. For example,
    an `offset` of one will return the next row at any given point in the window partition.

    This is equivalent to the LEAD function in SQL.

    :param col: name of column or expression
    :param count: number of row to extend
    :param default: default value
    """
    sc = SparkContext._active_spark_context
    return Column(sc._jvm.functions.lead(_to_java_column(col), count, default))


@since(1.4)
def ntile(n):
    """
    Window function: returns the ntile group id (from 1 to `n` inclusive)
    in an ordered window partition. For example, if `n` is 4, the first
    quarter of the rows will get value 1, the second quarter will get 2,
    the third quarter will get 3, and the last quarter will get 4.

    This is equivalent to the NTILE function in SQL.

    :param n: an integer
    """
    sc = SparkContext._active_spark_context
    return Column(sc._jvm.functions.ntile(int(n)))


@since(2.4)
def unboundedPreceding():
    """
    Window function: returns the special frame boundary that represents the first row
    in the window partition.
    """
    sc = SparkContext._active_spark_context
    return Column(sc._jvm.functions.unboundedPreceding())


@since(2.4)
def unboundedFollowing():
    """
    Window function: returns the special frame boundary that represents the last row
    in the window partition.
    """
    sc = SparkContext._active_spark_context
    return Column(sc._jvm.functions.unboundedFollowing())


@since(2.4)
def currentRow():
    """
    Window function: returns the special frame boundary that represents the current row
    in the window partition.
    """
    sc = SparkContext._active_spark_context
    return Column(sc._jvm.functions.currentRow())


# ---------------------- Date/Timestamp functions ------------------------------

@since(1.5)
def current_date():
    """
    Returns the current date as a :class:`DateType` column.
    """
    sc = SparkContext._active_spark_context
    return Column(sc._jvm.functions.current_date())


def current_timestamp():
    """
    Returns the current timestamp as a :class:`TimestampType` column.
    """
    sc = SparkContext._active_spark_context
    return Column(sc._jvm.functions.current_timestamp())


@ignore_unicode_prefix
@since(1.5)
def date_format(date, format):
    """
    Converts a date/timestamp/string to a value of string in the format specified by the date
    format given by the second argument.

    A pattern could be for instance `dd.MM.yyyy` and could return a string like '18.03.1993'. All
    pattern letters of the Java class `java.text.SimpleDateFormat` can be used.

    .. note:: Use when ever possible specialized functions like `year`. These benefit from a
        specialized implementation.

    >>> df = spark.createDataFrame([('2015-04-08',)], ['dt'])
    >>> df.select(date_format('dt', 'MM/dd/yyy').alias('date')).collect()
    [Row(date=u'04/08/2015')]
    """
    sc = SparkContext._active_spark_context
    return Column(sc._jvm.functions.date_format(_to_java_column(date), format))


@since(1.5)
def year(col):
    """
    Extract the year of a given date as integer.

    >>> df = spark.createDataFrame([('2015-04-08',)], ['dt'])
    >>> df.select(year('dt').alias('year')).collect()
    [Row(year=2015)]
    """
    sc = SparkContext._active_spark_context
    return Column(sc._jvm.functions.year(_to_java_column(col)))


@since(1.5)
def quarter(col):
    """
    Extract the quarter of a given date as integer.

    >>> df = spark.createDataFrame([('2015-04-08',)], ['dt'])
    >>> df.select(quarter('dt').alias('quarter')).collect()
    [Row(quarter=2)]
    """
    sc = SparkContext._active_spark_context
    return Column(sc._jvm.functions.quarter(_to_java_column(col)))


@since(1.5)
def month(col):
    """
    Extract the month of a given date as integer.

    >>> df = spark.createDataFrame([('2015-04-08',)], ['dt'])
    >>> df.select(month('dt').alias('month')).collect()
    [Row(month=4)]
   """
    sc = SparkContext._active_spark_context
    return Column(sc._jvm.functions.month(_to_java_column(col)))


@since(2.3)
def dayofweek(col):
    """
    Extract the day of the week of a given date as integer.

    >>> df = spark.createDataFrame([('2015-04-08',)], ['dt'])
    >>> df.select(dayofweek('dt').alias('day')).collect()
    [Row(day=4)]
    """
    sc = SparkContext._active_spark_context
    return Column(sc._jvm.functions.dayofweek(_to_java_column(col)))


@since(1.5)
def dayofmonth(col):
    """
    Extract the day of the month of a given date as integer.

    >>> df = spark.createDataFrame([('2015-04-08',)], ['dt'])
    >>> df.select(dayofmonth('dt').alias('day')).collect()
    [Row(day=8)]
    """
    sc = SparkContext._active_spark_context
    return Column(sc._jvm.functions.dayofmonth(_to_java_column(col)))


@since(1.5)
def dayofyear(col):
    """
    Extract the day of the year of a given date as integer.

    >>> df = spark.createDataFrame([('2015-04-08',)], ['dt'])
    >>> df.select(dayofyear('dt').alias('day')).collect()
    [Row(day=98)]
    """
    sc = SparkContext._active_spark_context
    return Column(sc._jvm.functions.dayofyear(_to_java_column(col)))


@since(1.5)
def hour(col):
    """
    Extract the hours of a given date as integer.

    >>> df = spark.createDataFrame([('2015-04-08 13:08:15',)], ['ts'])
    >>> df.select(hour('ts').alias('hour')).collect()
    [Row(hour=13)]
    """
    sc = SparkContext._active_spark_context
    return Column(sc._jvm.functions.hour(_to_java_column(col)))


@since(1.5)
def minute(col):
    """
    Extract the minutes of a given date as integer.

    >>> df = spark.createDataFrame([('2015-04-08 13:08:15',)], ['ts'])
    >>> df.select(minute('ts').alias('minute')).collect()
    [Row(minute=8)]
    """
    sc = SparkContext._active_spark_context
    return Column(sc._jvm.functions.minute(_to_java_column(col)))


@since(1.5)
def second(col):
    """
    Extract the seconds of a given date as integer.

    >>> df = spark.createDataFrame([('2015-04-08 13:08:15',)], ['ts'])
    >>> df.select(second('ts').alias('second')).collect()
    [Row(second=15)]
    """
    sc = SparkContext._active_spark_context
    return Column(sc._jvm.functions.second(_to_java_column(col)))


@since(1.5)
def weekofyear(col):
    """
    Extract the week number of a given date as integer.

    >>> df = spark.createDataFrame([('2015-04-08',)], ['dt'])
    >>> df.select(weekofyear(df.dt).alias('week')).collect()
    [Row(week=15)]
    """
    sc = SparkContext._active_spark_context
    return Column(sc._jvm.functions.weekofyear(_to_java_column(col)))


@since(1.5)
def date_add(start, days):
    """
    Returns the date that is `days` days after `start`

    >>> df = spark.createDataFrame([('2015-04-08',)], ['dt'])
    >>> df.select(date_add(df.dt, 1).alias('next_date')).collect()
    [Row(next_date=datetime.date(2015, 4, 9))]
    """
    sc = SparkContext._active_spark_context
    return Column(sc._jvm.functions.date_add(_to_java_column(start), days))


@since(1.5)
def date_sub(start, days):
    """
    Returns the date that is `days` days before `start`

    >>> df = spark.createDataFrame([('2015-04-08',)], ['dt'])
    >>> df.select(date_sub(df.dt, 1).alias('prev_date')).collect()
    [Row(prev_date=datetime.date(2015, 4, 7))]
    """
    sc = SparkContext._active_spark_context
    return Column(sc._jvm.functions.date_sub(_to_java_column(start), days))


@since(1.5)
def datediff(end, start):
    """
    Returns the number of days from `start` to `end`.

    >>> df = spark.createDataFrame([('2015-04-08','2015-05-10')], ['d1', 'd2'])
    >>> df.select(datediff(df.d2, df.d1).alias('diff')).collect()
    [Row(diff=32)]
    """
    sc = SparkContext._active_spark_context
    return Column(sc._jvm.functions.datediff(_to_java_column(end), _to_java_column(start)))


@since(1.5)
def add_months(start, months):
    """
    Returns the date that is `months` months after `start`

    >>> df = spark.createDataFrame([('2015-04-08',)], ['dt'])
    >>> df.select(add_months(df.dt, 1).alias('next_month')).collect()
    [Row(next_month=datetime.date(2015, 5, 8))]
    """
    sc = SparkContext._active_spark_context
    return Column(sc._jvm.functions.add_months(_to_java_column(start), months))


@since(1.5)
def months_between(date1, date2):
    """
    Returns the number of months between date1 and date2.

    >>> df = spark.createDataFrame([('1997-02-28 10:30:00', '1996-10-30')], ['date1', 'date2'])
    >>> df.select(months_between(df.date1, df.date2).alias('months')).collect()
    [Row(months=3.9495967...)]
    """
    sc = SparkContext._active_spark_context
    return Column(sc._jvm.functions.months_between(_to_java_column(date1), _to_java_column(date2)))


@since(2.2)
def to_date(col, format=None):
    """Converts a :class:`Column` of :class:`pyspark.sql.types.StringType` or
    :class:`pyspark.sql.types.TimestampType` into :class:`pyspark.sql.types.DateType`
    using the optionally specified format. Specify formats according to
    `SimpleDateFormats <http://docs.oracle.com/javase/tutorial/i18n/format/simpleDateFormat.html>`_.
    By default, it follows casting rules to :class:`pyspark.sql.types.DateType` if the format
    is omitted (equivalent to ``col.cast("date")``).

    >>> df = spark.createDataFrame([('1997-02-28 10:30:00',)], ['t'])
    >>> df.select(to_date(df.t).alias('date')).collect()
    [Row(date=datetime.date(1997, 2, 28))]

    >>> df = spark.createDataFrame([('1997-02-28 10:30:00',)], ['t'])
    >>> df.select(to_date(df.t, 'yyyy-MM-dd HH:mm:ss').alias('date')).collect()
    [Row(date=datetime.date(1997, 2, 28))]
    """
    sc = SparkContext._active_spark_context
    if format is None:
        jc = sc._jvm.functions.to_date(_to_java_column(col))
    else:
        jc = sc._jvm.functions.to_date(_to_java_column(col), format)
    return Column(jc)


@since(2.2)
def to_timestamp(col, format=None):
    """Converts a :class:`Column` of :class:`pyspark.sql.types.StringType` or
    :class:`pyspark.sql.types.TimestampType` into :class:`pyspark.sql.types.DateType`
    using the optionally specified format. Specify formats according to
    `SimpleDateFormats <http://docs.oracle.com/javase/tutorial/i18n/format/simpleDateFormat.html>`_.
    By default, it follows casting rules to :class:`pyspark.sql.types.TimestampType` if the format
    is omitted (equivalent to ``col.cast("timestamp")``).

    >>> df = spark.createDataFrame([('1997-02-28 10:30:00',)], ['t'])
    >>> df.select(to_timestamp(df.t).alias('dt')).collect()
    [Row(dt=datetime.datetime(1997, 2, 28, 10, 30))]

    >>> df = spark.createDataFrame([('1997-02-28 10:30:00',)], ['t'])
    >>> df.select(to_timestamp(df.t, 'yyyy-MM-dd HH:mm:ss').alias('dt')).collect()
    [Row(dt=datetime.datetime(1997, 2, 28, 10, 30))]
    """
    sc = SparkContext._active_spark_context
    if format is None:
        jc = sc._jvm.functions.to_timestamp(_to_java_column(col))
    else:
        jc = sc._jvm.functions.to_timestamp(_to_java_column(col), format)
    return Column(jc)


@since(1.5)
def trunc(date, format):
    """
    Returns date truncated to the unit specified by the format.

    :param format: 'year', 'yyyy', 'yy' or 'month', 'mon', 'mm'

    >>> df = spark.createDataFrame([('1997-02-28',)], ['d'])
    >>> df.select(trunc(df.d, 'year').alias('year')).collect()
    [Row(year=datetime.date(1997, 1, 1))]
    >>> df.select(trunc(df.d, 'mon').alias('month')).collect()
    [Row(month=datetime.date(1997, 2, 1))]
    """
    sc = SparkContext._active_spark_context
    return Column(sc._jvm.functions.trunc(_to_java_column(date), format))


@since(2.3)
def date_trunc(format, timestamp):
    """
    Returns timestamp truncated to the unit specified by the format.

    :param format: 'year', 'yyyy', 'yy', 'month', 'mon', 'mm',
        'day', 'dd', 'hour', 'minute', 'second', 'week', 'quarter'

    >>> df = spark.createDataFrame([('1997-02-28 05:02:11',)], ['t'])
    >>> df.select(date_trunc('year', df.t).alias('year')).collect()
    [Row(year=datetime.datetime(1997, 1, 1, 0, 0))]
    >>> df.select(date_trunc('mon', df.t).alias('month')).collect()
    [Row(month=datetime.datetime(1997, 2, 1, 0, 0))]
    """
    sc = SparkContext._active_spark_context
    return Column(sc._jvm.functions.date_trunc(format, _to_java_column(timestamp)))


@since(1.5)
def next_day(date, dayOfWeek):
    """
    Returns the first date which is later than the value of the date column.

    Day of the week parameter is case insensitive, and accepts:
        "Mon", "Tue", "Wed", "Thu", "Fri", "Sat", "Sun".

    >>> df = spark.createDataFrame([('2015-07-27',)], ['d'])
    >>> df.select(next_day(df.d, 'Sun').alias('date')).collect()
    [Row(date=datetime.date(2015, 8, 2))]
    """
    sc = SparkContext._active_spark_context
    return Column(sc._jvm.functions.next_day(_to_java_column(date), dayOfWeek))


@since(1.5)
def last_day(date):
    """
    Returns the last day of the month which the given date belongs to.

    >>> df = spark.createDataFrame([('1997-02-10',)], ['d'])
    >>> df.select(last_day(df.d).alias('date')).collect()
    [Row(date=datetime.date(1997, 2, 28))]
    """
    sc = SparkContext._active_spark_context
    return Column(sc._jvm.functions.last_day(_to_java_column(date)))


@ignore_unicode_prefix
@since(1.5)
def from_unixtime(timestamp, format="yyyy-MM-dd HH:mm:ss"):
    """
    Converts the number of seconds from unix epoch (1970-01-01 00:00:00 UTC) to a string
    representing the timestamp of that moment in the current system time zone in the given
    format.

    >>> spark.conf.set("spark.sql.session.timeZone", "America/Los_Angeles")
    >>> time_df = spark.createDataFrame([(1428476400,)], ['unix_time'])
    >>> time_df.select(from_unixtime('unix_time').alias('ts')).collect()
    [Row(ts=u'2015-04-08 00:00:00')]
    >>> spark.conf.unset("spark.sql.session.timeZone")
    """
    sc = SparkContext._active_spark_context
    return Column(sc._jvm.functions.from_unixtime(_to_java_column(timestamp), format))


@since(1.5)
def unix_timestamp(timestamp=None, format='yyyy-MM-dd HH:mm:ss'):
    """
    Convert time string with given pattern ('yyyy-MM-dd HH:mm:ss', by default)
    to Unix time stamp (in seconds), using the default timezone and the default
    locale, return null if fail.

    if `timestamp` is None, then it returns current timestamp.

    >>> spark.conf.set("spark.sql.session.timeZone", "America/Los_Angeles")
    >>> time_df = spark.createDataFrame([('2015-04-08',)], ['dt'])
    >>> time_df.select(unix_timestamp('dt', 'yyyy-MM-dd').alias('unix_time')).collect()
    [Row(unix_time=1428476400)]
    >>> spark.conf.unset("spark.sql.session.timeZone")
    """
    sc = SparkContext._active_spark_context
    if timestamp is None:
        return Column(sc._jvm.functions.unix_timestamp())
    return Column(sc._jvm.functions.unix_timestamp(_to_java_column(timestamp), format))


@since(1.5)
def from_utc_timestamp(timestamp, tz):
    """
    Given a timestamp like '2017-07-14 02:40:00.0', interprets it as a time in UTC, and renders
    that time as a timestamp in the given time zone. For example, 'GMT+1' would yield
    '2017-07-14 03:40:00.0'.

    >>> df = spark.createDataFrame([('1997-02-28 10:30:00',)], ['t'])
    >>> df.select(from_utc_timestamp(df.t, "PST").alias('local_time')).collect()
    [Row(local_time=datetime.datetime(1997, 2, 28, 2, 30))]
    """
    sc = SparkContext._active_spark_context
    return Column(sc._jvm.functions.from_utc_timestamp(_to_java_column(timestamp), tz))


@since(1.5)
def to_utc_timestamp(timestamp, tz):
    """
    Given a timestamp like '2017-07-14 02:40:00.0', interprets it as a time in the given time
    zone, and renders that time as a timestamp in UTC. For example, 'GMT+1' would yield
    '2017-07-14 01:40:00.0'.

    >>> df = spark.createDataFrame([('1997-02-28 10:30:00',)], ['ts'])
    >>> df.select(to_utc_timestamp(df.ts, "PST").alias('utc_time')).collect()
    [Row(utc_time=datetime.datetime(1997, 2, 28, 18, 30))]
    """
    sc = SparkContext._active_spark_context
    return Column(sc._jvm.functions.to_utc_timestamp(_to_java_column(timestamp), tz))


@since(2.0)
@ignore_unicode_prefix
def window(timeColumn, windowDuration, slideDuration=None, startTime=None):
    """Bucketize rows into one or more time windows given a timestamp specifying column. Window
    starts are inclusive but the window ends are exclusive, e.g. 12:05 will be in the window
    [12:05,12:10) but not in [12:00,12:05). Windows can support microsecond precision. Windows in
    the order of months are not supported.

    The time column must be of :class:`pyspark.sql.types.TimestampType`.

    Durations are provided as strings, e.g. '1 second', '1 day 12 hours', '2 minutes'. Valid
    interval strings are 'week', 'day', 'hour', 'minute', 'second', 'millisecond', 'microsecond'.
    If the ``slideDuration`` is not provided, the windows will be tumbling windows.

    The startTime is the offset with respect to 1970-01-01 00:00:00 UTC with which to start
    window intervals. For example, in order to have hourly tumbling windows that start 15 minutes
    past the hour, e.g. 12:15-13:15, 13:15-14:15... provide `startTime` as `15 minutes`.

    The output column will be a struct called 'window' by default with the nested columns 'start'
    and 'end', where 'start' and 'end' will be of :class:`pyspark.sql.types.TimestampType`.

    >>> df = spark.createDataFrame([("2016-03-11 09:00:07", 1)]).toDF("date", "val")
    >>> w = df.groupBy(window("date", "5 seconds")).agg(sum("val").alias("sum"))
    >>> w.select(w.window.start.cast("string").alias("start"),
    ...          w.window.end.cast("string").alias("end"), "sum").collect()
    [Row(start=u'2016-03-11 09:00:05', end=u'2016-03-11 09:00:10', sum=1)]
    """
    def check_string_field(field, fieldName):
        if not field or type(field) is not str:
            raise TypeError("%s should be provided as a string" % fieldName)

    sc = SparkContext._active_spark_context
    time_col = _to_java_column(timeColumn)
    check_string_field(windowDuration, "windowDuration")
    if slideDuration and startTime:
        check_string_field(slideDuration, "slideDuration")
        check_string_field(startTime, "startTime")
        res = sc._jvm.functions.window(time_col, windowDuration, slideDuration, startTime)
    elif slideDuration:
        check_string_field(slideDuration, "slideDuration")
        res = sc._jvm.functions.window(time_col, windowDuration, slideDuration)
    elif startTime:
        check_string_field(startTime, "startTime")
        res = sc._jvm.functions.window(time_col, windowDuration, windowDuration, startTime)
    else:
        res = sc._jvm.functions.window(time_col, windowDuration)
    return Column(res)


# ---------------------------- misc functions ----------------------------------

@since(1.5)
@ignore_unicode_prefix
def crc32(col):
    """
    Calculates the cyclic redundancy check value  (CRC32) of a binary column and
    returns the value as a bigint.

    >>> spark.createDataFrame([('ABC',)], ['a']).select(crc32('a').alias('crc32')).collect()
    [Row(crc32=2743272264)]
    """
    sc = SparkContext._active_spark_context
    return Column(sc._jvm.functions.crc32(_to_java_column(col)))


@ignore_unicode_prefix
@since(1.5)
def md5(col):
    """Calculates the MD5 digest and returns the value as a 32 character hex string.

    >>> spark.createDataFrame([('ABC',)], ['a']).select(md5('a').alias('hash')).collect()
    [Row(hash=u'902fbdd2b1df0c4f70b4a5d23525e932')]
    """
    sc = SparkContext._active_spark_context
    jc = sc._jvm.functions.md5(_to_java_column(col))
    return Column(jc)


@ignore_unicode_prefix
@since(1.5)
def sha1(col):
    """Returns the hex string result of SHA-1.

    >>> spark.createDataFrame([('ABC',)], ['a']).select(sha1('a').alias('hash')).collect()
    [Row(hash=u'3c01bdbb26f358bab27f267924aa2c9a03fcfdb8')]
    """
    sc = SparkContext._active_spark_context
    jc = sc._jvm.functions.sha1(_to_java_column(col))
    return Column(jc)


@ignore_unicode_prefix
@since(1.5)
def sha2(col, numBits):
    """Returns the hex string result of SHA-2 family of hash functions (SHA-224, SHA-256, SHA-384,
    and SHA-512). The numBits indicates the desired bit length of the result, which must have a
    value of 224, 256, 384, 512, or 0 (which is equivalent to 256).

    >>> digests = df.select(sha2(df.name, 256).alias('s')).collect()
    >>> digests[0]
    Row(s=u'3bc51062973c458d5a6f2d8d64a023246354ad7e064b1e4e009ec8a0699a3043')
    >>> digests[1]
    Row(s=u'cd9fb1e148ccd8442e5aa74904cc73bf6fb54d1d54d333bd596aa9bb4bb4e961')
    """
    sc = SparkContext._active_spark_context
    jc = sc._jvm.functions.sha2(_to_java_column(col), numBits)
    return Column(jc)


@since(2.0)
def hash(*cols):
    """Calculates the hash code of given columns, and returns the result as an int column.

    >>> spark.createDataFrame([('ABC',)], ['a']).select(hash('a').alias('hash')).collect()
    [Row(hash=-757602832)]
    """
    sc = SparkContext._active_spark_context
    jc = sc._jvm.functions.hash(_to_seq(sc, cols, _to_java_column))
    return Column(jc)


# ---------------------- String/Binary functions ------------------------------

_string_functions = {
    'ascii': 'Computes the numeric value of the first character of the string column.',
    'base64': 'Computes the BASE64 encoding of a binary column and returns it as a string column.',
    'unbase64': 'Decodes a BASE64 encoded string column and returns it as a binary column.',
    'initcap': 'Returns a new string column by converting the first letter of each word to ' +
               'uppercase. Words are delimited by whitespace.',
    'lower': 'Converts a string column to lower case.',
    'upper': 'Converts a string column to upper case.',
    'ltrim': 'Trim the spaces from left end for the specified string value.',
    'rtrim': 'Trim the spaces from right end for the specified string value.',
    'trim': 'Trim the spaces from both ends for the specified string column.',
}


for _name, _doc in _string_functions.items():
    globals()[_name] = since(1.5)(_create_function(_name, _doc))
del _name, _doc


@since(1.5)
@ignore_unicode_prefix
def concat_ws(sep, *cols):
    """
    Concatenates multiple input string columns together into a single string column,
    using the given separator.

    >>> df = spark.createDataFrame([('abcd','123')], ['s', 'd'])
    >>> df.select(concat_ws('-', df.s, df.d).alias('s')).collect()
    [Row(s=u'abcd-123')]
    """
    sc = SparkContext._active_spark_context
    return Column(sc._jvm.functions.concat_ws(sep, _to_seq(sc, cols, _to_java_column)))


@since(1.5)
def decode(col, charset):
    """
    Computes the first argument into a string from a binary using the provided character set
    (one of 'US-ASCII', 'ISO-8859-1', 'UTF-8', 'UTF-16BE', 'UTF-16LE', 'UTF-16').
    """
    sc = SparkContext._active_spark_context
    return Column(sc._jvm.functions.decode(_to_java_column(col), charset))


@since(1.5)
def encode(col, charset):
    """
    Computes the first argument into a binary from a string using the provided character set
    (one of 'US-ASCII', 'ISO-8859-1', 'UTF-8', 'UTF-16BE', 'UTF-16LE', 'UTF-16').
    """
    sc = SparkContext._active_spark_context
    return Column(sc._jvm.functions.encode(_to_java_column(col), charset))


@ignore_unicode_prefix
@since(1.5)
def format_number(col, d):
    """
    Formats the number X to a format like '#,--#,--#.--', rounded to d decimal places
    with HALF_EVEN round mode, and returns the result as a string.

    :param col: the column name of the numeric value to be formatted
    :param d: the N decimal places

    >>> spark.createDataFrame([(5,)], ['a']).select(format_number('a', 4).alias('v')).collect()
    [Row(v=u'5.0000')]
    """
    sc = SparkContext._active_spark_context
    return Column(sc._jvm.functions.format_number(_to_java_column(col), d))


@ignore_unicode_prefix
@since(1.5)
def format_string(format, *cols):
    """
    Formats the arguments in printf-style and returns the result as a string column.

    :param col: the column name of the numeric value to be formatted
    :param d: the N decimal places

    >>> df = spark.createDataFrame([(5, "hello")], ['a', 'b'])
    >>> df.select(format_string('%d %s', df.a, df.b).alias('v')).collect()
    [Row(v=u'5 hello')]
    """
    sc = SparkContext._active_spark_context
    return Column(sc._jvm.functions.format_string(format, _to_seq(sc, cols, _to_java_column)))


@since(1.5)
def instr(str, substr):
    """
    Locate the position of the first occurrence of substr column in the given string.
    Returns null if either of the arguments are null.

    .. note:: The position is not zero based, but 1 based index. Returns 0 if substr
        could not be found in str.

    >>> df = spark.createDataFrame([('abcd',)], ['s',])
    >>> df.select(instr(df.s, 'b').alias('s')).collect()
    [Row(s=2)]
    """
    sc = SparkContext._active_spark_context
    return Column(sc._jvm.functions.instr(_to_java_column(str), substr))


@since(1.5)
@ignore_unicode_prefix
def substring(str, pos, len):
    """
    Substring starts at `pos` and is of length `len` when str is String type or
    returns the slice of byte array that starts at `pos` in byte and is of length `len`
    when str is Binary type.

    .. note:: The position is not zero based, but 1 based index.

    >>> df = spark.createDataFrame([('abcd',)], ['s',])
    >>> df.select(substring(df.s, 1, 2).alias('s')).collect()
    [Row(s=u'ab')]
    """
    sc = SparkContext._active_spark_context
    return Column(sc._jvm.functions.substring(_to_java_column(str), pos, len))


@since(1.5)
@ignore_unicode_prefix
def substring_index(str, delim, count):
    """
    Returns the substring from string str before count occurrences of the delimiter delim.
    If count is positive, everything the left of the final delimiter (counting from left) is
    returned. If count is negative, every to the right of the final delimiter (counting from the
    right) is returned. substring_index performs a case-sensitive match when searching for delim.

    >>> df = spark.createDataFrame([('a.b.c.d',)], ['s'])
    >>> df.select(substring_index(df.s, '.', 2).alias('s')).collect()
    [Row(s=u'a.b')]
    >>> df.select(substring_index(df.s, '.', -3).alias('s')).collect()
    [Row(s=u'b.c.d')]
    """
    sc = SparkContext._active_spark_context
    return Column(sc._jvm.functions.substring_index(_to_java_column(str), delim, count))


@ignore_unicode_prefix
@since(1.5)
def levenshtein(left, right):
    """Computes the Levenshtein distance of the two given strings.

    >>> df0 = spark.createDataFrame([('kitten', 'sitting',)], ['l', 'r'])
    >>> df0.select(levenshtein('l', 'r').alias('d')).collect()
    [Row(d=3)]
    """
    sc = SparkContext._active_spark_context
    jc = sc._jvm.functions.levenshtein(_to_java_column(left), _to_java_column(right))
    return Column(jc)


@since(1.5)
def locate(substr, str, pos=1):
    """
    Locate the position of the first occurrence of substr in a string column, after position pos.

    .. note:: The position is not zero based, but 1 based index. Returns 0 if substr
        could not be found in str.

    :param substr: a string
    :param str: a Column of :class:`pyspark.sql.types.StringType`
    :param pos: start position (zero based)

    >>> df = spark.createDataFrame([('abcd',)], ['s',])
    >>> df.select(locate('b', df.s, 1).alias('s')).collect()
    [Row(s=2)]
    """
    sc = SparkContext._active_spark_context
    return Column(sc._jvm.functions.locate(substr, _to_java_column(str), pos))


@since(1.5)
@ignore_unicode_prefix
def lpad(col, len, pad):
    """
    Left-pad the string column to width `len` with `pad`.

    >>> df = spark.createDataFrame([('abcd',)], ['s',])
    >>> df.select(lpad(df.s, 6, '#').alias('s')).collect()
    [Row(s=u'##abcd')]
    """
    sc = SparkContext._active_spark_context
    return Column(sc._jvm.functions.lpad(_to_java_column(col), len, pad))


@since(1.5)
@ignore_unicode_prefix
def rpad(col, len, pad):
    """
    Right-pad the string column to width `len` with `pad`.

    >>> df = spark.createDataFrame([('abcd',)], ['s',])
    >>> df.select(rpad(df.s, 6, '#').alias('s')).collect()
    [Row(s=u'abcd##')]
    """
    sc = SparkContext._active_spark_context
    return Column(sc._jvm.functions.rpad(_to_java_column(col), len, pad))


@since(1.5)
@ignore_unicode_prefix
def repeat(col, n):
    """
    Repeats a string column n times, and returns it as a new string column.

    >>> df = spark.createDataFrame([('ab',)], ['s',])
    >>> df.select(repeat(df.s, 3).alias('s')).collect()
    [Row(s=u'ababab')]
    """
    sc = SparkContext._active_spark_context
    return Column(sc._jvm.functions.repeat(_to_java_column(col), n))


@since(1.5)
@ignore_unicode_prefix
def split(str, pattern):
    """
    Splits str around pattern (pattern is a regular expression).

    .. note:: pattern is a string represent the regular expression.

    >>> df = spark.createDataFrame([('ab12cd',)], ['s',])
    >>> df.select(split(df.s, '[0-9]+').alias('s')).collect()
    [Row(s=[u'ab', u'cd'])]
    """
    sc = SparkContext._active_spark_context
    return Column(sc._jvm.functions.split(_to_java_column(str), pattern))


@ignore_unicode_prefix
@since(1.5)
def regexp_extract(str, pattern, idx):
    """Extract a specific group matched by a Java regex, from the specified string column.
    If the regex did not match, or the specified group did not match, an empty string is returned.

    >>> df = spark.createDataFrame([('100-200',)], ['str'])
    >>> df.select(regexp_extract('str', '(\d+)-(\d+)', 1).alias('d')).collect()
    [Row(d=u'100')]
    >>> df = spark.createDataFrame([('foo',)], ['str'])
    >>> df.select(regexp_extract('str', '(\d+)', 1).alias('d')).collect()
    [Row(d=u'')]
    >>> df = spark.createDataFrame([('aaaac',)], ['str'])
    >>> df.select(regexp_extract('str', '(a+)(b)?(c)', 2).alias('d')).collect()
    [Row(d=u'')]
    """
    sc = SparkContext._active_spark_context
    jc = sc._jvm.functions.regexp_extract(_to_java_column(str), pattern, idx)
    return Column(jc)


@ignore_unicode_prefix
@since(1.5)
def regexp_replace(str, pattern, replacement):
    """Replace all substrings of the specified string value that match regexp with rep.

    >>> df = spark.createDataFrame([('100-200',)], ['str'])
    >>> df.select(regexp_replace('str', '(\\d+)', '--').alias('d')).collect()
    [Row(d=u'-----')]
    """
    sc = SparkContext._active_spark_context
    jc = sc._jvm.functions.regexp_replace(_to_java_column(str), pattern, replacement)
    return Column(jc)


@ignore_unicode_prefix
@since(1.5)
def initcap(col):
    """Translate the first letter of each word to upper case in the sentence.

    >>> spark.createDataFrame([('ab cd',)], ['a']).select(initcap("a").alias('v')).collect()
    [Row(v=u'Ab Cd')]
    """
    sc = SparkContext._active_spark_context
    return Column(sc._jvm.functions.initcap(_to_java_column(col)))


@since(1.5)
@ignore_unicode_prefix
def soundex(col):
    """
    Returns the SoundEx encoding for a string

    >>> df = spark.createDataFrame([("Peters",),("Uhrbach",)], ['name'])
    >>> df.select(soundex(df.name).alias("soundex")).collect()
    [Row(soundex=u'P362'), Row(soundex=u'U612')]
    """
    sc = SparkContext._active_spark_context
    return Column(sc._jvm.functions.soundex(_to_java_column(col)))


@ignore_unicode_prefix
@since(1.5)
def bin(col):
    """Returns the string representation of the binary value of the given column.

    >>> df.select(bin(df.age).alias('c')).collect()
    [Row(c=u'10'), Row(c=u'101')]
    """
    sc = SparkContext._active_spark_context
    jc = sc._jvm.functions.bin(_to_java_column(col))
    return Column(jc)


@ignore_unicode_prefix
@since(1.5)
def hex(col):
    """Computes hex value of the given column, which could be :class:`pyspark.sql.types.StringType`,
    :class:`pyspark.sql.types.BinaryType`, :class:`pyspark.sql.types.IntegerType` or
    :class:`pyspark.sql.types.LongType`.

    >>> spark.createDataFrame([('ABC', 3)], ['a', 'b']).select(hex('a'), hex('b')).collect()
    [Row(hex(a)=u'414243', hex(b)=u'3')]
    """
    sc = SparkContext._active_spark_context
    jc = sc._jvm.functions.hex(_to_java_column(col))
    return Column(jc)


@ignore_unicode_prefix
@since(1.5)
def unhex(col):
    """Inverse of hex. Interprets each pair of characters as a hexadecimal number
    and converts to the byte representation of number.

    >>> spark.createDataFrame([('414243',)], ['a']).select(unhex('a')).collect()
    [Row(unhex(a)=bytearray(b'ABC'))]
    """
    sc = SparkContext._active_spark_context
    return Column(sc._jvm.functions.unhex(_to_java_column(col)))


@ignore_unicode_prefix
@since(1.5)
def length(col):
    """Computes the character length of string data or number of bytes of binary data.
    The length of character data includes the trailing spaces. The length of binary data
    includes binary zeros.

    >>> spark.createDataFrame([('ABC ',)], ['a']).select(length('a').alias('length')).collect()
    [Row(length=4)]
    """
    sc = SparkContext._active_spark_context
    return Column(sc._jvm.functions.length(_to_java_column(col)))


@ignore_unicode_prefix
@since(1.5)
def translate(srcCol, matching, replace):
    """A function translate any character in the `srcCol` by a character in `matching`.
    The characters in `replace` is corresponding to the characters in `matching`.
    The translate will happen when any character in the string matching with the character
    in the `matching`.

    >>> spark.createDataFrame([('translate',)], ['a']).select(translate('a', "rnlt", "123") \\
    ...     .alias('r')).collect()
    [Row(r=u'1a2s3ae')]
    """
    sc = SparkContext._active_spark_context
    return Column(sc._jvm.functions.translate(_to_java_column(srcCol), matching, replace))


# ---------------------- Collection functions ------------------------------

@ignore_unicode_prefix
@since(2.0)
def create_map(*cols):
    """Creates a new map column.

    :param cols: list of column names (string) or list of :class:`Column` expressions that are
        grouped as key-value pairs, e.g. (key1, value1, key2, value2, ...).

    >>> df.select(create_map('name', 'age').alias("map")).collect()
    [Row(map={u'Alice': 2}), Row(map={u'Bob': 5})]
    >>> df.select(create_map([df.name, df.age]).alias("map")).collect()
    [Row(map={u'Alice': 2}), Row(map={u'Bob': 5})]
    """
    sc = SparkContext._active_spark_context
    if len(cols) == 1 and isinstance(cols[0], (list, set)):
        cols = cols[0]
    jc = sc._jvm.functions.map(_to_seq(sc, cols, _to_java_column))
    return Column(jc)


@since(1.4)
def array(*cols):
    """Creates a new array column.

    :param cols: list of column names (string) or list of :class:`Column` expressions that have
        the same data type.

    >>> df.select(array('age', 'age').alias("arr")).collect()
    [Row(arr=[2, 2]), Row(arr=[5, 5])]
    >>> df.select(array([df.age, df.age]).alias("arr")).collect()
    [Row(arr=[2, 2]), Row(arr=[5, 5])]
    """
    sc = SparkContext._active_spark_context
    if len(cols) == 1 and isinstance(cols[0], (list, set)):
        cols = cols[0]
    jc = sc._jvm.functions.array(_to_seq(sc, cols, _to_java_column))
    return Column(jc)


@since(1.5)
def array_contains(col, value):
    """
    Collection function: returns null if the array is null, true if the array contains the
    given value, and false otherwise.

    :param col: name of column containing array
    :param value: value to check for in array

    >>> df = spark.createDataFrame([(["a", "b", "c"],), ([],)], ['data'])
    >>> df.select(array_contains(df.data, "a")).collect()
    [Row(array_contains(data, a)=True), Row(array_contains(data, a)=False)]
    """
    sc = SparkContext._active_spark_context
    return Column(sc._jvm.functions.array_contains(_to_java_column(col), value))


<<<<<<< HEAD
@since(1.5)
@ignore_unicode_prefix
def concat(*cols):
    """
    Concatenates multiple input columns together into a single column.
    The function works with strings, binary and compatible array columns.

    >>> df = spark.createDataFrame([('abcd','123')], ['s', 'd'])
    >>> df.select(concat(df.s, df.d).alias('s')).collect()
    [Row(s=u'abcd123')]

    >>> df = spark.createDataFrame([([1, 2], [3, 4], [5]), ([1, 2], None, [3])], ['a', 'b', 'c'])
    >>> df.select(concat(df.a, df.b, df.c).alias("arr")).collect()
    [Row(arr=[1, 2, 3, 4, 5]), Row(arr=None)]
    """
    sc = SparkContext._active_spark_context
    return Column(sc._jvm.functions.concat(_to_seq(sc, cols, _to_java_column)))
=======
@since(2.4)
def array_position(col, value):
    """
    Collection function: Locates the position of the first occurrence of the given value
    in the given array. Returns null if either of the arguments are null.

    .. note:: The position is not zero based, but 1 based index. Returns 0 if the given
        value could not be found in the array.

    >>> df = spark.createDataFrame([(["c", "b", "a"],), ([],)], ['data'])
    >>> df.select(array_position(df.data, "a")).collect()
    [Row(array_position(data, a)=3), Row(array_position(data, a)=0)]
    """
    sc = SparkContext._active_spark_context
    return Column(sc._jvm.functions.array_position(_to_java_column(col), value))
>>>>>>> d5bec48b


@since(1.4)
def explode(col):
    """Returns a new row for each element in the given array or map.

    >>> from pyspark.sql import Row
    >>> eDF = spark.createDataFrame([Row(a=1, intlist=[1,2,3], mapfield={"a": "b"})])
    >>> eDF.select(explode(eDF.intlist).alias("anInt")).collect()
    [Row(anInt=1), Row(anInt=2), Row(anInt=3)]

    >>> eDF.select(explode(eDF.mapfield).alias("key", "value")).show()
    +---+-----+
    |key|value|
    +---+-----+
    |  a|    b|
    +---+-----+
    """
    sc = SparkContext._active_spark_context
    jc = sc._jvm.functions.explode(_to_java_column(col))
    return Column(jc)


@since(2.1)
def posexplode(col):
    """Returns a new row for each element with position in the given array or map.

    >>> from pyspark.sql import Row
    >>> eDF = spark.createDataFrame([Row(a=1, intlist=[1,2,3], mapfield={"a": "b"})])
    >>> eDF.select(posexplode(eDF.intlist)).collect()
    [Row(pos=0, col=1), Row(pos=1, col=2), Row(pos=2, col=3)]

    >>> eDF.select(posexplode(eDF.mapfield)).show()
    +---+---+-----+
    |pos|key|value|
    +---+---+-----+
    |  0|  a|    b|
    +---+---+-----+
    """
    sc = SparkContext._active_spark_context
    jc = sc._jvm.functions.posexplode(_to_java_column(col))
    return Column(jc)


@since(2.3)
def explode_outer(col):
    """Returns a new row for each element in the given array or map.
    Unlike explode, if the array/map is null or empty then null is produced.

    >>> df = spark.createDataFrame(
    ...     [(1, ["foo", "bar"], {"x": 1.0}), (2, [], {}), (3, None, None)],
    ...     ("id", "an_array", "a_map")
    ... )
    >>> df.select("id", "an_array", explode_outer("a_map")).show()
    +---+----------+----+-----+
    | id|  an_array| key|value|
    +---+----------+----+-----+
    |  1|[foo, bar]|   x|  1.0|
    |  2|        []|null| null|
    |  3|      null|null| null|
    +---+----------+----+-----+

    >>> df.select("id", "a_map", explode_outer("an_array")).show()
    +---+----------+----+
    | id|     a_map| col|
    +---+----------+----+
    |  1|[x -> 1.0]| foo|
    |  1|[x -> 1.0]| bar|
    |  2|        []|null|
    |  3|      null|null|
    +---+----------+----+
    """
    sc = SparkContext._active_spark_context
    jc = sc._jvm.functions.explode_outer(_to_java_column(col))
    return Column(jc)


@since(2.3)
def posexplode_outer(col):
    """Returns a new row for each element with position in the given array or map.
    Unlike posexplode, if the array/map is null or empty then the row (null, null) is produced.

    >>> df = spark.createDataFrame(
    ...     [(1, ["foo", "bar"], {"x": 1.0}), (2, [], {}), (3, None, None)],
    ...     ("id", "an_array", "a_map")
    ... )
    >>> df.select("id", "an_array", posexplode_outer("a_map")).show()
    +---+----------+----+----+-----+
    | id|  an_array| pos| key|value|
    +---+----------+----+----+-----+
    |  1|[foo, bar]|   0|   x|  1.0|
    |  2|        []|null|null| null|
    |  3|      null|null|null| null|
    +---+----------+----+----+-----+
    >>> df.select("id", "a_map", posexplode_outer("an_array")).show()
    +---+----------+----+----+
    | id|     a_map| pos| col|
    +---+----------+----+----+
    |  1|[x -> 1.0]|   0| foo|
    |  1|[x -> 1.0]|   1| bar|
    |  2|        []|null|null|
    |  3|      null|null|null|
    +---+----------+----+----+
    """
    sc = SparkContext._active_spark_context
    jc = sc._jvm.functions.posexplode_outer(_to_java_column(col))
    return Column(jc)


@ignore_unicode_prefix
@since(1.6)
def get_json_object(col, path):
    """
    Extracts json object from a json string based on json path specified, and returns json string
    of the extracted json object. It will return null if the input json string is invalid.

    :param col: string column in json format
    :param path: path to the json object to extract

    >>> data = [("1", '''{"f1": "value1", "f2": "value2"}'''), ("2", '''{"f1": "value12"}''')]
    >>> df = spark.createDataFrame(data, ("key", "jstring"))
    >>> df.select(df.key, get_json_object(df.jstring, '$.f1').alias("c0"), \\
    ...                   get_json_object(df.jstring, '$.f2').alias("c1") ).collect()
    [Row(key=u'1', c0=u'value1', c1=u'value2'), Row(key=u'2', c0=u'value12', c1=None)]
    """
    sc = SparkContext._active_spark_context
    jc = sc._jvm.functions.get_json_object(_to_java_column(col), path)
    return Column(jc)


@ignore_unicode_prefix
@since(1.6)
def json_tuple(col, *fields):
    """Creates a new row for a json column according to the given field names.

    :param col: string column in json format
    :param fields: list of fields to extract

    >>> data = [("1", '''{"f1": "value1", "f2": "value2"}'''), ("2", '''{"f1": "value12"}''')]
    >>> df = spark.createDataFrame(data, ("key", "jstring"))
    >>> df.select(df.key, json_tuple(df.jstring, 'f1', 'f2')).collect()
    [Row(key=u'1', c0=u'value1', c1=u'value2'), Row(key=u'2', c0=u'value12', c1=None)]
    """
    sc = SparkContext._active_spark_context
    jc = sc._jvm.functions.json_tuple(_to_java_column(col), _to_seq(sc, fields))
    return Column(jc)


@since(2.1)
def from_json(col, schema, options={}):
    """
    Parses a column containing a JSON string into a :class:`StructType` or :class:`ArrayType`
    of :class:`StructType`\\s with the specified schema. Returns `null`, in the case of an
    unparseable string.

    :param col: string column in json format
    :param schema: a StructType or ArrayType of StructType to use when parsing the json column.
    :param options: options to control parsing. accepts the same options as the json datasource

    .. note:: Since Spark 2.3, the DDL-formatted string or a JSON format string is also
              supported for ``schema``.

    >>> from pyspark.sql.types import *
    >>> data = [(1, '''{"a": 1}''')]
    >>> schema = StructType([StructField("a", IntegerType())])
    >>> df = spark.createDataFrame(data, ("key", "value"))
    >>> df.select(from_json(df.value, schema).alias("json")).collect()
    [Row(json=Row(a=1))]
    >>> df.select(from_json(df.value, "a INT").alias("json")).collect()
    [Row(json=Row(a=1))]
    >>> data = [(1, '''[{"a": 1}]''')]
    >>> schema = ArrayType(StructType([StructField("a", IntegerType())]))
    >>> df = spark.createDataFrame(data, ("key", "value"))
    >>> df.select(from_json(df.value, schema).alias("json")).collect()
    [Row(json=[Row(a=1)])]
    """

    sc = SparkContext._active_spark_context
    if isinstance(schema, DataType):
        schema = schema.json()
    jc = sc._jvm.functions.from_json(_to_java_column(col), schema, options)
    return Column(jc)


@ignore_unicode_prefix
@since(2.1)
def to_json(col, options={}):
    """
    Converts a column containing a :class:`StructType`, :class:`ArrayType` of
    :class:`StructType`\\s, a :class:`MapType` or :class:`ArrayType` of :class:`MapType`\\s
    into a JSON string. Throws an exception, in the case of an unsupported type.

    :param col: name of column containing the struct, array of the structs, the map or
        array of the maps.
    :param options: options to control converting. accepts the same options as the json datasource

    >>> from pyspark.sql import Row
    >>> from pyspark.sql.types import *
    >>> data = [(1, Row(name='Alice', age=2))]
    >>> df = spark.createDataFrame(data, ("key", "value"))
    >>> df.select(to_json(df.value).alias("json")).collect()
    [Row(json=u'{"age":2,"name":"Alice"}')]
    >>> data = [(1, [Row(name='Alice', age=2), Row(name='Bob', age=3)])]
    >>> df = spark.createDataFrame(data, ("key", "value"))
    >>> df.select(to_json(df.value).alias("json")).collect()
    [Row(json=u'[{"age":2,"name":"Alice"},{"age":3,"name":"Bob"}]')]
    >>> data = [(1, {"name": "Alice"})]
    >>> df = spark.createDataFrame(data, ("key", "value"))
    >>> df.select(to_json(df.value).alias("json")).collect()
    [Row(json=u'{"name":"Alice"}')]
    >>> data = [(1, [{"name": "Alice"}, {"name": "Bob"}])]
    >>> df = spark.createDataFrame(data, ("key", "value"))
    >>> df.select(to_json(df.value).alias("json")).collect()
    [Row(json=u'[{"name":"Alice"},{"name":"Bob"}]')]
    """

    sc = SparkContext._active_spark_context
    jc = sc._jvm.functions.to_json(_to_java_column(col), options)
    return Column(jc)


@since(1.5)
def size(col):
    """
    Collection function: returns the length of the array or map stored in the column.

    :param col: name of column or expression

    >>> df = spark.createDataFrame([([1, 2, 3],),([1],),([],)], ['data'])
    >>> df.select(size(df.data)).collect()
    [Row(size(data)=3), Row(size(data)=1), Row(size(data)=0)]
    """
    sc = SparkContext._active_spark_context
    return Column(sc._jvm.functions.size(_to_java_column(col)))


@since(2.4)
def array_min(col):
    """
    Collection function: returns the minimum value of the array.

    :param col: name of column or expression

    >>> df = spark.createDataFrame([([2, 1, 3],), ([None, 10, -1],)], ['data'])
    >>> df.select(array_min(df.data).alias('min')).collect()
    [Row(min=1), Row(min=-1)]
    """
    sc = SparkContext._active_spark_context
    return Column(sc._jvm.functions.array_min(_to_java_column(col)))


@since(2.4)
def array_max(col):
    """
    Collection function: returns the maximum value of the array.

    :param col: name of column or expression

    >>> df = spark.createDataFrame([([2, 1, 3],), ([None, 10, -1],)], ['data'])
    >>> df.select(array_max(df.data).alias('max')).collect()
    [Row(max=3), Row(max=10)]
    """
    sc = SparkContext._active_spark_context
    return Column(sc._jvm.functions.array_max(_to_java_column(col)))


@since(1.5)
def sort_array(col, asc=True):
    """
    Collection function: sorts the input array in ascending or descending order according
    to the natural ordering of the array elements.

    :param col: name of column or expression

    >>> df = spark.createDataFrame([([2, 1, 3],),([1],),([],)], ['data'])
    >>> df.select(sort_array(df.data).alias('r')).collect()
    [Row(r=[1, 2, 3]), Row(r=[1]), Row(r=[])]
    >>> df.select(sort_array(df.data, asc=False).alias('r')).collect()
    [Row(r=[3, 2, 1]), Row(r=[1]), Row(r=[])]
    """
    sc = SparkContext._active_spark_context
    return Column(sc._jvm.functions.sort_array(_to_java_column(col), asc))


@since(1.5)
@ignore_unicode_prefix
def reverse(col):
    """
    Collection function: returns a reversed string or an array with reverse order of elements.

    :param col: name of column or expression

    >>> df = spark.createDataFrame([('Spark SQL',)], ['data'])
    >>> df.select(reverse(df.data).alias('s')).collect()
    [Row(s=u'LQS krapS')]
    >>> df = spark.createDataFrame([([2, 1, 3],) ,([1],) ,([],)], ['data'])
    >>> df.select(reverse(df.data).alias('r')).collect()
    [Row(r=[3, 1, 2]), Row(r=[1]), Row(r=[])]
     """
    sc = SparkContext._active_spark_context
    return Column(sc._jvm.functions.reverse(_to_java_column(col)))


@since(2.3)
def map_keys(col):
    """
    Collection function: Returns an unordered array containing the keys of the map.

    :param col: name of column or expression

    >>> from pyspark.sql.functions import map_keys
    >>> df = spark.sql("SELECT map(1, 'a', 2, 'b') as data")
    >>> df.select(map_keys("data").alias("keys")).show()
    +------+
    |  keys|
    +------+
    |[1, 2]|
    +------+
    """
    sc = SparkContext._active_spark_context
    return Column(sc._jvm.functions.map_keys(_to_java_column(col)))


@since(2.3)
def map_values(col):
    """
    Collection function: Returns an unordered array containing the values of the map.

    :param col: name of column or expression

    >>> from pyspark.sql.functions import map_values
    >>> df = spark.sql("SELECT map(1, 'a', 2, 'b') as data")
    >>> df.select(map_values("data").alias("values")).show()
    +------+
    |values|
    +------+
    |[a, b]|
    +------+
    """
    sc = SparkContext._active_spark_context
    return Column(sc._jvm.functions.map_values(_to_java_column(col)))


# ---------------------------- User Defined Function ----------------------------------

class PandasUDFType(object):
    """Pandas UDF Types. See :meth:`pyspark.sql.functions.pandas_udf`.
    """
    SCALAR = PythonEvalType.SQL_SCALAR_PANDAS_UDF

    GROUPED_MAP = PythonEvalType.SQL_GROUPED_MAP_PANDAS_UDF

    GROUPED_AGG = PythonEvalType.SQL_GROUPED_AGG_PANDAS_UDF


@since(1.3)
def udf(f=None, returnType=StringType()):
    """Creates a user defined function (UDF).

    .. note:: The user-defined functions are considered deterministic by default. Due to
        optimization, duplicate invocations may be eliminated or the function may even be invoked
        more times than it is present in the query. If your function is not deterministic, call
        `asNondeterministic` on the user defined function. E.g.:

    >>> from pyspark.sql.types import IntegerType
    >>> import random
    >>> random_udf = udf(lambda: int(random.random() * 100), IntegerType()).asNondeterministic()

    .. note:: The user-defined functions do not support conditional expressions or short circuiting
        in boolean expressions and it ends up with being executed all internally. If the functions
        can fail on special rows, the workaround is to incorporate the condition into the functions.

    .. note:: The user-defined functions do not take keyword arguments on the calling side.

    :param f: python function if used as a standalone function
    :param returnType: the return type of the user-defined function. The value can be either a
        :class:`pyspark.sql.types.DataType` object or a DDL-formatted type string.

    >>> from pyspark.sql.types import IntegerType
    >>> slen = udf(lambda s: len(s), IntegerType())
    >>> @udf
    ... def to_upper(s):
    ...     if s is not None:
    ...         return s.upper()
    ...
    >>> @udf(returnType=IntegerType())
    ... def add_one(x):
    ...     if x is not None:
    ...         return x + 1
    ...
    >>> df = spark.createDataFrame([(1, "John Doe", 21)], ("id", "name", "age"))
    >>> df.select(slen("name").alias("slen(name)"), to_upper("name"), add_one("age")).show()
    +----------+--------------+------------+
    |slen(name)|to_upper(name)|add_one(age)|
    +----------+--------------+------------+
    |         8|      JOHN DOE|          22|
    +----------+--------------+------------+
    """
    # decorator @udf, @udf(), @udf(dataType())
    if f is None or isinstance(f, (str, DataType)):
        # If DataType has been passed as a positional argument
        # for decorator use it as a returnType
        return_type = f or returnType
        return functools.partial(_create_udf, returnType=return_type,
                                 evalType=PythonEvalType.SQL_BATCHED_UDF)
    else:
        return _create_udf(f=f, returnType=returnType,
                           evalType=PythonEvalType.SQL_BATCHED_UDF)


@since(2.3)
def pandas_udf(f=None, returnType=None, functionType=None):
    """
    Creates a vectorized user defined function (UDF).

    :param f: user-defined function. A python function if used as a standalone function
    :param returnType: the return type of the user-defined function. The value can be either a
        :class:`pyspark.sql.types.DataType` object or a DDL-formatted type string.
    :param functionType: an enum value in :class:`pyspark.sql.functions.PandasUDFType`.
                         Default: SCALAR.

    The function type of the UDF can be one of the following:

    1. SCALAR

       A scalar UDF defines a transformation: One or more `pandas.Series` -> A `pandas.Series`.
       The returnType should be a primitive data type, e.g., :class:`DoubleType`.
       The length of the returned `pandas.Series` must be of the same as the input `pandas.Series`.

       Scalar UDFs are used with :meth:`pyspark.sql.DataFrame.withColumn` and
       :meth:`pyspark.sql.DataFrame.select`.

       >>> from pyspark.sql.functions import pandas_udf, PandasUDFType
       >>> from pyspark.sql.types import IntegerType, StringType
       >>> slen = pandas_udf(lambda s: s.str.len(), IntegerType())  # doctest: +SKIP
       >>> @pandas_udf(StringType())  # doctest: +SKIP
       ... def to_upper(s):
       ...     return s.str.upper()
       ...
       >>> @pandas_udf("integer", PandasUDFType.SCALAR)  # doctest: +SKIP
       ... def add_one(x):
       ...     return x + 1
       ...
       >>> df = spark.createDataFrame([(1, "John Doe", 21)],
       ...                            ("id", "name", "age"))  # doctest: +SKIP
       >>> df.select(slen("name").alias("slen(name)"), to_upper("name"), add_one("age")) \\
       ...     .show()  # doctest: +SKIP
       +----------+--------------+------------+
       |slen(name)|to_upper(name)|add_one(age)|
       +----------+--------------+------------+
       |         8|      JOHN DOE|          22|
       +----------+--------------+------------+

       .. note:: The length of `pandas.Series` within a scalar UDF is not that of the whole input
           column, but is the length of an internal batch used for each call to the function.
           Therefore, this can be used, for example, to ensure the length of each returned
           `pandas.Series`, and can not be used as the column length.

    2. GROUPED_MAP

       A grouped map UDF defines transformation: A `pandas.DataFrame` -> A `pandas.DataFrame`
       The returnType should be a :class:`StructType` describing the schema of the returned
       `pandas.DataFrame`.
       The length of the returned `pandas.DataFrame` can be arbitrary.

       Grouped map UDFs are used with :meth:`pyspark.sql.GroupedData.apply`.

       >>> from pyspark.sql.functions import pandas_udf, PandasUDFType
       >>> df = spark.createDataFrame(
       ...     [(1, 1.0), (1, 2.0), (2, 3.0), (2, 5.0), (2, 10.0)],
       ...     ("id", "v"))  # doctest: +SKIP
       >>> @pandas_udf("id long, v double", PandasUDFType.GROUPED_MAP)  # doctest: +SKIP
       ... def normalize(pdf):
       ...     v = pdf.v
       ...     return pdf.assign(v=(v - v.mean()) / v.std())
       >>> df.groupby("id").apply(normalize).show()  # doctest: +SKIP
       +---+-------------------+
       | id|                  v|
       +---+-------------------+
       |  1|-0.7071067811865475|
       |  1| 0.7071067811865475|
       |  2|-0.8320502943378437|
       |  2|-0.2773500981126146|
       |  2| 1.1094003924504583|
       +---+-------------------+

       Alternatively, the user can define a function that takes two arguments.
       In this case, the grouping key will be passed as the first argument and the data will
       be passed as the second argument. The grouping key will be passed as a tuple of numpy
       data types, e.g., `numpy.int32` and `numpy.float64`. The data will still be passed in
       as a `pandas.DataFrame` containing all columns from the original Spark DataFrame.
       This is useful when the user does not want to hardcode grouping key in the function.

       >>> from pyspark.sql.functions import pandas_udf, PandasUDFType
       >>> import pandas as pd  # doctest: +SKIP
       >>> df = spark.createDataFrame(
       ...     [(1, 1.0), (1, 2.0), (2, 3.0), (2, 5.0), (2, 10.0)],
       ...     ("id", "v"))  # doctest: +SKIP
       >>> @pandas_udf("id long, v double", PandasUDFType.GROUPED_MAP)  # doctest: +SKIP
       ... def mean_udf(key, pdf):
       ...     # key is a tuple of one numpy.int64, which is the value
       ...     # of 'id' for the current group
       ...     return pd.DataFrame([key + (pdf.v.mean(),)])
       >>> df.groupby('id').apply(mean_udf).show()  # doctest: +SKIP
       +---+---+
       | id|  v|
       +---+---+
       |  1|1.5|
       |  2|6.0|
       +---+---+

       .. seealso:: :meth:`pyspark.sql.GroupedData.apply`

    3. GROUPED_AGG

       A grouped aggregate UDF defines a transformation: One or more `pandas.Series` -> A scalar
       The `returnType` should be a primitive data type, e.g., :class:`DoubleType`.
       The returned scalar can be either a python primitive type, e.g., `int` or `float`
       or a numpy data type, e.g., `numpy.int64` or `numpy.float64`.

       :class:`ArrayType`, :class:`MapType` and :class:`StructType` are currently not supported as
       output types.

       Group aggregate UDFs are used with :meth:`pyspark.sql.GroupedData.agg`

       >>> from pyspark.sql.functions import pandas_udf, PandasUDFType
       >>> df = spark.createDataFrame(
       ...     [(1, 1.0), (1, 2.0), (2, 3.0), (2, 5.0), (2, 10.0)],
       ...     ("id", "v"))
       >>> @pandas_udf("double", PandasUDFType.GROUPED_AGG)  # doctest: +SKIP
       ... def mean_udf(v):
       ...     return v.mean()
       >>> df.groupby("id").agg(mean_udf(df['v'])).show()  # doctest: +SKIP
       +---+-----------+
       | id|mean_udf(v)|
       +---+-----------+
       |  1|        1.5|
       |  2|        6.0|
       +---+-----------+

       .. seealso:: :meth:`pyspark.sql.GroupedData.agg`

    .. note:: The user-defined functions are considered deterministic by default. Due to
        optimization, duplicate invocations may be eliminated or the function may even be invoked
        more times than it is present in the query. If your function is not deterministic, call
        `asNondeterministic` on the user defined function. E.g.:

    >>> @pandas_udf('double', PandasUDFType.SCALAR)  # doctest: +SKIP
    ... def random(v):
    ...     import numpy as np
    ...     import pandas as pd
    ...     return pd.Series(np.random.randn(len(v))
    >>> random = random.asNondeterministic()  # doctest: +SKIP

    .. note:: The user-defined functions do not support conditional expressions or short circuiting
        in boolean expressions and it ends up with being executed all internally. If the functions
        can fail on special rows, the workaround is to incorporate the condition into the functions.

    .. note:: The user-defined functions do not take keyword arguments on the calling side.
    """
    # decorator @pandas_udf(returnType, functionType)
    is_decorator = f is None or isinstance(f, (str, DataType))

    if is_decorator:
        # If DataType has been passed as a positional argument
        # for decorator use it as a returnType
        return_type = f or returnType

        if functionType is not None:
            # @pandas_udf(dataType, functionType=functionType)
            # @pandas_udf(returnType=dataType, functionType=functionType)
            eval_type = functionType
        elif returnType is not None and isinstance(returnType, int):
            # @pandas_udf(dataType, functionType)
            eval_type = returnType
        else:
            # @pandas_udf(dataType) or @pandas_udf(returnType=dataType)
            eval_type = PythonEvalType.SQL_SCALAR_PANDAS_UDF
    else:
        return_type = returnType

        if functionType is not None:
            eval_type = functionType
        else:
            eval_type = PythonEvalType.SQL_SCALAR_PANDAS_UDF

    if return_type is None:
        raise ValueError("Invalid returnType: returnType can not be None")

    if eval_type not in [PythonEvalType.SQL_SCALAR_PANDAS_UDF,
                         PythonEvalType.SQL_GROUPED_MAP_PANDAS_UDF,
                         PythonEvalType.SQL_GROUPED_AGG_PANDAS_UDF]:
        raise ValueError("Invalid functionType: "
                         "functionType must be one the values from PandasUDFType")

    if is_decorator:
        return functools.partial(_create_udf, returnType=return_type, evalType=eval_type)
    else:
        return _create_udf(f=f, returnType=return_type, evalType=eval_type)


blacklist = ['map', 'since', 'ignore_unicode_prefix']
__all__ = [k for k, v in globals().items()
           if not k.startswith('_') and k[0].islower() and callable(v) and k not in blacklist]
__all__.sort()


def _test():
    import doctest
    from pyspark.sql import Row, SparkSession
    import pyspark.sql.functions
    globs = pyspark.sql.functions.__dict__.copy()
    spark = SparkSession.builder\
        .master("local[4]")\
        .appName("sql.functions tests")\
        .getOrCreate()
    sc = spark.sparkContext
    globs['sc'] = sc
    globs['spark'] = spark
    globs['df'] = spark.createDataFrame([Row(name='Alice', age=2), Row(name='Bob', age=5)])
    (failure_count, test_count) = doctest.testmod(
        pyspark.sql.functions, globs=globs,
        optionflags=doctest.ELLIPSIS | doctest.NORMALIZE_WHITESPACE)
    spark.stop()
    if failure_count:
        sys.exit(-1)


if __name__ == "__main__":
    _test()<|MERGE_RESOLUTION|>--- conflicted
+++ resolved
@@ -1830,7 +1830,6 @@
     return Column(sc._jvm.functions.array_contains(_to_java_column(col), value))
 
 
-<<<<<<< HEAD
 @since(1.5)
 @ignore_unicode_prefix
 def concat(*cols):
@@ -1848,7 +1847,8 @@
     """
     sc = SparkContext._active_spark_context
     return Column(sc._jvm.functions.concat(_to_seq(sc, cols, _to_java_column)))
-=======
+
+
 @since(2.4)
 def array_position(col, value):
     """
@@ -1864,7 +1864,6 @@
     """
     sc = SparkContext._active_spark_context
     return Column(sc._jvm.functions.array_position(_to_java_column(col), value))
->>>>>>> d5bec48b
 
 
 @since(1.4)
