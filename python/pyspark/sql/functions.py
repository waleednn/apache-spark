#
# Licensed to the Apache Software Foundation (ASF) under one or more
# contributor license agreements.  See the NOTICE file distributed with
# this work for additional information regarding copyright ownership.
# The ASF licenses this file to You under the Apache License, Version 2.0
# (the "License"); you may not use this file except in compliance with
# the License.  You may obtain a copy of the License at
#
#    http://www.apache.org/licenses/LICENSE-2.0
#
# Unless required by applicable law or agreed to in writing, software
# distributed under the License is distributed on an "AS IS" BASIS,
# WITHOUT WARRANTIES OR CONDITIONS OF ANY KIND, either express or implied.
# See the License for the specific language governing permissions and
# limitations under the License.
#

"""
A collections of builtin functions
"""
import inspect
import sys
import functools
import warnings
from typing import (
    Any,
    cast,
    Callable,
    Dict,
    List,
    Iterable,
    overload,
    Optional,
    Tuple,
    TYPE_CHECKING,
    Union,
    ValuesView,
)

from pyspark import since, SparkContext
from pyspark.rdd import PythonEvalType
from pyspark.sql.column import Column, _to_java_column, _to_seq, _create_column_from_literal
from pyspark.sql.dataframe import DataFrame
from pyspark.sql.types import ArrayType, DataType, StringType, StructType

# Keep UserDefinedFunction import for backwards compatible import; moved in SPARK-22409
from pyspark.sql.udf import UserDefinedFunction, _create_udf  # noqa: F401

# Keep pandas_udf and PandasUDFType import for backwards compatible import; moved in SPARK-28264
from pyspark.sql.pandas.functions import pandas_udf, PandasUDFType  # noqa: F401
from pyspark.sql.utils import to_str

if TYPE_CHECKING:
    from pyspark.sql._typing import (
        ColumnOrName,
        DataTypeOrString,
        UserDefinedFunctionLike,
    )


# Note to developers: all of PySpark functions here take string as column names whenever possible.
# Namely, if columns are referred as arguments, they can be always both Column or string,
# even though there might be few exceptions for legacy or inevitable reasons.
# If you are fixing other language APIs together, also please note that Scala side is not the case
# since it requires to make every single overridden definition.


def _get_jvm_function(name: str, sc: SparkContext) -> Callable:
    """
    Retrieves JVM function identified by name from
    Java gateway associated with sc.
    """
    assert sc._jvm is not None
    return getattr(sc._jvm.functions, name)


def _invoke_function(name: str, *args: Any) -> Column:
    """
    Invokes JVM function identified by name with args
    and wraps the result with :class:`~pyspark.sql.Column`.
    """
    assert SparkContext._active_spark_context is not None
    jf = _get_jvm_function(name, SparkContext._active_spark_context)
    return Column(jf(*args))


def _invoke_function_over_columns(name: str, *cols: "ColumnOrName") -> Column:
    """
    Invokes n-ary JVM function identified by name
    and wraps the result with :class:`~pyspark.sql.Column`.
    """
    return _invoke_function(name, *(_to_java_column(col) for col in cols))


def _invoke_function_over_column(name: str, col: "ColumnOrName") -> Column:
    """
    Invokes unary JVM function identified by name
    and wraps the result with :class:`~pyspark.sql.Column`.
    """
    return _invoke_function_over_columns(name, col)


def _invoke_function_over_seq_of_columns(name: str, cols: "Iterable[ColumnOrName]") -> Column:
    """
    Invokes unary JVM function identified by name with
    and wraps the result with :class:`~pyspark.sql.Column`.
    """
    sc = SparkContext._active_spark_context
    assert sc is not None and sc._jvm is not None
    return _invoke_function(name, _to_seq(sc, cols, _to_java_column))


def _invoke_binary_math_function(name: str, col1: Any, col2: Any) -> Column:
    """
    Invokes binary JVM math function identified by name
    and wraps the result with :class:`~pyspark.sql.Column`.
    """
    return _invoke_function(
        name,
        # For legacy reasons, the arguments here can be implicitly converted into floats,
        # if they are not columns or strings.
        _to_java_column(col1) if isinstance(col1, (str, Column)) else float(col1),
        _to_java_column(col2) if isinstance(col2, (str, Column)) else float(col2),
    )


def _options_to_str(options: Optional[Dict[str, Any]] = None) -> Dict[str, Optional[str]]:
    if options:
        return {key: to_str(value) for (key, value) in options.items()}
    return {}


def lit(col: Any) -> Column:
    """
    Creates a :class:`~pyspark.sql.Column` of literal value.

    .. versionadded:: 1.3.0

    Examples
    --------
    >>> df.select(lit(5).alias('height')).withColumn('spark_user', lit(True)).take(1)
    [Row(height=5, spark_user=True)]
    """
    return col if isinstance(col, Column) else _invoke_function("lit", col)


@since(1.3)
def col(col: str) -> Column:
    """
    Returns a :class:`~pyspark.sql.Column` based on the given column name.'
    Examples
    --------
    >>> col('x')
    Column<'x'>
    >>> column('x')
    Column<'x'>
    """
    return _invoke_function("col", col)


column = col


@since(1.3)
def asc(col: "ColumnOrName") -> Column:
    """
    Returns a sort expression based on the ascending order of the given column name.
    """
    return col.asc() if isinstance(col, Column) else _invoke_function("asc", col)


@since(1.3)
def desc(col: "ColumnOrName") -> Column:
    """
    Returns a sort expression based on the descending order of the given column name.
    """
    return col.desc() if isinstance(col, Column) else _invoke_function("desc", col)


@since(1.3)
def sqrt(col: "ColumnOrName") -> Column:
    """
    Computes the square root of the specified float value.
    """
    return _invoke_function_over_column("sqrt", col)


@since(1.3)
def abs(col: "ColumnOrName") -> Column:
    """
    Computes the absolute value.
    """
    return _invoke_function_over_column("abs", col)


@since(1.3)
def max(col: "ColumnOrName") -> Column:
    """
    Aggregate function: returns the maximum value of the expression in a group.
    """
    return _invoke_function_over_column("max", col)


@since(1.3)
def min(col: "ColumnOrName") -> Column:
    """
    Aggregate function: returns the minimum value of the expression in a group.
    """
    return _invoke_function_over_column("min", col)


def max_by(col: "ColumnOrName", ord: "ColumnOrName") -> Column:
    """
    Returns the value associated with the maximum value of ord.

    .. versionadded:: 3.3.0

    Parameters
    ----------
    col : :class:`~pyspark.sql.Column` or str
        target column that the value will be returned
    ord : :class:`~pyspark.sql.Column` or str
        column to be maximized

    Returns
    -------
    :class:`~pyspark.sql.Column`
        value associated with the maximum value of ord.

    Examples
    --------
    >>> df = spark.createDataFrame([
    ...     ("Java", 2012, 20000), ("dotNET", 2012, 5000),
    ...     ("dotNET", 2013, 48000), ("Java", 2013, 30000)],
    ...     schema=("course", "year", "earnings"))
    >>> df.groupby("course").agg(max_by("year", "earnings")).show()
    +------+----------------------+
    |course|max_by(year, earnings)|
    +------+----------------------+
    |  Java|                  2013|
    |dotNET|                  2013|
    +------+----------------------+
    """
    return _invoke_function_over_columns("max_by", col, ord)


def min_by(col: "ColumnOrName", ord: "ColumnOrName") -> Column:
    """
    Returns the value associated with the minimum value of ord.

    .. versionadded:: 3.3.0

    Parameters
    ----------
    col : :class:`~pyspark.sql.Column` or str
        target column that the value will be returned
    ord : :class:`~pyspark.sql.Column` or str
        column to be minimized

    Returns
    -------
    :class:`~pyspark.sql.Column`
        value associated with the minimum value of ord.

    Examples
    --------
    >>> df = spark.createDataFrame([
    ...     ("Java", 2012, 20000), ("dotNET", 2012, 5000),
    ...     ("dotNET", 2013, 48000), ("Java", 2013, 30000)],
    ...     schema=("course", "year", "earnings"))
    >>> df.groupby("course").agg(min_by("year", "earnings")).show()
    +------+----------------------+
    |course|min_by(year, earnings)|
    +------+----------------------+
    |  Java|                  2012|
    |dotNET|                  2012|
    +------+----------------------+
    """
    return _invoke_function_over_columns("min_by", col, ord)


@since(1.3)
def count(col: "ColumnOrName") -> Column:
    """
    Aggregate function: returns the number of items in a group.
    """
    return _invoke_function_over_column("count", col)


@since(1.3)
def sum(col: "ColumnOrName") -> Column:
    """
    Aggregate function: returns the sum of all values in the expression.
    """
    return _invoke_function_over_column("sum", col)


@since(1.3)
def avg(col: "ColumnOrName") -> Column:
    """
    Aggregate function: returns the average of the values in a group.
    """
    return _invoke_function_over_column("avg", col)


@since(1.3)
def mean(col: "ColumnOrName") -> Column:
    """
    Aggregate function: returns the average of the values in a group.
    """
    return _invoke_function_over_column("mean", col)


@since(1.3)
def sumDistinct(col: "ColumnOrName") -> Column:
    """
    Aggregate function: returns the sum of distinct values in the expression.

    .. deprecated:: 3.2.0
        Use :func:`sum_distinct` instead.
    """
    warnings.warn("Deprecated in 3.2, use sum_distinct instead.", FutureWarning)
    return sum_distinct(col)


@since(3.2)
def sum_distinct(col: "ColumnOrName") -> Column:
    """
    Aggregate function: returns the sum of distinct values in the expression.
    """
    return _invoke_function_over_column("sum_distinct", col)


def product(col: "ColumnOrName") -> Column:
    """
    Aggregate function: returns the product of the values in a group.

    .. versionadded:: 3.2.0

    Parameters
    ----------
    col : str, :class:`Column`
        column containing values to be multiplied together

    Examples
    --------
    >>> df = spark.range(1, 10).toDF('x').withColumn('mod3', col('x') % 3)
    >>> prods = df.groupBy('mod3').agg(product('x').alias('product'))
    >>> prods.orderBy('mod3').show()
    +----+-------+
    |mod3|product|
    +----+-------+
    |   0|  162.0|
    |   1|   28.0|
    |   2|   80.0|
    +----+-------+

    """
    return _invoke_function_over_column("product", col)


def acos(col: "ColumnOrName") -> Column:
    """
    Computes inverse cosine of the input column.

    .. versionadded:: 1.4.0

    Returns
    -------
    :class:`~pyspark.sql.Column`
        inverse cosine of `col`, as if computed by `java.lang.Math.acos()`
    """
    return _invoke_function_over_column("acos", col)


def acosh(col: "ColumnOrName") -> Column:
    """
    Computes inverse hyperbolic cosine of the input column.

    .. versionadded:: 3.1.0

    Returns
    -------
    :class:`~pyspark.sql.Column`
    """
    return _invoke_function_over_column("acosh", col)


def asin(col: "ColumnOrName") -> Column:
    """
    Computes inverse sine of the input column.

    .. versionadded:: 1.3.0


    Returns
    -------
    :class:`~pyspark.sql.Column`
        inverse sine of `col`, as if computed by `java.lang.Math.asin()`
    """
    return _invoke_function_over_column("asin", col)


def asinh(col: "ColumnOrName") -> Column:
    """
    Computes inverse hyperbolic sine of the input column.

    .. versionadded:: 3.1.0

    Returns
    -------
    :class:`~pyspark.sql.Column`
    """
    return _invoke_function_over_column("asinh", col)


def atan(col: "ColumnOrName") -> Column:
    """
    Compute inverse tangent of the input column.

    .. versionadded:: 1.4.0

    Returns
    -------
    :class:`~pyspark.sql.Column`
        inverse tangent of `col`, as if computed by `java.lang.Math.atan()`
    """
    return _invoke_function_over_column("atan", col)


def atanh(col: "ColumnOrName") -> Column:
    """
    Computes inverse hyperbolic tangent of the input column.

    .. versionadded:: 3.1.0

    Returns
    -------
    :class:`~pyspark.sql.Column`
    """
    return _invoke_function_over_column("atanh", col)


@since(1.4)
def cbrt(col: "ColumnOrName") -> Column:
    """
    Computes the cube-root of the given value.
    """
    return _invoke_function_over_column("cbrt", col)


@since(1.4)
def ceil(col: "ColumnOrName") -> Column:
    """
    Computes the ceiling of the given value.
    """
    return _invoke_function_over_column("ceil", col)


def cos(col: "ColumnOrName") -> Column:
    """
    Computes cosine of the input column.

    .. versionadded:: 1.4.0

    Parameters
    ----------
    col : :class:`~pyspark.sql.Column` or str
        angle in radians

    Returns
    -------
    :class:`~pyspark.sql.Column`
        cosine of the angle, as if computed by `java.lang.Math.cos()`.
    """
    return _invoke_function_over_column("cos", col)


def cosh(col: "ColumnOrName") -> Column:
    """
    Computes hyperbolic cosine of the input column.

    .. versionadded:: 1.4.0

    Parameters
    ----------
    col : :class:`~pyspark.sql.Column` or str
        hyperbolic angle

    Returns
    -------
    :class:`~pyspark.sql.Column`
        hyperbolic cosine of the angle, as if computed by `java.lang.Math.cosh()`
    """
    return _invoke_function_over_column("cosh", col)


def cot(col: "ColumnOrName") -> Column:
    """
    Computes cotangent of the input column.

    .. versionadded:: 3.3.0

    Parameters
    ----------
    col : :class:`~pyspark.sql.Column` or str
        Angle in radians

    Returns
    -------
    :class:`~pyspark.sql.Column`
        Cotangent of the angle.
    """
    return _invoke_function_over_column("cot", col)


def csc(col: "ColumnOrName") -> Column:
    """
    Computes cosecant of the input column.

    .. versionadded:: 3.3.0

    Parameters
    ----------
    col : :class:`~pyspark.sql.Column` or str
        Angle in radians

    Returns
    -------
    :class:`~pyspark.sql.Column`
        Cosecant of the angle.
    """
    return _invoke_function_over_column("csc", col)


@since(1.4)
def exp(col: "ColumnOrName") -> Column:
    """
    Computes the exponential of the given value.
    """
    return _invoke_function_over_column("exp", col)


@since(1.4)
def expm1(col: "ColumnOrName") -> Column:
    """
    Computes the exponential of the given value minus one.
    """
    return _invoke_function_over_column("expm1", col)


@since(1.4)
def floor(col: "ColumnOrName") -> Column:
    """
    Computes the floor of the given value.
    """
    return _invoke_function_over_column("floor", col)


@since(1.4)
def log(col: "ColumnOrName") -> Column:
    """
    Computes the natural logarithm of the given value.
    """
    return _invoke_function_over_column("log", col)


@since(1.4)
def log10(col: "ColumnOrName") -> Column:
    """
    Computes the logarithm of the given value in Base 10.
    """
    return _invoke_function_over_column("log10", col)


@since(1.4)
def log1p(col: "ColumnOrName") -> Column:
    """
    Computes the natural logarithm of the given value plus one.
    """
    return _invoke_function_over_column("log1p", col)


@since(1.4)
def rint(col: "ColumnOrName") -> Column:
    """
    Returns the double value that is closest in value to the argument and
    is equal to a mathematical integer.
    """
    return _invoke_function_over_column("rint", col)


def sec(col: "ColumnOrName") -> Column:
    """
    Computes secant of the input column.

    .. versionadded:: 3.3.0

    Parameters
    ----------
    col : :class:`~pyspark.sql.Column` or str
        Angle in radians

    Returns
    -------
    :class:`~pyspark.sql.Column`
        Secant of the angle.
    """
    return _invoke_function_over_column("sec", col)


@since(1.4)
def signum(col: "ColumnOrName") -> Column:
    """
    Computes the signum of the given value.
    """
    return _invoke_function_over_column("signum", col)


def sin(col: "ColumnOrName") -> Column:
    """
    Computes sine of the input column.

    .. versionadded:: 1.4.0

    Parameters
    ----------
    col : :class:`~pyspark.sql.Column` or str

    Returns
    -------
    :class:`~pyspark.sql.Column`
        sine of the angle, as if computed by `java.lang.Math.sin()`
    """
    return _invoke_function_over_column("sin", col)


def sinh(col: "ColumnOrName") -> Column:
    """
    Computes hyperbolic sine of the input column.

    .. versionadded:: 1.4.0

    Parameters
    ----------
    col : :class:`~pyspark.sql.Column` or str
        hyperbolic angle

    Returns
    -------
    :class:`~pyspark.sql.Column`
        hyperbolic sine of the given value,
        as if computed by `java.lang.Math.sinh()`
    """
    return _invoke_function_over_column("sinh", col)


def tan(col: "ColumnOrName") -> Column:
    """
    Computes tangent of the input column.

    .. versionadded:: 1.4.0

    Parameters
    ----------
    col : :class:`~pyspark.sql.Column` or str
        angle in radians

    Returns
    -------
    :class:`~pyspark.sql.Column`
        tangent of the given value, as if computed by `java.lang.Math.tan()`
    """
    return _invoke_function_over_column("tan", col)


def tanh(col: "ColumnOrName") -> Column:
    """
    Computes hyperbolic tangent of the input column.

    .. versionadded:: 1.4.0

    Parameters
    ----------
    col : :class:`~pyspark.sql.Column` or str
        hyperbolic angle

    Returns
    -------
    :class:`~pyspark.sql.Column`
        hyperbolic tangent of the given value
        as if computed by `java.lang.Math.tanh()`
    """
    return _invoke_function_over_column("tanh", col)


@since(1.4)
def toDegrees(col: "ColumnOrName") -> Column:
    """
    .. deprecated:: 2.1.0
        Use :func:`degrees` instead.
    """
    warnings.warn("Deprecated in 2.1, use degrees instead.", FutureWarning)
    return degrees(col)


@since(1.4)
def toRadians(col: "ColumnOrName") -> Column:
    """
    .. deprecated:: 2.1.0
        Use :func:`radians` instead.
    """
    warnings.warn("Deprecated in 2.1, use radians instead.", FutureWarning)
    return radians(col)


@since(1.4)
def bitwiseNOT(col: "ColumnOrName") -> Column:
    """
    Computes bitwise not.

    .. deprecated:: 3.2.0
        Use :func:`bitwise_not` instead.
    """
    warnings.warn("Deprecated in 3.2, use bitwise_not instead.", FutureWarning)
    return bitwise_not(col)


@since(3.2)
def bitwise_not(col: "ColumnOrName") -> Column:
    """
    Computes bitwise not.
    """
    return _invoke_function_over_column("bitwise_not", col)


@since(2.4)
def asc_nulls_first(col: "ColumnOrName") -> Column:
    """
    Returns a sort expression based on the ascending order of the given
    column name, and null values return before non-null values.
    """
    return (
        col.asc_nulls_first()
        if isinstance(col, Column)
        else _invoke_function("asc_nulls_first", col)
    )


@since(2.4)
def asc_nulls_last(col: "ColumnOrName") -> Column:
    """
    Returns a sort expression based on the ascending order of the given
    column name, and null values appear after non-null values.
    """
    return (
        col.asc_nulls_last() if isinstance(col, Column) else _invoke_function("asc_nulls_last", col)
    )


@since(2.4)
def desc_nulls_first(col: "ColumnOrName") -> Column:
    """
    Returns a sort expression based on the descending order of the given
    column name, and null values appear before non-null values.
    """
    return (
        col.desc_nulls_first()
        if isinstance(col, Column)
        else _invoke_function("desc_nulls_first", col)
    )


@since(2.4)
def desc_nulls_last(col: "ColumnOrName") -> Column:
    """
    Returns a sort expression based on the descending order of the given
    column name, and null values appear after non-null values.
    """
    return (
        col.desc_nulls_last()
        if isinstance(col, Column)
        else _invoke_function("desc_nulls_last", col)
    )


@since(1.6)
def stddev(col: "ColumnOrName") -> Column:
    """
    Aggregate function: alias for stddev_samp.
    """
    return _invoke_function_over_column("stddev", col)


@since(1.6)
def stddev_samp(col: "ColumnOrName") -> Column:
    """
    Aggregate function: returns the unbiased sample standard deviation of
    the expression in a group.
    """
    return _invoke_function_over_column("stddev_samp", col)


@since(1.6)
def stddev_pop(col: "ColumnOrName") -> Column:
    """
    Aggregate function: returns population standard deviation of
    the expression in a group.
    """
    return _invoke_function_over_column("stddev_pop", col)


@since(1.6)
def variance(col: "ColumnOrName") -> Column:
    """
    Aggregate function: alias for var_samp
    """
    return _invoke_function_over_column("variance", col)


@since(1.6)
def var_samp(col: "ColumnOrName") -> Column:
    """
    Aggregate function: returns the unbiased sample variance of
    the values in a group.
    """
    return _invoke_function_over_column("var_samp", col)


@since(1.6)
def var_pop(col: "ColumnOrName") -> Column:
    """
    Aggregate function: returns the population variance of the values in a group.
    """
    return _invoke_function_over_column("var_pop", col)


@since(1.6)
def skewness(col: "ColumnOrName") -> Column:
    """
    Aggregate function: returns the skewness of the values in a group.
    """
    return _invoke_function_over_column("skewness", col)


@since(1.6)
def kurtosis(col: "ColumnOrName") -> Column:
    """
    Aggregate function: returns the kurtosis of the values in a group.
    """
    return _invoke_function_over_column("kurtosis", col)


def collect_list(col: "ColumnOrName") -> Column:
    """
    Aggregate function: returns a list of objects with duplicates.

    .. versionadded:: 1.6.0

    Notes
    -----
    The function is non-deterministic because the order of collected results depends
    on the order of the rows which may be non-deterministic after a shuffle.

    Examples
    --------
    >>> df2 = spark.createDataFrame([(2,), (5,), (5,)], ('age',))
    >>> df2.agg(collect_list('age')).collect()
    [Row(collect_list(age)=[2, 5, 5])]
    """
    return _invoke_function_over_column("collect_list", col)


def collect_set(col: "ColumnOrName") -> Column:
    """
    Aggregate function: returns a set of objects with duplicate elements eliminated.

    .. versionadded:: 1.6.0

    Notes
    -----
    The function is non-deterministic because the order of collected results depends
    on the order of the rows which may be non-deterministic after a shuffle.

    Examples
    --------
    >>> df2 = spark.createDataFrame([(2,), (5,), (5,)], ('age',))
    >>> df2.agg(array_sort(collect_set('age')).alias('c')).collect()
    [Row(c=[2, 5])]
    """
    return _invoke_function_over_column("collect_set", col)


def degrees(col: "ColumnOrName") -> Column:
    """
    Converts an angle measured in radians to an approximately equivalent angle
    measured in degrees.

    .. versionadded:: 2.1.0

    Parameters
    ----------
    col : :class:`~pyspark.sql.Column` or str
        angle in radians

    Returns
    -------
    :class:`~pyspark.sql.Column`
        angle in degrees, as if computed by `java.lang.Math.toDegrees()`
    """
    return _invoke_function_over_column("degrees", col)


def radians(col: "ColumnOrName") -> Column:
    """
    Converts an angle measured in degrees to an approximately equivalent angle
    measured in radians.

    .. versionadded:: 2.1.0

    Parameters
    ----------
    col : :class:`~pyspark.sql.Column` or str
        angle in degrees

    Returns
    -------
    :class:`~pyspark.sql.Column`
        angle in radians, as if computed by `java.lang.Math.toRadians()`
    """
    return _invoke_function_over_column("radians", col)


@overload
def atan2(col1: "ColumnOrName", col2: "ColumnOrName") -> Column:
    ...


@overload
def atan2(col1: float, col2: "ColumnOrName") -> Column:
    ...


@overload
def atan2(col1: "ColumnOrName", col2: float) -> Column:
    ...


def atan2(col1: Union["ColumnOrName", float], col2: Union["ColumnOrName", float]) -> Column:
    """
    .. versionadded:: 1.4.0

    Parameters
    ----------
    col1 : str, :class:`~pyspark.sql.Column` or float
        coordinate on y-axis
    col2 : str, :class:`~pyspark.sql.Column` or float
        coordinate on x-axis

    Returns
    -------
    :class:`~pyspark.sql.Column`
        the `theta` component of the point
        (`r`, `theta`)
        in polar coordinates that corresponds to the point
        (`x`, `y`) in Cartesian coordinates,
        as if computed by `java.lang.Math.atan2()`
    """
    return _invoke_binary_math_function("atan2", col1, col2)


@overload
def hypot(col1: "ColumnOrName", col2: "ColumnOrName") -> Column:
    ...


@overload
def hypot(col1: float, col2: "ColumnOrName") -> Column:
    ...


@overload
def hypot(col1: "ColumnOrName", col2: float) -> Column:
    ...


@since(1.4)
def hypot(col1: Union["ColumnOrName", float], col2: Union["ColumnOrName", float]) -> Column:
    """
    Computes ``sqrt(a^2 + b^2)`` without intermediate overflow or underflow.
    """
    return _invoke_binary_math_function("hypot", col1, col2)


@overload
def pow(col1: "ColumnOrName", col2: "ColumnOrName") -> Column:
    ...


@overload
def pow(col1: float, col2: "ColumnOrName") -> Column:
    ...


@overload
def pow(col1: "ColumnOrName", col2: float) -> Column:
    ...


@since(1.4)
def pow(col1: Union["ColumnOrName", float], col2: Union["ColumnOrName", float]) -> Column:
    """
    Returns the value of the first argument raised to the power of the second argument.
    """
    return _invoke_binary_math_function("pow", col1, col2)


@since(1.6)
def row_number() -> Column:
    """
    Window function: returns a sequential number starting at 1 within a window partition.
    """
    return _invoke_function("row_number")


@since(1.6)
def dense_rank() -> Column:
    """
    Window function: returns the rank of rows within a window partition, without any gaps.

    The difference between rank and dense_rank is that dense_rank leaves no gaps in ranking
    sequence when there are ties. That is, if you were ranking a competition using dense_rank
    and had three people tie for second place, you would say that all three were in second
    place and that the next person came in third. Rank would give me sequential numbers, making
    the person that came in third place (after the ties) would register as coming in fifth.

    This is equivalent to the DENSE_RANK function in SQL.
    """
    return _invoke_function("dense_rank")


@since(1.6)
def rank() -> Column:
    """
    Window function: returns the rank of rows within a window partition.

    The difference between rank and dense_rank is that dense_rank leaves no gaps in ranking
    sequence when there are ties. That is, if you were ranking a competition using dense_rank
    and had three people tie for second place, you would say that all three were in second
    place and that the next person came in third. Rank would give me sequential numbers, making
    the person that came in third place (after the ties) would register as coming in fifth.

    This is equivalent to the RANK function in SQL.
    """
    return _invoke_function("rank")


@since(1.6)
def cume_dist() -> Column:
    """
    Window function: returns the cumulative distribution of values within a window partition,
    i.e. the fraction of rows that are below the current row.
    """
    return _invoke_function("cume_dist")


@since(1.6)
def percent_rank() -> Column:
    """
    Window function: returns the relative rank (i.e. percentile) of rows within a window partition.
    """
    return _invoke_function("percent_rank")


@since(1.3)
def approxCountDistinct(col: "ColumnOrName", rsd: Optional[float] = None) -> Column:
    """
    .. deprecated:: 2.1.0
        Use :func:`approx_count_distinct` instead.
    """
    warnings.warn("Deprecated in 2.1, use approx_count_distinct instead.", FutureWarning)
    return approx_count_distinct(col, rsd)


def approx_count_distinct(col: "ColumnOrName", rsd: Optional[float] = None) -> Column:
    """Aggregate function: returns a new :class:`~pyspark.sql.Column` for approximate distinct count
    of column `col`.

    .. versionadded:: 2.1.0

    Parameters
    ----------
    col : :class:`~pyspark.sql.Column` or str
    rsd : float, optional
        maximum relative standard deviation allowed (default = 0.05).
        For rsd < 0.01, it is more efficient to use :func:`count_distinct`

    Examples
    --------
    >>> df.agg(approx_count_distinct(df.age).alias('distinct_ages')).collect()
    [Row(distinct_ages=2)]
    """
    if rsd is None:
        return _invoke_function_over_column("approx_count_distinct", col)
    else:
        return _invoke_function("approx_count_distinct", _to_java_column(col), rsd)


@since(1.6)
def broadcast(df: DataFrame) -> DataFrame:
    """Marks a DataFrame as small enough for use in broadcast joins."""

    sc = SparkContext._active_spark_context
    assert sc is not None and sc._jvm is not None
    return DataFrame(sc._jvm.functions.broadcast(df._jdf), df.sql_ctx)


def coalesce(*cols: "ColumnOrName") -> Column:
    """Returns the first column that is not null.

    .. versionadded:: 1.4.0

    Examples
    --------
    >>> cDf = spark.createDataFrame([(None, None), (1, None), (None, 2)], ("a", "b"))
    >>> cDf.show()
    +----+----+
    |   a|   b|
    +----+----+
    |null|null|
    |   1|null|
    |null|   2|
    +----+----+

    >>> cDf.select(coalesce(cDf["a"], cDf["b"])).show()
    +--------------+
    |coalesce(a, b)|
    +--------------+
    |          null|
    |             1|
    |             2|
    +--------------+

    >>> cDf.select('*', coalesce(cDf["a"], lit(0.0))).show()
    +----+----+----------------+
    |   a|   b|coalesce(a, 0.0)|
    +----+----+----------------+
    |null|null|             0.0|
    |   1|null|             1.0|
    |null|   2|             0.0|
    +----+----+----------------+
    """
    return _invoke_function_over_seq_of_columns("coalesce", cols)


def corr(col1: "ColumnOrName", col2: "ColumnOrName") -> Column:
    """Returns a new :class:`~pyspark.sql.Column` for the Pearson Correlation Coefficient for
    ``col1`` and ``col2``.

    .. versionadded:: 1.6.0

    Examples
    --------
    >>> a = range(20)
    >>> b = [2 * x for x in range(20)]
    >>> df = spark.createDataFrame(zip(a, b), ["a", "b"])
    >>> df.agg(corr("a", "b").alias('c')).collect()
    [Row(c=1.0)]
    """
    return _invoke_function_over_columns("corr", col1, col2)


def covar_pop(col1: "ColumnOrName", col2: "ColumnOrName") -> Column:
    """Returns a new :class:`~pyspark.sql.Column` for the population covariance of ``col1`` and
    ``col2``.

    .. versionadded:: 2.0.0

    Examples
    --------
    >>> a = [1] * 10
    >>> b = [1] * 10
    >>> df = spark.createDataFrame(zip(a, b), ["a", "b"])
    >>> df.agg(covar_pop("a", "b").alias('c')).collect()
    [Row(c=0.0)]
    """
    return _invoke_function_over_columns("covar_pop", col1, col2)


def covar_samp(col1: "ColumnOrName", col2: "ColumnOrName") -> Column:
    """Returns a new :class:`~pyspark.sql.Column` for the sample covariance of ``col1`` and
    ``col2``.

    .. versionadded:: 2.0.0

    Examples
    --------
    >>> a = [1] * 10
    >>> b = [1] * 10
    >>> df = spark.createDataFrame(zip(a, b), ["a", "b"])
    >>> df.agg(covar_samp("a", "b").alias('c')).collect()
    [Row(c=0.0)]
    """
    return _invoke_function_over_columns("covar_samp", col1, col2)


def countDistinct(col: "ColumnOrName", *cols: "ColumnOrName") -> Column:
    """Returns a new :class:`~pyspark.sql.Column` for distinct count of ``col`` or ``cols``.

    An alias of :func:`count_distinct`, and it is encouraged to use :func:`count_distinct`
    directly.

    .. versionadded:: 1.3.0
    """
    return count_distinct(col, *cols)


def count_distinct(col: "ColumnOrName", *cols: "ColumnOrName") -> Column:
    """Returns a new :class:`Column` for distinct count of ``col`` or ``cols``.

    .. versionadded:: 3.2.0

    Examples
    --------
    >>> df.agg(count_distinct(df.age, df.name).alias('c')).collect()
    [Row(c=2)]

    >>> df.agg(count_distinct("age", "name").alias('c')).collect()
    [Row(c=2)]
    """
    sc = SparkContext._active_spark_context
    assert sc is not None and sc._jvm is not None
    return _invoke_function(
        "count_distinct", _to_java_column(col), _to_seq(sc, cols, _to_java_column)
    )


def first(col: "ColumnOrName", ignorenulls: bool = False) -> Column:
    """Aggregate function: returns the first value in a group.

    The function by default returns the first values it sees. It will return the first non-null
    value it sees when ignoreNulls is set to true. If all values are null, then null is returned.

    .. versionadded:: 1.3.0

    Notes
    -----
    The function is non-deterministic because its results depends on the order of the
    rows which may be non-deterministic after a shuffle.
    """
    return _invoke_function("first", _to_java_column(col), ignorenulls)


def grouping(col: "ColumnOrName") -> Column:
    """
    Aggregate function: indicates whether a specified column in a GROUP BY list is aggregated
    or not, returns 1 for aggregated or 0 for not aggregated in the result set.

    .. versionadded:: 2.0.0

    Examples
    --------
    >>> df.cube("name").agg(grouping("name"), sum("age")).orderBy("name").show()
    +-----+--------------+--------+
    | name|grouping(name)|sum(age)|
    +-----+--------------+--------+
    | null|             1|       7|
    |Alice|             0|       2|
    |  Bob|             0|       5|
    +-----+--------------+--------+
    """
    return _invoke_function_over_column("grouping", col)


def grouping_id(*cols: "ColumnOrName") -> Column:
    """
    Aggregate function: returns the level of grouping, equals to

       (grouping(c1) << (n-1)) + (grouping(c2) << (n-2)) + ... + grouping(cn)

    .. versionadded:: 2.0.0

    Notes
    -----
    The list of columns should match with grouping columns exactly, or empty (means all
    the grouping columns).

    Examples
    --------
    >>> df.cube("name").agg(grouping_id(), sum("age")).orderBy("name").show()
    +-----+-------------+--------+
    | name|grouping_id()|sum(age)|
    +-----+-------------+--------+
    | null|            1|       7|
    |Alice|            0|       2|
    |  Bob|            0|       5|
    +-----+-------------+--------+
    """
    return _invoke_function_over_seq_of_columns("grouping_id", cols)


@since(1.6)
def input_file_name() -> Column:
    """Creates a string column for the file name of the current Spark task."""
    return _invoke_function("input_file_name")


def isnan(col: "ColumnOrName") -> Column:
    """An expression that returns true iff the column is NaN.

    .. versionadded:: 1.6.0

    Examples
    --------
    >>> df = spark.createDataFrame([(1.0, float('nan')), (float('nan'), 2.0)], ("a", "b"))
    >>> df.select(isnan("a").alias("r1"), isnan(df.a).alias("r2")).collect()
    [Row(r1=False, r2=False), Row(r1=True, r2=True)]
    """
    return _invoke_function_over_column("isnan", col)


def isnull(col: "ColumnOrName") -> Column:
    """An expression that returns true iff the column is null.

    .. versionadded:: 1.6.0

    Examples
    --------
    >>> df = spark.createDataFrame([(1, None), (None, 2)], ("a", "b"))
    >>> df.select(isnull("a").alias("r1"), isnull(df.a).alias("r2")).collect()
    [Row(r1=False, r2=False), Row(r1=True, r2=True)]
    """
    return _invoke_function_over_column("isnull", col)


def last(col: "ColumnOrName", ignorenulls: bool = False) -> Column:
    """Aggregate function: returns the last value in a group.

    The function by default returns the last values it sees. It will return the last non-null
    value it sees when ignoreNulls is set to true. If all values are null, then null is returned.

    .. versionadded:: 1.3.0

    Notes
    -----
    The function is non-deterministic because its results depends on the order of the
    rows which may be non-deterministic after a shuffle.
    """
    return _invoke_function("last", _to_java_column(col), ignorenulls)


def monotonically_increasing_id() -> Column:
    """A column that generates monotonically increasing 64-bit integers.

    The generated ID is guaranteed to be monotonically increasing and unique, but not consecutive.
    The current implementation puts the partition ID in the upper 31 bits, and the record number
    within each partition in the lower 33 bits. The assumption is that the data frame has
    less than 1 billion partitions, and each partition has less than 8 billion records.

    .. versionadded:: 1.6.0

    Notes
    -----
    The function is non-deterministic because its result depends on partition IDs.

    As an example, consider a :class:`DataFrame` with two partitions, each with 3 records.
    This expression would return the following IDs:
    0, 1, 2, 8589934592 (1L << 33), 8589934593, 8589934594.

    >>> df0 = sc.parallelize(range(2), 2).mapPartitions(lambda x: [(1,), (2,), (3,)]).toDF(['col1'])
    >>> df0.select(monotonically_increasing_id().alias('id')).collect()
    [Row(id=0), Row(id=1), Row(id=2), Row(id=8589934592), Row(id=8589934593), Row(id=8589934594)]
    """
    return _invoke_function("monotonically_increasing_id")


def nanvl(col1: "ColumnOrName", col2: "ColumnOrName") -> Column:
    """Returns col1 if it is not NaN, or col2 if col1 is NaN.

    Both inputs should be floating point columns (:class:`DoubleType` or :class:`FloatType`).

    .. versionadded:: 1.6.0

    Examples
    --------
    >>> df = spark.createDataFrame([(1.0, float('nan')), (float('nan'), 2.0)], ("a", "b"))
    >>> df.select(nanvl("a", "b").alias("r1"), nanvl(df.a, df.b).alias("r2")).collect()
    [Row(r1=1.0, r2=1.0), Row(r1=2.0, r2=2.0)]
    """
    return _invoke_function_over_columns("nanvl", col1, col2)


def percentile_approx(
    col: "ColumnOrName",
    percentage: Union[Column, float, List[float], Tuple[float]],
    accuracy: Union[Column, float] = 10000,
) -> Column:
    """Returns the approximate `percentile` of the numeric column `col` which is the smallest value
    in the ordered `col` values (sorted from least to greatest) such that no more than `percentage`
    of `col` values is less than the value or equal to that value.
    The value of percentage must be between 0.0 and 1.0.

    The accuracy parameter (default: 10000)
    is a positive numeric literal which controls approximation accuracy at the cost of memory.
    Higher value of accuracy yields better accuracy, 1.0/accuracy is the relative error
    of the approximation.

    When percentage is an array, each value of the percentage array must be between 0.0 and 1.0.
    In this case, returns the approximate percentile array of column col
    at the given percentage array.

    .. versionadded:: 3.1.0

    Examples
    --------
    >>> key = (col("id") % 3).alias("key")
    >>> value = (randn(42) + key * 10).alias("value")
    >>> df = spark.range(0, 1000, 1, 1).select(key, value)
    >>> df.select(
    ...     percentile_approx("value", [0.25, 0.5, 0.75], 1000000).alias("quantiles")
    ... ).printSchema()
    root
     |-- quantiles: array (nullable = true)
     |    |-- element: double (containsNull = false)

    >>> df.groupBy("key").agg(
    ...     percentile_approx("value", 0.5, lit(1000000)).alias("median")
    ... ).printSchema()
    root
     |-- key: long (nullable = true)
     |-- median: double (nullable = true)
    """
    sc = SparkContext._active_spark_context
    assert sc is not None and sc._jvm is not None

    if isinstance(percentage, (list, tuple)):
        # A local list
        percentage = _invoke_function(
            "array", _to_seq(sc, [_create_column_from_literal(x) for x in percentage])
        )._jc
    elif isinstance(percentage, Column):
        # Already a Column
        percentage = _to_java_column(percentage)
    else:
        # Probably scalar
        percentage = _create_column_from_literal(percentage)

    accuracy = (
        _to_java_column(accuracy)
        if isinstance(accuracy, Column)
        else _create_column_from_literal(accuracy)
    )

    return _invoke_function("percentile_approx", _to_java_column(col), percentage, accuracy)


def rand(seed: Optional[int] = None) -> Column:
    """Generates a random column with independent and identically distributed (i.i.d.) samples
    uniformly distributed in [0.0, 1.0).

    .. versionadded:: 1.4.0

    Notes
    -----
    The function is non-deterministic in general case.

    Examples
    --------
    >>> df.withColumn('rand', rand(seed=42) * 3).collect()
    [Row(age=2, name='Alice', rand=2.4052597283576684),
     Row(age=5, name='Bob', rand=2.3913904055683974)]
    """
    if seed is not None:
        return _invoke_function("rand", seed)
    else:
        return _invoke_function("rand")


def randn(seed: Optional[int] = None) -> Column:
    """Generates a column with independent and identically distributed (i.i.d.) samples from
    the standard normal distribution.

    .. versionadded:: 1.4.0

    Notes
    -----
    The function is non-deterministic in general case.

    Examples
    --------
    >>> df.withColumn('randn', randn(seed=42)).collect()
    [Row(age=2, name='Alice', randn=1.1027054481455365),
    Row(age=5, name='Bob', randn=0.7400395449950132)]
    """
    if seed is not None:
        return _invoke_function("randn", seed)
    else:
        return _invoke_function("randn")


def round(col: "ColumnOrName", scale: int = 0) -> Column:
    """
    Round the given value to `scale` decimal places using HALF_UP rounding mode if `scale` >= 0
    or at integral part when `scale` < 0.

    .. versionadded:: 1.5.0

    Examples
    --------
    >>> spark.createDataFrame([(2.5,)], ['a']).select(round('a', 0).alias('r')).collect()
    [Row(r=3.0)]
    """
    return _invoke_function("round", _to_java_column(col), scale)


def bround(col: "ColumnOrName", scale: int = 0) -> Column:
    """
    Round the given value to `scale` decimal places using HALF_EVEN rounding mode if `scale` >= 0
    or at integral part when `scale` < 0.

    .. versionadded:: 2.0.0

    Examples
    --------
    >>> spark.createDataFrame([(2.5,)], ['a']).select(bround('a', 0).alias('r')).collect()
    [Row(r=2.0)]
    """
    return _invoke_function("bround", _to_java_column(col), scale)


def shiftLeft(col: "ColumnOrName", numBits: int) -> Column:
    """Shift the given value numBits left.

    .. versionadded:: 1.5.0

    .. deprecated:: 3.2.0
        Use :func:`shiftleft` instead.
    """
    warnings.warn("Deprecated in 3.2, use shiftleft instead.", FutureWarning)
    return shiftleft(col, numBits)


def shiftleft(col: "ColumnOrName", numBits: int) -> Column:
    """Shift the given value numBits left.

    .. versionadded:: 3.2.0

    Examples
    --------
    >>> spark.createDataFrame([(21,)], ['a']).select(shiftleft('a', 1).alias('r')).collect()
    [Row(r=42)]
    """
    return _invoke_function("shiftleft", _to_java_column(col), numBits)


def shiftRight(col: "ColumnOrName", numBits: int) -> Column:
    """(Signed) shift the given value numBits right.

    .. versionadded:: 1.5.0

    .. deprecated:: 3.2.0
        Use :func:`shiftright` instead.
    """
    warnings.warn("Deprecated in 3.2, use shiftright instead.", FutureWarning)
    return shiftright(col, numBits)


def shiftright(col: "ColumnOrName", numBits: int) -> Column:
    """(Signed) shift the given value numBits right.

    .. versionadded:: 3.2.0

    Examples
    --------
    >>> spark.createDataFrame([(42,)], ['a']).select(shiftright('a', 1).alias('r')).collect()
    [Row(r=21)]
    """
    return _invoke_function("shiftRight", _to_java_column(col), numBits)


def shiftRightUnsigned(col: "ColumnOrName", numBits: int) -> Column:
    """Unsigned shift the given value numBits right.

    .. versionadded:: 1.5.0

    .. deprecated:: 3.2.0
        Use :func:`shiftrightunsigned` instead.
    """
    warnings.warn("Deprecated in 3.2, use shiftrightunsigned instead.", FutureWarning)
    return shiftrightunsigned(col, numBits)


def shiftrightunsigned(col: "ColumnOrName", numBits: int) -> Column:
    """Unsigned shift the given value numBits right.

    .. versionadded:: 3.2.0

    Examples
    --------
    >>> df = spark.createDataFrame([(-42,)], ['a'])
    >>> df.select(shiftrightunsigned('a', 1).alias('r')).collect()
    [Row(r=9223372036854775787)]
    """
    return _invoke_function("shiftRightUnsigned", _to_java_column(col), numBits)


def spark_partition_id() -> Column:
    """A column for partition ID.

    .. versionadded:: 1.6.0

    Notes
    -----
    This is non deterministic because it depends on data partitioning and task scheduling.

    Examples
    --------
    >>> df.repartition(1).select(spark_partition_id().alias("pid")).collect()
    [Row(pid=0), Row(pid=0)]
    """
    return _invoke_function("spark_partition_id")


def expr(str: str) -> Column:
    """Parses the expression string into the column that it represents

    .. versionadded:: 1.5.0

    Examples
    --------
    >>> df.select(expr("length(name)")).collect()
    [Row(length(name)=5), Row(length(name)=3)]
    """
    return _invoke_function("expr", str)


def struct(*cols: "ColumnOrName") -> Column:
    """Creates a new struct column.

    .. versionadded:: 1.4.0

    Parameters
    ----------
    cols : list, set, str or :class:`~pyspark.sql.Column`
        column names or :class:`~pyspark.sql.Column`\\s to contain in the output struct.

    Examples
    --------
    >>> df.select(struct('age', 'name').alias("struct")).collect()
    [Row(struct=Row(age=2, name='Alice')), Row(struct=Row(age=5, name='Bob'))]
    >>> df.select(struct([df.age, df.name]).alias("struct")).collect()
    [Row(struct=Row(age=2, name='Alice')), Row(struct=Row(age=5, name='Bob'))]
    """
    if len(cols) == 1 and isinstance(cols[0], (list, set)):
        cols = cols[0]
    return _invoke_function_over_seq_of_columns("struct", cols)


def greatest(*cols: "ColumnOrName") -> Column:
    """
    Returns the greatest value of the list of column names, skipping null values.
    This function takes at least 2 parameters. It will return null iff all parameters are null.

    .. versionadded:: 1.5.0

    Examples
    --------
    >>> df = spark.createDataFrame([(1, 4, 3)], ['a', 'b', 'c'])
    >>> df.select(greatest(df.a, df.b, df.c).alias("greatest")).collect()
    [Row(greatest=4)]
    """
    if len(cols) < 2:
        raise ValueError("greatest should take at least two columns")
    return _invoke_function_over_seq_of_columns("greatest", cols)


def least(*cols: Column) -> Column:
    """
    Returns the least value of the list of column names, skipping null values.
    This function takes at least 2 parameters. It will return null iff all parameters are null.

    .. versionadded:: 1.5.0

    Examples
    --------
    >>> df = spark.createDataFrame([(1, 4, 3)], ['a', 'b', 'c'])
    >>> df.select(least(df.a, df.b, df.c).alias("least")).collect()
    [Row(least=1)]
    """
    if len(cols) < 2:
        raise ValueError("least should take at least two columns")
    return _invoke_function_over_seq_of_columns("least", cols)


def when(condition: Column, value: Any) -> Column:
    """Evaluates a list of conditions and returns one of multiple possible result expressions.
    If :func:`pyspark.sql.Column.otherwise` is not invoked, None is returned for unmatched
    conditions.

    .. versionadded:: 1.4.0

    Parameters
    ----------
    condition : :class:`~pyspark.sql.Column`
        a boolean :class:`~pyspark.sql.Column` expression.
    value :
        a literal value, or a :class:`~pyspark.sql.Column` expression.

    >>> df.select(when(df['age'] == 2, 3).otherwise(4).alias("age")).collect()
    [Row(age=3), Row(age=4)]

    >>> df.select(when(df.age == 2, df.age + 1).alias("age")).collect()
    [Row(age=3), Row(age=None)]
    """
    if not isinstance(condition, Column):
        raise TypeError("condition should be a Column")
    v = value._jc if isinstance(value, Column) else value

    return _invoke_function("when", condition._jc, v)


@overload  # type: ignore[no-redef]
def log(arg1: "ColumnOrName") -> Column:
    ...


@overload
def log(arg1: float, arg2: "ColumnOrName") -> Column:
    ...


def log(arg1: Union["ColumnOrName", float], arg2: Optional["ColumnOrName"] = None) -> Column:
    """Returns the first argument-based logarithm of the second argument.

    If there is only one argument, then this takes the natural logarithm of the argument.

    .. versionadded:: 1.5.0

    Examples
    --------
    >>> df.select(log(10.0, df.age).alias('ten')).rdd.map(lambda l: str(l.ten)[:7]).collect()
    ['0.30102', '0.69897']

    >>> df.select(log(df.age).alias('e')).rdd.map(lambda l: str(l.e)[:7]).collect()
    ['0.69314', '1.60943']
    """
    if arg2 is None:
        return _invoke_function_over_column("log", cast("ColumnOrName", arg1))
    else:
        return _invoke_function("log", arg1, _to_java_column(arg2))


def log2(col: "ColumnOrName") -> Column:
    """Returns the base-2 logarithm of the argument.

    .. versionadded:: 1.5.0

    Examples
    --------
    >>> spark.createDataFrame([(4,)], ['a']).select(log2('a').alias('log2')).collect()
    [Row(log2=2.0)]
    """
    return _invoke_function_over_column("log2", col)


def conv(col: "ColumnOrName", fromBase: int, toBase: int) -> Column:
    """
    Convert a number in a string column from one base to another.

    .. versionadded:: 1.5.0

    Examples
    --------
    >>> df = spark.createDataFrame([("010101",)], ['n'])
    >>> df.select(conv(df.n, 2, 16).alias('hex')).collect()
    [Row(hex='15')]
    """
    return _invoke_function("conv", _to_java_column(col), fromBase, toBase)


def factorial(col: "ColumnOrName") -> Column:
    """
    Computes the factorial of the given value.

    .. versionadded:: 1.5.0

    Examples
    --------
    >>> df = spark.createDataFrame([(5,)], ['n'])
    >>> df.select(factorial(df.n).alias('f')).collect()
    [Row(f=120)]
    """
    return _invoke_function_over_column("factorial", col)


# ---------------  Window functions ------------------------


def lag(col: "ColumnOrName", offset: int = 1, default: Optional[Any] = None) -> Column:
    """
    Window function: returns the value that is `offset` rows before the current row, and
    `default` if there is less than `offset` rows before the current row. For example,
    an `offset` of one will return the previous row at any given point in the window partition.

    This is equivalent to the LAG function in SQL.

    .. versionadded:: 1.4.0

    Parameters
    ----------
    col : :class:`~pyspark.sql.Column` or str
        name of column or expression
    offset : int, optional
        number of row to extend
    default : optional
        default value
    """
    return _invoke_function("lag", _to_java_column(col), offset, default)


def lead(col: "ColumnOrName", offset: int = 1, default: Optional[Any] = None) -> Column:
    """
    Window function: returns the value that is `offset` rows after the current row, and
    `default` if there is less than `offset` rows after the current row. For example,
    an `offset` of one will return the next row at any given point in the window partition.

    This is equivalent to the LEAD function in SQL.

    .. versionadded:: 1.4.0

    Parameters
    ----------
    col : :class:`~pyspark.sql.Column` or str
        name of column or expression
    offset : int, optional
        number of row to extend
    default : optional
        default value
    """
    return _invoke_function("lead", _to_java_column(col), offset, default)


def nth_value(col: "ColumnOrName", offset: int, ignoreNulls: Optional[bool] = False) -> Column:
    """
    Window function: returns the value that is the `offset`\\th row of the window frame
    (counting from 1), and `null` if the size of window frame is less than `offset` rows.

    It will return the `offset`\\th non-null value it sees when `ignoreNulls` is set to
    true. If all values are null, then null is returned.

    This is equivalent to the nth_value function in SQL.

    .. versionadded:: 3.1.0

    Parameters
    ----------
    col : :class:`~pyspark.sql.Column` or str
        name of column or expression
    offset : int, optional
        number of row to use as the value
    ignoreNulls : bool, optional
        indicates the Nth value should skip null in the
        determination of which row to use
    """
    return _invoke_function("nth_value", _to_java_column(col), offset, ignoreNulls)


def ntile(n: int) -> Column:
    """
    Window function: returns the ntile group id (from 1 to `n` inclusive)
    in an ordered window partition. For example, if `n` is 4, the first
    quarter of the rows will get value 1, the second quarter will get 2,
    the third quarter will get 3, and the last quarter will get 4.

    This is equivalent to the NTILE function in SQL.

    .. versionadded:: 1.4.0

    Parameters
    ----------
    n : int
        an integer
    """
    return _invoke_function("ntile", int(n))


# ---------------------- Date/Timestamp functions ------------------------------


@since(1.5)
def current_date() -> Column:
    """
    Returns the current date at the start of query evaluation as a :class:`DateType` column.
    All calls of current_date within the same query return the same value.
    """
    return _invoke_function("current_date")


def current_timestamp() -> Column:
    """
    Returns the current timestamp at the start of query evaluation as a :class:`TimestampType`
    column. All calls of current_timestamp within the same query return the same value.
    """
    return _invoke_function("current_timestamp")


def date_format(date: "ColumnOrName", format: str) -> Column:
    """
    Converts a date/timestamp/string to a value of string in the format specified by the date
    format given by the second argument.

    A pattern could be for instance `dd.MM.yyyy` and could return a string like '18.03.1993'. All
    pattern letters of `datetime pattern`_. can be used.

    .. _datetime pattern: https://spark.apache.org/docs/latest/sql-ref-datetime-pattern.html

    .. versionadded:: 1.5.0

    Notes
    -----
    Whenever possible, use specialized functions like `year`.

    Examples
    --------
    >>> df = spark.createDataFrame([('2015-04-08',)], ['dt'])
    >>> df.select(date_format('dt', 'MM/dd/yyy').alias('date')).collect()
    [Row(date='04/08/2015')]
    """
    return _invoke_function("date_format", _to_java_column(date), format)


def year(col: "ColumnOrName") -> Column:
    """
    Extract the year of a given date as integer.

    .. versionadded:: 1.5.0

    Examples
    --------
    >>> df = spark.createDataFrame([('2015-04-08',)], ['dt'])
    >>> df.select(year('dt').alias('year')).collect()
    [Row(year=2015)]
    """
    return _invoke_function_over_column("year", col)


def quarter(col: "ColumnOrName") -> Column:
    """
    Extract the quarter of a given date as integer.

    .. versionadded:: 1.5.0

    Examples
    --------
    >>> df = spark.createDataFrame([('2015-04-08',)], ['dt'])
    >>> df.select(quarter('dt').alias('quarter')).collect()
    [Row(quarter=2)]
    """
    return _invoke_function_over_column("quarter", col)


def month(col: "ColumnOrName") -> Column:
    """
    Extract the month of a given date as integer.

    .. versionadded:: 1.5.0

    Examples
    --------
    >>> df = spark.createDataFrame([('2015-04-08',)], ['dt'])
    >>> df.select(month('dt').alias('month')).collect()
    [Row(month=4)]
    """
    return _invoke_function_over_column("month", col)


def dayofweek(col: "ColumnOrName") -> Column:
    """
    Extract the day of the week of a given date as integer.
    Ranges from 1 for a Sunday through to 7 for a Saturday

    .. versionadded:: 2.3.0

    Examples
    --------
    >>> df = spark.createDataFrame([('2015-04-08',)], ['dt'])
    >>> df.select(dayofweek('dt').alias('day')).collect()
    [Row(day=4)]
    """
    return _invoke_function_over_column("dayofweek", col)


def dayofmonth(col: "ColumnOrName") -> Column:
    """
    Extract the day of the month of a given date as integer.

    .. versionadded:: 1.5.0

    Examples
    --------
    >>> df = spark.createDataFrame([('2015-04-08',)], ['dt'])
    >>> df.select(dayofmonth('dt').alias('day')).collect()
    [Row(day=8)]
    """
    return _invoke_function_over_column("dayofmonth", col)


def dayofyear(col: "ColumnOrName") -> Column:
    """
    Extract the day of the year of a given date as integer.

    .. versionadded:: 1.5.0

    Examples
    --------
    >>> df = spark.createDataFrame([('2015-04-08',)], ['dt'])
    >>> df.select(dayofyear('dt').alias('day')).collect()
    [Row(day=98)]
    """
    return _invoke_function_over_column("dayofyear", col)


def hour(col: "ColumnOrName") -> Column:
    """
    Extract the hours of a given date as integer.

    .. versionadded:: 1.5.0

    Examples
    --------
    >>> df = spark.createDataFrame([('2015-04-08 13:08:15',)], ['ts'])
    >>> df.select(hour('ts').alias('hour')).collect()
    [Row(hour=13)]
    """
    return _invoke_function_over_column("hour", col)


def minute(col: "ColumnOrName") -> Column:
    """
    Extract the minutes of a given date as integer.

    .. versionadded:: 1.5.0

    Examples
    --------
    >>> df = spark.createDataFrame([('2015-04-08 13:08:15',)], ['ts'])
    >>> df.select(minute('ts').alias('minute')).collect()
    [Row(minute=8)]
    """
    return _invoke_function_over_column("minute", col)


def second(col: "ColumnOrName") -> Column:
    """
    Extract the seconds of a given date as integer.

    .. versionadded:: 1.5.0

    Examples
    --------
    >>> df = spark.createDataFrame([('2015-04-08 13:08:15',)], ['ts'])
    >>> df.select(second('ts').alias('second')).collect()
    [Row(second=15)]
    """
    return _invoke_function_over_column("second", col)


def weekofyear(col: "ColumnOrName") -> Column:
    """
    Extract the week number of a given date as integer.
    A week is considered to start on a Monday and week 1 is the first week with more than 3 days,
    as defined by ISO 8601

    .. versionadded:: 1.5.0

    Examples
    --------
    >>> df = spark.createDataFrame([('2015-04-08',)], ['dt'])
    >>> df.select(weekofyear(df.dt).alias('week')).collect()
    [Row(week=15)]
    """
    return _invoke_function_over_column("weekofyear", col)


def make_date(year: "ColumnOrName", month: "ColumnOrName", day: "ColumnOrName") -> Column:
    """
    Returns a column with a date built from the year, month and day columns.

    .. versionadded:: 3.3.0

    Parameters
    ----------
    year : :class:`~pyspark.sql.Column` or str
        The year to build the date
    month : :class:`~pyspark.sql.Column` or str
        The month to build the date
    day : :class:`~pyspark.sql.Column` or str
        The day to build the date

    Examples
    --------
    >>> df = spark.createDataFrame([(2020, 6, 26)], ['Y', 'M', 'D'])
    >>> df.select(make_date(df.Y, df.M, df.D).alias("datefield")).collect()
    [Row(datefield=datetime.date(2020, 6, 26))]
    """
    return _invoke_function_over_columns("make_date", year, month, day)


def date_add(start: "ColumnOrName", days: Union["ColumnOrName", int]) -> Column:
    """
    Returns the date that is `days` days after `start`

    .. versionadded:: 1.5.0

    Examples
    --------
    >>> df = spark.createDataFrame([('2015-04-08', 2,)], ['dt', 'add'])
    >>> df.select(date_add(df.dt, 1).alias('next_date')).collect()
    [Row(next_date=datetime.date(2015, 4, 9))]
    >>> df.select(date_add(df.dt, df.add.cast('integer')).alias('next_date')).collect()
    [Row(next_date=datetime.date(2015, 4, 10))]
    """
<<<<<<< HEAD
    return _invoke_function("date_add", _to_java_column(start), days)
=======
    sc = SparkContext._active_spark_context
    assert sc is not None and sc._jvm is not None

    days = lit(days) if isinstance(days, int) else days

    return Column(sc._jvm.functions.date_add(_to_java_column(start), _to_java_column(days)))
>>>>>>> 899dec2e


def date_sub(start: "ColumnOrName", days: Union["ColumnOrName", int]) -> Column:
    """
    Returns the date that is `days` days before `start`

    .. versionadded:: 1.5.0

    Examples
    --------
    >>> df = spark.createDataFrame([('2015-04-08', 2,)], ['dt', 'sub'])
    >>> df.select(date_sub(df.dt, 1).alias('prev_date')).collect()
    [Row(prev_date=datetime.date(2015, 4, 7))]
    >>> df.select(date_sub(df.dt, df.sub.cast('integer')).alias('prev_date')).collect()
    [Row(prev_date=datetime.date(2015, 4, 6))]
    """
<<<<<<< HEAD
    return _invoke_function("date_sub", _to_java_column(start), days)
=======
    sc = SparkContext._active_spark_context
    assert sc is not None and sc._jvm is not None

    days = lit(days) if isinstance(days, int) else days

    return Column(sc._jvm.functions.date_sub(_to_java_column(start), _to_java_column(days)))
>>>>>>> 899dec2e


def datediff(end: "ColumnOrName", start: "ColumnOrName") -> Column:
    """
    Returns the number of days from `start` to `end`.

    .. versionadded:: 1.5.0

    Examples
    --------
    >>> df = spark.createDataFrame([('2015-04-08','2015-05-10')], ['d1', 'd2'])
    >>> df.select(datediff(df.d2, df.d1).alias('diff')).collect()
    [Row(diff=32)]
    """
    return _invoke_function_over_columns("datediff", end, start)


def add_months(start: "ColumnOrName", months: Union["ColumnOrName", int]) -> Column:
    """
    Returns the date that is `months` months after `start`

    .. versionadded:: 1.5.0

    Examples
    --------
    >>> df = spark.createDataFrame([('2015-04-08', 2)], ['dt', 'add'])
    >>> df.select(add_months(df.dt, 1).alias('next_month')).collect()
    [Row(next_month=datetime.date(2015, 5, 8))]
    >>> df.select(add_months(df.dt, df.add.cast('integer')).alias('next_month')).collect()
    [Row(next_month=datetime.date(2015, 6, 8))]
    """
<<<<<<< HEAD
    return _invoke_function("add_months", _to_java_column(start), months)
=======
    sc = SparkContext._active_spark_context
    assert sc is not None and sc._jvm is not None

    months = lit(months) if isinstance(months, int) else months

    return Column(sc._jvm.functions.add_months(_to_java_column(start), _to_java_column(months)))
>>>>>>> 899dec2e


def months_between(date1: "ColumnOrName", date2: "ColumnOrName", roundOff: bool = True) -> Column:
    """
    Returns number of months between dates date1 and date2.
    If date1 is later than date2, then the result is positive.
    A whole number is returned if both inputs have the same day of month or both are the last day
    of their respective months. Otherwise, the difference is calculated assuming 31 days per month.
    The result is rounded off to 8 digits unless `roundOff` is set to `False`.

    .. versionadded:: 1.5.0

    Examples
    --------
    >>> df = spark.createDataFrame([('1997-02-28 10:30:00', '1996-10-30')], ['date1', 'date2'])
    >>> df.select(months_between(df.date1, df.date2).alias('months')).collect()
    [Row(months=3.94959677)]
    >>> df.select(months_between(df.date1, df.date2, False).alias('months')).collect()
    [Row(months=3.9495967741935485)]
    """
    return _invoke_function(
        "months_between", _to_java_column(date1), _to_java_column(date2), roundOff
    )


def to_date(col: "ColumnOrName", format: Optional[str] = None) -> Column:
    """Converts a :class:`~pyspark.sql.Column` into :class:`pyspark.sql.types.DateType`
    using the optionally specified format. Specify formats according to `datetime pattern`_.
    By default, it follows casting rules to :class:`pyspark.sql.types.DateType` if the format
    is omitted. Equivalent to ``col.cast("date")``.

    .. _datetime pattern: https://spark.apache.org/docs/latest/sql-ref-datetime-pattern.html

    .. versionadded:: 2.2.0

    Examples
    --------
    >>> df = spark.createDataFrame([('1997-02-28 10:30:00',)], ['t'])
    >>> df.select(to_date(df.t).alias('date')).collect()
    [Row(date=datetime.date(1997, 2, 28))]

    >>> df = spark.createDataFrame([('1997-02-28 10:30:00',)], ['t'])
    >>> df.select(to_date(df.t, 'yyyy-MM-dd HH:mm:ss').alias('date')).collect()
    [Row(date=datetime.date(1997, 2, 28))]
    """
    if format is None:
        return _invoke_function_over_column("to_date", col)
    else:
        return _invoke_function("to_date", _to_java_column(col), format)


@overload
def to_timestamp(col: "ColumnOrName") -> Column:
    ...


@overload
def to_timestamp(col: "ColumnOrName", format: str) -> Column:
    ...


def to_timestamp(col: "ColumnOrName", format: Optional[str] = None) -> Column:
    """Converts a :class:`~pyspark.sql.Column` into :class:`pyspark.sql.types.TimestampType`
    using the optionally specified format. Specify formats according to `datetime pattern`_.
    By default, it follows casting rules to :class:`pyspark.sql.types.TimestampType` if the format
    is omitted. Equivalent to ``col.cast("timestamp")``.

    .. _datetime pattern: https://spark.apache.org/docs/latest/sql-ref-datetime-pattern.html

    .. versionadded:: 2.2.0

    Examples
    --------
    >>> df = spark.createDataFrame([('1997-02-28 10:30:00',)], ['t'])
    >>> df.select(to_timestamp(df.t).alias('dt')).collect()
    [Row(dt=datetime.datetime(1997, 2, 28, 10, 30))]

    >>> df = spark.createDataFrame([('1997-02-28 10:30:00',)], ['t'])
    >>> df.select(to_timestamp(df.t, 'yyyy-MM-dd HH:mm:ss').alias('dt')).collect()
    [Row(dt=datetime.datetime(1997, 2, 28, 10, 30))]
    """
    if format is None:
        return _invoke_function_over_column("to_timestamp", col)
    else:
        return _invoke_function("to_timestamp", _to_java_column(col), format)


def trunc(date: "ColumnOrName", format: str) -> Column:
    """
    Returns date truncated to the unit specified by the format.

    .. versionadded:: 1.5.0

    Parameters
    ----------
    date : :class:`~pyspark.sql.Column` or str
    format : str
        'year', 'yyyy', 'yy' to truncate by year,
        or 'month', 'mon', 'mm' to truncate by month
        Other options are: 'week', 'quarter'

    Examples
    --------
    >>> df = spark.createDataFrame([('1997-02-28',)], ['d'])
    >>> df.select(trunc(df.d, 'year').alias('year')).collect()
    [Row(year=datetime.date(1997, 1, 1))]
    >>> df.select(trunc(df.d, 'mon').alias('month')).collect()
    [Row(month=datetime.date(1997, 2, 1))]
    """
    return _invoke_function("trunc", _to_java_column(date), format)


def date_trunc(format: str, timestamp: "ColumnOrName") -> Column:
    """
    Returns timestamp truncated to the unit specified by the format.

    .. versionadded:: 2.3.0

    Parameters
    ----------
    format : str
        'year', 'yyyy', 'yy' to truncate by year,
        'month', 'mon', 'mm' to truncate by month,
        'day', 'dd' to truncate by day,
        Other options are:
        'microsecond', 'millisecond', 'second', 'minute', 'hour', 'week', 'quarter'
    timestamp : :class:`~pyspark.sql.Column` or str

    Examples
    --------
    >>> df = spark.createDataFrame([('1997-02-28 05:02:11',)], ['t'])
    >>> df.select(date_trunc('year', df.t).alias('year')).collect()
    [Row(year=datetime.datetime(1997, 1, 1, 0, 0))]
    >>> df.select(date_trunc('mon', df.t).alias('month')).collect()
    [Row(month=datetime.datetime(1997, 2, 1, 0, 0))]
    """
    return _invoke_function("date_trunc", format, _to_java_column(timestamp))


def next_day(date: "ColumnOrName", dayOfWeek: str) -> Column:
    """
    Returns the first date which is later than the value of the date column.

    Day of the week parameter is case insensitive, and accepts:
        "Mon", "Tue", "Wed", "Thu", "Fri", "Sat", "Sun".

    .. versionadded:: 1.5.0

    Examples
    --------
    >>> df = spark.createDataFrame([('2015-07-27',)], ['d'])
    >>> df.select(next_day(df.d, 'Sun').alias('date')).collect()
    [Row(date=datetime.date(2015, 8, 2))]
    """
    return _invoke_function("next_day", _to_java_column(date), dayOfWeek)


def last_day(date: "ColumnOrName") -> Column:
    """
    Returns the last day of the month which the given date belongs to.

    .. versionadded:: 1.5.0

    Examples
    --------
    >>> df = spark.createDataFrame([('1997-02-10',)], ['d'])
    >>> df.select(last_day(df.d).alias('date')).collect()
    [Row(date=datetime.date(1997, 2, 28))]
    """
    return _invoke_function("last_day", _to_java_column(date))


def from_unixtime(timestamp: "ColumnOrName", format: str = "yyyy-MM-dd HH:mm:ss") -> Column:
    """
    Converts the number of seconds from unix epoch (1970-01-01 00:00:00 UTC) to a string
    representing the timestamp of that moment in the current system time zone in the given
    format.

    .. versionadded:: 1.5.0

    Examples
    --------
    >>> spark.conf.set("spark.sql.session.timeZone", "America/Los_Angeles")
    >>> time_df = spark.createDataFrame([(1428476400,)], ['unix_time'])
    >>> time_df.select(from_unixtime('unix_time').alias('ts')).collect()
    [Row(ts='2015-04-08 00:00:00')]
    >>> spark.conf.unset("spark.sql.session.timeZone")
    """
    return _invoke_function("from_unixtime", _to_java_column(timestamp), format)


@overload
def unix_timestamp(timestamp: "ColumnOrName", format: str = ...) -> Column:
    ...


@overload
def unix_timestamp() -> Column:
    ...


def unix_timestamp(
    timestamp: Optional["ColumnOrName"] = None, format: str = "yyyy-MM-dd HH:mm:ss"
) -> Column:
    """
    Convert time string with given pattern ('yyyy-MM-dd HH:mm:ss', by default)
    to Unix time stamp (in seconds), using the default timezone and the default
    locale, return null if fail.

    if `timestamp` is None, then it returns current timestamp.

    .. versionadded:: 1.5.0

    Examples
    --------
    >>> spark.conf.set("spark.sql.session.timeZone", "America/Los_Angeles")
    >>> time_df = spark.createDataFrame([('2015-04-08',)], ['dt'])
    >>> time_df.select(unix_timestamp('dt', 'yyyy-MM-dd').alias('unix_time')).collect()
    [Row(unix_time=1428476400)]
    >>> spark.conf.unset("spark.sql.session.timeZone")
    """
    if timestamp is None:
        return _invoke_function("unix_timestamp")
    return _invoke_function("unix_timestamp", _to_java_column(timestamp), format)


def from_utc_timestamp(timestamp: "ColumnOrName", tz: "ColumnOrName") -> Column:
    """
    This is a common function for databases supporting TIMESTAMP WITHOUT TIMEZONE. This function
    takes a timestamp which is timezone-agnostic, and interprets it as a timestamp in UTC, and
    renders that timestamp as a timestamp in the given time zone.

    However, timestamp in Spark represents number of microseconds from the Unix epoch, which is not
    timezone-agnostic. So in Spark this function just shift the timestamp value from UTC timezone to
    the given timezone.

    This function may return confusing result if the input is a string with timezone, e.g.
    '2018-03-13T06:18:23+00:00'. The reason is that, Spark firstly cast the string to timestamp
    according to the timezone in the string, and finally display the result by converting the
    timestamp to string according to the session local timezone.

    .. versionadded:: 1.5.0

    Parameters
    ----------
    timestamp : :class:`~pyspark.sql.Column` or str
        the column that contains timestamps
    tz : :class:`~pyspark.sql.Column` or str
        A string detailing the time zone ID that the input should be adjusted to. It should
        be in the format of either region-based zone IDs or zone offsets. Region IDs must
        have the form 'area/city', such as 'America/Los_Angeles'. Zone offsets must be in
        the format '(+|-)HH:mm', for example '-08:00' or '+01:00'. Also 'UTC' and 'Z' are
        supported as aliases of '+00:00'. Other short names are not recommended to use
        because they can be ambiguous.

        .. versionchanged:: 2.4
           `tz` can take a :class:`~pyspark.sql.Column` containing timezone ID strings.

    Examples
    --------
    >>> df = spark.createDataFrame([('1997-02-28 10:30:00', 'JST')], ['ts', 'tz'])
    >>> df.select(from_utc_timestamp(df.ts, "PST").alias('local_time')).collect()
    [Row(local_time=datetime.datetime(1997, 2, 28, 2, 30))]
    >>> df.select(from_utc_timestamp(df.ts, df.tz).alias('local_time')).collect()
    [Row(local_time=datetime.datetime(1997, 2, 28, 19, 30))]
    """
    if isinstance(tz, Column):
        tz = _to_java_column(tz)
    return _invoke_function("from_utc_timestamp", _to_java_column(timestamp), tz)


def to_utc_timestamp(timestamp: "ColumnOrName", tz: "ColumnOrName") -> Column:
    """
    This is a common function for databases supporting TIMESTAMP WITHOUT TIMEZONE. This function
    takes a timestamp which is timezone-agnostic, and interprets it as a timestamp in the given
    timezone, and renders that timestamp as a timestamp in UTC.

    However, timestamp in Spark represents number of microseconds from the Unix epoch, which is not
    timezone-agnostic. So in Spark this function just shift the timestamp value from the given
    timezone to UTC timezone.

    This function may return confusing result if the input is a string with timezone, e.g.
    '2018-03-13T06:18:23+00:00'. The reason is that, Spark firstly cast the string to timestamp
    according to the timezone in the string, and finally display the result by converting the
    timestamp to string according to the session local timezone.

    .. versionadded:: 1.5.0

    Parameters
    ----------
    timestamp : :class:`~pyspark.sql.Column` or str
        the column that contains timestamps
    tz : :class:`~pyspark.sql.Column` or str
        A string detailing the time zone ID that the input should be adjusted to. It should
        be in the format of either region-based zone IDs or zone offsets. Region IDs must
        have the form 'area/city', such as 'America/Los_Angeles'. Zone offsets must be in
        the format '(+|-)HH:mm', for example '-08:00' or '+01:00'. Also 'UTC' and 'Z' are
        upported as aliases of '+00:00'. Other short names are not recommended to use
        because they can be ambiguous.

        .. versionchanged:: 2.4.0
           `tz` can take a :class:`~pyspark.sql.Column` containing timezone ID strings.

    Examples
    --------
    >>> df = spark.createDataFrame([('1997-02-28 10:30:00', 'JST')], ['ts', 'tz'])
    >>> df.select(to_utc_timestamp(df.ts, "PST").alias('utc_time')).collect()
    [Row(utc_time=datetime.datetime(1997, 2, 28, 18, 30))]
    >>> df.select(to_utc_timestamp(df.ts, df.tz).alias('utc_time')).collect()
    [Row(utc_time=datetime.datetime(1997, 2, 28, 1, 30))]
    """
    if isinstance(tz, Column):
        tz = _to_java_column(tz)
    return _invoke_function("to_utc_timestamp", _to_java_column(timestamp), tz)


def timestamp_seconds(col: "ColumnOrName") -> Column:
    """
    .. versionadded:: 3.1.0

    Examples
    --------
    >>> from pyspark.sql.functions import timestamp_seconds
    >>> spark.conf.set("spark.sql.session.timeZone", "America/Los_Angeles")
    >>> time_df = spark.createDataFrame([(1230219000,)], ['unix_time'])
    >>> time_df.select(timestamp_seconds(time_df.unix_time).alias('ts')).show()
    +-------------------+
    |                 ts|
    +-------------------+
    |2008-12-25 07:30:00|
    +-------------------+
    >>> spark.conf.unset("spark.sql.session.timeZone")
    """

    return _invoke_function_over_column("timestamp_seconds", col)


def window(
    timeColumn: "ColumnOrName",
    windowDuration: str,
    slideDuration: Optional[str] = None,
    startTime: Optional[str] = None,
) -> Column:
    """Bucketize rows into one or more time windows given a timestamp specifying column. Window
    starts are inclusive but the window ends are exclusive, e.g. 12:05 will be in the window
    [12:05,12:10) but not in [12:00,12:05). Windows can support microsecond precision. Windows in
    the order of months are not supported.

    The time column must be of :class:`pyspark.sql.types.TimestampType`.

    Durations are provided as strings, e.g. '1 second', '1 day 12 hours', '2 minutes'. Valid
    interval strings are 'week', 'day', 'hour', 'minute', 'second', 'millisecond', 'microsecond'.
    If the ``slideDuration`` is not provided, the windows will be tumbling windows.

    The startTime is the offset with respect to 1970-01-01 00:00:00 UTC with which to start
    window intervals. For example, in order to have hourly tumbling windows that start 15 minutes
    past the hour, e.g. 12:15-13:15, 13:15-14:15... provide `startTime` as `15 minutes`.

    The output column will be a struct called 'window' by default with the nested columns 'start'
    and 'end', where 'start' and 'end' will be of :class:`pyspark.sql.types.TimestampType`.

    .. versionadded:: 2.0.0

    Parameters
    ----------
    timeColumn : :class:`~pyspark.sql.Column`
        The column or the expression to use as the timestamp for windowing by time.
        The time column must be of TimestampType.
    windowDuration : str
        A string specifying the width of the window, e.g. `10 minutes`,
        `1 second`. Check `org.apache.spark.unsafe.types.CalendarInterval` for
        valid duration identifiers. Note that the duration is a fixed length of
        time, and does not vary over time according to a calendar. For example,
        `1 day` always means 86,400,000 milliseconds, not a calendar day.
    slideDuration : str, optional
        A new window will be generated every `slideDuration`. Must be less than
        or equal to the `windowDuration`. Check
        `org.apache.spark.unsafe.types.CalendarInterval` for valid duration
        identifiers. This duration is likewise absolute, and does not vary
        according to a calendar.
    startTime : str, optional
        The offset with respect to 1970-01-01 00:00:00 UTC with which to start
        window intervals. For example, in order to have hourly tumbling windows that
        start 15 minutes past the hour, e.g. 12:15-13:15, 13:15-14:15... provide
        `startTime` as `15 minutes`.

    Examples
    --------
    >>> df = spark.createDataFrame([("2016-03-11 09:00:07", 1)]).toDF("date", "val")
    >>> w = df.groupBy(window("date", "5 seconds")).agg(sum("val").alias("sum"))
    >>> w.select(w.window.start.cast("string").alias("start"),
    ...          w.window.end.cast("string").alias("end"), "sum").collect()
    [Row(start='2016-03-11 09:00:05', end='2016-03-11 09:00:10', sum=1)]
    """

    def check_string_field(field, fieldName):  # type: ignore[no-untyped-def]
        if not field or type(field) is not str:
            raise TypeError("%s should be provided as a string" % fieldName)

    time_col = _to_java_column(timeColumn)
    check_string_field(windowDuration, "windowDuration")
    if slideDuration and startTime:
        check_string_field(slideDuration, "slideDuration")
        check_string_field(startTime, "startTime")
        return _invoke_function("window", time_col, windowDuration, slideDuration, startTime)
    elif slideDuration:
        check_string_field(slideDuration, "slideDuration")
        return _invoke_function("window", time_col, windowDuration, slideDuration)
    elif startTime:
        check_string_field(startTime, "startTime")
        return _invoke_function("window", time_col, windowDuration, windowDuration, startTime)
    else:
        return _invoke_function("window", time_col, windowDuration)


def session_window(timeColumn: "ColumnOrName", gapDuration: Union[Column, str]) -> Column:
    """
    Generates session window given a timestamp specifying column.
    Session window is one of dynamic windows, which means the length of window is varying
    according to the given inputs. The length of session window is defined as "the timestamp
    of latest input of the session + gap duration", so when the new inputs are bound to the
    current session window, the end time of session window can be expanded according to the new
    inputs.
    Windows can support microsecond precision. Windows in the order of months are not supported.
    For a streaming query, you may use the function `current_timestamp` to generate windows on
    processing time.
    gapDuration is provided as strings, e.g. '1 second', '1 day 12 hours', '2 minutes'. Valid
    interval strings are 'week', 'day', 'hour', 'minute', 'second', 'millisecond', 'microsecond'.
    It could also be a Column which can be evaluated to gap duration dynamically based on the
    input row.
    The output column will be a struct called 'session_window' by default with the nested columns
    'start' and 'end', where 'start' and 'end' will be of :class:`pyspark.sql.types.TimestampType`.

    .. versionadded:: 3.2.0

    Parameters
    ----------
    timeColumn : :class:`~pyspark.sql.Column`
        The column or the expression to use as the timestamp for windowing by time.
        The time column must be of TimestampType.
    gapDuration : :class:`~pyspark.sql.Column` or str
        A column or string specifying the timeout of the session. It could be static value,
        e.g. `10 minutes`, `1 second`, or an expression/UDF that specifies gap
        duration dynamically based on the input row.

    Examples
    --------
    >>> df = spark.createDataFrame([("2016-03-11 09:00:07", 1)]).toDF("date", "val")
    >>> w = df.groupBy(session_window("date", "5 seconds")).agg(sum("val").alias("sum"))
    >>> w.select(w.session_window.start.cast("string").alias("start"),
    ...          w.session_window.end.cast("string").alias("end"), "sum").collect()
    [Row(start='2016-03-11 09:00:07', end='2016-03-11 09:00:12', sum=1)]
    >>> w = df.groupBy(session_window("date", lit("5 seconds"))).agg(sum("val").alias("sum"))
    >>> w.select(w.session_window.start.cast("string").alias("start"),
    ...          w.session_window.end.cast("string").alias("end"), "sum").collect()
    [Row(start='2016-03-11 09:00:07', end='2016-03-11 09:00:12', sum=1)]
    """

    def check_field(field: Union[Column, str], fieldName: str) -> None:
        if field is None or not isinstance(field, (str, Column)):
            raise TypeError("%s should be provided as a string or Column" % fieldName)

    time_col = _to_java_column(timeColumn)
    check_field(gapDuration, "gapDuration")
    gap_duration = gapDuration if isinstance(gapDuration, str) else _to_java_column(gapDuration)
    return _invoke_function("session_window", time_col, gap_duration)


# ---------------------------- misc functions ----------------------------------


def crc32(col: "ColumnOrName") -> Column:
    """
    Calculates the cyclic redundancy check value  (CRC32) of a binary column and
    returns the value as a bigint.

    .. versionadded:: 1.5.0

    Examples
    --------
    >>> spark.createDataFrame([('ABC',)], ['a']).select(crc32('a').alias('crc32')).collect()
    [Row(crc32=2743272264)]
    """
    return _invoke_function_over_column("crc32", col)


def md5(col: "ColumnOrName") -> Column:
    """Calculates the MD5 digest and returns the value as a 32 character hex string.

    .. versionadded:: 1.5.0

    Examples
    --------
    >>> spark.createDataFrame([('ABC',)], ['a']).select(md5('a').alias('hash')).collect()
    [Row(hash='902fbdd2b1df0c4f70b4a5d23525e932')]
    """
    return _invoke_function_over_column("md5", col)


def sha1(col: "ColumnOrName") -> Column:
    """Returns the hex string result of SHA-1.

    .. versionadded:: 1.5.0

    Examples
    --------
    >>> spark.createDataFrame([('ABC',)], ['a']).select(sha1('a').alias('hash')).collect()
    [Row(hash='3c01bdbb26f358bab27f267924aa2c9a03fcfdb8')]
    """
    return _invoke_function_over_column("sha1", col)


def sha2(col: "ColumnOrName", numBits: int) -> Column:
    """Returns the hex string result of SHA-2 family of hash functions (SHA-224, SHA-256, SHA-384,
    and SHA-512). The numBits indicates the desired bit length of the result, which must have a
    value of 224, 256, 384, 512, or 0 (which is equivalent to 256).

    .. versionadded:: 1.5.0

    Examples
    --------
    >>> digests = df.select(sha2(df.name, 256).alias('s')).collect()
    >>> digests[0]
    Row(s='3bc51062973c458d5a6f2d8d64a023246354ad7e064b1e4e009ec8a0699a3043')
    >>> digests[1]
    Row(s='cd9fb1e148ccd8442e5aa74904cc73bf6fb54d1d54d333bd596aa9bb4bb4e961')
    """
    return _invoke_function("sha2", _to_java_column(col), numBits)


def hash(*cols: "ColumnOrName") -> Column:
    """Calculates the hash code of given columns, and returns the result as an int column.

    .. versionadded:: 2.0.0

    Examples
    --------
    >>> spark.createDataFrame([('ABC',)], ['a']).select(hash('a').alias('hash')).collect()
    [Row(hash=-757602832)]
    """
    return _invoke_function_over_seq_of_columns("hash", cols)


def xxhash64(*cols: "ColumnOrName") -> Column:
    """Calculates the hash code of given columns using the 64-bit variant of the xxHash algorithm,
    and returns the result as a long column.

    .. versionadded:: 3.0.0

    Examples
    --------
    >>> spark.createDataFrame([('ABC',)], ['a']).select(xxhash64('a').alias('hash')).collect()
    [Row(hash=4105715581806190027)]
    """
    return _invoke_function_over_seq_of_columns("xxhash64", cols)


def assert_true(col: "ColumnOrName", errMsg: Optional[Union[Column, str]] = None) -> Column:
    """
    Returns null if the input column is true; throws an exception with the provided error message
    otherwise.

    .. versionadded:: 3.1.0

    Examples
    --------
    >>> df = spark.createDataFrame([(0,1)], ['a', 'b'])
    >>> df.select(assert_true(df.a < df.b).alias('r')).collect()
    [Row(r=None)]
    >>> df = spark.createDataFrame([(0,1)], ['a', 'b'])
    >>> df.select(assert_true(df.a < df.b, df.a).alias('r')).collect()
    [Row(r=None)]
    >>> df = spark.createDataFrame([(0,1)], ['a', 'b'])
    >>> df.select(assert_true(df.a < df.b, 'error').alias('r')).collect()
    [Row(r=None)]
    """
    if errMsg is None:
        return _invoke_function_over_columns("assert_true", col)
    if not isinstance(errMsg, (str, Column)):
        raise TypeError("errMsg should be a Column or a str, got {}".format(type(errMsg)))

    errMsg = (
        _create_column_from_literal(errMsg) if isinstance(errMsg, str) else _to_java_column(errMsg)
    )
    return _invoke_function("assert_true", _to_java_column(col), errMsg)


@since(3.1)
def raise_error(errMsg: Union[Column, str]) -> Column:
    """
    Throws an exception with the provided error message.
    """
    if not isinstance(errMsg, (str, Column)):
        raise TypeError("errMsg should be a Column or a str, got {}".format(type(errMsg)))

    errMsg = (
        _create_column_from_literal(errMsg) if isinstance(errMsg, str) else _to_java_column(errMsg)
    )
    return _invoke_function("raise_error", errMsg)


# ---------------------- String/Binary functions ------------------------------


@since(1.5)
def upper(col: "ColumnOrName") -> Column:
    """
    Converts a string expression to upper case.
    """
    return _invoke_function_over_column("upper", col)


@since(1.5)
def lower(col: "ColumnOrName") -> Column:
    """
    Converts a string expression to lower case.
    """
    return _invoke_function_over_column("lower", col)


@since(1.5)
def ascii(col: "ColumnOrName") -> Column:
    """
    Computes the numeric value of the first character of the string column.
    """
    return _invoke_function_over_column("ascii", col)


@since(1.5)
def base64(col: "ColumnOrName") -> Column:
    """
    Computes the BASE64 encoding of a binary column and returns it as a string column.
    """
    return _invoke_function_over_column("base64", col)


@since(1.5)
def unbase64(col: "ColumnOrName") -> Column:
    """
    Decodes a BASE64 encoded string column and returns it as a binary column.
    """
    return _invoke_function_over_column("unbase64", col)


@since(1.5)
def ltrim(col: "ColumnOrName") -> Column:
    """
    Trim the spaces from left end for the specified string value.
    """
    return _invoke_function_over_column("ltrim", col)


@since(1.5)
def rtrim(col: "ColumnOrName") -> Column:
    """
    Trim the spaces from right end for the specified string value.
    """
    return _invoke_function_over_column("rtrim", col)


@since(1.5)
def trim(col: "ColumnOrName") -> Column:
    """
    Trim the spaces from both ends for the specified string column.
    """
    return _invoke_function_over_column("trim", col)


def concat_ws(sep: str, *cols: "ColumnOrName") -> Column:
    """
    Concatenates multiple input string columns together into a single string column,
    using the given separator.

    .. versionadded:: 1.5.0

    Examples
    --------
    >>> df = spark.createDataFrame([('abcd','123')], ['s', 'd'])
    >>> df.select(concat_ws('-', df.s, df.d).alias('s')).collect()
    [Row(s='abcd-123')]
    """
    sc = SparkContext._active_spark_context
    assert sc is not None and sc._jvm is not None
    return _invoke_function("concat_ws", sep, _to_seq(sc, cols, _to_java_column))


@since(1.5)
def decode(col: "ColumnOrName", charset: str) -> Column:
    """
    Computes the first argument into a string from a binary using the provided character set
    (one of 'US-ASCII', 'ISO-8859-1', 'UTF-8', 'UTF-16BE', 'UTF-16LE', 'UTF-16').
    """
    return _invoke_function("decode", _to_java_column(col), charset)


@since(1.5)
def encode(col: "ColumnOrName", charset: str) -> Column:
    """
    Computes the first argument into a binary from a string using the provided character set
    (one of 'US-ASCII', 'ISO-8859-1', 'UTF-8', 'UTF-16BE', 'UTF-16LE', 'UTF-16').
    """
    return _invoke_function("encode", _to_java_column(col), charset)


def format_number(col: "ColumnOrName", d: int) -> Column:
    """
    Formats the number X to a format like '#,--#,--#.--', rounded to d decimal places
    with HALF_EVEN round mode, and returns the result as a string.

    .. versionadded:: 1.5.0

    Parameters
    ----------
    col : :class:`~pyspark.sql.Column` or str
        the column name of the numeric value to be formatted
    d : int
        the N decimal places

    >>> spark.createDataFrame([(5,)], ['a']).select(format_number('a', 4).alias('v')).collect()
    [Row(v='5.0000')]
    """
    return _invoke_function("format_number", _to_java_column(col), d)


def format_string(format: str, *cols: "ColumnOrName") -> Column:
    """
    Formats the arguments in printf-style and returns the result as a string column.

    .. versionadded:: 1.5.0

    Parameters
    ----------
    format : str
        string that can contain embedded format tags and used as result column's value
    cols : :class:`~pyspark.sql.Column` or str
        column names or :class:`~pyspark.sql.Column`\\s to be used in formatting

    Examples
    --------
    >>> df = spark.createDataFrame([(5, "hello")], ['a', 'b'])
    >>> df.select(format_string('%d %s', df.a, df.b).alias('v')).collect()
    [Row(v='5 hello')]
    """
    sc = SparkContext._active_spark_context
    assert sc is not None and sc._jvm is not None
    return _invoke_function("format_string", format, _to_seq(sc, cols, _to_java_column))


def instr(str: "ColumnOrName", substr: str) -> Column:
    """
    Locate the position of the first occurrence of substr column in the given string.
    Returns null if either of the arguments are null.

    .. versionadded:: 1.5.0

    Notes
    -----
    The position is not zero based, but 1 based index. Returns 0 if substr
    could not be found in str.

    >>> df = spark.createDataFrame([('abcd',)], ['s',])
    >>> df.select(instr(df.s, 'b').alias('s')).collect()
    [Row(s=2)]
    """
    return _invoke_function("instr", _to_java_column(str), substr)


def overlay(
    src: "ColumnOrName",
    replace: "ColumnOrName",
    pos: Union[Column, int],
    len: Union[Column, int] = -1,
) -> Column:
    """
    Overlay the specified portion of `src` with `replace`,
    starting from byte position `pos` of `src` and proceeding for `len` bytes.

    .. versionadded:: 3.0.0

    Examples
    --------
    >>> df = spark.createDataFrame([("SPARK_SQL", "CORE")], ("x", "y"))
    >>> df.select(overlay("x", "y", 7).alias("overlayed")).show()
    +----------+
    | overlayed|
    +----------+
    |SPARK_CORE|
    +----------+
    """
    if not isinstance(pos, (int, str, Column)):
        raise TypeError(
            "pos should be an integer or a Column / column name, got {}".format(type(pos))
        )
    if len is not None and not isinstance(len, (int, str, Column)):
        raise TypeError(
            "len should be an integer or a Column / column name, got {}".format(type(len))
        )

    pos = _create_column_from_literal(pos) if isinstance(pos, int) else _to_java_column(pos)
    len = _create_column_from_literal(len) if isinstance(len, int) else _to_java_column(len)

    return _invoke_function("overlay", _to_java_column(src), _to_java_column(replace), pos, len)


def sentences(
    string: "ColumnOrName",
    language: Optional["ColumnOrName"] = None,
    country: Optional["ColumnOrName"] = None,
) -> Column:
    """
    Splits a string into arrays of sentences, where each sentence is an array of words.
    The 'language' and 'country' arguments are optional, and if omitted, the default locale is used.

    .. versionadded:: 3.2.0

    Parameters
    ----------
    string : :class:`~pyspark.sql.Column` or str
        a string to be split
    language : :class:`~pyspark.sql.Column` or str, optional
        a language of the locale
    country : :class:`~pyspark.sql.Column` or str, optional
        a country of the locale

    Examples
    --------
    >>> df = spark.createDataFrame([["This is an example sentence."]], ["string"])
    >>> df.select(sentences(df.string, lit("en"), lit("US"))).show(truncate=False)
    +-----------------------------------+
    |sentences(string, en, US)          |
    +-----------------------------------+
    |[[This, is, an, example, sentence]]|
    +-----------------------------------+
    """
    if language is None:
        language = lit("")
    if country is None:
        country = lit("")

    return _invoke_function_over_columns("sentences", string, language, country)


def substring(str: "ColumnOrName", pos: int, len: int) -> Column:
    """
    Substring starts at `pos` and is of length `len` when str is String type or
    returns the slice of byte array that starts at `pos` in byte and is of length `len`
    when str is Binary type.

    .. versionadded:: 1.5.0

    Notes
    -----
    The position is not zero based, but 1 based index.

    Examples
    --------
    >>> df = spark.createDataFrame([('abcd',)], ['s',])
    >>> df.select(substring(df.s, 1, 2).alias('s')).collect()
    [Row(s='ab')]
    """
    return _invoke_function("substring", _to_java_column(str), pos, len)


def substring_index(str: "ColumnOrName", delim: str, count: int) -> Column:
    """
    Returns the substring from string str before count occurrences of the delimiter delim.
    If count is positive, everything the left of the final delimiter (counting from left) is
    returned. If count is negative, every to the right of the final delimiter (counting from the
    right) is returned. substring_index performs a case-sensitive match when searching for delim.

    .. versionadded:: 1.5.0

    Examples
    --------
    >>> df = spark.createDataFrame([('a.b.c.d',)], ['s'])
    >>> df.select(substring_index(df.s, '.', 2).alias('s')).collect()
    [Row(s='a.b')]
    >>> df.select(substring_index(df.s, '.', -3).alias('s')).collect()
    [Row(s='b.c.d')]
    """
    return _invoke_function("substring_index", _to_java_column(str), delim, count)


def levenshtein(left: "ColumnOrName", right: "ColumnOrName") -> Column:
    """Computes the Levenshtein distance of the two given strings.

    .. versionadded:: 1.5.0

    Examples
    --------
    >>> df0 = spark.createDataFrame([('kitten', 'sitting',)], ['l', 'r'])
    >>> df0.select(levenshtein('l', 'r').alias('d')).collect()
    [Row(d=3)]
    """
    return _invoke_function_over_columns("levenshtein", left, right)


def locate(substr: str, str: "ColumnOrName", pos: int = 1) -> Column:
    """
    Locate the position of the first occurrence of substr in a string column, after position pos.

    .. versionadded:: 1.5.0

    Parameters
    ----------
    substr : str
        a string
    str : :class:`~pyspark.sql.Column` or str
        a Column of :class:`pyspark.sql.types.StringType`
    pos : int, optional
        start position (zero based)

    Notes
    -----
    The position is not zero based, but 1 based index. Returns 0 if substr
    could not be found in str.

    Examples
    --------
    >>> df = spark.createDataFrame([('abcd',)], ['s',])
    >>> df.select(locate('b', df.s, 1).alias('s')).collect()
    [Row(s=2)]
    """
    return _invoke_function("locate", substr, _to_java_column(str), pos)


def lpad(col: "ColumnOrName", len: int, pad: str) -> Column:
    """
    Left-pad the string column to width `len` with `pad`.

    .. versionadded:: 1.5.0

    Examples
    --------
    >>> df = spark.createDataFrame([('abcd',)], ['s',])
    >>> df.select(lpad(df.s, 6, '#').alias('s')).collect()
    [Row(s='##abcd')]
    """
    return _invoke_function("lpad", _to_java_column(col), len, pad)


def rpad(col: "ColumnOrName", len: int, pad: str) -> Column:
    """
    Right-pad the string column to width `len` with `pad`.

    .. versionadded:: 1.5.0

    Examples
    --------
    >>> df = spark.createDataFrame([('abcd',)], ['s',])
    >>> df.select(rpad(df.s, 6, '#').alias('s')).collect()
    [Row(s='abcd##')]
    """
    return _invoke_function("rpad", _to_java_column(col), len, pad)


def repeat(col: "ColumnOrName", n: int) -> Column:
    """
    Repeats a string column n times, and returns it as a new string column.

    .. versionadded:: 1.5.0

    Examples
    --------
    >>> df = spark.createDataFrame([('ab',)], ['s',])
    >>> df.select(repeat(df.s, 3).alias('s')).collect()
    [Row(s='ababab')]
    """
    return _invoke_function("repeat", _to_java_column(col), n)


def split(str: "ColumnOrName", pattern: str, limit: int = -1) -> Column:
    """
    Splits str around matches of the given pattern.

    .. versionadded:: 1.5.0

    Parameters
    ----------
    str : :class:`~pyspark.sql.Column` or str
        a string expression to split
    pattern : str
        a string representing a regular expression. The regex string should be
        a Java regular expression.
    limit : int, optional
        an integer which controls the number of times `pattern` is applied.

        * ``limit > 0``: The resulting array's length will not be more than `limit`, and the
                         resulting array's last entry will contain all input beyond the last
                         matched pattern.
        * ``limit <= 0``: `pattern` will be applied as many times as possible, and the resulting
                          array can be of any size.

        .. versionchanged:: 3.0
           `split` now takes an optional `limit` field. If not provided, default limit value is -1.

    Examples
    --------
    >>> df = spark.createDataFrame([('oneAtwoBthreeC',)], ['s',])
    >>> df.select(split(df.s, '[ABC]', 2).alias('s')).collect()
    [Row(s=['one', 'twoBthreeC'])]
    >>> df.select(split(df.s, '[ABC]', -1).alias('s')).collect()
    [Row(s=['one', 'two', 'three', ''])]
    """
    return _invoke_function("split", _to_java_column(str), pattern, limit)


def regexp_extract(str: "ColumnOrName", pattern: str, idx: int) -> Column:
    r"""Extract a specific group matched by a Java regex, from the specified string column.
    If the regex did not match, or the specified group did not match, an empty string is returned.

    .. versionadded:: 1.5.0

    Examples
    --------
    >>> df = spark.createDataFrame([('100-200',)], ['str'])
    >>> df.select(regexp_extract('str', r'(\d+)-(\d+)', 1).alias('d')).collect()
    [Row(d='100')]
    >>> df = spark.createDataFrame([('foo',)], ['str'])
    >>> df.select(regexp_extract('str', r'(\d+)', 1).alias('d')).collect()
    [Row(d='')]
    >>> df = spark.createDataFrame([('aaaac',)], ['str'])
    >>> df.select(regexp_extract('str', '(a+)(b)?(c)', 2).alias('d')).collect()
    [Row(d='')]
    """
    return _invoke_function("regexp_extract", _to_java_column(str), pattern, idx)


def regexp_replace(str: "ColumnOrName", pattern: str, replacement: str) -> Column:
    r"""Replace all substrings of the specified string value that match regexp with rep.

    .. versionadded:: 1.5.0

    Examples
    --------
    >>> df = spark.createDataFrame([('100-200',)], ['str'])
    >>> df.select(regexp_replace('str', r'(\d+)', '--').alias('d')).collect()
    [Row(d='-----')]
    """
    return _invoke_function("regexp_replace", _to_java_column(str), pattern, replacement)


def initcap(col: "ColumnOrName") -> Column:
    """Translate the first letter of each word to upper case in the sentence.

    .. versionadded:: 1.5.0

    Examples
    --------
    >>> spark.createDataFrame([('ab cd',)], ['a']).select(initcap("a").alias('v')).collect()
    [Row(v='Ab Cd')]
    """
    return _invoke_function_over_column("initcap", col)


def soundex(col: "ColumnOrName") -> Column:
    """
    Returns the SoundEx encoding for a string

    .. versionadded:: 1.5.0

    Examples
    --------
    >>> df = spark.createDataFrame([("Peters",),("Uhrbach",)], ['name'])
    >>> df.select(soundex(df.name).alias("soundex")).collect()
    [Row(soundex='P362'), Row(soundex='U612')]
    """
    return _invoke_function_over_column("soundex", col)


def bin(col: "ColumnOrName") -> Column:
    """Returns the string representation of the binary value of the given column.

    .. versionadded:: 1.5.0

    Examples
    --------
    >>> df.select(bin(df.age).alias('c')).collect()
    [Row(c='10'), Row(c='101')]
    """
    return _invoke_function_over_column("bin", col)


def hex(col: "ColumnOrName") -> Column:
    """Computes hex value of the given column, which could be :class:`pyspark.sql.types.StringType`,
    :class:`pyspark.sql.types.BinaryType`, :class:`pyspark.sql.types.IntegerType` or
    :class:`pyspark.sql.types.LongType`.

    .. versionadded:: 1.5.0

    Examples
    --------
    >>> spark.createDataFrame([('ABC', 3)], ['a', 'b']).select(hex('a'), hex('b')).collect()
    [Row(hex(a)='414243', hex(b)='3')]
    """
    return _invoke_function_over_column("hex", col)


def unhex(col: "ColumnOrName") -> Column:
    """Inverse of hex. Interprets each pair of characters as a hexadecimal number
    and converts to the byte representation of number.

    .. versionadded:: 1.5.0

    Examples
    --------
    >>> spark.createDataFrame([('414243',)], ['a']).select(unhex('a')).collect()
    [Row(unhex(a)=bytearray(b'ABC'))]
    """
    return _invoke_function_over_column("unhex", col)


def length(col: "ColumnOrName") -> Column:
    """Computes the character length of string data or number of bytes of binary data.
    The length of character data includes the trailing spaces. The length of binary data
    includes binary zeros.

    .. versionadded:: 1.5.0

    Examples
    --------
    >>> spark.createDataFrame([('ABC ',)], ['a']).select(length('a').alias('length')).collect()
    [Row(length=4)]
    """
    return _invoke_function_over_column("length", col)


def octet_length(col: "ColumnOrName") -> Column:
    """
    Calculates the byte length for the specified string column.

    .. versionadded:: 3.3.0

    Parameters
    ----------
    col : :class:`~pyspark.sql.Column` or str
        Source column or strings

    Returns
    -------
    :class:`~pyspark.sql.Column`
        Byte length of the col

    Examples
    --------
    >>> from pyspark.sql.functions import octet_length
    >>> spark.createDataFrame([('cat',), ( '\U0001F408',)], ['cat']) \\
    ...      .select(octet_length('cat')).collect()
        [Row(octet_length(cat)=3), Row(octet_length(cat)=4)]
    """
    return _invoke_function_over_column("octet_length", col)


def bit_length(col: "ColumnOrName") -> Column:
    """
    Calculates the bit length for the specified string column.

    .. versionadded:: 3.3.0

    Parameters
    ----------
    col : :class:`~pyspark.sql.Column` or str
        Source column or strings

    Returns
    -------
    :class:`~pyspark.sql.Column`
        Bit length of the col

    Examples
    --------
    >>> from pyspark.sql.functions import bit_length
    >>> spark.createDataFrame([('cat',), ( '\U0001F408',)], ['cat']) \\
    ...      .select(bit_length('cat')).collect()
        [Row(bit_length(cat)=24), Row(bit_length(cat)=32)]
    """
    return _invoke_function_over_column("bit_length", col)


def translate(srcCol: "ColumnOrName", matching: str, replace: str) -> Column:
    """A function translate any character in the `srcCol` by a character in `matching`.
    The characters in `replace` is corresponding to the characters in `matching`.
    The translate will happen when any character in the string matching with the character
    in the `matching`.

    .. versionadded:: 1.5.0

    Examples
    --------
    >>> spark.createDataFrame([('translate',)], ['a']).select(translate('a', "rnlt", "123") \\
    ...     .alias('r')).collect()
    [Row(r='1a2s3ae')]
    """
    return _invoke_function("translate", _to_java_column(srcCol), matching, replace)


# ---------------------- Collection functions ------------------------------


def create_map(*cols: "ColumnOrName") -> Column:
    """Creates a new map column.

    .. versionadded:: 2.0.0

    Parameters
    ----------
    cols : :class:`~pyspark.sql.Column` or str
        column names or :class:`~pyspark.sql.Column`\\s that are
        grouped as key-value pairs, e.g. (key1, value1, key2, value2, ...).

    Examples
    --------
    >>> df.select(create_map('name', 'age').alias("map")).collect()
    [Row(map={'Alice': 2}), Row(map={'Bob': 5})]
    >>> df.select(create_map([df.name, df.age]).alias("map")).collect()
    [Row(map={'Alice': 2}), Row(map={'Bob': 5})]
    """
    if len(cols) == 1 and isinstance(cols[0], (list, set)):
        cols = cols[0]
    return _invoke_function_over_seq_of_columns("map", cols)


def map_from_arrays(col1: "ColumnOrName", col2: "ColumnOrName") -> Column:
    """Creates a new map from two arrays.

    .. versionadded:: 2.4.0

    Parameters
    ----------
    col1 : :class:`~pyspark.sql.Column` or str
        name of column containing a set of keys. All elements should not be null
    col2 : :class:`~pyspark.sql.Column` or str
        name of column containing a set of values

    Examples
    --------
    >>> df = spark.createDataFrame([([2, 5], ['a', 'b'])], ['k', 'v'])
    >>> df.select(map_from_arrays(df.k, df.v).alias("map")).show()
    +----------------+
    |             map|
    +----------------+
    |{2 -> a, 5 -> b}|
    +----------------+
    """
    return _invoke_function_over_columns("map_from_arrays", col1, col2)


def array(*cols: "ColumnOrName") -> Column:
    """Creates a new array column.

    .. versionadded:: 1.4.0

    Parameters
    ----------
    cols : :class:`~pyspark.sql.Column` or str
        column names or :class:`~pyspark.sql.Column`\\s that have
        the same data type.

    Examples
    --------
    >>> df.select(array('age', 'age').alias("arr")).collect()
    [Row(arr=[2, 2]), Row(arr=[5, 5])]
    >>> df.select(array([df.age, df.age]).alias("arr")).collect()
    [Row(arr=[2, 2]), Row(arr=[5, 5])]
    """
    if len(cols) == 1 and isinstance(cols[0], (list, set)):
        cols = cols[0]
    return _invoke_function_over_seq_of_columns("array", cols)


def array_contains(col: "ColumnOrName", value: Any) -> Column:
    """
    Collection function: returns null if the array is null, true if the array contains the
    given value, and false otherwise.

    .. versionadded:: 1.5.0

    Parameters
    ----------
    col : :class:`~pyspark.sql.Column` or str
        name of column containing array
    value :
        value or column to check for in array

    Examples
    --------
    >>> df = spark.createDataFrame([(["a", "b", "c"],), ([],)], ['data'])
    >>> df.select(array_contains(df.data, "a")).collect()
    [Row(array_contains(data, a)=True), Row(array_contains(data, a)=False)]
    >>> df.select(array_contains(df.data, lit("a"))).collect()
    [Row(array_contains(data, a)=True), Row(array_contains(data, a)=False)]
    """
    value = value._jc if isinstance(value, Column) else value
    return _invoke_function("array_contains", _to_java_column(col), value)


def arrays_overlap(a1: "ColumnOrName", a2: "ColumnOrName") -> Column:
    """
    Collection function: returns true if the arrays contain any common non-null element; if not,
    returns null if both the arrays are non-empty and any of them contains a null element; returns
    false otherwise.

    .. versionadded:: 2.4.0

    Examples
    --------
    >>> df = spark.createDataFrame([(["a", "b"], ["b", "c"]), (["a"], ["b", "c"])], ['x', 'y'])
    >>> df.select(arrays_overlap(df.x, df.y).alias("overlap")).collect()
    [Row(overlap=True), Row(overlap=False)]
    """
    return _invoke_function_over_columns("arrays_overlap", a1, a2)


def slice(x: "ColumnOrName", start: Union[Column, int], length: Union[Column, int]) -> Column:
    """
    Collection function: returns an array containing  all the elements in `x` from index `start`
    (array indices start at 1, or from the end if `start` is negative) with the specified `length`.

    .. versionadded:: 2.4.0

    Parameters
    ----------
    x : :class:`~pyspark.sql.Column` or str
        the array to be sliced
    start : :class:`~pyspark.sql.Column` or int
        the starting index
    length : :class:`~pyspark.sql.Column` or int
        the length of the slice

    Examples
    --------
    >>> df = spark.createDataFrame([([1, 2, 3],), ([4, 5],)], ['x'])
    >>> df.select(slice(df.x, 2, 2).alias("sliced")).collect()
    [Row(sliced=[2, 3]), Row(sliced=[5])]
    """
    return _invoke_function(
        "slice",
        _to_java_column(x),
        start._jc if isinstance(start, Column) else start,
        length._jc if isinstance(length, Column) else length,
    )


def array_join(
    col: "ColumnOrName", delimiter: str, null_replacement: Optional[str] = None
) -> Column:
    """
    Concatenates the elements of `column` using the `delimiter`. Null values are replaced with
    `null_replacement` if set, otherwise they are ignored.

    .. versionadded:: 2.4.0

    Examples
    --------
    >>> df = spark.createDataFrame([(["a", "b", "c"],), (["a", None],)], ['data'])
    >>> df.select(array_join(df.data, ",").alias("joined")).collect()
    [Row(joined='a,b,c'), Row(joined='a')]
    >>> df.select(array_join(df.data, ",", "NULL").alias("joined")).collect()
    [Row(joined='a,b,c'), Row(joined='a,NULL')]
    """
    sc = SparkContext._active_spark_context
    assert sc is not None and sc._jvm is not None
    if null_replacement is None:
        return _invoke_function("array_join", _to_java_column(col), delimiter)
    else:
        return _invoke_function("array_join", _to_java_column(col), delimiter, null_replacement)


def concat(*cols: "ColumnOrName") -> Column:
    """
    Concatenates multiple input columns together into a single column.
    The function works with strings, binary and compatible array columns.

    .. versionadded:: 1.5.0

    Examples
    --------
    >>> df = spark.createDataFrame([('abcd','123')], ['s', 'd'])
    >>> df.select(concat(df.s, df.d).alias('s')).collect()
    [Row(s='abcd123')]

    >>> df = spark.createDataFrame([([1, 2], [3, 4], [5]), ([1, 2], None, [3])], ['a', 'b', 'c'])
    >>> df.select(concat(df.a, df.b, df.c).alias("arr")).collect()
    [Row(arr=[1, 2, 3, 4, 5]), Row(arr=None)]
    """
    return _invoke_function_over_seq_of_columns("concat", cols)


def array_position(col: "ColumnOrName", value: Any) -> Column:
    """
    Collection function: Locates the position of the first occurrence of the given value
    in the given array. Returns null if either of the arguments are null.

    .. versionadded:: 2.4.0

    Notes
    -----
    The position is not zero based, but 1 based index. Returns 0 if the given
    value could not be found in the array.

    Examples
    --------
    >>> df = spark.createDataFrame([(["c", "b", "a"],), ([],)], ['data'])
    >>> df.select(array_position(df.data, "a")).collect()
    [Row(array_position(data, a)=3), Row(array_position(data, a)=0)]
    """
    return _invoke_function("array_position", _to_java_column(col), value)


def element_at(col: "ColumnOrName", extraction: Any) -> Column:
    """
    Collection function: Returns element of array at given index in extraction if col is array.
    Returns value for the given key in extraction if col is map.

    .. versionadded:: 2.4.0

    Parameters
    ----------
    col : :class:`~pyspark.sql.Column` or str
        name of column containing array or map
    extraction :
        index to check for in array or key to check for in map

    Notes
    -----
    The position is not zero based, but 1 based index.

    Examples
    --------
    >>> df = spark.createDataFrame([(["a", "b", "c"],), ([],)], ['data'])
    >>> df.select(element_at(df.data, 1)).collect()
    [Row(element_at(data, 1)='a'), Row(element_at(data, 1)=None)]

    >>> df = spark.createDataFrame([({"a": 1.0, "b": 2.0},), ({},)], ['data'])
    >>> df.select(element_at(df.data, lit("a"))).collect()
    [Row(element_at(data, a)=1.0), Row(element_at(data, a)=None)]
    """
    return _invoke_function_over_columns("element_at", col, lit(extraction))


def array_remove(col: "ColumnOrName", element: Any) -> Column:
    """
    Collection function: Remove all elements that equal to element from the given array.

    .. versionadded:: 2.4.0

    Parameters
    ----------
    col : :class:`~pyspark.sql.Column` or str
        name of column containing array
    element :
        element to be removed from the array

    Examples
    --------
    >>> df = spark.createDataFrame([([1, 2, 3, 1, 1],), ([],)], ['data'])
    >>> df.select(array_remove(df.data, 1)).collect()
    [Row(array_remove(data, 1)=[2, 3]), Row(array_remove(data, 1)=[])]
    """
    return _invoke_function("array_remove", _to_java_column(col), element)


def array_distinct(col: "ColumnOrName") -> Column:
    """
    Collection function: removes duplicate values from the array.

    .. versionadded:: 2.4.0

    Parameters
    ----------
    col : :class:`~pyspark.sql.Column` or str
        name of column or expression

    Examples
    --------
    >>> df = spark.createDataFrame([([1, 2, 3, 2],), ([4, 5, 5, 4],)], ['data'])
    >>> df.select(array_distinct(df.data)).collect()
    [Row(array_distinct(data)=[1, 2, 3]), Row(array_distinct(data)=[4, 5])]
    """
    return _invoke_function_over_column("array_distinct", col)


def array_intersect(col1: "ColumnOrName", col2: "ColumnOrName") -> Column:
    """
    Collection function: returns an array of the elements in the intersection of col1 and col2,
    without duplicates.

    .. versionadded:: 2.4.0

    Parameters
    ----------
    col1 : :class:`~pyspark.sql.Column` or str
        name of column containing array
    col2 : :class:`~pyspark.sql.Column` or str
        name of column containing array

    Examples
    --------
    >>> from pyspark.sql import Row
    >>> df = spark.createDataFrame([Row(c1=["b", "a", "c"], c2=["c", "d", "a", "f"])])
    >>> df.select(array_intersect(df.c1, df.c2)).collect()
    [Row(array_intersect(c1, c2)=['a', 'c'])]
    """
    return _invoke_function_over_columns("array_intersect", col1, col2)


def array_union(col1: "ColumnOrName", col2: "ColumnOrName") -> Column:
    """
    Collection function: returns an array of the elements in the union of col1 and col2,
    without duplicates.

    .. versionadded:: 2.4.0

    Parameters
    ----------
    col1 : :class:`~pyspark.sql.Column` or str
        name of column containing array
    col2 : :class:`~pyspark.sql.Column` or str
        name of column containing array

    Examples
    --------
    >>> from pyspark.sql import Row
    >>> df = spark.createDataFrame([Row(c1=["b", "a", "c"], c2=["c", "d", "a", "f"])])
    >>> df.select(array_union(df.c1, df.c2)).collect()
    [Row(array_union(c1, c2)=['b', 'a', 'c', 'd', 'f'])]
    """
    return _invoke_function_over_columns("array_union", col1, col2)


def array_except(col1: "ColumnOrName", col2: "ColumnOrName") -> Column:
    """
    Collection function: returns an array of the elements in col1 but not in col2,
    without duplicates.

    .. versionadded:: 2.4.0

    Parameters
    ----------
    col1 : :class:`~pyspark.sql.Column` or str
        name of column containing array
    col2 : :class:`~pyspark.sql.Column` or str
        name of column containing array

    Examples
    --------
    >>> from pyspark.sql import Row
    >>> df = spark.createDataFrame([Row(c1=["b", "a", "c"], c2=["c", "d", "a", "f"])])
    >>> df.select(array_except(df.c1, df.c2)).collect()
    [Row(array_except(c1, c2)=['b'])]
    """
    return _invoke_function_over_columns("array_except", col1, col2)


def explode(col: "ColumnOrName") -> Column:
    """
    Returns a new row for each element in the given array or map.
    Uses the default column name `col` for elements in the array and
    `key` and `value` for elements in the map unless specified otherwise.

    .. versionadded:: 1.4.0

    Examples
    --------
    >>> from pyspark.sql import Row
    >>> eDF = spark.createDataFrame([Row(a=1, intlist=[1,2,3], mapfield={"a": "b"})])
    >>> eDF.select(explode(eDF.intlist).alias("anInt")).collect()
    [Row(anInt=1), Row(anInt=2), Row(anInt=3)]

    >>> eDF.select(explode(eDF.mapfield).alias("key", "value")).show()
    +---+-----+
    |key|value|
    +---+-----+
    |  a|    b|
    +---+-----+
    """
    return _invoke_function_over_column("explode", col)


def posexplode(col: "ColumnOrName") -> Column:
    """
    Returns a new row for each element with position in the given array or map.
    Uses the default column name `pos` for position, and `col` for elements in the
    array and `key` and `value` for elements in the map unless specified otherwise.

    .. versionadded:: 2.1.0

    Examples
    --------
    >>> from pyspark.sql import Row
    >>> eDF = spark.createDataFrame([Row(a=1, intlist=[1,2,3], mapfield={"a": "b"})])
    >>> eDF.select(posexplode(eDF.intlist)).collect()
    [Row(pos=0, col=1), Row(pos=1, col=2), Row(pos=2, col=3)]

    >>> eDF.select(posexplode(eDF.mapfield)).show()
    +---+---+-----+
    |pos|key|value|
    +---+---+-----+
    |  0|  a|    b|
    +---+---+-----+
    """
    return _invoke_function_over_column("posexplode", col)


def explode_outer(col: "ColumnOrName") -> Column:
    """
    Returns a new row for each element in the given array or map.
    Unlike explode, if the array/map is null or empty then null is produced.
    Uses the default column name `col` for elements in the array and
    `key` and `value` for elements in the map unless specified otherwise.

    .. versionadded:: 2.3.0

    Examples
    --------
    >>> df = spark.createDataFrame(
    ...     [(1, ["foo", "bar"], {"x": 1.0}), (2, [], {}), (3, None, None)],
    ...     ("id", "an_array", "a_map")
    ... )
    >>> df.select("id", "an_array", explode_outer("a_map")).show()
    +---+----------+----+-----+
    | id|  an_array| key|value|
    +---+----------+----+-----+
    |  1|[foo, bar]|   x|  1.0|
    |  2|        []|null| null|
    |  3|      null|null| null|
    +---+----------+----+-----+

    >>> df.select("id", "a_map", explode_outer("an_array")).show()
    +---+----------+----+
    | id|     a_map| col|
    +---+----------+----+
    |  1|{x -> 1.0}| foo|
    |  1|{x -> 1.0}| bar|
    |  2|        {}|null|
    |  3|      null|null|
    +---+----------+----+
    """
    return _invoke_function_over_column("explode_outer", col)


def posexplode_outer(col: "ColumnOrName") -> Column:
    """
    Returns a new row for each element with position in the given array or map.
    Unlike posexplode, if the array/map is null or empty then the row (null, null) is produced.
    Uses the default column name `pos` for position, and `col` for elements in the
    array and `key` and `value` for elements in the map unless specified otherwise.

    .. versionadded:: 2.3.0

    Examples
    --------
    >>> df = spark.createDataFrame(
    ...     [(1, ["foo", "bar"], {"x": 1.0}), (2, [], {}), (3, None, None)],
    ...     ("id", "an_array", "a_map")
    ... )
    >>> df.select("id", "an_array", posexplode_outer("a_map")).show()
    +---+----------+----+----+-----+
    | id|  an_array| pos| key|value|
    +---+----------+----+----+-----+
    |  1|[foo, bar]|   0|   x|  1.0|
    |  2|        []|null|null| null|
    |  3|      null|null|null| null|
    +---+----------+----+----+-----+
    >>> df.select("id", "a_map", posexplode_outer("an_array")).show()
    +---+----------+----+----+
    | id|     a_map| pos| col|
    +---+----------+----+----+
    |  1|{x -> 1.0}|   0| foo|
    |  1|{x -> 1.0}|   1| bar|
    |  2|        {}|null|null|
    |  3|      null|null|null|
    +---+----------+----+----+
    """
    return _invoke_function_over_column("posexplode_outer", col)


def get_json_object(col: "ColumnOrName", path: str) -> Column:
    """
    Extracts json object from a json string based on json path specified, and returns json string
    of the extracted json object. It will return null if the input json string is invalid.

    .. versionadded:: 1.6.0

    Parameters
    ----------
    col : :class:`~pyspark.sql.Column` or str
        string column in json format
    path : str
        path to the json object to extract

    Examples
    --------
    >>> data = [("1", '''{"f1": "value1", "f2": "value2"}'''), ("2", '''{"f1": "value12"}''')]
    >>> df = spark.createDataFrame(data, ("key", "jstring"))
    >>> df.select(df.key, get_json_object(df.jstring, '$.f1').alias("c0"), \\
    ...                   get_json_object(df.jstring, '$.f2').alias("c1") ).collect()
    [Row(key='1', c0='value1', c1='value2'), Row(key='2', c0='value12', c1=None)]
    """
    return _invoke_function("get_json_object", _to_java_column(col), path)


def json_tuple(col: "ColumnOrName", *fields: str) -> Column:
    """Creates a new row for a json column according to the given field names.

    .. versionadded:: 1.6.0

    Parameters
    ----------
    col : :class:`~pyspark.sql.Column` or str
        string column in json format
    fields : str
        fields to extract

    Examples
    --------
    >>> data = [("1", '''{"f1": "value1", "f2": "value2"}'''), ("2", '''{"f1": "value12"}''')]
    >>> df = spark.createDataFrame(data, ("key", "jstring"))
    >>> df.select(df.key, json_tuple(df.jstring, 'f1', 'f2')).collect()
    [Row(key='1', c0='value1', c1='value2'), Row(key='2', c0='value12', c1=None)]
    """
    sc = SparkContext._active_spark_context
    assert sc is not None and sc._jvm is not None
    return _invoke_function("json_tuple", _to_java_column(col), _to_seq(sc, fields))


def from_json(
    col: "ColumnOrName",
    schema: Union[ArrayType, StructType, Column, str],
    options: Optional[Dict[str, str]] = None,
) -> Column:
    """
    Parses a column containing a JSON string into a :class:`MapType` with :class:`StringType`
    as keys type, :class:`StructType` or :class:`ArrayType` with
    the specified schema. Returns `null`, in the case of an unparseable string.

    .. versionadded:: 2.1.0

    Parameters
    ----------
    col : :class:`~pyspark.sql.Column` or str
        string column in json format
    schema : :class:`DataType` or str
        a StructType or ArrayType of StructType to use when parsing the json column.

        .. versionchanged:: 2.3
            the DDL-formatted string is also supported for ``schema``.
    options : dict, optional
        options to control parsing. accepts the same options as the json datasource.
        See `Data Source Option <https://spark.apache.org/docs/latest/sql-data-sources-json.html#data-source-option>`_
        in the version you use.

        .. # noqa

    Examples
    --------
    >>> from pyspark.sql.types import *
    >>> data = [(1, '''{"a": 1}''')]
    >>> schema = StructType([StructField("a", IntegerType())])
    >>> df = spark.createDataFrame(data, ("key", "value"))
    >>> df.select(from_json(df.value, schema).alias("json")).collect()
    [Row(json=Row(a=1))]
    >>> df.select(from_json(df.value, "a INT").alias("json")).collect()
    [Row(json=Row(a=1))]
    >>> df.select(from_json(df.value, "MAP<STRING,INT>").alias("json")).collect()
    [Row(json={'a': 1})]
    >>> data = [(1, '''[{"a": 1}]''')]
    >>> schema = ArrayType(StructType([StructField("a", IntegerType())]))
    >>> df = spark.createDataFrame(data, ("key", "value"))
    >>> df.select(from_json(df.value, schema).alias("json")).collect()
    [Row(json=[Row(a=1)])]
    >>> schema = schema_of_json(lit('''{"a": 0}'''))
    >>> df.select(from_json(df.value, schema).alias("json")).collect()
    [Row(json=Row(a=None))]
    >>> data = [(1, '''[1, 2, 3]''')]
    >>> schema = ArrayType(IntegerType())
    >>> df = spark.createDataFrame(data, ("key", "value"))
    >>> df.select(from_json(df.value, schema).alias("json")).collect()
    [Row(json=[1, 2, 3])]
    """

    if isinstance(schema, DataType):
        schema = schema.json()
    elif isinstance(schema, Column):
        schema = _to_java_column(schema)
    return _invoke_function("from_json", _to_java_column(col), schema, _options_to_str(options))


def to_json(col: "ColumnOrName", options: Optional[Dict[str, str]] = None) -> Column:
    """
    Converts a column containing a :class:`StructType`, :class:`ArrayType` or a :class:`MapType`
    into a JSON string. Throws an exception, in the case of an unsupported type.

    .. versionadded:: 2.1.0

    Parameters
    ----------
    col : :class:`~pyspark.sql.Column` or str
        name of column containing a struct, an array or a map.
    options : dict, optional
        options to control converting. accepts the same options as the JSON datasource.
        See `Data Source Option <https://spark.apache.org/docs/latest/sql-data-sources-json.html#data-source-option>`_
        in the version you use.
        Additionally the function supports the `pretty` option which enables
        pretty JSON generation.

        .. # noqa

    Examples
    --------
    >>> from pyspark.sql import Row
    >>> from pyspark.sql.types import *
    >>> data = [(1, Row(age=2, name='Alice'))]
    >>> df = spark.createDataFrame(data, ("key", "value"))
    >>> df.select(to_json(df.value).alias("json")).collect()
    [Row(json='{"age":2,"name":"Alice"}')]
    >>> data = [(1, [Row(age=2, name='Alice'), Row(age=3, name='Bob')])]
    >>> df = spark.createDataFrame(data, ("key", "value"))
    >>> df.select(to_json(df.value).alias("json")).collect()
    [Row(json='[{"age":2,"name":"Alice"},{"age":3,"name":"Bob"}]')]
    >>> data = [(1, {"name": "Alice"})]
    >>> df = spark.createDataFrame(data, ("key", "value"))
    >>> df.select(to_json(df.value).alias("json")).collect()
    [Row(json='{"name":"Alice"}')]
    >>> data = [(1, [{"name": "Alice"}, {"name": "Bob"}])]
    >>> df = spark.createDataFrame(data, ("key", "value"))
    >>> df.select(to_json(df.value).alias("json")).collect()
    [Row(json='[{"name":"Alice"},{"name":"Bob"}]')]
    >>> data = [(1, ["Alice", "Bob"])]
    >>> df = spark.createDataFrame(data, ("key", "value"))
    >>> df.select(to_json(df.value).alias("json")).collect()
    [Row(json='["Alice","Bob"]')]
    """

    return _invoke_function("to_json", _to_java_column(col), _options_to_str(options))


def schema_of_json(json: "ColumnOrName", options: Optional[Dict[str, str]] = None) -> Column:
    """
    Parses a JSON string and infers its schema in DDL format.

    .. versionadded:: 2.4.0

    Parameters
    ----------
    json : :class:`~pyspark.sql.Column` or str
        a JSON string or a foldable string column containing a JSON string.
    options : dict, optional
        options to control parsing. accepts the same options as the JSON datasource.
        See `Data Source Option <https://spark.apache.org/docs/latest/sql-data-sources-json.html#data-source-option>`_
        in the version you use.

        .. # noqa

        .. versionchanged:: 3.0
           It accepts `options` parameter to control schema inferring.

    Examples
    --------
    >>> df = spark.range(1)
    >>> df.select(schema_of_json(lit('{"a": 0}')).alias("json")).collect()
    [Row(json='STRUCT<`a`: BIGINT>')]
    >>> schema = schema_of_json('{a: 1}', {'allowUnquotedFieldNames':'true'})
    >>> df.select(schema.alias("json")).collect()
    [Row(json='STRUCT<`a`: BIGINT>')]
    """
    if isinstance(json, str):
        col = _create_column_from_literal(json)
    elif isinstance(json, Column):
        col = _to_java_column(json)
    else:
        raise TypeError("schema argument should be a column or string")

    return _invoke_function("schema_of_json", col, _options_to_str(options))


def schema_of_csv(csv: "ColumnOrName", options: Optional[Dict[str, str]] = None) -> Column:
    """
    Parses a CSV string and infers its schema in DDL format.

    .. versionadded:: 3.0.0

    Parameters
    ----------
    csv : :class:`~pyspark.sql.Column` or str
        a CSV string or a foldable string column containing a CSV string.
    options : dict, optional
        options to control parsing. accepts the same options as the CSV datasource.
        See `Data Source Option <https://spark.apache.org/docs/latest/sql-data-sources-csv.html#data-source-option>`_
        in the version you use.

        .. # noqa

    Examples
    --------
    >>> df = spark.range(1)
    >>> df.select(schema_of_csv(lit('1|a'), {'sep':'|'}).alias("csv")).collect()
    [Row(csv='STRUCT<`_c0`: INT, `_c1`: STRING>')]
    >>> df.select(schema_of_csv('1|a', {'sep':'|'}).alias("csv")).collect()
    [Row(csv='STRUCT<`_c0`: INT, `_c1`: STRING>')]
    """
    if isinstance(csv, str):
        col = _create_column_from_literal(csv)
    elif isinstance(csv, Column):
        col = _to_java_column(csv)
    else:
        raise TypeError("schema argument should be a column or string")

    return _invoke_function("schema_of_csv", col, _options_to_str(options))


def to_csv(col: "ColumnOrName", options: Optional[Dict[str, str]] = None) -> Column:
    """
    Converts a column containing a :class:`StructType` into a CSV string.
    Throws an exception, in the case of an unsupported type.

    .. versionadded:: 3.0.0

    Parameters
    ----------
    col : :class:`~pyspark.sql.Column` or str
        name of column containing a struct.
    options: dict, optional
        options to control converting. accepts the same options as the CSV datasource.
        See `Data Source Option <https://spark.apache.org/docs/latest/sql-data-sources-csv.html#data-source-option>`_
        in the version you use.

        .. # noqa

    Examples
    --------
    >>> from pyspark.sql import Row
    >>> data = [(1, Row(age=2, name='Alice'))]
    >>> df = spark.createDataFrame(data, ("key", "value"))
    >>> df.select(to_csv(df.value).alias("csv")).collect()
    [Row(csv='2,Alice')]
    """

    return _invoke_function("to_csv", _to_java_column(col), _options_to_str(options))


def size(col: "ColumnOrName") -> Column:
    """
    Collection function: returns the length of the array or map stored in the column.

    .. versionadded:: 1.5.0

    Parameters
    ----------
    col : :class:`~pyspark.sql.Column` or str
        name of column or expression

    Examples
    --------
    >>> df = spark.createDataFrame([([1, 2, 3],),([1],),([],)], ['data'])
    >>> df.select(size(df.data)).collect()
    [Row(size(data)=3), Row(size(data)=1), Row(size(data)=0)]
    """
    return _invoke_function_over_column("size", col)


def array_min(col: "ColumnOrName") -> Column:
    """
    Collection function: returns the minimum value of the array.

    .. versionadded:: 2.4.0

    Parameters
    ----------
    col : :class:`~pyspark.sql.Column` or str
        name of column or expression

    Examples
    --------
    >>> df = spark.createDataFrame([([2, 1, 3],), ([None, 10, -1],)], ['data'])
    >>> df.select(array_min(df.data).alias('min')).collect()
    [Row(min=1), Row(min=-1)]
    """
    return _invoke_function_over_column("array_min", col)


def array_max(col: "ColumnOrName") -> Column:
    """
    Collection function: returns the maximum value of the array.

    .. versionadded:: 2.4.0

    Parameters
    ----------
    col : :class:`~pyspark.sql.Column` or str
        name of column or expression

    Examples
    --------
    >>> df = spark.createDataFrame([([2, 1, 3],), ([None, 10, -1],)], ['data'])
    >>> df.select(array_max(df.data).alias('max')).collect()
    [Row(max=3), Row(max=10)]
    """
    return _invoke_function_over_column("array_max", col)


def sort_array(col: "ColumnOrName", asc: bool = True) -> Column:
    """
    Collection function: sorts the input array in ascending or descending order according
    to the natural ordering of the array elements. Null elements will be placed at the beginning
    of the returned array in ascending order or at the end of the returned array in descending
    order.

    .. versionadded:: 1.5.0

    Parameters
    ----------
    col : :class:`~pyspark.sql.Column` or str
        name of column or expression
    asc : bool, optional

    Examples
    --------
    >>> df = spark.createDataFrame([([2, 1, None, 3],),([1],),([],)], ['data'])
    >>> df.select(sort_array(df.data).alias('r')).collect()
    [Row(r=[None, 1, 2, 3]), Row(r=[1]), Row(r=[])]
    >>> df.select(sort_array(df.data, asc=False).alias('r')).collect()
    [Row(r=[3, 2, 1, None]), Row(r=[1]), Row(r=[])]
    """
    return _invoke_function("sort_array", _to_java_column(col), asc)


def array_sort(col: "ColumnOrName") -> Column:
    """
    Collection function: sorts the input array in ascending order. The elements of the input array
    must be orderable. Null elements will be placed at the end of the returned array.

    .. versionadded:: 2.4.0

    Parameters
    ----------
    col : :class:`~pyspark.sql.Column` or str
        name of column or expression

    Examples
    --------
    >>> df = spark.createDataFrame([([2, 1, None, 3],),([1],),([],)], ['data'])
    >>> df.select(array_sort(df.data).alias('r')).collect()
    [Row(r=[1, 2, 3, None]), Row(r=[1]), Row(r=[])]
    """
    return _invoke_function_over_columns("array_sort", col)


def shuffle(col: "ColumnOrName") -> Column:
    """
    Collection function: Generates a random permutation of the given array.

    .. versionadded:: 2.4.0

    Parameters
    ----------
    col : :class:`~pyspark.sql.Column` or str
        name of column or expression

    Notes
    -----
    The function is non-deterministic.

    Examples
    --------
    >>> df = spark.createDataFrame([([1, 20, 3, 5],), ([1, 20, None, 3],)], ['data'])
    >>> df.select(shuffle(df.data).alias('s')).collect()  # doctest: +SKIP
    [Row(s=[3, 1, 5, 20]), Row(s=[20, None, 3, 1])]
    """
    return _invoke_function_over_column("shuffle", col)


def reverse(col: "ColumnOrName") -> Column:
    """
    Collection function: returns a reversed string or an array with reverse order of elements.

    .. versionadded:: 1.5.0

    Parameters
    ----------
    col : :class:`~pyspark.sql.Column` or str
        name of column or expression

    Examples
    --------
    >>> df = spark.createDataFrame([('Spark SQL',)], ['data'])
    >>> df.select(reverse(df.data).alias('s')).collect()
    [Row(s='LQS krapS')]
    >>> df = spark.createDataFrame([([2, 1, 3],) ,([1],) ,([],)], ['data'])
    >>> df.select(reverse(df.data).alias('r')).collect()
    [Row(r=[3, 1, 2]), Row(r=[1]), Row(r=[])]
    """
    return _invoke_function_over_column("reverse", col)


def flatten(col: "ColumnOrName") -> Column:
    """
    Collection function: creates a single array from an array of arrays.
    If a structure of nested arrays is deeper than two levels,
    only one level of nesting is removed.

    .. versionadded:: 2.4.0

    Parameters
    ----------
    col : :class:`~pyspark.sql.Column` or str
        name of column or expression

    Examples
    --------
    >>> df = spark.createDataFrame([([[1, 2, 3], [4, 5], [6]],), ([None, [4, 5]],)], ['data'])
    >>> df.select(flatten(df.data).alias('r')).collect()
    [Row(r=[1, 2, 3, 4, 5, 6]), Row(r=None)]
    """
    return _invoke_function_over_column("flatten", col)


def map_keys(col: "ColumnOrName") -> Column:
    """
    Collection function: Returns an unordered array containing the keys of the map.

    .. versionadded:: 2.3.0

    Parameters
    ----------
    col : :class:`~pyspark.sql.Column` or str
        name of column or expression

    Examples
    --------
    >>> from pyspark.sql.functions import map_keys
    >>> df = spark.sql("SELECT map(1, 'a', 2, 'b') as data")
    >>> df.select(map_keys("data").alias("keys")).show()
    +------+
    |  keys|
    +------+
    |[1, 2]|
    +------+
    """
    return _invoke_function_over_column("map_keys", col)


def map_values(col: "ColumnOrName") -> Column:
    """
    Collection function: Returns an unordered array containing the values of the map.

    .. versionadded:: 2.3.0

    Parameters
    ----------
    col : :class:`~pyspark.sql.Column` or str
        name of column or expression

    Examples
    --------
    >>> from pyspark.sql.functions import map_values
    >>> df = spark.sql("SELECT map(1, 'a', 2, 'b') as data")
    >>> df.select(map_values("data").alias("values")).show()
    +------+
    |values|
    +------+
    |[a, b]|
    +------+
    """
    return _invoke_function_over_column("map_values", col)


def map_entries(col: "ColumnOrName") -> Column:
    """
    Collection function: Returns an unordered array of all entries in the given map.

    .. versionadded:: 3.0.0

    Parameters
    ----------
    col : :class:`~pyspark.sql.Column` or str
        name of column or expression

    Examples
    --------
    >>> from pyspark.sql.functions import map_entries
    >>> df = spark.sql("SELECT map(1, 'a', 2, 'b') as data")
    >>> df.select(map_entries("data").alias("entries")).show()
    +----------------+
    |         entries|
    +----------------+
    |[{1, a}, {2, b}]|
    +----------------+
    """
    return _invoke_function_over_column("map_entries", col)


def map_from_entries(col: "ColumnOrName") -> Column:
    """
    Collection function: Returns a map created from the given array of entries.

    .. versionadded:: 2.4.0

    Parameters
    ----------
    col : :class:`~pyspark.sql.Column` or str
        name of column or expression

    Examples
    --------
    >>> from pyspark.sql.functions import map_from_entries
    >>> df = spark.sql("SELECT array(struct(1, 'a'), struct(2, 'b')) as data")
    >>> df.select(map_from_entries("data").alias("map")).show()
    +----------------+
    |             map|
    +----------------+
    |{1 -> a, 2 -> b}|
    +----------------+
    """
    return _invoke_function_over_column("map_from_entries", col)


def array_repeat(col: "ColumnOrName", count: Union[Column, int]) -> Column:
    """
    Collection function: creates an array containing a column repeated count times.

    .. versionadded:: 2.4.0

    Examples
    --------
    >>> df = spark.createDataFrame([('ab',)], ['data'])
    >>> df.select(array_repeat(df.data, 3).alias('r')).collect()
    [Row(r=['ab', 'ab', 'ab'])]
    """
    return _invoke_function(
        "array_repeat",
        _to_java_column(col),
        _to_java_column(count) if isinstance(count, Column) else count,
    )


def arrays_zip(*cols: "ColumnOrName") -> Column:
    """
    Collection function: Returns a merged array of structs in which the N-th struct contains all
    N-th values of input arrays.

    .. versionadded:: 2.4.0

    Parameters
    ----------
    cols : :class:`~pyspark.sql.Column` or str
        columns of arrays to be merged.

    Examples
    --------
    >>> from pyspark.sql.functions import arrays_zip
    >>> df = spark.createDataFrame([(([1, 2, 3], [2, 3, 4]))], ['vals1', 'vals2'])
    >>> df.select(arrays_zip(df.vals1, df.vals2).alias('zipped')).collect()
    [Row(zipped=[Row(vals1=1, vals2=2), Row(vals1=2, vals2=3), Row(vals1=3, vals2=4)])]
    """
    return _invoke_function_over_seq_of_columns("arrays_zip", cols)


def map_concat(*cols: "ColumnOrName") -> Column:
    """Returns the union of all the given maps.

    .. versionadded:: 2.4.0

    Parameters
    ----------
    cols : :class:`~pyspark.sql.Column` or str
        column names or :class:`~pyspark.sql.Column`\\s

    Examples
    --------
    >>> from pyspark.sql.functions import map_concat
    >>> df = spark.sql("SELECT map(1, 'a', 2, 'b') as map1, map(3, 'c') as map2")
    >>> df.select(map_concat("map1", "map2").alias("map3")).show(truncate=False)
    +------------------------+
    |map3                    |
    +------------------------+
    |{1 -> a, 2 -> b, 3 -> c}|
    +------------------------+
    """
    if len(cols) == 1 and isinstance(cols[0], (list, set)):
        cols = cols[0]
    return _invoke_function_over_seq_of_columns("map_concat", cols)


def sequence(
    start: "ColumnOrName", stop: "ColumnOrName", step: Optional["ColumnOrName"] = None
) -> Column:
    """
    Generate a sequence of integers from `start` to `stop`, incrementing by `step`.
    If `step` is not set, incrementing by 1 if `start` is less than or equal to `stop`,
    otherwise -1.

    .. versionadded:: 2.4.0

    Examples
    --------
    >>> df1 = spark.createDataFrame([(-2, 2)], ('C1', 'C2'))
    >>> df1.select(sequence('C1', 'C2').alias('r')).collect()
    [Row(r=[-2, -1, 0, 1, 2])]
    >>> df2 = spark.createDataFrame([(4, -4, -2)], ('C1', 'C2', 'C3'))
    >>> df2.select(sequence('C1', 'C2', 'C3').alias('r')).collect()
    [Row(r=[4, 2, 0, -2, -4])]
    """
    if step is None:
        return _invoke_function_over_columns("sequence", start, stop)
    else:
        return _invoke_function_over_columns("sequence", start, stop, step)


def from_csv(
    col: "ColumnOrName",
    schema: Union[StructType, Column, str],
    options: Optional[Dict[str, str]] = None,
) -> Column:
    """
    Parses a column containing a CSV string to a row with the specified schema.
    Returns `null`, in the case of an unparseable string.

    .. versionadded:: 3.0.0

    Parameters
    ----------
    col : :class:`~pyspark.sql.Column` or str
        string column in CSV format
    schema :class:`~pyspark.sql.Column` or str
        a string with schema in DDL format to use when parsing the CSV column.
    options : dict, optional
        options to control parsing. accepts the same options as the CSV datasource.
        See `Data Source Option <https://spark.apache.org/docs/latest/sql-data-sources-csv.html#data-source-option>`_
        in the version you use.

        .. # noqa

    Examples
    --------
    >>> data = [("1,2,3",)]
    >>> df = spark.createDataFrame(data, ("value",))
    >>> df.select(from_csv(df.value, "a INT, b INT, c INT").alias("csv")).collect()
    [Row(csv=Row(a=1, b=2, c=3))]
    >>> value = data[0][0]
    >>> df.select(from_csv(df.value, schema_of_csv(value)).alias("csv")).collect()
    [Row(csv=Row(_c0=1, _c1=2, _c2=3))]
    >>> data = [("   abc",)]
    >>> df = spark.createDataFrame(data, ("value",))
    >>> options = {'ignoreLeadingWhiteSpace': True}
    >>> df.select(from_csv(df.value, "s string", options).alias("csv")).collect()
    [Row(csv=Row(s='abc'))]
    """

    sc = SparkContext._active_spark_context
    assert sc is not None and sc._jvm is not None
    if isinstance(schema, str):
        schema = _create_column_from_literal(schema)
    elif isinstance(schema, Column):
        schema = _to_java_column(schema)
    else:
        raise TypeError("schema argument should be a column or string")

    return _invoke_function("from_csv", _to_java_column(col), schema, _options_to_str(options))


def _unresolved_named_lambda_variable(*name_parts: Any) -> Column:
    """
    Create `o.a.s.sql.expressions.UnresolvedNamedLambdaVariable`,
    convert it to o.s.sql.Column and wrap in Python `Column`

    Parameters
    ----------
    name_parts : str
    """
    sc = SparkContext._active_spark_context
    assert sc is not None and sc._jvm is not None
    name_parts_seq = _to_seq(sc, name_parts)
    expressions = sc._jvm.org.apache.spark.sql.catalyst.expressions
    return Column(sc._jvm.Column(expressions.UnresolvedNamedLambdaVariable(name_parts_seq)))


def _get_lambda_parameters(f: Callable) -> ValuesView[inspect.Parameter]:
    signature = inspect.signature(f)
    parameters = signature.parameters.values()

    # We should exclude functions that use
    # variable args and keyword argnames
    # as well as keyword only args
    supported_parameter_types = {
        inspect.Parameter.POSITIONAL_OR_KEYWORD,
        inspect.Parameter.POSITIONAL_ONLY,
    }

    # Validate that
    # function arity is between 1 and 3
    if not (1 <= len(parameters) <= 3):
        raise ValueError(
            "f should take between 1 and 3 arguments, but provided function takes {}".format(
                len(parameters)
            )
        )

    # and all arguments can be used as positional
    if not all(p.kind in supported_parameter_types for p in parameters):
        raise ValueError("f should use only POSITIONAL or POSITIONAL OR KEYWORD arguments")

    return parameters


def _create_lambda(f: Callable) -> Callable:
    """
    Create `o.a.s.sql.expressions.LambdaFunction` corresponding
    to transformation described by f

    :param f: A Python of one of the following forms:
            - (Column) -> Column: ...
            - (Column, Column) -> Column: ...
            - (Column, Column, Column) -> Column: ...
    """
    parameters = _get_lambda_parameters(f)

    sc = SparkContext._active_spark_context
    assert sc is not None and sc._jvm is not None
    expressions = sc._jvm.org.apache.spark.sql.catalyst.expressions

    argnames = ["x", "y", "z"]
    args = [
        _unresolved_named_lambda_variable(
            expressions.UnresolvedNamedLambdaVariable.freshVarName(arg)
        )
        for arg in argnames[: len(parameters)]
    ]

    result = f(*args)

    if not isinstance(result, Column):
        raise ValueError("f should return Column, got {}".format(type(result)))

    jexpr = result._jc.expr()  # type: ignore[operator]
    jargs = _to_seq(sc, [arg._jc.expr() for arg in args])  # type: ignore[operator]

    return expressions.LambdaFunction(jexpr, jargs, False)


def _invoke_higher_order_function(
    name: str,
    cols: List["ColumnOrName"],
    funs: List[Callable],
) -> Column:
    """
    Invokes expression identified by name,
    (relative to ```org.apache.spark.sql.catalyst.expressions``)
    and wraps the result with Column (first Scala one, then Python).

    :param name: Name of the expression
    :param cols: a list of columns
    :param funs: a list of((*Column) -> Column functions.

    :return: a Column
    """
    sc = SparkContext._active_spark_context
    assert sc is not None and sc._jvm is not None
    expressions = sc._jvm.org.apache.spark.sql.catalyst.expressions
    expr = getattr(expressions, name)

    jcols = [_to_java_column(col).expr() for col in cols]
    jfuns = [_create_lambda(f) for f in funs]

    return Column(sc._jvm.Column(expr(*jcols + jfuns)))


@overload
def transform(col: "ColumnOrName", f: Callable[[Column], Column]) -> Column:
    ...


@overload
def transform(col: "ColumnOrName", f: Callable[[Column, Column], Column]) -> Column:
    ...


def transform(
    col: "ColumnOrName",
    f: Union[Callable[[Column], Column], Callable[[Column, Column], Column]],
) -> Column:
    """
    Returns an array of elements after applying a transformation to each element in the input array.

    .. versionadded:: 3.1.0

    Parameters
    ----------
    col : :class:`~pyspark.sql.Column` or str
        name of column or expression
    f : function
        a function that is applied to each element of the input array.
        Can take one of the following forms:

        - Unary ``(x: Column) -> Column: ...``
        - Binary ``(x: Column, i: Column) -> Column...``, where the second argument is
            a 0-based index of the element.

        and can use methods of :class:`~pyspark.sql.Column`, functions defined in
        :py:mod:`pyspark.sql.functions` and Scala ``UserDefinedFunctions``.
        Python ``UserDefinedFunctions`` are not supported
        (`SPARK-27052 <https://issues.apache.org/jira/browse/SPARK-27052>`__).

    Returns
    -------
    :class:`~pyspark.sql.Column`

    Examples
    --------
    >>> df = spark.createDataFrame([(1, [1, 2, 3, 4])], ("key", "values"))
    >>> df.select(transform("values", lambda x: x * 2).alias("doubled")).show()
    +------------+
    |     doubled|
    +------------+
    |[2, 4, 6, 8]|
    +------------+

    >>> def alternate(x, i):
    ...     return when(i % 2 == 0, x).otherwise(-x)
    >>> df.select(transform("values", alternate).alias("alternated")).show()
    +--------------+
    |    alternated|
    +--------------+
    |[1, -2, 3, -4]|
    +--------------+
    """
    return _invoke_higher_order_function("ArrayTransform", [col], [f])


def exists(col: "ColumnOrName", f: Callable[[Column], Column]) -> Column:
    """
    Returns whether a predicate holds for one or more elements in the array.

    .. versionadded:: 3.1.0

    Parameters
    ----------
    col : :class:`~pyspark.sql.Column` or str
        name of column or expression
    f : function
        ``(x: Column) -> Column: ...``  returning the Boolean expression.
        Can use methods of :class:`~pyspark.sql.Column`, functions defined in
        :py:mod:`pyspark.sql.functions` and Scala ``UserDefinedFunctions``.
        Python ``UserDefinedFunctions`` are not supported
        (`SPARK-27052 <https://issues.apache.org/jira/browse/SPARK-27052>`__).
    :return: a :class:`~pyspark.sql.Column`

    Examples
    --------
    >>> df = spark.createDataFrame([(1, [1, 2, 3, 4]), (2, [3, -1, 0])],("key", "values"))
    >>> df.select(exists("values", lambda x: x < 0).alias("any_negative")).show()
    +------------+
    |any_negative|
    +------------+
    |       false|
    |        true|
    +------------+
    """
    return _invoke_higher_order_function("ArrayExists", [col], [f])


def forall(col: "ColumnOrName", f: Callable[[Column], Column]) -> Column:
    """
    Returns whether a predicate holds for every element in the array.

    .. versionadded:: 3.1.0

    Parameters
    ----------
    col : :class:`~pyspark.sql.Column` or str
        name of column or expression
    f : function
        ``(x: Column) -> Column: ...``  returning the Boolean expression.
        Can use methods of :class:`~pyspark.sql.Column`, functions defined in
        :py:mod:`pyspark.sql.functions` and Scala ``UserDefinedFunctions``.
        Python ``UserDefinedFunctions`` are not supported
        (`SPARK-27052 <https://issues.apache.org/jira/browse/SPARK-27052>`__).

    Returns
    -------
    :class:`~pyspark.sql.Column`

    Examples
    --------
    >>> df = spark.createDataFrame(
    ...     [(1, ["bar"]), (2, ["foo", "bar"]), (3, ["foobar", "foo"])],
    ...     ("key", "values")
    ... )
    >>> df.select(forall("values", lambda x: x.rlike("foo")).alias("all_foo")).show()
    +-------+
    |all_foo|
    +-------+
    |  false|
    |  false|
    |   true|
    +-------+
    """
    return _invoke_higher_order_function("ArrayForAll", [col], [f])


@overload
def filter(col: "ColumnOrName", f: Callable[[Column], Column]) -> Column:
    ...


@overload
def filter(col: "ColumnOrName", f: Callable[[Column, Column], Column]) -> Column:
    ...


def filter(
    col: "ColumnOrName",
    f: Union[Callable[[Column], Column], Callable[[Column, Column], Column]],
) -> Column:
    """
    Returns an array of elements for which a predicate holds in a given array.

    .. versionadded:: 3.1.0

    Parameters
    ----------
    col : :class:`~pyspark.sql.Column` or str
        name of column or expression
    f : function
        A function that returns the Boolean expression.
        Can take one of the following forms:

        - Unary ``(x: Column) -> Column: ...``
        - Binary ``(x: Column, i: Column) -> Column...``, where the second argument is
            a 0-based index of the element.

        and can use methods of :class:`~pyspark.sql.Column`, functions defined in
        :py:mod:`pyspark.sql.functions` and Scala ``UserDefinedFunctions``.
        Python ``UserDefinedFunctions`` are not supported
        (`SPARK-27052 <https://issues.apache.org/jira/browse/SPARK-27052>`__).

    Returns
    -------
    :class:`~pyspark.sql.Column`

    Examples
    --------
    >>> df = spark.createDataFrame(
    ...     [(1, ["2018-09-20",  "2019-02-03", "2019-07-01", "2020-06-01"])],
    ...     ("key", "values")
    ... )
    >>> def after_second_quarter(x):
    ...     return month(to_date(x)) > 6
    >>> df.select(
    ...     filter("values", after_second_quarter).alias("after_second_quarter")
    ... ).show(truncate=False)
    +------------------------+
    |after_second_quarter    |
    +------------------------+
    |[2018-09-20, 2019-07-01]|
    +------------------------+
    """
    return _invoke_higher_order_function("ArrayFilter", [col], [f])


def aggregate(
    col: "ColumnOrName",
    initialValue: "ColumnOrName",
    merge: Callable[[Column, Column], Column],
    finish: Optional[Callable[[Column], Column]] = None,
) -> Column:
    """
    Applies a binary operator to an initial state and all elements in the array,
    and reduces this to a single state. The final state is converted into the final result
    by applying a finish function.

    Both functions can use methods of :class:`~pyspark.sql.Column`, functions defined in
    :py:mod:`pyspark.sql.functions` and Scala ``UserDefinedFunctions``.
    Python ``UserDefinedFunctions`` are not supported
    (`SPARK-27052 <https://issues.apache.org/jira/browse/SPARK-27052>`__).

    .. versionadded:: 3.1.0

    Parameters
    ----------
    col : :class:`~pyspark.sql.Column` or str
        name of column or expression
    initialValue : :class:`~pyspark.sql.Column` or str
        initial value. Name of column or expression
    merge : function
        a binary function ``(acc: Column, x: Column) -> Column...`` returning expression
        of the same type as ``zero``
    finish : function
        an optional unary function ``(x: Column) -> Column: ...``
        used to convert accumulated value.

    Returns
    -------
    :class:`~pyspark.sql.Column`

    Examples
    --------
    >>> df = spark.createDataFrame([(1, [20.0, 4.0, 2.0, 6.0, 10.0])], ("id", "values"))
    >>> df.select(aggregate("values", lit(0.0), lambda acc, x: acc + x).alias("sum")).show()
    +----+
    | sum|
    +----+
    |42.0|
    +----+

    >>> def merge(acc, x):
    ...     count = acc.count + 1
    ...     sum = acc.sum + x
    ...     return struct(count.alias("count"), sum.alias("sum"))
    >>> df.select(
    ...     aggregate(
    ...         "values",
    ...         struct(lit(0).alias("count"), lit(0.0).alias("sum")),
    ...         merge,
    ...         lambda acc: acc.sum / acc.count,
    ...     ).alias("mean")
    ... ).show()
    +----+
    |mean|
    +----+
    | 8.4|
    +----+
    """
    if finish is not None:
        return _invoke_higher_order_function("ArrayAggregate", [col, initialValue], [merge, finish])

    else:
        return _invoke_higher_order_function("ArrayAggregate", [col, initialValue], [merge])


def zip_with(
    left: "ColumnOrName",
    right: "ColumnOrName",
    f: Callable[[Column, Column], Column],
) -> Column:
    """
    Merge two given arrays, element-wise, into a single array using a function.
    If one array is shorter, nulls are appended at the end to match the length of the longer
    array, before applying the function.

    .. versionadded:: 3.1.0

    Parameters
    ----------
    left : :class:`~pyspark.sql.Column` or str
        name of the first column or expression
    right : :class:`~pyspark.sql.Column` or str
        name of the second column or expression
    f : function
        a binary function ``(x1: Column, x2: Column) -> Column...``
        Can use methods of :class:`~pyspark.sql.Column`, functions defined in
        :py:mod:`pyspark.sql.functions` and Scala ``UserDefinedFunctions``.
        Python ``UserDefinedFunctions`` are not supported
        (`SPARK-27052 <https://issues.apache.org/jira/browse/SPARK-27052>`__).

    Returns
    -------
    :class:`~pyspark.sql.Column`

    Examples
    --------
    >>> df = spark.createDataFrame([(1, [1, 3, 5, 8], [0, 2, 4, 6])], ("id", "xs", "ys"))
    >>> df.select(zip_with("xs", "ys", lambda x, y: x ** y).alias("powers")).show(truncate=False)
    +---------------------------+
    |powers                     |
    +---------------------------+
    |[1.0, 9.0, 625.0, 262144.0]|
    +---------------------------+

    >>> df = spark.createDataFrame([(1, ["foo", "bar"], [1, 2, 3])], ("id", "xs", "ys"))
    >>> df.select(zip_with("xs", "ys", lambda x, y: concat_ws("_", x, y)).alias("xs_ys")).show()
    +-----------------+
    |            xs_ys|
    +-----------------+
    |[foo_1, bar_2, 3]|
    +-----------------+
    """
    return _invoke_higher_order_function("ZipWith", [left, right], [f])


def transform_keys(col: "ColumnOrName", f: Callable[[Column, Column], Column]) -> Column:
    """
    Applies a function to every key-value pair in a map and returns
    a map with the results of those applications as the new keys for the pairs.

    .. versionadded:: 3.1.0

    Parameters
    ----------
    col : :class:`~pyspark.sql.Column` or str
        name of column or expression
    f : function
        a binary function ``(k: Column, v: Column) -> Column...``
        Can use methods of :class:`~pyspark.sql.Column`, functions defined in
        :py:mod:`pyspark.sql.functions` and Scala ``UserDefinedFunctions``.
        Python ``UserDefinedFunctions`` are not supported
        (`SPARK-27052 <https://issues.apache.org/jira/browse/SPARK-27052>`__).

    Returns
    -------
    :class:`~pyspark.sql.Column`

    Examples
    --------
    >>> df = spark.createDataFrame([(1, {"foo": -2.0, "bar": 2.0})], ("id", "data"))
    >>> df.select(transform_keys(
    ...     "data", lambda k, _: upper(k)).alias("data_upper")
    ... ).show(truncate=False)
    +-------------------------+
    |data_upper               |
    +-------------------------+
    |{BAR -> 2.0, FOO -> -2.0}|
    +-------------------------+
    """
    return _invoke_higher_order_function("TransformKeys", [col], [f])


def transform_values(col: "ColumnOrName", f: Callable[[Column, Column], Column]) -> Column:
    """
    Applies a function to every key-value pair in a map and returns
    a map with the results of those applications as the new values for the pairs.

    .. versionadded:: 3.1.0

    Parameters
    ----------
    col : :class:`~pyspark.sql.Column` or str
        name of column or expression
    f : function
        a binary function ``(k: Column, v: Column) -> Column...``
        Can use methods of :class:`~pyspark.sql.Column`, functions defined in
        :py:mod:`pyspark.sql.functions` and Scala ``UserDefinedFunctions``.
        Python ``UserDefinedFunctions`` are not supported
        (`SPARK-27052 <https://issues.apache.org/jira/browse/SPARK-27052>`__).

    Returns
    -------
    :class:`~pyspark.sql.Column`

    Examples
    --------
    >>> df = spark.createDataFrame([(1, {"IT": 10.0, "SALES": 2.0, "OPS": 24.0})], ("id", "data"))
    >>> df.select(transform_values(
    ...     "data", lambda k, v: when(k.isin("IT", "OPS"), v + 10.0).otherwise(v)
    ... ).alias("new_data")).show(truncate=False)
    +---------------------------------------+
    |new_data                               |
    +---------------------------------------+
    |{OPS -> 34.0, IT -> 20.0, SALES -> 2.0}|
    +---------------------------------------+
    """
    return _invoke_higher_order_function("TransformValues", [col], [f])


def map_filter(col: "ColumnOrName", f: Callable[[Column, Column], Column]) -> Column:
    """
    Returns a map whose key-value pairs satisfy a predicate.

    .. versionadded:: 3.1.0

    Parameters
    ----------
    col : :class:`~pyspark.sql.Column` or str
        name of column or expression
    f : function
        a binary function ``(k: Column, v: Column) -> Column...``
        Can use methods of :class:`~pyspark.sql.Column`, functions defined in
        :py:mod:`pyspark.sql.functions` and Scala ``UserDefinedFunctions``.
        Python ``UserDefinedFunctions`` are not supported
        (`SPARK-27052 <https://issues.apache.org/jira/browse/SPARK-27052>`__).

    Returns
    -------
    :class:`~pyspark.sql.Column`

    Examples
    --------
    >>> df = spark.createDataFrame([(1, {"foo": 42.0, "bar": 1.0, "baz": 32.0})], ("id", "data"))
    >>> df.select(map_filter(
    ...     "data", lambda _, v: v > 30.0).alias("data_filtered")
    ... ).show(truncate=False)
    +--------------------------+
    |data_filtered             |
    +--------------------------+
    |{baz -> 32.0, foo -> 42.0}|
    +--------------------------+
    """
    return _invoke_higher_order_function("MapFilter", [col], [f])


def map_zip_with(
    col1: "ColumnOrName",
    col2: "ColumnOrName",
    f: Callable[[Column, Column, Column], Column],
) -> Column:
    """
    Merge two given maps, key-wise into a single map using a function.

    .. versionadded:: 3.1.0

    Parameters
    ----------
    col1 : :class:`~pyspark.sql.Column` or str
        name of the first column or expression
    col2 : :class:`~pyspark.sql.Column` or str
        name of the second column or expression
    f : function
        a ternary function ``(k: Column, v1: Column, v2: Column) -> Column...``
        Can use methods of :class:`~pyspark.sql.Column`, functions defined in
        :py:mod:`pyspark.sql.functions` and Scala ``UserDefinedFunctions``.
        Python ``UserDefinedFunctions`` are not supported
        (`SPARK-27052 <https://issues.apache.org/jira/browse/SPARK-27052>`__).

    Returns
    -------
    :class:`~pyspark.sql.Column`

    Examples
    --------
    >>> df = spark.createDataFrame([
    ...     (1, {"IT": 24.0, "SALES": 12.00}, {"IT": 2.0, "SALES": 1.4})],
    ...     ("id", "base", "ratio")
    ... )
    >>> df.select(map_zip_with(
    ...     "base", "ratio", lambda k, v1, v2: round(v1 * v2, 2)).alias("updated_data")
    ... ).show(truncate=False)
    +---------------------------+
    |updated_data               |
    +---------------------------+
    |{SALES -> 16.8, IT -> 48.0}|
    +---------------------------+
    """
    return _invoke_higher_order_function("MapZipWith", [col1, col2], [f])


# ---------------------- Partition transform functions --------------------------------


def years(col: "ColumnOrName") -> Column:
    """
    Partition transform function: A transform for timestamps and dates
    to partition data into years.

    .. versionadded:: 3.1.0

    Examples
    --------
    >>> df.writeTo("catalog.db.table").partitionedBy(  # doctest: +SKIP
    ...     years("ts")
    ... ).createOrReplace()

    Notes
    -----
    This function can be used only in combination with
    :py:meth:`~pyspark.sql.readwriter.DataFrameWriterV2.partitionedBy`
    method of the `DataFrameWriterV2`.

    """
    return _invoke_function_over_column("years", col)


def months(col: "ColumnOrName") -> Column:
    """
    Partition transform function: A transform for timestamps and dates
    to partition data into months.

    .. versionadded:: 3.1.0

    Examples
    --------
    >>> df.writeTo("catalog.db.table").partitionedBy(
    ...     months("ts")
    ... ).createOrReplace()  # doctest: +SKIP

    Notes
    -----
    This function can be used only in combination with
    :py:meth:`~pyspark.sql.readwriter.DataFrameWriterV2.partitionedBy`
    method of the `DataFrameWriterV2`.

    """
    return _invoke_function_over_column("months", col)


def days(col: "ColumnOrName") -> Column:
    """
    Partition transform function: A transform for timestamps and dates
    to partition data into days.

    .. versionadded:: 3.1.0

    Examples
    --------
    >>> df.writeTo("catalog.db.table").partitionedBy(  # doctest: +SKIP
    ...     days("ts")
    ... ).createOrReplace()

    Notes
    -----
    This function can be used only in combination with
    :py:meth:`~pyspark.sql.readwriter.DataFrameWriterV2.partitionedBy`
    method of the `DataFrameWriterV2`.

    """
    return _invoke_function_over_column("days", col)


def hours(col: "ColumnOrName") -> Column:
    """
    Partition transform function: A transform for timestamps
    to partition data into hours.

    .. versionadded:: 3.1.0

    Examples
    --------
    >>> df.writeTo("catalog.db.table").partitionedBy(   # doctest: +SKIP
    ...     hours("ts")
    ... ).createOrReplace()

    Notes
    -----
    This function can be used only in combination with
    :py:meth:`~pyspark.sql.readwriter.DataFrameWriterV2.partitionedBy`
    method of the `DataFrameWriterV2`.

    """
    return _invoke_function_over_column("hours", col)


def bucket(numBuckets: Union[Column, int], col: "ColumnOrName") -> Column:
    """
    Partition transform function: A transform for any type that partitions
    by a hash of the input column.

    .. versionadded:: 3.1.0

    Examples
    --------
    >>> df.writeTo("catalog.db.table").partitionedBy(  # doctest: +SKIP
    ...     bucket(42, "ts")
    ... ).createOrReplace()

    Notes
    -----
    This function can be used only in combination with
    :py:meth:`~pyspark.sql.readwriter.DataFrameWriterV2.partitionedBy`
    method of the `DataFrameWriterV2`.

    """
    if not isinstance(numBuckets, (int, Column)):
        raise TypeError("numBuckets should be a Column or an int, got {}".format(type(numBuckets)))

    sc = SparkContext._active_spark_context
    assert sc is not None and sc._jvm is not None
    numBuckets = (
        _create_column_from_literal(numBuckets)
        if isinstance(numBuckets, int)
        else _to_java_column(numBuckets)
    )
    return _invoke_function("bucket", numBuckets, _to_java_column(col))


# ---------------------------- User Defined Function ----------------------------------


@overload
def udf(
    f: Callable[..., Any], returnType: "DataTypeOrString" = StringType()
) -> "UserDefinedFunctionLike":
    ...


@overload
def udf(
    f: Optional["DataTypeOrString"] = None,
) -> Callable[[Callable[..., Any]], "UserDefinedFunctionLike"]:
    ...


@overload
def udf(
    *,
    returnType: "DataTypeOrString" = StringType(),
) -> Callable[[Callable[..., Any]], "UserDefinedFunctionLike"]:
    ...


def udf(
    f: Optional[Union[Callable[..., Any], "DataTypeOrString"]] = None,
    returnType: "DataTypeOrString" = StringType(),
) -> Union["UserDefinedFunctionLike", Callable[[Callable[..., Any]], "UserDefinedFunctionLike"]]:
    """Creates a user defined function (UDF).

    .. versionadded:: 1.3.0

    Parameters
    ----------
    f : function
        python function if used as a standalone function
    returnType : :class:`pyspark.sql.types.DataType` or str
        the return type of the user-defined function. The value can be either a
        :class:`pyspark.sql.types.DataType` object or a DDL-formatted type string.

    Examples
    --------
    >>> from pyspark.sql.types import IntegerType
    >>> slen = udf(lambda s: len(s), IntegerType())
    >>> @udf
    ... def to_upper(s):
    ...     if s is not None:
    ...         return s.upper()
    ...
    >>> @udf(returnType=IntegerType())
    ... def add_one(x):
    ...     if x is not None:
    ...         return x + 1
    ...
    >>> df = spark.createDataFrame([(1, "John Doe", 21)], ("id", "name", "age"))
    >>> df.select(slen("name").alias("slen(name)"), to_upper("name"), add_one("age")).show()
    +----------+--------------+------------+
    |slen(name)|to_upper(name)|add_one(age)|
    +----------+--------------+------------+
    |         8|      JOHN DOE|          22|
    +----------+--------------+------------+

    Notes
    -----
    The user-defined functions are considered deterministic by default. Due to
    optimization, duplicate invocations may be eliminated or the function may even be invoked
    more times than it is present in the query. If your function is not deterministic, call
    `asNondeterministic` on the user defined function. E.g.:

    >>> from pyspark.sql.types import IntegerType
    >>> import random
    >>> random_udf = udf(lambda: int(random.random() * 100), IntegerType()).asNondeterministic()

    The user-defined functions do not support conditional expressions or short circuiting
    in boolean expressions and it ends up with being executed all internally. If the functions
    can fail on special rows, the workaround is to incorporate the condition into the functions.

    The user-defined functions do not take keyword arguments on the calling side.
    """

    # The following table shows most of Python data and SQL type conversions in normal UDFs that
    # are not yet visible to the user. Some of behaviors are buggy and might be changed in the near
    # future. The table might have to be eventually documented externally.
    # Please see SPARK-28131's PR to see the codes in order to generate the table below.
    #
    # +-----------------------------+--------------+----------+------+---------------+--------------------+-----------------------------+----------+----------------------+---------+--------------------+----------------------------+------------+--------------+------------------+----------------------+  # noqa
    # |SQL Type \ Python Value(Type)|None(NoneType)|True(bool)|1(int)|         a(str)|    1970-01-01(date)|1970-01-01 00:00:00(datetime)|1.0(float)|array('i', [1])(array)|[1](list)|         (1,)(tuple)|bytearray(b'ABC')(bytearray)|  1(Decimal)|{'a': 1}(dict)|Row(kwargs=1)(Row)|Row(namedtuple=1)(Row)|  # noqa
    # +-----------------------------+--------------+----------+------+---------------+--------------------+-----------------------------+----------+----------------------+---------+--------------------+----------------------------+------------+--------------+------------------+----------------------+  # noqa
    # |                      boolean|          None|      True|  None|           None|                None|                         None|      None|                  None|     None|                None|                        None|        None|          None|                 X|                     X|  # noqa
    # |                      tinyint|          None|      None|     1|           None|                None|                         None|      None|                  None|     None|                None|                        None|        None|          None|                 X|                     X|  # noqa
    # |                     smallint|          None|      None|     1|           None|                None|                         None|      None|                  None|     None|                None|                        None|        None|          None|                 X|                     X|  # noqa
    # |                          int|          None|      None|     1|           None|                None|                         None|      None|                  None|     None|                None|                        None|        None|          None|                 X|                     X|  # noqa
    # |                       bigint|          None|      None|     1|           None|                None|                         None|      None|                  None|     None|                None|                        None|        None|          None|                 X|                     X|  # noqa
    # |                       string|          None|    'true'|   '1'|            'a'|'java.util.Gregor...|         'java.util.Gregor...|     '1.0'|         '[I@66cbb73a'|    '[1]'|'[Ljava.lang.Obje...|               '[B@5a51eb1a'|         '1'|       '{a=1}'|                 X|                     X|  # noqa
    # |                         date|          None|         X|     X|              X|datetime.date(197...|         datetime.date(197...|         X|                     X|        X|                   X|                           X|           X|             X|                 X|                     X|  # noqa
    # |                    timestamp|          None|         X|     X|              X|                   X|         datetime.datetime...|         X|                     X|        X|                   X|                           X|           X|             X|                 X|                     X|  # noqa
    # |                        float|          None|      None|  None|           None|                None|                         None|       1.0|                  None|     None|                None|                        None|        None|          None|                 X|                     X|  # noqa
    # |                       double|          None|      None|  None|           None|                None|                         None|       1.0|                  None|     None|                None|                        None|        None|          None|                 X|                     X|  # noqa
    # |                   array<int>|          None|      None|  None|           None|                None|                         None|      None|                   [1]|      [1]|                 [1]|                [65, 66, 67]|        None|          None|                 X|                     X|  # noqa
    # |                       binary|          None|      None|  None|bytearray(b'a')|                None|                         None|      None|                  None|     None|                None|           bytearray(b'ABC')|        None|          None|                 X|                     X|  # noqa
    # |                decimal(10,0)|          None|      None|  None|           None|                None|                         None|      None|                  None|     None|                None|                        None|Decimal('1')|          None|                 X|                     X|  # noqa
    # |              map<string,int>|          None|      None|  None|           None|                None|                         None|      None|                  None|     None|                None|                        None|        None|      {'a': 1}|                 X|                     X|  # noqa
    # |               struct<_1:int>|          None|         X|     X|              X|                   X|                            X|         X|                     X|Row(_1=1)|           Row(_1=1)|                           X|           X|  Row(_1=None)|         Row(_1=1)|             Row(_1=1)|  # noqa
    # +-----------------------------+--------------+----------+------+---------------+--------------------+-----------------------------+----------+----------------------+---------+--------------------+----------------------------+------------+--------------+------------------+----------------------+  # noqa
    #
    # Note: DDL formatted string is used for 'SQL Type' for simplicity. This string can be
    #       used in `returnType`.
    # Note: The values inside of the table are generated by `repr`.
    # Note: 'X' means it throws an exception during the conversion.
    # Note: Python 3.7.3 is used.

    # decorator @udf, @udf(), @udf(dataType())
    if f is None or isinstance(f, (str, DataType)):
        # If DataType has been passed as a positional argument
        # for decorator use it as a returnType
        return_type = f or returnType
        return functools.partial(
            _create_udf, returnType=return_type, evalType=PythonEvalType.SQL_BATCHED_UDF
        )
    else:
        return _create_udf(f=f, returnType=returnType, evalType=PythonEvalType.SQL_BATCHED_UDF)


def _test() -> None:
    import doctest
    from pyspark.sql import Row, SparkSession
    import pyspark.sql.functions

    globs = pyspark.sql.functions.__dict__.copy()
    spark = SparkSession.builder.master("local[4]").appName("sql.functions tests").getOrCreate()
    sc = spark.sparkContext
    globs["sc"] = sc
    globs["spark"] = spark
    globs["df"] = spark.createDataFrame([Row(age=2, name="Alice"), Row(age=5, name="Bob")])
    (failure_count, test_count) = doctest.testmod(
        pyspark.sql.functions,
        globs=globs,
        optionflags=doctest.ELLIPSIS | doctest.NORMALIZE_WHITESPACE,
    )
    spark.stop()
    if failure_count:
        sys.exit(-1)


if __name__ == "__main__":
    _test()<|MERGE_RESOLUTION|>--- conflicted
+++ resolved
@@ -2120,16 +2120,8 @@
     >>> df.select(date_add(df.dt, df.add.cast('integer')).alias('next_date')).collect()
     [Row(next_date=datetime.date(2015, 4, 10))]
     """
-<<<<<<< HEAD
-    return _invoke_function("date_add", _to_java_column(start), days)
-=======
-    sc = SparkContext._active_spark_context
-    assert sc is not None and sc._jvm is not None
-
     days = lit(days) if isinstance(days, int) else days
-
-    return Column(sc._jvm.functions.date_add(_to_java_column(start), _to_java_column(days)))
->>>>>>> 899dec2e
+    return _invoke_function_over_columns("date_add", start, days)
 
 
 def date_sub(start: "ColumnOrName", days: Union["ColumnOrName", int]) -> Column:
@@ -2146,16 +2138,8 @@
     >>> df.select(date_sub(df.dt, df.sub.cast('integer')).alias('prev_date')).collect()
     [Row(prev_date=datetime.date(2015, 4, 6))]
     """
-<<<<<<< HEAD
-    return _invoke_function("date_sub", _to_java_column(start), days)
-=======
-    sc = SparkContext._active_spark_context
-    assert sc is not None and sc._jvm is not None
-
     days = lit(days) if isinstance(days, int) else days
-
-    return Column(sc._jvm.functions.date_sub(_to_java_column(start), _to_java_column(days)))
->>>>>>> 899dec2e
+    return _invoke_function_over_columns("date_sub", start, days)
 
 
 def datediff(end: "ColumnOrName", start: "ColumnOrName") -> Column:
@@ -2187,16 +2171,8 @@
     >>> df.select(add_months(df.dt, df.add.cast('integer')).alias('next_month')).collect()
     [Row(next_month=datetime.date(2015, 6, 8))]
     """
-<<<<<<< HEAD
-    return _invoke_function("add_months", _to_java_column(start), months)
-=======
-    sc = SparkContext._active_spark_context
-    assert sc is not None and sc._jvm is not None
-
     months = lit(months) if isinstance(months, int) else months
-
-    return Column(sc._jvm.functions.add_months(_to_java_column(start), _to_java_column(months)))
->>>>>>> 899dec2e
+    return _invoke_function_over_columns("add_months", start, months)
 
 
 def months_between(date1: "ColumnOrName", date2: "ColumnOrName", roundOff: bool = True) -> Column:
