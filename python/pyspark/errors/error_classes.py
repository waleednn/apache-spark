#
# Licensed to the Apache Software Foundation (ASF) under one or more
# contributor license agreements.  See the NOTICE file distributed with
# this work for additional information regarding copyright ownership.
# The ASF licenses this file to You under the Apache License, Version 2.0
# (the "License"); you may not use this file except in compliance with
# the License.  You may obtain a copy of the License at
#
#    http://www.apache.org/licenses/LICENSE-2.0
#
# Unless required by applicable law or agreed to in writing, software
# distributed under the License is distributed on an "AS IS" BASIS,
# WITHOUT WARRANTIES OR CONDITIONS OF ANY KIND, either express or implied.
# See the License for the specific language governing permissions and
# limitations under the License.
#
import json


ERROR_CLASSES_JSON = """
{
  "APPLICATION_NAME_NOT_SET" : {
    "message" : [
      "An application name must be set in your configuration."
    ]
  },
  "ARGUMENT_REQUIRED": {
    "message": [
      "Argument `<arg_name>` is required when <condition>."
    ]
  },
  "BARRIER_TASK_CONTEXT_NOT_INITIALIZE": {
    "message": [
      "Not supported to call `<func_name>` before initialize BarrierTaskContext."
    ]
  },
  "BROADCAST_VARIABLE_NOT_LOADED": {
    "message": [
      "Broadcast variable `<variable>` not loaded."
    ]
  },
  "CALL_BEFORE_SESSION_INITIALIZE" : {
    "message" : [
      "`<func_name>` was called before SparkSession was initialized."
    ]
  },
  "CANNOT_ACCESS_TO_DUNDER": {
    "message": [
      "Dunder(double underscore) attribute is for internal use only."
    ]
  },
  "CANNOT_APPLY_IN_FOR_COLUMN": {
    "message": [
      "Cannot apply 'in' operator against a column: please use 'contains' in a string column or 'array_contains' function for an array column."
    ]
  },
  "CANNOT_BE_EMPTY": {
    "message": [
      "At least one <item> must be specified."
    ]
  },
  "CANNOT_CONVERT_COLUMN_INTO_BOOL": {
    "message": [
      "Cannot convert column into bool: please use '&' for 'and', '|' for 'or', '~' for 'not' when building DataFrame boolean expressions."
    ]
  },
<<<<<<< HEAD
  "CANNOT_DESTROY_BROADCAST": {
    "message": [
      "Broadcast can only be destroyed in driver."
    ]
  },
  "CANNOT_OPEN_SOCKET": {
    "message": [
      "Can not open socket: <errors>."
    ]
  },
  "CANNOT_REDUCE_BROADCAST": {
    "message": [
      "Broadcast can only be serialized in driver."
    ]
  },
  "CANNOT_UNPERSIST_BROADCAST": {
    "message": [
      "Broadcast can only be unpersisted in driver."
=======
  "CANNOT_PARSE_DATATYPE": {
    "message": [
      "Unable to parse datatype from schema. <error>."
    ]
  },
  "CANNOT_SET_TOGETHER": {
    "message": [
      "<arg_list> should not be set together."
>>>>>>> ef913710
    ]
  },
  "COLUMN_IN_LIST": {
    "message": [
      "`<func_name>` does not allow a Column in a list."
    ]
  },
  "CONTEXT_ONLY_VALID_ON_DRIVER" : {
    "message" : [
      "It appears that you are attempting to reference SparkContext from a broadcast ",
      "variable, action, or transformation. SparkContext can only be used on the driver, ",
      "not in code that it run on workers. For more information, see SPARK-5063."
    ]
  },
  "CONTEXT_UNAVAILABLE_FOR_REMOTE_CLIENT" : {
    "message" : [
      "Remote client cannot create a SparkContext. Create SparkSession instead."
    ]
  },
  "DISALLOWED_TYPE_FOR_CONTAINER" : {
    "message" : [
      "Argument `<arg_name>`(type: <arg_type>) should only contain a type in [<allowed_types>], got <return_type>"
    ]
  },
  "HIGHER_ORDER_FUNCTION_SHOULD_RETURN_COLUMN" : {
    "message" : [
      "Function `<func_name>` should return Column, got <return_type>."
    ]
  },
  "INCORRECT_CONF_FOR_PROFILE" : {
    "message" : [
      "`spark.python.profile` or `spark.python.profile.memory` configuration",
      " must be set to `true` to enable Python profile."
    ]
  },
  "INVALID_ITEM_FOR_CONTAINER": {
    "message": [
      "All items in `<arg_name>` should be in <allowed_types>, got <item_type>."
    ]
  },
  "INVALID_VERSION_FORMAT" : {
    "message" : [
      "Spark version should start with 'spark-' prefix; however, got <version>"
    ]
  },
  "INVALID_WINDOW_BOUND_TYPE" : {
    "message" : [
      "Invalid window bound type: <window_bound_type>."
    ]
  },
  "JAVA_GATEWAY_EXITED" : {
    "message" : [
      "Java gateway process exited before sending its port number."
    ]
  },
  "JVM_ATTRIBUTE_NOT_SUPPORTED" : {
    "message" : [
      "Attribute `<attr_name>` is not supported in Spark Connect as it depends on the JVM. If you need to use this attribute, do not use Spark Connect when creating your session."
    ]
  },
<<<<<<< HEAD
  "KEY_VALUE_PAIR_REQUIRED" : {
    "message" : [
      "Key-value pair or a list of pairs is required."
    ]
  },
  "MASTER_URL_NOT_SET" : {
    "message" : [
      "A master URL must be set in your configuration."
    ]
  },
  "MISSING_LIBRARY_FOR_PROFILER" : {
    "message" : [
      "Install the 'memory_profiler' library in the cluster to enable memory profiling."
=======
  "LENGTH_SHOULD_BE_THE_SAME" : {
    "message" : [
      "<arg1> and <arg2> should be of the same length, got <arg1_length> and <arg2_length>."
    ]
  },
  "MIXED_TYPE_REPLACEMENT" : {
    "message" : [
      "Mixed type replacements are not supported."
    ]
  },
  "NEGATIVE_VALUE" : {
    "message" : [
      "Value for `<arg_name>` must be >= 0, got '<arg_value>'."
>>>>>>> ef913710
    ]
  },
  "NOT_BOOL" : {
    "message" : [
      "Argument `<arg_name>` should be a bool, got <arg_type>."
    ]
  },
  "NOT_BOOL_OR_DICT_OR_FLOAT_OR_INT_OR_LIST_OR_STR_OR_TUPLE" : {
    "message" : [
      "Argument `<arg_name>` should be a bool, dict, float, int, str or tuple, got <arg_type>."
    ]
  },
  "NOT_BOOL_OR_DICT_OR_FLOAT_OR_INT_OR_STR" : {
    "message" : [
      "Argument `<arg_name>` should be a bool, dict, float, int or str, got <arg_type>."
    ]
  },
  "NOT_BOOL_OR_FLOAT_OR_INT" : {
    "message" : [
      "Argument `<arg_name>` should be a bool, float or str, got <arg_type>."
    ]
  },
  "NOT_BOOL_OR_FLOAT_OR_INT_OR_LIST_OR_NONE_OR_STR_OR_TUPLE" : {
    "message" : [
      "Argument `<arg_name>` should be a bool, float, int, list, None, str or tuple, got <arg_type>."
    ]
  },
  "NOT_BOOL_OR_FLOAT_OR_INT_OR_STR" : {
    "message" : [
      "Argument `<arg_name>` should be a bool, float, int or str, got <arg_type>."
    ]
  },
  "NOT_BOOL_OR_LIST" : {
    "message" : [
      "Argument `<arg_name>` should be a bool or list, got <arg_type>."
    ]
  },
  "NOT_BOOL_OR_STR" : {
    "message" : [
      "Argument `<arg_name>` should be a bool or str, got <arg_type>."
    ]
  },
  "NOT_COLUMN" : {
    "message" : [
      "Argument `<arg_name>` should be a Column, got <arg_type>."
    ]
  },
  "NOT_COLUMN_OR_DATATYPE_OR_STR" : {
    "message" : [
      "Argument `<arg_name>` should be a Column, str or DataType, but got <arg_type>."
    ]
  },
  "NOT_COLUMN_OR_FLOAT_OR_INT_OR_LIST_OR_STR" : {
    "message" : [
      "Argument `<arg_name>` should be a column, float, integer, list or string, got <arg_type>."
    ]
  },
  "NOT_COLUMN_OR_INT" : {
    "message" : [
      "Argument `<arg_name>` should be a Column or int, got <arg_type>."
    ]
  },
  "NOT_COLUMN_OR_INT_OR_LIST_OR_STR_OR_TUPLE" : {
    "message" : [
      "Argument `<arg_name>` should be a Column, int, list, str or tuple, got <arg_type>."
    ]
  },
  "NOT_COLUMN_OR_INT_OR_STR" : {
    "message" : [
      "Argument `<arg_name>` should be a Column, int or str, got <arg_type>."
    ]
  },
  "NOT_COLUMN_OR_STR" : {
    "message" : [
      "Argument `<arg_name>` should be a Column or str, got <arg_type>."
    ]
  },
  "NOT_DATAFRAME" : {
    "message" : [
      "Argument `<arg_name>` should be a DataFrame, got <arg_type>."
    ]
  },
  "NOT_DATATYPE_OR_STR" : {
    "message" : [
      "Argument `<arg_name>` should be a DataType or str, got <arg_type>."
    ]
  },
  "NOT_DICT" : {
    "message" : [
      "Argument `<arg_name>` should be a dict, got <arg_type>."
    ]
  },
  "NOT_EXPRESSION" : {
    "message" : [
      "Argument `<arg_name>` should be a Expression, got <arg_type>."
    ]
  },
  "NOT_FLOAT_OR_INT" : {
    "message" : [
      "Argument `<arg_name>` should be a float or int, got <arg_type>."
    ]
  },
  "NOT_FLOAT_OR_INT_OR_LIST_OR_STR" : {
    "message" : [
      "Argument `<arg_name>` should be a float, int, list or str, got <arg_type>."
    ]
  },
  "NOT_INT" : {
    "message" : [
      "Argument `<arg_name>` should be an int, got <arg_type>."
    ]
  },
  "NOT_IN_BARRIER_STAGE" : {
    "message" : [
      "It is not in a barrier stage."
    ]
  },
  "NOT_ITERABLE" : {
    "message" : [
      "<objectName> is not iterable."
    ]
  },
  "NOT_LIST_OF_COLUMN" : {
    "message" : [
      "Argument `<arg_name>` should be a list[Column]."
    ]
  },
  "NOT_LIST_OF_FLOAT_OR_INT" : {
    "message" : [
      "Argument `<arg_name>` should be a list[float, int], got <arg_type>."
    ]
  },
  "NOT_LIST_OF_STR" : {
    "message" : [
      "Argument `<arg_name>` should be a list[str], got <arg_type>."
    ]
  },
  "NOT_LIST_OR_STR_OR_TUPLE" : {
    "message" : [
      "Argument `<arg_name>` should be a list, str or tuple, got <arg_type>."
    ]
  },
  "NOT_LIST_OR_TUPLE" : {
    "message" : [
      "Argument `<arg_name>` should be a list or tuple, got <arg_type>."
    ]
  },
  "NOT_OBSERVATION_OR_STR" : {
    "message" : [
      "Argument `<arg_name>` should be a Observation or str, got <arg_type>."
    ]
  },
  "NOT_SAME_TYPE" : {
    "message" : [
      "Argument `<arg_name1>` and `<arg_name2>` should be the same type, got <arg_type1> and <arg_type2>."
    ]
  },
  "NOT_STR" : {
    "message" : [
      "Argument `<arg_name>` should be a str, got <arg_type>."
    ]
  },
  "NOT_WINDOWSPEC" : {
    "message" : [
      "Argument `<arg_name>` should be a WindowSpec, got <arg_type>."
    ]
  },
  "NO_ACTIVE_SESSION" : {
    "message" : [
      "No active Spark session found. Please create a new Spark session before running the code."
    ]
  },
  "ONLY_ALLOWED_FOR_SINGLE_COLUMN" : {
    "message" : [
      "Argument `<arg_name>` can only be provided for a single column."
    ]
  },
  "PIPE_FUNCTION_EXITED" : {
    "message" : [
      "Pipe function `<func_name>` exited with error code <error_code>."
    ]
  },
  "PYTHON_HASH_SEED_NOT_SET" : {
    "message" : [
      "Randomness of hash of string should be disabled via PYTHONHASHSEED."
    ]
  },
  "PYTHON_VERSION_MISMATCH" : {
    "message" : [
      "Python in worker has different version <worker_version> than that in driver <driver_version>, PySpark cannot run with different minor versions.",
      "Please check environment variables PYSPARK_PYTHON and PYSPARK_DRIVER_PYTHON are correctly set."
    ]
  },
  "RDD_TRANSFORM_ONLY_VALID_ON_DRIVER" : {
    "message" : [
      "It appears that you are attempting to broadcast an RDD or reference an RDD from an ",
      "action or transformation. RDD transformations and actions can only be invoked by the ",
      "driver, not inside of other transformations; for example, ",
      "rdd1.map(lambda x: rdd2.values.count() * x) is invalid because the values ",
      "transformation and count action cannot be performed inside of the rdd1.map ",
      "transformation. For more information, see SPARK-5063."
    ]
  },
  "RESULT_COLUMNS_MISMATCH_FOR_PANDAS_UDF" : {
    "message" : [
      "Column names of the returned pandas.DataFrame do not match specified schema.<missing><extra>"
    ]
  },
  "RESULT_LENGTH_MISMATCH_FOR_PANDAS_UDF" : {
    "message" : [
      "Number of columns of the returned pandas.DataFrame doesn't match specified schema. Expected: <expected> Actual: <actual>"
    ]
  },
  "RESULT_LENGTH_MISMATCH_FOR_SCALAR_ITER_PANDAS_UDF" : {
    "message" : [
      "The length of output in Scalar iterator pandas UDF should be the same with the input's; however, the length of output was <output_length> and the length of input was <input_length>."
    ]
  },
  "SCHEMA_MISMATCH_FOR_PANDAS_UDF" : {
    "message" : [
      "Result vector from pandas_udf was not the required length: expected <expected>, got <actual>."
    ]
  },
  "SLICE_WITH_STEP" : {
    "message" : [
      "Slice with step is not supported."
    ]
  },
  "STOP_ITERATION_OCCURRED" : {
    "message" : [
      "Caught StopIteration thrown from user's code; failing the task: <exc>"
    ]
  },
  "STOP_ITERATION_OCCURRED_FROM_SCALAR_ITER_PANDAS_UDF" : {
    "message" : [
      "pandas iterator UDF should exhaust the input iterator."
    ]
  },
  "UNEXPECTED_RESPONSE_FROM_SERVER" : {
    "message" : [
      "Unexpected response from iterator server."
    ]
  },
  "UNSUPPORTED_NUMPY_ARRAY_SCALAR" : {
    "message" : [
      "The type of array scalar '<dtype>' is not supported."
    ]
  },
  "UNSUPPORTED_PARAM_TYPE_FOR_HIGHER_ORDER_FUNCTION" : {
    "message" : [
      "Function `<func_name>` should use only POSITIONAL or POSITIONAL OR KEYWORD arguments."
    ]
  },
<<<<<<< HEAD
  "UNSUPPORTED_SPARK_DISTRIBUTION" : {
    "message" : [
      "Spark distribution of <hive_version> is not supported. Hive version should be one of [<supported_hadoop_versions>]"
    ]
  },
  "VALUE_NOT_ACCESSIBLE": {
    "message": [
      "Value `<value>` cannot be accessed inside tasks."
=======
  "VALUE_NOT_ANY_OR_ALL" : {
    "message" : [
      "Value for `<arg_name>` must be 'any' or 'all', got '<arg_value>'."
    ]
  },
  "VALUE_NOT_PEARSON" : {
    "message" : [
      "Value for `<arg_name>` only supports the 'pearson', got '<arg_value>'."
    ]
  },
  "VALUE_NOT_POSITIVE" : {
    "message" : [
      "Value for `<arg_name>` must be positive, got '<arg_value>'."
>>>>>>> ef913710
    ]
  },
  "WRONG_NUM_ARGS_FOR_HIGHER_ORDER_FUNCTION" : {
    "message" : [
      "Function `<func_name>` should take between 1 and 3 arguments, but provided function takes <num_args>."
    ]
  },
  "WRONG_NUM_COLUMNS" : {
    "message" : [
      "Function `<func_name>` should take at least <num_cols> columns."
    ]
  }
}
"""

ERROR_CLASSES_MAP = json.loads(ERROR_CLASSES_JSON)<|MERGE_RESOLUTION|>--- conflicted
+++ resolved
@@ -64,7 +64,6 @@
       "Cannot convert column into bool: please use '&' for 'and', '|' for 'or', '~' for 'not' when building DataFrame boolean expressions."
     ]
   },
-<<<<<<< HEAD
   "CANNOT_DESTROY_BROADCAST": {
     "message": [
       "Broadcast can only be destroyed in driver."
@@ -75,24 +74,24 @@
       "Can not open socket: <errors>."
     ]
   },
+  "CANNOT_PARSE_DATATYPE": {
+    "message": [
+      "Unable to parse datatype from schema. <error>."
+    ]
+  },
   "CANNOT_REDUCE_BROADCAST": {
     "message": [
       "Broadcast can only be serialized in driver."
     ]
   },
+  "CANNOT_SET_TOGETHER": {
+    "message": [
+      "<arg_list> should not be set together."
+    ]
+  },
   "CANNOT_UNPERSIST_BROADCAST": {
     "message": [
       "Broadcast can only be unpersisted in driver."
-=======
-  "CANNOT_PARSE_DATATYPE": {
-    "message": [
-      "Unable to parse datatype from schema. <error>."
-    ]
-  },
-  "CANNOT_SET_TOGETHER": {
-    "message": [
-      "<arg_list> should not be set together."
->>>>>>> ef913710
     ]
   },
   "COLUMN_IN_LIST": {
@@ -153,12 +152,16 @@
       "Attribute `<attr_name>` is not supported in Spark Connect as it depends on the JVM. If you need to use this attribute, do not use Spark Connect when creating your session."
     ]
   },
-<<<<<<< HEAD
   "KEY_VALUE_PAIR_REQUIRED" : {
     "message" : [
       "Key-value pair or a list of pairs is required."
     ]
   },
+  "LENGTH_SHOULD_BE_THE_SAME" : {
+    "message" : [
+      "<arg1> and <arg2> should be of the same length, got <arg1_length> and <arg2_length>."
+    ]
+  },
   "MASTER_URL_NOT_SET" : {
     "message" : [
       "A master URL must be set in your configuration."
@@ -167,10 +170,6 @@
   "MISSING_LIBRARY_FOR_PROFILER" : {
     "message" : [
       "Install the 'memory_profiler' library in the cluster to enable memory profiling."
-=======
-  "LENGTH_SHOULD_BE_THE_SAME" : {
-    "message" : [
-      "<arg1> and <arg2> should be of the same length, got <arg1_length> and <arg2_length>."
     ]
   },
   "MIXED_TYPE_REPLACEMENT" : {
@@ -181,7 +180,6 @@
   "NEGATIVE_VALUE" : {
     "message" : [
       "Value for `<arg_name>` must be >= 0, got '<arg_value>'."
->>>>>>> ef913710
     ]
   },
   "NOT_BOOL" : {
@@ -435,7 +433,6 @@
       "Function `<func_name>` should use only POSITIONAL or POSITIONAL OR KEYWORD arguments."
     ]
   },
-<<<<<<< HEAD
   "UNSUPPORTED_SPARK_DISTRIBUTION" : {
     "message" : [
       "Spark distribution of <hive_version> is not supported. Hive version should be one of [<supported_hadoop_versions>]"
@@ -444,7 +441,8 @@
   "VALUE_NOT_ACCESSIBLE": {
     "message": [
       "Value `<value>` cannot be accessed inside tasks."
-=======
+    ]
+  },
   "VALUE_NOT_ANY_OR_ALL" : {
     "message" : [
       "Value for `<arg_name>` must be 'any' or 'all', got '<arg_value>'."
@@ -458,7 +456,6 @@
   "VALUE_NOT_POSITIVE" : {
     "message" : [
       "Value for `<arg_name>` must be positive, got '<arg_value>'."
->>>>>>> ef913710
     ]
   },
   "WRONG_NUM_ARGS_FOR_HIGHER_ORDER_FUNCTION" : {
