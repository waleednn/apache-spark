#
# Licensed to the Apache Software Foundation (ASF) under one or more
# contributor license agreements.  See the NOTICE file distributed with
# this work for additional information regarding copyright ownership.
# The ASF licenses this file to You under the Apache License, Version 2.0
# (the "License"); you may not use this file except in compliance with
# the License.  You may obtain a copy of the License at
#
#    http://www.apache.org/licenses/LICENSE-2.0
#
# Unless required by applicable law or agreed to in writing, software
# distributed under the License is distributed on an "AS IS" BASIS,
# WITHOUT WARRANTIES OR CONDITIONS OF ANY KIND, either express or implied.
# See the License for the specific language governing permissions and
# limitations under the License.
#
import json


ERROR_CLASSES_JSON = """
{
  "APPLICATION_NAME_NOT_SET" : {
    "message" : [
      "An application name must be set in your configuration."
    ]
  },
  "ARGUMENT_REQUIRED": {
    "message": [
      "Argument `<arg_name>` is required when <condition>."
    ]
  },
  "ATTRIBUTE_NOT_CALLABLE" : {
    "message" : [
      "Attribute `<attr_name>` in provided object `<obj_name>` is not callable."
    ]
  },
  "BARRIER_TASK_CONTEXT_NOT_INITIALIZE": {
    "message": [
      "Not supported to call `<func_name>` before initialize BarrierTaskContext."
    ]
  },
  "BROADCAST_VARIABLE_NOT_LOADED": {
    "message": [
      "Broadcast variable `<variable>` not loaded."
    ]
  },
  "CALL_BEFORE_SESSION_INITIALIZE" : {
    "message" : [
      "`<func_name>` was called before SparkSession was initialized."
    ]
  },
  "CANNOT_ACCESS_TO_DUNDER": {
    "message": [
      "Dunder(double underscore) attribute is for internal use only."
    ]
  },
  "CANNOT_APPLY_IN_FOR_COLUMN": {
    "message": [
      "Cannot apply 'in' operator against a column: please use 'contains' in a string column or 'array_contains' function for an array column."
    ]
  },
  "CANNOT_BE_EMPTY": {
    "message": [
      "At least one <item> must be specified."
    ]
  },
  "CANNOT_BE_NONE": {
    "message": [
      "Argument `<arg_name>` can not be None."
    ]
  },
  "CANNOT_CONVERT_COLUMN_INTO_BOOL": {
    "message": [
      "Cannot convert column into bool: please use '&' for 'and', '|' for 'or', '~' for 'not' when building DataFrame boolean expressions."
    ]
  },
<<<<<<< HEAD
  "CANNOT_DESTROY_BROADCAST": {
    "message": [
      "Broadcast can only be destroyed in driver."
    ]
  },
  "CANNOT_OPEN_SOCKET": {
    "message": [
      "Can not open socket: <errors>."
=======
  "CANNOT_INFER_ARRAY_TYPE": {
    "message": [
      "Can not infer Array Type from an list with None as the first element."
>>>>>>> 53363a52
    ]
  },
  "CANNOT_PARSE_DATATYPE": {
    "message": [
      "Unable to parse datatype from schema. <error>."
    ]
  },
<<<<<<< HEAD
  "CANNOT_REDUCE_BROADCAST": {
    "message": [
      "Broadcast can only be serialized in driver."
=======
  "CANNOT_PROVIDE_METADATA": {
    "message": [
      "metadata can only be provided for a single column."
>>>>>>> 53363a52
    ]
  },
  "CANNOT_SET_TOGETHER": {
    "message": [
      "<arg_list> should not be set together."
    ]
  },
  "CANNOT_UNPERSIST_BROADCAST": {
    "message": [
      "Broadcast can only be unpersisted in driver."
    ]
  },
  "COLUMN_IN_LIST": {
    "message": [
      "`<func_name>` does not allow a Column in a list."
    ]
  },
  "CONTEXT_ONLY_VALID_ON_DRIVER" : {
    "message" : [
      "It appears that you are attempting to reference SparkContext from a broadcast variable, action, or transformation. SparkContext can only be used on the driver, not in code that it run on workers. For more information, see SPARK-5063."
    ]
  },
  "CONTEXT_UNAVAILABLE_FOR_REMOTE_CLIENT" : {
    "message" : [
      "Remote client cannot create a SparkContext. Create SparkSession instead."
    ]
  },
  "DISALLOWED_TYPE_FOR_CONTAINER" : {
    "message" : [
      "Argument `<arg_name>`(type: <arg_type>) should only contain a type in [<allowed_types>], got <return_type>"
    ]
  },
  "HIGHER_ORDER_FUNCTION_SHOULD_RETURN_COLUMN" : {
    "message" : [
      "Function `<func_name>` should return Column, got <return_type>."
    ]
  },
  "INCORRECT_CONF_FOR_PROFILE" : {
    "message" : [
      "`spark.python.profile` or `spark.python.profile.memory` configuration",
      " must be set to `true` to enable Python profile."
    ]
  },
  "INVALID_CALL_ON_UNRESOLVED_OBJECT": {
    "message": [
      "Invalid call to `<func_name>` on unresolved object."
    ]
  },
  "INVALID_ITEM_FOR_CONTAINER": {
    "message": [
      "All items in `<arg_name>` should be in <allowed_types>, got <item_type>."
    ]
  },
  "INVALID_TIMEOUT_TIMESTAMP" : {
    "message" : [
      "Timeout timestamp (<timestamp>) cannot be earlier than the current watermark (<watermark>)."
    ]
  },
  "INVALID_WHEN_USAGE": {
    "message": [
      "when() can only be applied on a Column previously generated by when() function, and cannot be applied once otherwise() is applied."
    ]
  },
  "INVALID_WINDOW_BOUND_TYPE" : {
    "message" : [
      "Invalid window bound type: <window_bound_type>."
    ]
  },
  "JAVA_GATEWAY_EXITED" : {
    "message" : [
      "Java gateway process exited before sending its port number."
    ]
  },
  "JVM_ATTRIBUTE_NOT_SUPPORTED" : {
    "message" : [
      "Attribute `<attr_name>` is not supported in Spark Connect as it depends on the JVM. If you need to use this attribute, do not use Spark Connect when creating your session."
    ]
  },
  "KEY_VALUE_PAIR_REQUIRED" : {
    "message" : [
      "Key-value pair or a list of pairs is required."
    ]
  },
  "LENGTH_SHOULD_BE_THE_SAME" : {
    "message" : [
      "<arg1> and <arg2> should be of the same length, got <arg1_length> and <arg2_length>."
    ]
  },
<<<<<<< HEAD
  "MASTER_URL_NOT_SET" : {
    "message" : [
      "A master URL must be set in your configuration."
    ]
  },
  "MISSING_LIBRARY_FOR_PROFILER" : {
    "message" : [
      "Install the 'memory_profiler' library in the cluster to enable memory profiling."
=======
  "MISSING_VALID_PLAN" : {
    "message" : [
      "Argument to <operator> does not contain a valid plan."
>>>>>>> 53363a52
    ]
  },
  "MIXED_TYPE_REPLACEMENT" : {
    "message" : [
      "Mixed type replacements are not supported."
    ]
  },
  "NEGATIVE_VALUE" : {
    "message" : [
      "Value for `<arg_name>` must be greater than or equal to 0, got '<arg_value>'."
    ]
  },
  "NOT_BOOL" : {
    "message" : [
      "Argument `<arg_name>` should be a bool, got <arg_type>."
    ]
  },
  "NOT_BOOL_OR_DICT_OR_FLOAT_OR_INT_OR_LIST_OR_STR_OR_TUPLE" : {
    "message" : [
      "Argument `<arg_name>` should be a bool, dict, float, int, str or tuple, got <arg_type>."
    ]
  },
  "NOT_BOOL_OR_DICT_OR_FLOAT_OR_INT_OR_STR" : {
    "message" : [
      "Argument `<arg_name>` should be a bool, dict, float, int or str, got <arg_type>."
    ]
  },
  "NOT_BOOL_OR_FLOAT_OR_INT" : {
    "message" : [
      "Argument `<arg_name>` should be a bool, float or str, got <arg_type>."
    ]
  },
  "NOT_BOOL_OR_FLOAT_OR_INT_OR_LIST_OR_NONE_OR_STR_OR_TUPLE" : {
    "message" : [
      "Argument `<arg_name>` should be a bool, float, int, list, None, str or tuple, got <arg_type>."
    ]
  },
  "NOT_BOOL_OR_FLOAT_OR_INT_OR_STR" : {
    "message" : [
      "Argument `<arg_name>` should be a bool, float, int or str, got <arg_type>."
    ]
  },
  "NOT_BOOL_OR_LIST" : {
    "message" : [
      "Argument `<arg_name>` should be a bool or list, got <arg_type>."
    ]
  },
  "NOT_BOOL_OR_STR" : {
    "message" : [
      "Argument `<arg_name>` should be a bool or str, got <arg_type>."
    ]
  },
  "NOT_CALLABLE" : {
    "message" : [
      "Argument `<arg_name>` should be a callable, got <arg_type>."
    ]
  },
  "NOT_COLUMN" : {
    "message" : [
      "Argument `<arg_name>` should be a Column, got <arg_type>."
    ]
  },
  "NOT_COLUMN_OR_DATATYPE_OR_STR" : {
    "message" : [
      "Argument `<arg_name>` should be a Column, str or DataType, but got <arg_type>."
    ]
  },
  "NOT_COLUMN_OR_FLOAT_OR_INT_OR_LIST_OR_STR" : {
    "message" : [
      "Argument `<arg_name>` should be a column, float, integer, list or string, got <arg_type>."
    ]
  },
  "NOT_COLUMN_OR_INT" : {
    "message" : [
      "Argument `<arg_name>` should be a Column or int, got <arg_type>."
    ]
  },
  "NOT_COLUMN_OR_INT_OR_LIST_OR_STR_OR_TUPLE" : {
    "message" : [
      "Argument `<arg_name>` should be a Column, int, list, str or tuple, got <arg_type>."
    ]
  },
  "NOT_COLUMN_OR_INT_OR_STR" : {
    "message" : [
      "Argument `<arg_name>` should be a Column, int or str, got <arg_type>."
    ]
  },
  "NOT_COLUMN_OR_STR" : {
    "message" : [
      "Argument `<arg_name>` should be a Column or str, got <arg_type>."
    ]
  },
  "NOT_DATAFRAME" : {
    "message" : [
      "Argument `<arg_name>` should be a DataFrame, got <arg_type>."
    ]
  },
  "NOT_DATATYPE_OR_STR" : {
    "message" : [
      "Argument `<arg_name>` should be a DataType or str, got <arg_type>."
    ]
  },
  "NOT_DICT" : {
    "message" : [
      "Argument `<arg_name>` should be a dict, got <arg_type>."
    ]
  },
  "NOT_EXPRESSION" : {
    "message" : [
      "Argument `<arg_name>` should be a Expression, got <arg_type>."
    ]
  },
  "NOT_FLOAT_OR_INT" : {
    "message" : [
      "Argument `<arg_name>` should be a float or int, got <arg_type>."
    ]
  },
  "NOT_FLOAT_OR_INT_OR_LIST_OR_STR" : {
    "message" : [
      "Argument `<arg_name>` should be a float, int, list or str, got <arg_type>."
    ]
  },
  "NOT_INT" : {
    "message" : [
      "Argument `<arg_name>` should be an int, got <arg_type>."
    ]
  },
  "NOT_IN_BARRIER_STAGE" : {
    "message" : [
      "It is not in a barrier stage."
    ]
  },
  "NOT_ITERABLE" : {
    "message" : [
      "<objectName> is not iterable."
    ]
  },
  "NOT_LIST_OF_COLUMN" : {
    "message" : [
      "Argument `<arg_name>` should be a list[Column]."
    ]
  },
  "NOT_LIST_OF_FLOAT_OR_INT" : {
    "message" : [
      "Argument `<arg_name>` should be a list[float, int], got <arg_type>."
    ]
  },
  "NOT_LIST_OF_STR" : {
    "message" : [
      "Argument `<arg_name>` should be a list[str], got <arg_type>."
    ]
  },
  "NOT_LIST_OR_STR_OR_TUPLE" : {
    "message" : [
      "Argument `<arg_name>` should be a list, str or tuple, got <arg_type>."
    ]
  },
  "NOT_LIST_OR_TUPLE" : {
    "message" : [
      "Argument `<arg_name>` should be a list or tuple, got <arg_type>."
    ]
  },
  "NOT_OBSERVATION_OR_STR" : {
    "message" : [
      "Argument `<arg_name>` should be a Observation or str, got <arg_type>."
    ]
  },
  "NOT_SAME_TYPE" : {
    "message" : [
      "Argument `<arg_name1>` and `<arg_name2>` should be the same type, got <arg_type1> and <arg_type2>."
    ]
  },
  "NOT_STR" : {
    "message" : [
      "Argument `<arg_name>` should be a str, got <arg_type>."
    ]
  },
  "NOT_STR_OR_LIST_OF_RDD" : {
    "message" : [
      "Argument `<arg_name>` should be a str or list[RDD], got <arg_type>."
    ]
  },
  "NOT_STR_OR_STRUCT" : {
    "message" : [
      "Argument `<arg_name>` should be a str or structType, got <arg_type>."
    ]
  },
  "NOT_WINDOWSPEC" : {
    "message" : [
      "Argument `<arg_name>` should be a WindowSpec, got <arg_type>."
    ]
  },
  "NO_ACTIVE_SESSION" : {
    "message" : [
      "No active Spark session found. Please create a new Spark session before running the code."
    ]
  },
  "ONLY_ALLOWED_FOR_SINGLE_COLUMN" : {
    "message" : [
      "Argument `<arg_name>` can only be provided for a single column."
    ]
  },
  "ONLY_ALLOW_SINGLE_TRIGGER" : {
    "message" : [
      "Only a single trigger is allowed."
    ]
  },
  "PIPE_FUNCTION_EXITED" : {
    "message" : [
      "Pipe function `<func_name>` exited with error code <error_code>."
    ]
  },
  "PYTHON_HASH_SEED_NOT_SET" : {
    "message" : [
      "Randomness of hash of string should be disabled via PYTHONHASHSEED."
    ]
  },
  "PYTHON_VERSION_MISMATCH" : {
    "message" : [
      "Python in worker has different version <worker_version> than that in driver <driver_version>, PySpark cannot run with different minor versions.",
      "Please check environment variables PYSPARK_PYTHON and PYSPARK_DRIVER_PYTHON are correctly set."
    ]
  },
  "RDD_TRANSFORM_ONLY_VALID_ON_DRIVER" : {
    "message" : [
      "It appears that you are attempting to broadcast an RDD or reference an RDD from an ",
      "action or transformation. RDD transformations and actions can only be invoked by the ",
      "driver, not inside of other transformations; for example, ",
      "rdd1.map(lambda x: rdd2.values.count() * x) is invalid because the values ",
      "transformation and count action cannot be performed inside of the rdd1.map ",
      "transformation. For more information, see SPARK-5063."
    ]
  },
  "RESULT_COLUMNS_MISMATCH_FOR_PANDAS_UDF" : {
    "message" : [
      "Column names of the returned pandas.DataFrame do not match specified schema.<missing><extra>"
    ]
  },
  "RESULT_LENGTH_MISMATCH_FOR_PANDAS_UDF" : {
    "message" : [
      "Number of columns of the returned pandas.DataFrame doesn't match specified schema. Expected: <expected> Actual: <actual>"
    ]
  },
  "RESULT_LENGTH_MISMATCH_FOR_SCALAR_ITER_PANDAS_UDF" : {
    "message" : [
      "The length of output in Scalar iterator pandas UDF should be the same with the input's; however, the length of output was <output_length> and the length of input was <input_length>."
    ]
  },
  "SCHEMA_MISMATCH_FOR_PANDAS_UDF" : {
    "message" : [
      "Result vector from pandas_udf was not the required length: expected <expected>, got <actual>."
    ]
  },
  "SLICE_WITH_STEP" : {
    "message" : [
      "Slice with step is not supported."
    ]
  },
  "STATE_NOT_EXISTS" : {
    "message" : [
      "State is either not defined or has already been removed."
    ]
  },
<<<<<<< HEAD
  "STOP_ITERATION_OCCURRED" : {
    "message" : [
      "Caught StopIteration thrown from user's code; failing the task: <exc>"
    ]
  },
  "STOP_ITERATION_OCCURRED_FROM_SCALAR_ITER_PANDAS_UDF" : {
    "message" : [
      "pandas iterator UDF should exhaust the input iterator."
    ]
  },
  "UNEXPECTED_RESPONSE_FROM_SERVER" : {
    "message" : [
      "Unexpected response from iterator server."
=======
  "UNSUPPORTED_DATA_TYPE" : {
    "message" : [
      "Unsupported DataType `<data_type>`."
    ]
  },
  "UNSUPPORTED_LITERAL" : {
    "message" : [
      "Unsupported Literal '<literal>'."
>>>>>>> 53363a52
    ]
  },
  "UNSUPPORTED_NUMPY_ARRAY_SCALAR" : {
    "message" : [
      "The type of array scalar '<dtype>' is not supported."
    ]
  },
  "UNSUPPORTED_PARAM_TYPE_FOR_HIGHER_ORDER_FUNCTION" : {
    "message" : [
      "Function `<func_name>` should use only POSITIONAL or POSITIONAL OR KEYWORD arguments."
    ]
  },
  "VALUE_NOT_ACCESSIBLE": {
    "message": [
      "Value `<value>` cannot be accessed inside tasks."
    ]
  },
  "VALUE_NOT_ANY_OR_ALL" : {
    "message" : [
      "Value for `<arg_name>` must be 'any' or 'all', got '<arg_value>'."
    ]
  },
  "VALUE_NOT_NON_EMPTY_STR" : {
    "message" : [
      "Value for `<arg_name>` must be a non empty string, got '<arg_value>'."
    ]
  },
  "VALUE_NOT_PEARSON" : {
    "message" : [
      "Value for `<arg_name>` only supports the 'pearson', got '<arg_value>'."
    ]
  },
  "VALUE_NOT_POSITIVE" : {
    "message" : [
      "Value for `<arg_name>` must be positive, got '<arg_value>'."
    ]
  },
  "VALUE_NOT_TRUE" : {
    "message" : [
      "Value for `<arg_name>` must be True, got '<arg_value>'."
    ]
  },
  "VALUE_OUT_OF_BOUND" : {
    "message" : [
      "Value for `<arg_name>` must be between <min> and <max>."
    ]
  },
  "WRONG_NUM_ARGS_FOR_HIGHER_ORDER_FUNCTION" : {
    "message" : [
      "Function `<func_name>` should take between 1 and 3 arguments, but provided function takes <num_args>."
    ]
  },
  "WRONG_NUM_COLUMNS" : {
    "message" : [
      "Function `<func_name>` should take at least <num_cols> columns."
    ]
  }
}
"""

ERROR_CLASSES_MAP = json.loads(ERROR_CLASSES_JSON)<|MERGE_RESOLUTION|>--- conflicted
+++ resolved
@@ -74,20 +74,19 @@
       "Cannot convert column into bool: please use '&' for 'and', '|' for 'or', '~' for 'not' when building DataFrame boolean expressions."
     ]
   },
-<<<<<<< HEAD
   "CANNOT_DESTROY_BROADCAST": {
     "message": [
       "Broadcast can only be destroyed in driver."
     ]
   },
+  "CANNOT_INFER_ARRAY_TYPE": {
+    "message": [
+      "Can not infer Array Type from an list with None as the first element."
+    ]
+  },
   "CANNOT_OPEN_SOCKET": {
     "message": [
       "Can not open socket: <errors>."
-=======
-  "CANNOT_INFER_ARRAY_TYPE": {
-    "message": [
-      "Can not infer Array Type from an list with None as the first element."
->>>>>>> 53363a52
     ]
   },
   "CANNOT_PARSE_DATATYPE": {
@@ -95,15 +94,14 @@
       "Unable to parse datatype from schema. <error>."
     ]
   },
-<<<<<<< HEAD
+  "CANNOT_PROVIDE_METADATA": {
+    "message": [
+      "metadata can only be provided for a single column."
+    ]
+  },
   "CANNOT_REDUCE_BROADCAST": {
     "message": [
       "Broadcast can only be serialized in driver."
-=======
-  "CANNOT_PROVIDE_METADATA": {
-    "message": [
-      "metadata can only be provided for a single column."
->>>>>>> 53363a52
     ]
   },
   "CANNOT_SET_TOGETHER": {
@@ -192,7 +190,6 @@
       "<arg1> and <arg2> should be of the same length, got <arg1_length> and <arg2_length>."
     ]
   },
-<<<<<<< HEAD
   "MASTER_URL_NOT_SET" : {
     "message" : [
       "A master URL must be set in your configuration."
@@ -201,11 +198,11 @@
   "MISSING_LIBRARY_FOR_PROFILER" : {
     "message" : [
       "Install the 'memory_profiler' library in the cluster to enable memory profiling."
-=======
+    ]
+  },
   "MISSING_VALID_PLAN" : {
     "message" : [
       "Argument to <operator> does not contain a valid plan."
->>>>>>> 53363a52
     ]
   },
   "MIXED_TYPE_REPLACEMENT" : {
@@ -469,7 +466,6 @@
       "State is either not defined or has already been removed."
     ]
   },
-<<<<<<< HEAD
   "STOP_ITERATION_OCCURRED" : {
     "message" : [
       "Caught StopIteration thrown from user's code; failing the task: <exc>"
@@ -483,7 +479,8 @@
   "UNEXPECTED_RESPONSE_FROM_SERVER" : {
     "message" : [
       "Unexpected response from iterator server."
-=======
+    ]
+  },
   "UNSUPPORTED_DATA_TYPE" : {
     "message" : [
       "Unsupported DataType `<data_type>`."
@@ -492,7 +489,6 @@
   "UNSUPPORTED_LITERAL" : {
     "message" : [
       "Unsupported Literal '<literal>'."
->>>>>>> 53363a52
     ]
   },
   "UNSUPPORTED_NUMPY_ARRAY_SCALAR" : {
