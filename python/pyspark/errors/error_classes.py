--- conflicted
+++ resolved
@@ -190,11 +190,11 @@
       "All items in `<arg_name>` should be in <allowed_types>, got <item_type>."
     ]
   },
-<<<<<<< HEAD
   "INVALID_NDARRAY_DIMENSION": {
     "message": [
       "NumPy array input should be of <dimensions> dimensions."
-=======
+    ]
+  },
   "INVALID_PANDAS_UDF" : {
     "message" : [
       "Invalid function: <detail>"
@@ -203,7 +203,6 @@
   "INVALID_PANDAS_UDF_TYPE" : {
     "message" : [
       "`<arg_name>` should be one the values from PandasUDFType, got <arg_type>"
->>>>>>> 8f24a7f5
     ]
   },
   "INVALID_RETURN_TYPE_FOR_PANDAS_UDF": {
