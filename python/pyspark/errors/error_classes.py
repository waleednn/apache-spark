#
# Licensed to the Apache Software Foundation (ASF) under one or more
# contributor license agreements.  See the NOTICE file distributed with
# this work for additional information regarding copyright ownership.
# The ASF licenses this file to You under the Apache License, Version 2.0
# (the "License"); you may not use this file except in compliance with
# the License.  You may obtain a copy of the License at
#
#    http://www.apache.org/licenses/LICENSE-2.0
#
# Unless required by applicable law or agreed to in writing, software
# distributed under the License is distributed on an "AS IS" BASIS,
# WITHOUT WARRANTIES OR CONDITIONS OF ANY KIND, either express or implied.
# See the License for the specific language governing permissions and
# limitations under the License.
#
import json


ERROR_CLASSES_JSON = """
{
  "APPLICATION_NAME_NOT_SET" : {
    "message" : [
      "An application name must be set in your configuration."
    ]
  },
  "ARGUMENT_REQUIRED": {
    "message": [
      "Argument `<arg_name>` is required when <condition>."
    ]
  },
  "ATTRIBUTE_NOT_CALLABLE" : {
    "message" : [
      "Attribute `<attr_name>` in provided object `<obj_name>` is not callable."
    ]
  },
  "BROADCAST_VARIABLE_NOT_LOADED": {
    "message": [
      "Broadcast variable `<variable>` not loaded."
    ]
  },
  "CALL_BEFORE_INITIALIZE": {
    "message": [
      "Not supported to call `<func_name>` before initialize <object>."
    ]
  },
  "CANNOT_ACCEPT_OBJECT_IN_TYPE": {
    "message": [
      "`<data_type>` can not accept object `<obj_name>` in type `<obj_type>`."
    ]
  },
  "CANNOT_ACCESS_TO_DUNDER": {
    "message": [
      "Dunder(double underscore) attribute is for internal use only."
    ]
  },
  "CANNOT_APPLY_IN_FOR_COLUMN": {
    "message": [
      "Cannot apply 'in' operator against a column: please use 'contains' in a string column or 'array_contains' function for an array column."
    ]
  },
  "CANNOT_BE_EMPTY": {
    "message": [
      "At least one <item> must be specified."
    ]
  },
  "CANNOT_BE_NONE": {
    "message": [
      "Argument `<arg_name>` can not be None."
    ]
  },
  "CANNOT_CONVERT_COLUMN_INTO_BOOL": {
    "message": [
      "Cannot convert column into bool: please use '&' for 'and', '|' for 'or', '~' for 'not' when building DataFrame boolean expressions."
    ]
  },
  "CANNOT_CONVERT_TYPE": {
    "message": [
      "Cannot convert <from_type> into <to_type>."
    ]
  },
  "CANNOT_INFER_ARRAY_TYPE": {
    "message": [
      "Can not infer Array Type from an list with None as the first element."
    ]
  },
  "CANNOT_INFER_SCHEMA_FOR_TYPE": {
    "message": [
      "Can not infer schema for type: `<data_type>`."
    ]
  },
  "CANNOT_INFER_TYPE_FOR_FIELD": {
    "message": [
      "Unable to infer the type of the field `<field_name>`."
    ]
  },
  "CANNOT_MERGE_TYPE": {
    "message": [
      "Can not merge type `<data_type1>` and `<data_type2>`."
    ]
  },
  "CANNOT_OPEN_SOCKET": {
    "message": [
      "Can not open socket: <errors>."
    ]
  },
  "CANNOT_PARSE_DATATYPE": {
    "message": [
      "Unable to parse datatype from schema. <error>."
    ]
  },
  "CANNOT_PROVIDE_METADATA": {
    "message": [
      "metadata can only be provided for a single column."
    ]
  },
  "CANNOT_SET_TOGETHER": {
    "message": [
      "<arg_list> should not be set together."
    ]
  },
  "CANNOT_SPECIFY_RETURN_TYPE_FOR_UDF": {
    "message": [
      "returnType can not be specified when `<arg_name>` is a user-defined function, but got <return_type>."
    ]
  },
  "COLUMN_IN_LIST": {
    "message": [
      "`<func_name>` does not allow a Column in a list."
    ]
  },
  "CONTEXT_ONLY_VALID_ON_DRIVER" : {
    "message" : [
      "It appears that you are attempting to reference SparkContext from a broadcast variable, action, or transformation. SparkContext can only be used on the driver, not in code that it run on workers. For more information, see SPARK-5063."
    ]
  },
  "CONTEXT_UNAVAILABLE_FOR_REMOTE_CLIENT" : {
    "message" : [
      "Remote client cannot create a SparkContext. Create SparkSession instead."
    ]
  },
  "DISALLOWED_TYPE_FOR_CONTAINER" : {
    "message" : [
      "Argument `<arg_name>`(type: <arg_type>) should only contain a type in [<allowed_types>], got <return_type>"
    ]
  },
<<<<<<< HEAD
  "DUPLICATED_FIELD_NAME_IN_ARROW_STRUCT" : {
    "message" : [
      "Duplicated field names in Arrow Struct are not allowed, got <field_names>"
=======
  "EXCEED_RETRY" : {
    "message" : [
      "Retries exceeded but no exception caught."
>>>>>>> 08a12b6e
    ]
  },
  "HIGHER_ORDER_FUNCTION_SHOULD_RETURN_COLUMN" : {
    "message" : [
      "Function `<func_name>` should return Column, got <return_type>."
    ]
  },
  "INCORRECT_CONF_FOR_PROFILE" : {
    "message" : [
      "`spark.python.profile` or `spark.python.profile.memory` configuration",
      " must be set to `true` to enable Python profile."
    ]
  },
  "INVALID_BROADCAST_OPERATION": {
    "message": [
      "Broadcast can only be <operation> in driver."
    ]
  },
  "INVALID_CALL_ON_UNRESOLVED_OBJECT": {
    "message": [
      "Invalid call to `<func_name>` on unresolved object."
    ]
  },
  "INVALID_CONNECT_URL" : {
    "message" : [
      "Invalid URL for Spark Connect: <detail>"
    ]
  },
  "INVALID_ITEM_FOR_CONTAINER": {
    "message": [
      "All items in `<arg_name>` should be in <allowed_types>, got <item_type>."
    ]
  },
  "INVALID_PANDAS_UDF" : {
    "message" : [
      "Invalid function: <detail>"
    ]
  },
  "INVALID_PANDAS_UDF_TYPE" : {
    "message" : [
      "`<arg_name>` should be one the values from PandasUDFType, got <arg_type>"
    ]
  },
  "INVALID_RETURN_TYPE_FOR_PANDAS_UDF": {
    "message": [
      "Pandas UDF should return StructType for <eval_type>, got <return_type>."
    ]
  },
  "INVALID_TIMEOUT_TIMESTAMP" : {
    "message" : [
      "Timeout timestamp (<timestamp>) cannot be earlier than the current watermark (<watermark>)."
    ]
  },
  "INVALID_TYPENAME_CALL" : {
    "message" : [
      "StructField does not have typeName. Use typeName on its type explicitly instead."
    ]
  },
  "INVALID_UDF_EVAL_TYPE" : {
    "message" : [
      "Eval type for UDF must be <eval_type>."
    ]
  },
  "INVALID_WHEN_USAGE": {
    "message": [
      "when() can only be applied on a Column previously generated by when() function, and cannot be applied once otherwise() is applied."
    ]
  },
  "INVALID_WINDOW_BOUND_TYPE" : {
    "message" : [
      "Invalid window bound type: <window_bound_type>."
    ]
  },
  "JAVA_GATEWAY_EXITED" : {
    "message" : [
      "Java gateway process exited before sending its port number."
    ]
  },
  "JVM_ATTRIBUTE_NOT_SUPPORTED" : {
    "message" : [
      "Attribute `<attr_name>` is not supported in Spark Connect as it depends on the JVM. If you need to use this attribute, do not use Spark Connect when creating your session."
    ]
  },
  "KEY_VALUE_PAIR_REQUIRED" : {
    "message" : [
      "Key-value pair or a list of pairs is required."
    ]
  },
  "LENGTH_SHOULD_BE_THE_SAME" : {
    "message" : [
      "<arg1> and <arg2> should be of the same length, got <arg1_length> and <arg2_length>."
    ]
  },
  "MASTER_URL_NOT_SET" : {
    "message" : [
      "A master URL must be set in your configuration."
    ]
  },
  "MISSING_LIBRARY_FOR_PROFILER" : {
    "message" : [
      "Install the 'memory_profiler' library in the cluster to enable memory profiling."
    ]
  },
  "MISSING_VALID_PLAN" : {
    "message" : [
      "Argument to <operator> does not contain a valid plan."
    ]
  },
  "MIXED_TYPE_REPLACEMENT" : {
    "message" : [
      "Mixed type replacements are not supported."
    ]
  },
  "NEGATIVE_VALUE" : {
    "message" : [
      "Value for `<arg_name>` must be greater than or equal to 0, got '<arg_value>'."
    ]
  },
  "NOT_BOOL" : {
    "message" : [
      "Argument `<arg_name>` should be a bool, got <arg_type>."
    ]
  },
  "NOT_BOOL_OR_DICT_OR_FLOAT_OR_INT_OR_LIST_OR_STR_OR_TUPLE" : {
    "message" : [
      "Argument `<arg_name>` should be a bool, dict, float, int, str or tuple, got <arg_type>."
    ]
  },
  "NOT_BOOL_OR_DICT_OR_FLOAT_OR_INT_OR_STR" : {
    "message" : [
      "Argument `<arg_name>` should be a bool, dict, float, int or str, got <arg_type>."
    ]
  },
  "NOT_BOOL_OR_FLOAT_OR_INT" : {
    "message" : [
      "Argument `<arg_name>` should be a bool, float or str, got <arg_type>."
    ]
  },
  "NOT_BOOL_OR_FLOAT_OR_INT_OR_LIST_OR_NONE_OR_STR_OR_TUPLE" : {
    "message" : [
      "Argument `<arg_name>` should be a bool, float, int, list, None, str or tuple, got <arg_type>."
    ]
  },
  "NOT_BOOL_OR_FLOAT_OR_INT_OR_STR" : {
    "message" : [
      "Argument `<arg_name>` should be a bool, float, int or str, got <arg_type>."
    ]
  },
  "NOT_BOOL_OR_LIST" : {
    "message" : [
      "Argument `<arg_name>` should be a bool or list, got <arg_type>."
    ]
  },
  "NOT_BOOL_OR_STR" : {
    "message" : [
      "Argument `<arg_name>` should be a bool or str, got <arg_type>."
    ]
  },
  "NOT_CALLABLE" : {
    "message" : [
      "Argument `<arg_name>` should be a callable, got <arg_type>."
    ]
  },
  "NOT_COLUMN" : {
    "message" : [
      "Argument `<arg_name>` should be a Column, got <arg_type>."
    ]
  },
  "NOT_COLUMN_OR_DATATYPE_OR_STR" : {
    "message" : [
      "Argument `<arg_name>` should be a Column, str or DataType, but got <arg_type>."
    ]
  },
  "NOT_COLUMN_OR_FLOAT_OR_INT_OR_LIST_OR_STR" : {
    "message" : [
      "Argument `<arg_name>` should be a column, float, integer, list or string, got <arg_type>."
    ]
  },
  "NOT_COLUMN_OR_INT" : {
    "message" : [
      "Argument `<arg_name>` should be a Column or int, got <arg_type>."
    ]
  },
  "NOT_COLUMN_OR_INT_OR_LIST_OR_STR_OR_TUPLE" : {
    "message" : [
      "Argument `<arg_name>` should be a Column, int, list, str or tuple, got <arg_type>."
    ]
  },
  "NOT_COLUMN_OR_INT_OR_STR" : {
    "message" : [
      "Argument `<arg_name>` should be a Column, int or str, got <arg_type>."
    ]
  },
  "NOT_COLUMN_OR_LIST_OR_STR" : {
    "message" : [
      "Argument `<arg_name>` should be a Column, list or str, got <arg_type>."
    ]
  },
  "NOT_COLUMN_OR_STR" : {
    "message" : [
      "Argument `<arg_name>` should be a Column or str, got <arg_type>."
    ]
  },
  "NOT_DATAFRAME" : {
    "message" : [
      "Argument `<arg_name>` should be a DataFrame, got <arg_type>."
    ]
  },
  "NOT_DATATYPE_OR_STR" : {
    "message" : [
      "Argument `<arg_name>` should be a DataType or str, got <arg_type>."
    ]
  },
  "NOT_DICT" : {
    "message" : [
      "Argument `<arg_name>` should be a dict, got <arg_type>."
    ]
  },
  "NOT_EXPRESSION" : {
    "message" : [
      "Argument `<arg_name>` should be a Expression, got <arg_type>."
    ]
  },
  "NOT_FLOAT_OR_INT" : {
    "message" : [
      "Argument `<arg_name>` should be a float or int, got <arg_type>."
    ]
  },
  "NOT_FLOAT_OR_INT_OR_LIST_OR_STR" : {
    "message" : [
      "Argument `<arg_name>` should be a float, int, list or str, got <arg_type>."
    ]
  },
  "NOT_IMPLEMENTED" : {
    "message" : [
      "<feature> is not implemented."
    ]
  },
  "NOT_INT" : {
    "message" : [
      "Argument `<arg_name>` should be an int, got <arg_type>."
    ]
  },
  "NOT_INT_OR_SLICE_OR_STR" : {
    "message" : [
      "Argument `<arg_name>` should be an int, slice or str, got <arg_type>."
    ]
  },
  "NOT_IN_BARRIER_STAGE" : {
    "message" : [
      "It is not in a barrier stage."
    ]
  },
  "NOT_ITERABLE" : {
    "message" : [
      "<objectName> is not iterable."
    ]
  },
  "NOT_LIST" : {
    "message" : [
      "Argument `<arg_name>` should be a list, got <arg_type>."
    ]
  },
  "NOT_LIST_OF_COLUMN" : {
    "message" : [
      "Argument `<arg_name>` should be a list[Column]."
    ]
  },
  "NOT_LIST_OF_FLOAT_OR_INT" : {
    "message" : [
      "Argument `<arg_name>` should be a list[float, int], got <arg_type>."
    ]
  },
  "NOT_LIST_OF_STR" : {
    "message" : [
      "Argument `<arg_name>` should be a list[str], got <arg_type>."
    ]
  },
  "NOT_LIST_OR_STR_OR_TUPLE" : {
    "message" : [
      "Argument `<arg_name>` should be a list, str or tuple, got <arg_type>."
    ]
  },
  "NOT_LIST_OR_TUPLE" : {
    "message" : [
      "Argument `<arg_name>` should be a list or tuple, got <arg_type>."
    ]
  },
  "NOT_NUMERIC_COLUMNS" : {
    "message" : [
      "Numeric aggregation function can only be applied on numeric columns, got <invalid_columns>."
    ]
  },
  "NOT_OBSERVATION_OR_STR" : {
    "message" : [
      "Argument `<arg_name>` should be a Observation or str, got <arg_type>."
    ]
  },
  "NOT_SAME_TYPE" : {
    "message" : [
      "Argument `<arg_name1>` and `<arg_name2>` should be the same type, got <arg_type1> and <arg_type2>."
    ]
  },
  "NOT_STR" : {
    "message" : [
      "Argument `<arg_name>` should be a str, got <arg_type>."
    ]
  },
  "NOT_STR_OR_LIST_OF_RDD" : {
    "message" : [
      "Argument `<arg_name>` should be a str or list[RDD], got <arg_type>."
    ]
  },
  "NOT_STR_OR_STRUCT" : {
    "message" : [
      "Argument `<arg_name>` should be a str or structType, got <arg_type>."
    ]
  },
  "NOT_WINDOWSPEC" : {
    "message" : [
      "Argument `<arg_name>` should be a WindowSpec, got <arg_type>."
    ]
  },
  "NO_ACTIVE_SESSION" : {
    "message" : [
      "No active Spark session found. Please create a new Spark session before running the code."
    ]
  },
  "ONLY_ALLOWED_FOR_SINGLE_COLUMN" : {
    "message" : [
      "Argument `<arg_name>` can only be provided for a single column."
    ]
  },
  "ONLY_ALLOW_SINGLE_TRIGGER" : {
    "message" : [
      "Only a single trigger is allowed."
    ]
  },
  "PIPE_FUNCTION_EXITED" : {
    "message" : [
      "Pipe function `<func_name>` exited with error code <error_code>."
    ]
  },
  "PYTHON_HASH_SEED_NOT_SET" : {
    "message" : [
      "Randomness of hash of string should be disabled via PYTHONHASHSEED."
    ]
  },
  "PYTHON_VERSION_MISMATCH" : {
    "message" : [
      "Python in worker has different version <worker_version> than that in driver <driver_version>, PySpark cannot run with different minor versions.",
      "Please check environment variables PYSPARK_PYTHON and PYSPARK_DRIVER_PYTHON are correctly set."
    ]
  },
  "RDD_TRANSFORM_ONLY_VALID_ON_DRIVER" : {
    "message" : [
      "It appears that you are attempting to broadcast an RDD or reference an RDD from an ",
      "action or transformation. RDD transformations and actions can only be invoked by the ",
      "driver, not inside of other transformations; for example, ",
      "rdd1.map(lambda x: rdd2.values.count() * x) is invalid because the values ",
      "transformation and count action cannot be performed inside of the rdd1.map ",
      "transformation. For more information, see SPARK-5063."
    ]
  },
  "RESULT_COLUMNS_MISMATCH_FOR_PANDAS_UDF" : {
    "message" : [
      "Column names of the returned pandas.DataFrame do not match specified schema.<missing><extra>"
    ]
  },
  "RESULT_LENGTH_MISMATCH_FOR_PANDAS_UDF" : {
    "message" : [
      "Number of columns of the returned pandas.DataFrame doesn't match specified schema. Expected: <expected> Actual: <actual>"
    ]
  },
  "RESULT_LENGTH_MISMATCH_FOR_SCALAR_ITER_PANDAS_UDF" : {
    "message" : [
      "The length of output in Scalar iterator pandas UDF should be the same with the input's; however, the length of output was <output_length> and the length of input was <input_length>."
    ]
  },
  "SCHEMA_MISMATCH_FOR_PANDAS_UDF" : {
    "message" : [
      "Result vector from pandas_udf was not the required length: expected <expected>, got <actual>."
    ]
  },
  "SLICE_WITH_STEP" : {
    "message" : [
      "Slice with step is not supported."
    ]
  },
  "STATE_NOT_EXISTS" : {
    "message" : [
      "State is either not defined or has already been removed."
    ]
  },
  "STOP_ITERATION_OCCURRED" : {
    "message" : [
      "Caught StopIteration thrown from user's code; failing the task: <exc>"
    ]
  },
  "STOP_ITERATION_OCCURRED_FROM_SCALAR_ITER_PANDAS_UDF" : {
    "message" : [
      "pandas iterator UDF should exhaust the input iterator."
    ]
  },
  "UNEXPECTED_RESPONSE_FROM_SERVER" : {
    "message" : [
      "Unexpected response from iterator server."
    ]
  },
  "UNKNOWN_EXPLAIN_MODE" : {
    "message" : [
      "Unknown explain mode: '<explain_mode>'. Accepted explain modes are 'simple', 'extended', 'codegen', 'cost', 'formatted'."
    ]
  },
  "UNKNOWN_RESPONSE" : {
    "message" : [
      "Unknown response: <response>."
    ]
  },
  "UNSUPPORTED_DATA_TYPE" : {
    "message" : [
      "Unsupported DataType `<data_type>`."
    ]
  },
  "UNSUPPORTED_DATA_TYPE_FOR_ARROW_CONVERSION" : {
    "message" : [
      "<data_type> is not supported in conversion to Arrow."
    ]
  },
  "UNSUPPORTED_DATA_TYPE_FOR_ARROW_VERSION" : {
    "message" : [
      "<data_type> is only supported with pyarrow 2.0.0 and above."
    ]
  },
  "UNSUPPORTED_JOIN_TYPE" : {
    "message" : [
      "Unsupported join type: <join_type>. Supported join types include: \\"inner\\", \\"outer\\", \\"full\\", \\"fullouter\\", \\"full_outer\\", \\"leftouter\\", \\"left\\", \\"left_outer\\", \\"rightouter\\", \\"right\\", \\"right_outer\\", \\"leftsemi\\", \\"left_semi\\", \\"semi\\", \\"leftanti\\", \\"left_anti\\", \\"anti\\", \\"cross\\"."
    ]
  },
  "UNSUPPORTED_LITERAL" : {
    "message" : [
      "Unsupported Literal '<literal>'."
    ]
  },
  "UNSUPPORTED_NUMPY_ARRAY_SCALAR" : {
    "message" : [
      "The type of array scalar '<dtype>' is not supported."
    ]
  },
  "UNSUPPORTED_OPERATION" : {
    "message" : [
      "<operation> is not supported."
    ]
  },
  "UNSUPPORTED_PARAM_TYPE_FOR_HIGHER_ORDER_FUNCTION" : {
    "message" : [
      "Function `<func_name>` should use only POSITIONAL or POSITIONAL OR KEYWORD arguments."
    ]
  },
  "UNSUPPORTED_SIGNATURE" : {
    "message" : [
      "Unsupported signature: <signature>."
    ]
  },
  "UNSUPPORTED_WITH_ARROW_OPTIMIZATION" : {
    "message" : [
      "<feature> is not supported with Arrow optimization enabled in Python UDFs. Disable 'spark.sql.execution.pythonUDF.arrow.enabled' to workaround.."
    ]
  },
  "VALUE_NOT_ACCESSIBLE": {
    "message": [
      "Value `<value>` cannot be accessed inside tasks."
    ]
  },
  "VALUE_NOT_ANY_OR_ALL" : {
    "message" : [
      "Value for `<arg_name>` must be 'any' or 'all', got '<arg_value>'."
    ]
  },
  "VALUE_NOT_NON_EMPTY_STR" : {
    "message" : [
      "Value for `<arg_name>` must be a non empty string, got '<arg_value>'."
    ]
  },
  "VALUE_NOT_PEARSON" : {
    "message" : [
      "Value for `<arg_name>` only supports the 'pearson', got '<arg_value>'."
    ]
  },
  "VALUE_NOT_POSITIVE" : {
    "message" : [
      "Value for `<arg_name>` must be positive, got '<arg_value>'."
    ]
  },
  "VALUE_NOT_TRUE" : {
    "message" : [
      "Value for `<arg_name>` must be True, got '<arg_value>'."
    ]
  },
  "VALUE_OUT_OF_BOUND" : {
    "message" : [
      "Value for `<arg_name>` must be between <min> and <max>."
    ]
  },
  "WRONG_NUM_ARGS_FOR_HIGHER_ORDER_FUNCTION" : {
    "message" : [
      "Function `<func_name>` should take between 1 and 3 arguments, but provided function takes <num_args>."
    ]
  },
  "WRONG_NUM_COLUMNS" : {
    "message" : [
      "Function `<func_name>` should take at least <num_cols> columns."
    ]
  }
}
"""

ERROR_CLASSES_MAP = json.loads(ERROR_CLASSES_JSON)<|MERGE_RESOLUTION|>--- conflicted
+++ resolved
@@ -144,15 +144,14 @@
       "Argument `<arg_name>`(type: <arg_type>) should only contain a type in [<allowed_types>], got <return_type>"
     ]
   },
-<<<<<<< HEAD
   "DUPLICATED_FIELD_NAME_IN_ARROW_STRUCT" : {
     "message" : [
       "Duplicated field names in Arrow Struct are not allowed, got <field_names>"
-=======
+    ]
+  },
   "EXCEED_RETRY" : {
     "message" : [
       "Retries exceeded but no exception caught."
->>>>>>> 08a12b6e
     ]
   },
   "HIGHER_ORDER_FUNCTION_SHOULD_RETURN_COLUMN" : {
