#
# Licensed to the Apache Software Foundation (ASF) under one or more
# contributor license agreements.  See the NOTICE file distributed with
# this work for additional information regarding copyright ownership.
# The ASF licenses this file to You under the Apache License, Version 2.0
# (the "License"); you may not use this file except in compliance with
# the License.  You may obtain a copy of the License at
#
#    http://www.apache.org/licenses/LICENSE-2.0
#
# Unless required by applicable law or agreed to in writing, software
# distributed under the License is distributed on an "AS IS" BASIS,
# WITHOUT WARRANTIES OR CONDITIONS OF ANY KIND, either express or implied.
# See the License for the specific language governing permissions and
# limitations under the License.
#

"""
PySpark exceptions.
"""
from pyspark.errors.exceptions.base import (  # noqa: F401
    PySparkException,
    AnalysisException,
    SessionNotSameException,
    TempTableAlreadyExistsException,
    ParseException,
    IllegalArgumentException,
    ArithmeticException,
    UnsupportedOperationException,
    ArrayIndexOutOfBoundsException,
    DateTimeException,
    NumberFormatException,
    StreamingQueryException,
    QueryExecutionException,
    PythonException,
    UnknownException,
    SparkRuntimeException,
    SparkUpgradeException,
    SparkNoSuchElementException,
    PySparkTypeError,
    PySparkValueError,
    PySparkImportError,
    PySparkIndexError,
    PySparkAttributeError,
    PySparkRuntimeError,
    PySparkAssertionError,
    PySparkNotImplementedError,
    PySparkPicklingError,
<<<<<<< HEAD
    RetriesExceeded,
=======
    PySparkKeyError,
>>>>>>> ac0bd2eb
)


__all__ = [
    "PySparkException",
    "AnalysisException",
    "SessionNotSameException",
    "TempTableAlreadyExistsException",
    "ParseException",
    "IllegalArgumentException",
    "ArithmeticException",
    "UnsupportedOperationException",
    "ArrayIndexOutOfBoundsException",
    "DateTimeException",
    "NumberFormatException",
    "StreamingQueryException",
    "QueryExecutionException",
    "PythonException",
    "UnknownException",
    "SparkRuntimeException",
    "SparkUpgradeException",
    "SparkNoSuchElementException",
    "PySparkTypeError",
    "PySparkValueError",
    "PySparkImportError",
    "PySparkIndexError",
    "PySparkAttributeError",
    "PySparkRuntimeError",
    "PySparkAssertionError",
    "PySparkNotImplementedError",
    "PySparkPicklingError",
<<<<<<< HEAD
    "RetriesExceeded",
=======
    "PySparkKeyError",
>>>>>>> ac0bd2eb
]<|MERGE_RESOLUTION|>--- conflicted
+++ resolved
@@ -46,11 +46,8 @@
     PySparkAssertionError,
     PySparkNotImplementedError,
     PySparkPicklingError,
-<<<<<<< HEAD
     RetriesExceeded,
-=======
     PySparkKeyError,
->>>>>>> ac0bd2eb
 )
 
 
@@ -82,9 +79,6 @@
     "PySparkAssertionError",
     "PySparkNotImplementedError",
     "PySparkPicklingError",
-<<<<<<< HEAD
     "RetriesExceeded",
-=======
     "PySparkKeyError",
->>>>>>> ac0bd2eb
 ]