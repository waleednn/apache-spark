--- conflicted
+++ resolved
@@ -165,7 +165,6 @@
     in the user code that led to the error.
     """
     stack = list(reversed(inspect.stack()))
-<<<<<<< HEAD
     ipython = None
 
     # We try import here since IPython is not a required dependency
@@ -188,8 +187,6 @@
     depth = int(
         spark_session.conf.get("spark.sql.stackTracesInDataFrameContext")  # type: ignore[arg-type]
     )
-=======
->>>>>>> 80bba446
     selected_frames = stack[:depth]
 
     # Identifying the cell is useful when the error is generated from IPython Notebook
