--- conflicted
+++ resolved
@@ -44,11 +44,7 @@
 from pyspark.storagelevel import StorageLevel
 from pyspark.resultiterable import ResultIterable
 from pyspark.shuffle import Aggregator, InMemoryMerger, ExternalMerger, \
-<<<<<<< HEAD
     get_used_memory, ExternalSorter, ExternalGroupBy
-=======
-    get_used_memory, ExternalSorter
->>>>>>> 1f075eda
 
 from py4j.java_collections import ListConverter, MapConverter
 
@@ -593,22 +589,13 @@
         if numPartitions is None:
             numPartitions = self._defaultReducePartitions()
 
-<<<<<<< HEAD
         spill = self._can_spill()
         memory = self._memory_limit()
-=======
-        spill = (self.ctx._conf.get("spark.shuffle.spill", 'True').lower() == 'true')
-        memory = _parse_memory(self.ctx._conf.get("spark.python.worker.memory", "512m"))
->>>>>>> 1f075eda
         serializer = self._jrdd_deserializer
 
         def sortPartition(iterator):
             sort = ExternalSorter(memory * 0.9, serializer).sorted if spill else sorted
-<<<<<<< HEAD
-            return sort(iterator, key=lambda (k, v): keyfunc(k), reverse=(not ascending))
-=======
             return iter(sort(iterator, key=lambda (k, v): keyfunc(k), reverse=(not ascending)))
->>>>>>> 1f075eda
 
         if numPartitions == 1:
             if self.getNumPartitions() > 1:
