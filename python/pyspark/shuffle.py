--- conflicted
+++ resolved
@@ -16,7 +16,6 @@
 #
 
 import os
-import sys
 import platform
 import shutil
 import warnings
@@ -26,13 +25,9 @@
 import random
 
 import pyspark.heapq3 as heapq
-<<<<<<< HEAD
 from pyspark.serializers import BatchedSerializer, PickleSerializer, FlattedValuesSerializer, \
-    CompressedSerializer
-
-=======
-from pyspark.serializers import AutoBatchedSerializer, PickleSerializer
->>>>>>> e4f42631
+    CompressedSerializer, AutoBatchedSerializer
+
 
 try:
     import psutil
@@ -166,6 +161,12 @@
         return self.data.iteritems()
 
 
+def _compressed_serializer(self, serializer=None):
+    # always use PickleSerializer to simplify implementation
+    ser = PickleSerializer()
+    return AutoBatchedSerializer(CompressedSerializer(ser))
+
+
 class ExternalMerger(Merger):
 
     """
@@ -226,12 +227,7 @@
                  localdirs=None, scale=1, partitions=59, batch=1000):
         Merger.__init__(self, aggregator)
         self.memory_limit = memory_limit
-<<<<<<< HEAD
-        self.serializer = self._compressed_serializer(serializer)
-=======
-        # default serializer is only used for tests
-        self.serializer = serializer or AutoBatchedSerializer(PickleSerializer())
->>>>>>> e4f42631
+        self.serializer = _compressed_serializer(serializer)
         self.localdirs = localdirs or _get_local_dirs(str(id(self)))
         # number of partitions when spill data into disks
         self.partitions = partitions
@@ -248,18 +244,6 @@
         # randomize the hash of key, id(o) is the address of o (aligned by 8)
         self._seed = id(self) + 7
 
-    def _compressed_serializer(self, serializer=None):
-        # default serializer is only used for tests
-        ser = serializer or PickleSerializer()
-        # add compression
-        if isinstance(ser, BatchedSerializer):
-            if not isinstance(ser.serializer, CompressedSerializer):
-                ser = BatchedSerializer(CompressedSerializer(ser.serializer), ser.batchSize)
-        else:
-            if not isinstance(ser, CompressedSerializer):
-                ser = BatchedSerializer(CompressedSerializer(ser), 1024)
-        return ser
-
     def _get_spill_dir(self, n):
         """ Choose one directory for spill by number n """
         return os.path.join(self.localdirs[n % len(self.localdirs)], str(n))
@@ -469,12 +453,7 @@
     def __init__(self, memory_limit, serializer=None):
         self.memory_limit = memory_limit
         self.local_dirs = _get_local_dirs("sort")
-<<<<<<< HEAD
-        self.serializer = serializer or BatchedSerializer(
-            CompressedSerializer(PickleSerializer()), 1024)
-=======
-        self.serializer = serializer or AutoBatchedSerializer(PickleSerializer())
->>>>>>> e4f42631
+        self.serializer = _compressed_serializer(serializer)
 
     def _get_path(self, n):
         """ Choose one directory for spill by number n """
@@ -709,12 +688,9 @@
     SORT_KEY_LIMIT = 1000
 
     def _flatted_serializer(self):
+        assert isinstance(self.serializer, BatchedSerializer)
         ser = self.serializer
-        if not isinstance(ser, (BatchedSerializer, FlattedValuesSerializer)):
-            ser = BatchedSerializer(ser, 1024)
-        if not isinstance(ser, FlattedValuesSerializer):
-            ser = FlattedValuesSerializer(ser, 20)
-        return ser
+        return FlattedValuesSerializer(ser, 20)
 
     def _object_size(self, obj):
         return len(obj)
