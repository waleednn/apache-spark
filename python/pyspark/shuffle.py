#
# Licensed to the Apache Software Foundation (ASF) under one or more
# contributor license agreements.  See the NOTICE file distributed with
# this work for additional information regarding copyright ownership.
# The ASF licenses this file to You under the Apache License, Version 2.0
# (the "License"); you may not use this file except in compliance with
# the License.  You may obtain a copy of the License at
#
#    http://www.apache.org/licenses/LICENSE-2.0
#
# Unless required by applicable law or agreed to in writing, software
# distributed under the License is distributed on an "AS IS" BASIS,
# WITHOUT WARRANTIES OR CONDITIONS OF ANY KIND, either express or implied.
# See the License for the specific language governing permissions and
# limitations under the License.
#

import os
import platform
import shutil
import warnings
import gc
import itertools
import operator
import random

import pyspark.heapq3 as heapq
from pyspark.serializers import BatchedSerializer, PickleSerializer, FlattenedValuesSerializer, \
    CompressedSerializer, AutoBatchedSerializer


try:
    import psutil

    process = None

    def get_used_memory():
        """ Return the used memory in MB """
        global process
        if process is None or process._pid != os.getpid():
            process = psutil.Process(os.getpid())
        if hasattr(process, "memory_info"):
            info = process.memory_info()
        else:
            info = process.get_memory_info()
        return info.rss >> 20

except ImportError:

    def get_used_memory():
        """ Return the used memory in MB """
        if platform.system() == 'Linux':
            for line in open('/proc/self/status'):
                if line.startswith('VmRSS:'):
                    return int(line.split()[1]) >> 10

        else:
            warnings.warn("Please install psutil to have better "
                          "support with spilling")
            if platform.system() == "Darwin":
                import resource
                rss = resource.getrusage(resource.RUSAGE_SELF).ru_maxrss
                return rss >> 20
            # TODO: support windows

        return 0


def _get_local_dirs(sub):
    """ Get all the directories """
    path = os.environ.get("SPARK_LOCAL_DIRS", "/tmp")
    dirs = path.split(",")
    if len(dirs) > 1:
        # different order in different processes and instances
        rnd = random.Random(os.getpid() + id(dirs))
        random.shuffle(dirs, rnd.random)
    return [os.path.join(d, "python", str(os.getpid()), sub) for d in dirs]


# global stats
MemoryBytesSpilled = 0
DiskBytesSpilled = 0


class Aggregator(object):

    """
    Aggregator has tree functions to merge values into combiner.

    createCombiner:  (value) -> combiner
    mergeValue:      (combine, value) -> combiner
    mergeCombiners:  (combiner, combiner) -> combiner
    """

    def __init__(self, createCombiner, mergeValue, mergeCombiners):
        self.createCombiner = createCombiner
        self.mergeValue = mergeValue
        self.mergeCombiners = mergeCombiners


class SimpleAggregator(Aggregator):

    """
    SimpleAggregator is useful for the cases that combiners have
    same type with values
    """

    def __init__(self, combiner):
        Aggregator.__init__(self, lambda x: x, combiner, combiner)


class Merger(object):

    """
    Merge shuffled data together by aggregator
    """

    def __init__(self, aggregator):
        self.agg = aggregator

    def mergeValues(self, iterator):
        """ Combine the items by creator and combiner """
        raise NotImplementedError

    def mergeCombiners(self, iterator):
        """ Merge the combined items by mergeCombiner """
        raise NotImplementedError

    def iteritems(self):
        """ Return the merged items ad iterator """
        raise NotImplementedError


class InMemoryMerger(Merger):

    """
    In memory merger based on in-memory dict.
    """

    def __init__(self, aggregator):
        Merger.__init__(self, aggregator)
        self.data = {}

    def mergeValues(self, iterator):
        """ Combine the items by creator and combiner """
        # speed up attributes lookup
        d, creator = self.data, self.agg.createCombiner
        comb = self.agg.mergeValue
        for k, v in iterator:
            d[k] = comb(d[k], v) if k in d else creator(v)

    def mergeCombiners(self, iterator):
        """ Merge the combined items by mergeCombiner """
        # speed up attributes lookup
        d, comb = self.data, self.agg.mergeCombiners
        for k, v in iterator:
            d[k] = comb(d[k], v) if k in d else v

    def iteritems(self):
<<<<<<< HEAD
        """ Return the merged items ad iterator """
        return iter(self.data.items())
=======
        """ Return the merged items as iterator """
        return self.data.iteritems()
>>>>>>> 18ca089b


def _compressed_serializer(self, serializer=None):
    # always use PickleSerializer to simplify implementation
    ser = PickleSerializer()
    return AutoBatchedSerializer(CompressedSerializer(ser))


class ExternalMerger(Merger):

    """
    External merger will dump the aggregated data into disks when
    memory usage goes above the limit, then merge them together.

    This class works as follows:

    - It repeatedly combine the items and save them in one dict in
      memory.

    - When the used memory goes above memory limit, it will split
      the combined data into partitions by hash code, dump them
      into disk, one file per partition.

    - Then it goes through the rest of the iterator, combine items
      into different dict by hash. Until the used memory goes over
      memory limit, it dump all the dicts into disks, one file per
      dict. Repeat this again until combine all the items.

    - Before return any items, it will load each partition and
      combine them separately. Yield them before loading next
      partition.

    - During loading a partition, if the memory goes over limit,
      it will partition the loaded data and dump them into disks
      and load them partition by partition again.

    `data` and `pdata` are used to hold the merged items in memory.
    At first, all the data are merged into `data`. Once the used
    memory goes over limit, the items in `data` are dumped into
    disks, `data` will be cleared, all rest of items will be merged
    into `pdata` and then dumped into disks. Before returning, all
    the items in `pdata` will be dumped into disks.

    Finally, if any items were spilled into disks, each partition
    will be merged into `data` and be yielded, then cleared.

    >>> agg = SimpleAggregator(lambda x, y: x + y)
    >>> merger = ExternalMerger(agg, 10)
    >>> N = 10000
    >>> merger.mergeValues(zip(xrange(N), xrange(N)))
    >>> assert merger.spills > 0
    >>> sum(v for k,v in merger.iteritems())
    49995000

    >>> merger = ExternalMerger(agg, 10)
    >>> merger.mergeCombiners(zip(xrange(N), xrange(N)))
    >>> assert merger.spills > 0
    >>> sum(v for k,v in merger.iteritems())
    49995000
    """

    # the max total partitions created recursively
    MAX_TOTAL_PARTITIONS = 4096

    def __init__(self, aggregator, memory_limit=512, serializer=None,
                 localdirs=None, scale=1, partitions=59, batch=1000):
        Merger.__init__(self, aggregator)
        self.memory_limit = memory_limit
        self.serializer = _compressed_serializer(serializer)
        self.localdirs = localdirs or _get_local_dirs(str(id(self)))
        # number of partitions when spill data into disks
        self.partitions = partitions
        # check the memory after # of items merged
        self.batch = batch
        # scale is used to scale down the hash of key for recursive hash map
        self.scale = scale
        # un-partitioned merged data
        self.data = {}
        # partitioned merged data, list of dicts
        self.pdata = []
        # number of chunks dumped into disks
        self.spills = 0
        # randomize the hash of key, id(o) is the address of o (aligned by 8)
        self._seed = id(self) + 7

    def _get_spill_dir(self, n):
        """ Choose one directory for spill by number n """
        return os.path.join(self.localdirs[n % len(self.localdirs)], str(n))

    def _next_limit(self):
        """
        Return the next memory limit. If the memory is not released
        after spilling, it will dump the data only when the used memory
        starts to increase.
        """
        return max(self.memory_limit, get_used_memory() * 1.05)

    def mergeValues(self, iterator):
        """ Combine the items by creator and combiner """
        # speedup attribute lookup
        creator, comb = self.agg.createCombiner, self.agg.mergeValue
        c, data, pdata, hfun, batch = 0, self.data, self.pdata, self._partition, self.batch
        limit = self.memory_limit

        for k, v in iterator:
            d = pdata[hfun(k)] if pdata else data
            d[k] = comb(d[k], v) if k in d else creator(v)

            c += 1
            if c >= batch:
                if get_used_memory() >= limit:
                    self._spill()
                    limit = self._next_limit()
                    batch /= 2
                    c = 0
                else:
                    batch *= 1.5

        if get_used_memory() >= limit:
            self._spill()

    def _partition(self, key):
        """ Return the partition for key """
        return hash((key, self._seed)) % self.partitions

    def _object_size(self, obj):
        """ How much of memory for this obj, assume that all the objects
        consume similar bytes of memory
        """
        return 1

    def mergeCombiners(self, iterator, limit=None):
        """ Merge (K,V) pair by mergeCombiner """
        if limit is None:
            limit = self.memory_limit
        # speedup attribute lookup
        comb, hfun, objsize = self.agg.mergeCombiners, self._partition, self._object_size
        c, data, pdata, batch = 0, self.data, self.pdata, self.batch
        for k, v in iterator:
            d = pdata[hfun(k)] if pdata else data
            d[k] = comb(d[k], v) if k in d else v
            if not limit:
                continue

            c += objsize(v)
            if c > batch:
                if get_used_memory() > limit:
                    self._spill()
                    limit = self._next_limit()
                    batch /= 2
                    c = 0
                else:
                    batch *= 1.5

        if limit and get_used_memory() >= limit:
            self._spill()

    def _spill(self):
        """
        dump already partitioned data into disks.

        It will dump the data in batch for better performance.
        """
        global MemoryBytesSpilled, DiskBytesSpilled
        path = self._get_spill_dir(self.spills)
        if not os.path.exists(path):
            os.makedirs(path)

        used_memory = get_used_memory()
        if not self.pdata:
            # The data has not been partitioned, it will iterator the
            # dataset once, write them into different files, has no
            # additional memory. It only called when the memory goes
            # above limit at the first time.

            # open all the files for writing
            streams = [open(os.path.join(path, str(i)), 'wb')
                       for i in range(self.partitions)]

            for k, v in self.data.items():
                h = self._partition(k)
                # put one item in batch, make it compatible with load_stream
                # it will increase the memory if dump them in batch
                self.serializer.dump_stream([(k, v)], streams[h])

            for s in streams:
                DiskBytesSpilled += s.tell()
                s.close()

            self.data.clear()
            self.pdata.extend([{} for i in range(self.partitions)])

        else:
            for i in range(self.partitions):
                p = os.path.join(path, str(i))
                with open(p, "wb") as f:
                    # dump items in batch
                    self.serializer.dump_stream(iter(self.pdata[i].items()), f)
                self.pdata[i].clear()
                DiskBytesSpilled += os.path.getsize(p)

        self.spills += 1
        gc.collect()  # release the memory as much as possible
        MemoryBytesSpilled += (used_memory - get_used_memory()) << 20

    def iteritems(self):
        """ Return all merged items as iterator """
        if not self.pdata and not self.spills:
            return iter(self.data.items())
        return self._external_items()

    def _external_items(self):
        """ Return all partitioned items as iterator """
        assert not self.data
        if any(self.pdata):
            self._spill()
        # disable partitioning and spilling when merge combiners from disk
        self.pdata = []

        try:
            for i in range(self.partitions):
<<<<<<< HEAD
                self.data = {}
                for j in range(self.spills):
                    path = self._get_spill_dir(j)
                    p = os.path.join(path, str(i))
                    # do not check memory during merging
                    with open(p, 'rb') as f:
                        self.mergeCombiners(self.serializer.load_stream(f), False)

                    # limit the total partitions
                    if (self.scale * self.partitions < self.MAX_TOTAL_PARTITIONS
                            and j < self.spills - 1
                            and get_used_memory() > hard_limit):
                        self.data.clear()  # will read from disk again
                        gc.collect()  # release the memory as much as possible
                        for v in self._recursive_merged_items(i):
                            yield v
                        return

                for v in self.data.items():
=======
                for v in self._merged_items(i):
>>>>>>> 18ca089b
                    yield v
                self.data.clear()

                # remove the merged partition
                for j in range(self.spills):
                    path = self._get_spill_dir(j)
                    os.remove(os.path.join(path, str(i)))
        finally:
            self._cleanup()

    def _merged_items(self, index):
        self.data = {}
        limit = self._next_limit()
        for j in range(self.spills):
            path = self._get_spill_dir(j)
            p = os.path.join(path, str(index))
            # do not check memory during merging
            self.mergeCombiners(self.serializer.load_stream(open(p)), 0)

            # limit the total partitions
            if (self.scale * self.partitions < self.MAX_TOTAL_PARTITIONS
                    and j < self.spills - 1
                    and get_used_memory() > limit):
                self.data.clear()  # will read from disk again
                gc.collect()  # release the memory as much as possible
                return self._recursive_merged_items(index)

        return self.data.iteritems()

    def _recursive_merged_items(self, index):
        """
        merge the partitioned items and return the as iterator

        If one partition can not be fit in memory, then them will be
        partitioned and merged recursively.
        """
<<<<<<< HEAD
        # make sure all the data are dumps into disks.
        assert not self.data
        if any(self.pdata):
            self._spill()
        assert self.spills > 0

        for i in range(start, self.partitions):
            subdirs = [os.path.join(d, "parts", str(i))
                       for d in self.localdirs]
            m = ExternalMerger(self.agg, self.memory_limit, self.serializer,
                               subdirs, self.scale * self.partitions, self.partitions)
            m.pdata = [{} for _ in range(self.partitions)]
            limit = self._next_limit()

            for j in range(self.spills):
                path = self._get_spill_dir(j)
                p = os.path.join(path, str(i))
                with open(p, 'rb') as f:
                    m._partitioned_mergeCombiners(self.serializer.load_stream(f))

                if get_used_memory() > limit:
                    m._spill()
                    limit = self._next_limit()
=======
        subdirs = [os.path.join(d, "parts", str(index)) for d in self.localdirs]
        m = ExternalMerger(self.agg, self.memory_limit, self.serializer, subdirs,
                           self.scale * self.partitions, self.partitions, self.batch)
        m.pdata = [{} for _ in range(self.partitions)]
        limit = self._next_limit()

        for j in range(self.spills):
            path = self._get_spill_dir(j)
            p = os.path.join(path, str(index))
            m.mergeCombiners(self.serializer.load_stream(open(p)), 0)

            if get_used_memory() > limit:
                m._spill()
                limit = self._next_limit()
>>>>>>> 18ca089b

        return m._external_items()

    def _cleanup(self):
        """ Clean up all the files in disks """
        for d in self.localdirs:
            shutil.rmtree(d, True)


class ExternalSorter(object):
    """
    ExtenalSorter will divide the elements into chunks, sort them in
    memory and dump them into disks, finally merge them back.

    The spilling will only happen when the used memory goes above
    the limit.


    >>> sorter = ExternalSorter(1)  # 1M
    >>> import random
    >>> l = range(1024)
    >>> random.shuffle(l)
    >>> sorted(l) == list(sorter.sorted(l))
    True
    >>> sorted(l) == list(sorter.sorted(l, key=lambda x: -x, reverse=True))
    True
    """
    def __init__(self, memory_limit, serializer=None):
        self.memory_limit = memory_limit
        self.local_dirs = _get_local_dirs("sort")
        self.serializer = _compressed_serializer(serializer)

    def _get_path(self, n):
        """ Choose one directory for spill by number n """
        d = self.local_dirs[n % len(self.local_dirs)]
        if not os.path.exists(d):
            os.makedirs(d)
        return os.path.join(d, str(n))

    def _next_limit(self):
        """
        Return the next memory limit. If the memory is not released
        after spilling, it will dump the data only when the used memory
        starts to increase.
        """
        return max(self.memory_limit, get_used_memory() * 1.05)

    def sorted(self, iterator, key=None, reverse=False):
        """
        Sort the elements in iterator, do external sort when the memory
        goes above the limit.
        """
        global MemoryBytesSpilled, DiskBytesSpilled
        batch, limit = 100, self._next_limit()
        chunks, current_chunk = [], []
        iterator = iter(iterator)
        while True:
            # pick elements in batch
            chunk = list(itertools.islice(iterator, batch))
            current_chunk.extend(chunk)
            if len(chunk) < batch:
                break

            used_memory = get_used_memory()
            if used_memory > self.memory_limit:
                # sort them inplace will save memory
                current_chunk.sort(key=key, reverse=reverse)
                path = self._get_path(len(chunks))
                with open(path, 'wb') as f:
                    self.serializer.dump_stream(current_chunk, f)
                chunks.append(list(self.serializer.load_stream(open(path, 'rb'))))
                current_chunk = []
                gc.collect()
                limit = self._next_limit()
                MemoryBytesSpilled += (used_memory - get_used_memory()) << 20
                DiskBytesSpilled += os.path.getsize(path)
                os.unlink(path)  # data will be deleted after close

            elif not chunks:
                batch = min(batch * 2, 10000)

        current_chunk.sort(key=key, reverse=reverse)
        if not chunks:
            return current_chunk

        if current_chunk:
            chunks.append(iter(current_chunk))

        return heapq.merge(chunks, key=key, reverse=reverse)


class ExternalList(object):
    """
    ExternalList can have many items which cannot be hold in memory in
    the same time.

    >>> l = ExternalList(range(100))
    >>> len(l)
    100
    >>> l.append(10)
    >>> len(l)
    101
    >>> for i in range(20240):
    ...     l.append(i)
    >>> len(l)
    20341
    >>> import pickle
    >>> l2 = pickle.loads(pickle.dumps(l))
    >>> len(l2)
    20341
    >>> list(l2)[100]
    10
    """
    LIMIT = 10240

    def __init__(self, values):
        self.values = values
        self.count = len(values)
        self._file = None
        self._ser = None

    def __getstate__(self):
        if self._file is not None:
            self._file.flush()
            f = os.fdopen(os.dup(self._file.fileno()))
            f.seek(0)
            serialized = f.read()
        else:
            serialized = ''
        return self.values, self.count, serialized

    def __setstate__(self, item):
        self.values, self.count, serialized = item
        if serialized:
            self._open_file()
            self._file.write(serialized)
        else:
            self._file = None
            self._ser = None

    def __iter__(self):
        if self._file is not None:
            self._file.flush()
            # read all items from disks first
            with os.fdopen(os.dup(self._file.fileno()), 'r') as f:
                f.seek(0)
                for v in self._ser.load_stream(f):
                    yield v

        for v in self.values:
            yield v

    def __len__(self):
        return self.count

    def append(self, value):
        self.values.append(value)
        self.count += 1
        # dump them into disk if the key is huge
        if len(self.values) >= self.LIMIT:
            self._spill()

    def _open_file(self):
        dirs = _get_local_dirs("objects")
        d = dirs[id(self) % len(dirs)]
        if not os.path.exists(d):
            os.makedirs(d)
        p = os.path.join(d, str(id))
        self._file = open(p, "w+", 65536)
        self._ser = BatchedSerializer(CompressedSerializer(PickleSerializer()), 1024)
        os.unlink(p)

    def _spill(self):
        """ dump the values into disk """
        global MemoryBytesSpilled, DiskBytesSpilled
        if self._file is None:
            self._open_file()

        used_memory = get_used_memory()
        pos = self._file.tell()
        self._ser.dump_stream(self.values, self._file)
        self.values = []
        gc.collect()
        DiskBytesSpilled += self._file.tell() - pos
        MemoryBytesSpilled += (used_memory - get_used_memory()) << 20


class ExternalListOfList(ExternalList):
    """
    An external list for list.

    >>> l = ExternalListOfList([[i, i] for i in range(100)])
    >>> len(l)
    200
    >>> l.append(range(10))
    >>> len(l)
    210
    >>> len(list(l))
    210
    """

    def __init__(self, values):
        ExternalList.__init__(self, values)
        self.count = sum(len(i) for i in values)

    def append(self, value):
        ExternalList.append(self, value)
        # already counted 1 in ExternalList.append
        self.count += len(value) - 1

    def __iter__(self):
        for values in ExternalList.__iter__(self):
            for v in values:
                yield v


class GroupByKey(object):
    """
    Group a sorted iterator as [(k1, it1), (k2, it2), ...]

    >>> k = [i/3 for i in range(6)]
    >>> v = [[i] for i in range(6)]
    >>> g = GroupByKey(iter(zip(k, v)))
    >>> [(k, list(it)) for k, it in g]
    [(0, [0, 1, 2]), (1, [3, 4, 5])]
    """

    def __init__(self, iterator):
        self.iterator = iter(iterator)
        self.next_item = None

    def __iter__(self):
        return self

    def next(self):
        key, value = self.next_item if self.next_item else next(self.iterator)
        values = ExternalListOfList([value])
        try:
            while True:
                k, v = next(self.iterator)
                if k != key:
                    self.next_item = (k, v)
                    break
                values.append(v)
        except StopIteration:
            self.next_item = None
        return key, values


class ExternalGroupBy(ExternalMerger):

    """
    Group by the items by key. If any partition of them can not been
    hold in memory, it will do sort based group by.

    This class works as follows:

    - It repeatedly group the items by key and save them in one dict in
      memory.

    - When the used memory goes above memory limit, it will split
      the combined data into partitions by hash code, dump them
      into disk, one file per partition. If the number of keys
      in one partitions is smaller than 1000, it will sort them
      by key before dumping into disk.

    - Then it goes through the rest of the iterator, group items
      by key into different dict by hash. Until the used memory goes over
      memory limit, it dump all the dicts into disks, one file per
      dict. Repeat this again until combine all the items. It
      also will try to sort the items by key in each partition
      before dumping into disks.

    - It will yield the grouped items partitions by partitions.
      If the data in one partitions can be hold in memory, then it
      will load and combine them in memory and yield.

    - If the dataset in one partition cannot be hold in memory,
      it will sort them first. If all the files are already sorted,
      it merge them by heap.merge(), so it will do external sort
      for all the files.

    - After sorting, `GroupByKey` class will put all the continuous
      items with the same key as a group, yield the values as
      an iterator.
    """
    SORT_KEY_LIMIT = 1000

    def flattened_serializer(self):
        assert isinstance(self.serializer, BatchedSerializer)
        ser = self.serializer
        return FlattenedValuesSerializer(ser, 20)

    def _object_size(self, obj):
        return len(obj)

    def _spill(self):
        """
        dump already partitioned data into disks.
        """
        global MemoryBytesSpilled, DiskBytesSpilled
        path = self._get_spill_dir(self.spills)
        if not os.path.exists(path):
            os.makedirs(path)

        used_memory = get_used_memory()
        if not self.pdata:
            # The data has not been partitioned, it will iterator the
            # data once, write them into different files, has no
            # additional memory. It only called when the memory goes
            # above limit at the first time.

            # open all the files for writing
            streams = [open(os.path.join(path, str(i)), 'w')
                       for i in range(self.partitions)]

            # If the number of keys is small, then the overhead of sort is small
            # sort them before dumping into disks
            self._sorted = len(self.data) < self.SORT_KEY_LIMIT
            if self._sorted:
                self.serializer = self.flattened_serializer()
                for k in sorted(self.data.keys()):
                    h = self._partition(k)
                    self.serializer.dump_stream([(k, self.data[k])], streams[h])
            else:
                for k, v in self.data.iteritems():
                    h = self._partition(k)
                    self.serializer.dump_stream([(k, v)], streams[h])

            for s in streams:
                DiskBytesSpilled += s.tell()
                s.close()

            self.data.clear()
            # self.pdata is cached in `mergeValues` and `mergeCombiners`
            self.pdata.extend([{} for i in range(self.partitions)])

        else:
            for i in range(self.partitions):
                p = os.path.join(path, str(i))
                with open(p, "w") as f:
                    # dump items in batch
                    if self._sorted:
                        # sort by key only (stable)
                        sorted_items = sorted(self.pdata[i].iteritems(), key=operator.itemgetter(0))
                        self.serializer.dump_stream(sorted_items, f)
                    else:
                        self.serializer.dump_stream(self.pdata[i].iteritems(), f)
                self.pdata[i].clear()
                DiskBytesSpilled += os.path.getsize(p)

        self.spills += 1
        gc.collect()  # release the memory as much as possible
        MemoryBytesSpilled += (used_memory - get_used_memory()) << 20

    def _merged_items(self, index):
        size = sum(os.path.getsize(os.path.join(self._get_spill_dir(j), str(index)))
                   for j in range(self.spills))
        # if the memory can not hold all the partition,
        # then use sort based merge. Because of compression,
        # the data on disks will be much smaller than needed memory
        if (size >> 20) >= self.memory_limit / 10:
            return self._merge_sorted_items(index)

        self.data = {}
        for j in range(self.spills):
            path = self._get_spill_dir(j)
            p = os.path.join(path, str(index))
            # do not check memory during merging
            self.mergeCombiners(self.serializer.load_stream(open(p)), 0)
        return self.data.iteritems()

    def _merge_sorted_items(self, index):
        """ load a partition from disk, then sort and group by key """
        def load_partition(j):
            path = self._get_spill_dir(j)
            p = os.path.join(path, str(index))
            return self.serializer.load_stream(open(p, 'r', 65536))

        disk_items = [load_partition(j) for j in range(self.spills)]

        if self._sorted:
            # all the partitions are already sorted
            sorted_items = heapq.merge(disk_items, key=operator.itemgetter(0))

        else:
            # Flatten the combined values, so it will not consume huge
            # memory during merging sort.
            ser = self.flattened_serializer()
            sorter = ExternalSorter(self.memory_limit, ser)
            sorted_items = sorter.sorted(itertools.chain(*disk_items),
                                         key=operator.itemgetter(0))
        return ((k, vs) for k, vs in GroupByKey(sorted_items))


if __name__ == "__main__":
    import doctest
    doctest.testmod()<|MERGE_RESOLUTION|>--- conflicted
+++ resolved
@@ -126,7 +126,7 @@
         """ Merge the combined items by mergeCombiner """
         raise NotImplementedError
 
-    def iteritems(self):
+    def items(self):
         """ Return the merged items ad iterator """
         raise NotImplementedError
 
@@ -156,14 +156,9 @@
         for k, v in iterator:
             d[k] = comb(d[k], v) if k in d else v
 
-    def iteritems(self):
-<<<<<<< HEAD
+    def items(self):
         """ Return the merged items ad iterator """
         return iter(self.data.items())
-=======
-        """ Return the merged items as iterator """
-        return self.data.iteritems()
->>>>>>> 18ca089b
 
 
 def _compressed_serializer(self, serializer=None):
@@ -213,15 +208,15 @@
     >>> agg = SimpleAggregator(lambda x, y: x + y)
     >>> merger = ExternalMerger(agg, 10)
     >>> N = 10000
-    >>> merger.mergeValues(zip(xrange(N), xrange(N)))
+    >>> merger.mergeValues(zip(range(N), range(N)))
     >>> assert merger.spills > 0
-    >>> sum(v for k,v in merger.iteritems())
+    >>> sum(v for k,v in merger.items())
     49995000
 
     >>> merger = ExternalMerger(agg, 10)
-    >>> merger.mergeCombiners(zip(xrange(N), xrange(N)))
+    >>> merger.mergeCombiners(zip(range(N), range(N)))
     >>> assert merger.spills > 0
-    >>> sum(v for k,v in merger.iteritems())
+    >>> sum(v for k,v in merger.items())
     49995000
     """
 
@@ -369,7 +364,7 @@
         gc.collect()  # release the memory as much as possible
         MemoryBytesSpilled += (used_memory - get_used_memory()) << 20
 
-    def iteritems(self):
+    def items(self):
         """ Return all merged items as iterator """
         if not self.pdata and not self.spills:
             return iter(self.data.items())
@@ -385,29 +380,7 @@
 
         try:
             for i in range(self.partitions):
-<<<<<<< HEAD
-                self.data = {}
-                for j in range(self.spills):
-                    path = self._get_spill_dir(j)
-                    p = os.path.join(path, str(i))
-                    # do not check memory during merging
-                    with open(p, 'rb') as f:
-                        self.mergeCombiners(self.serializer.load_stream(f), False)
-
-                    # limit the total partitions
-                    if (self.scale * self.partitions < self.MAX_TOTAL_PARTITIONS
-                            and j < self.spills - 1
-                            and get_used_memory() > hard_limit):
-                        self.data.clear()  # will read from disk again
-                        gc.collect()  # release the memory as much as possible
-                        for v in self._recursive_merged_items(i):
-                            yield v
-                        return
-
-                for v in self.data.items():
-=======
                 for v in self._merged_items(i):
->>>>>>> 18ca089b
                     yield v
                 self.data.clear()
 
@@ -425,7 +398,7 @@
             path = self._get_spill_dir(j)
             p = os.path.join(path, str(index))
             # do not check memory during merging
-            self.mergeCombiners(self.serializer.load_stream(open(p)), 0)
+            self.mergeCombiners(self.serializer.load_stream(open(p, "rb")), 0)
 
             # limit the total partitions
             if (self.scale * self.partitions < self.MAX_TOTAL_PARTITIONS
@@ -435,7 +408,7 @@
                 gc.collect()  # release the memory as much as possible
                 return self._recursive_merged_items(index)
 
-        return self.data.iteritems()
+        return self.data.items()
 
     def _recursive_merged_items(self, index):
         """
@@ -444,31 +417,6 @@
         If one partition can not be fit in memory, then them will be
         partitioned and merged recursively.
         """
-<<<<<<< HEAD
-        # make sure all the data are dumps into disks.
-        assert not self.data
-        if any(self.pdata):
-            self._spill()
-        assert self.spills > 0
-
-        for i in range(start, self.partitions):
-            subdirs = [os.path.join(d, "parts", str(i))
-                       for d in self.localdirs]
-            m = ExternalMerger(self.agg, self.memory_limit, self.serializer,
-                               subdirs, self.scale * self.partitions, self.partitions)
-            m.pdata = [{} for _ in range(self.partitions)]
-            limit = self._next_limit()
-
-            for j in range(self.spills):
-                path = self._get_spill_dir(j)
-                p = os.path.join(path, str(i))
-                with open(p, 'rb') as f:
-                    m._partitioned_mergeCombiners(self.serializer.load_stream(f))
-
-                if get_used_memory() > limit:
-                    m._spill()
-                    limit = self._next_limit()
-=======
         subdirs = [os.path.join(d, "parts", str(index)) for d in self.localdirs]
         m = ExternalMerger(self.agg, self.memory_limit, self.serializer, subdirs,
                            self.scale * self.partitions, self.partitions, self.batch)
@@ -478,12 +426,11 @@
         for j in range(self.spills):
             path = self._get_spill_dir(j)
             p = os.path.join(path, str(index))
-            m.mergeCombiners(self.serializer.load_stream(open(p)), 0)
+            m.mergeCombiners(self.serializer.load_stream(open(p, 'rb')), 0)
 
             if get_used_memory() > limit:
                 m._spill()
                 limit = self._next_limit()
->>>>>>> 18ca089b
 
         return m._external_items()
 
@@ -504,7 +451,7 @@
 
     >>> sorter = ExternalSorter(1)  # 1M
     >>> import random
-    >>> l = range(1024)
+    >>> l = list(range(1024))
     >>> random.shuffle(l)
     >>> sorted(l) == list(sorter.sorted(l))
     True
@@ -580,7 +527,7 @@
     ExternalList can have many items which cannot be hold in memory in
     the same time.
 
-    >>> l = ExternalList(range(100))
+    >>> l = ExternalList(list(range(100)))
     >>> len(l)
     100
     >>> l.append(10)
@@ -608,11 +555,11 @@
     def __getstate__(self):
         if self._file is not None:
             self._file.flush()
-            f = os.fdopen(os.dup(self._file.fileno()))
+            f = os.fdopen(os.dup(self._file.fileno()), "rb")
             f.seek(0)
             serialized = f.read()
         else:
-            serialized = ''
+            serialized = b''
         return self.values, self.count, serialized
 
     def __setstate__(self, item):
@@ -628,7 +575,7 @@
         if self._file is not None:
             self._file.flush()
             # read all items from disks first
-            with os.fdopen(os.dup(self._file.fileno()), 'r') as f:
+            with os.fdopen(os.dup(self._file.fileno()), 'rb') as f:
                 f.seek(0)
                 for v in self._ser.load_stream(f):
                     yield v
@@ -652,7 +599,7 @@
         if not os.path.exists(d):
             os.makedirs(d)
         p = os.path.join(d, str(id))
-        self._file = open(p, "w+", 65536)
+        self._file = open(p, "wb+", 65536)
         self._ser = BatchedSerializer(CompressedSerializer(PickleSerializer()), 1024)
         os.unlink(p)
 
@@ -704,33 +651,28 @@
     """
     Group a sorted iterator as [(k1, it1), (k2, it2), ...]
 
-    >>> k = [i/3 for i in range(6)]
+    >>> k = [i // 3 for i in range(6)]
     >>> v = [[i] for i in range(6)]
-    >>> g = GroupByKey(iter(zip(k, v)))
+    >>> g = GroupByKey(zip(k, v))
     >>> [(k, list(it)) for k, it in g]
     [(0, [0, 1, 2]), (1, [3, 4, 5])]
     """
 
     def __init__(self, iterator):
-        self.iterator = iter(iterator)
-        self.next_item = None
+        self.iterator = iterator
 
     def __iter__(self):
-        return self
-
-    def next(self):
-        key, value = self.next_item if self.next_item else next(self.iterator)
-        values = ExternalListOfList([value])
-        try:
-            while True:
-                k, v = next(self.iterator)
-                if k != key:
-                    self.next_item = (k, v)
-                    break
+        key, values = None, None
+        for k, v in self.iterator:
+            if values is not None and k == key:
                 values.append(v)
-        except StopIteration:
-            self.next_item = None
-        return key, values
+            else:
+                if values is not None:
+                    yield (key, values)
+                key = k
+                values = ExternalListOfList([v])
+        if values is not None:
+            yield (key, values)
 
 
 class ExternalGroupBy(ExternalMerger):
@@ -797,7 +739,7 @@
             # above limit at the first time.
 
             # open all the files for writing
-            streams = [open(os.path.join(path, str(i)), 'w')
+            streams = [open(os.path.join(path, str(i)), 'wb')
                        for i in range(self.partitions)]
 
             # If the number of keys is small, then the overhead of sort is small
@@ -809,7 +751,7 @@
                     h = self._partition(k)
                     self.serializer.dump_stream([(k, self.data[k])], streams[h])
             else:
-                for k, v in self.data.iteritems():
+                for k, v in self.data.items():
                     h = self._partition(k)
                     self.serializer.dump_stream([(k, v)], streams[h])
 
@@ -824,14 +766,14 @@
         else:
             for i in range(self.partitions):
                 p = os.path.join(path, str(i))
-                with open(p, "w") as f:
+                with open(p, "wb") as f:
                     # dump items in batch
                     if self._sorted:
                         # sort by key only (stable)
-                        sorted_items = sorted(self.pdata[i].iteritems(), key=operator.itemgetter(0))
+                        sorted_items = sorted(self.pdata[i].items(), key=operator.itemgetter(0))
                         self.serializer.dump_stream(sorted_items, f)
                     else:
-                        self.serializer.dump_stream(self.pdata[i].iteritems(), f)
+                        self.serializer.dump_stream(self.pdata[i].items(), f)
                 self.pdata[i].clear()
                 DiskBytesSpilled += os.path.getsize(p)
 
@@ -853,15 +795,15 @@
             path = self._get_spill_dir(j)
             p = os.path.join(path, str(index))
             # do not check memory during merging
-            self.mergeCombiners(self.serializer.load_stream(open(p)), 0)
-        return self.data.iteritems()
+            self.mergeCombiners(self.serializer.load_stream(open(p, "rb")), 0)
+        return self.data.items()
 
     def _merge_sorted_items(self, index):
         """ load a partition from disk, then sort and group by key """
         def load_partition(j):
             path = self._get_spill_dir(j)
             p = os.path.join(path, str(index))
-            return self.serializer.load_stream(open(p, 'r', 65536))
+            return self.serializer.load_stream(open(p, 'rb', 65536))
 
         disk_items = [load_partition(j) for j in range(self.spills)]
 
