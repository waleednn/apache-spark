#
# Licensed to the Apache Software Foundation (ASF) under one or more
# contributor license agreements.  See the NOTICE file distributed with
# this work for additional information regarding copyright ownership.
# The ASF licenses this file to You under the Apache License, Version 2.0
# (the "License"); you may not use this file except in compliance with
# the License.  You may obtain a copy of the License at
#
#    http://www.apache.org/licenses/LICENSE-2.0
#
# Unless required by applicable law or agreed to in writing, software
# distributed under the License is distributed on an "AS IS" BASIS,
# WITHOUT WARRANTIES OR CONDITIONS OF ANY KIND, either express or implied.
# See the License for the specific language governing permissions and
# limitations under the License.
#

"""
Unit tests for PySpark; additional tests are implemented as doctests in
individual modules.
"""
from array import array
from fileinput import input
from glob import glob
import os
import re
import shutil
import subprocess
import sys
import tempfile
import time
import zipfile
import random

if sys.version_info[:2] <= (2, 6):
    import unittest2 as unittest
else:
    import unittest


from pyspark.conf import SparkConf
from pyspark.context import SparkContext
from pyspark.files import SparkFiles
from pyspark.serializers import read_int, BatchedSerializer, MarshalSerializer, PickleSerializer
from pyspark.shuffle import Aggregator, InMemoryMerger, ExternalMerger, ExternalSorter

_have_scipy = False
_have_numpy = False
try:
    import scipy.sparse
    _have_scipy = True
except:
    # No SciPy, but that's okay, we'll skip those tests
    pass
try:
    import numpy as np
    _have_numpy = True
except:
    # No NumPy, but that's okay, we'll skip those tests
    pass


SPARK_HOME = os.environ["SPARK_HOME"]


class TestMerger(unittest.TestCase):

    def setUp(self):
        self.N = 1 << 16
        self.l = [i for i in xrange(self.N)]
        self.data = zip(self.l, self.l)
        self.agg = Aggregator(lambda x: [x],
                              lambda x, y: x.append(y) or x,
                              lambda x, y: x.extend(y) or x)

    def test_in_memory(self):
        m = InMemoryMerger(self.agg)
        m.mergeValues(self.data)
        self.assertEqual(sum(sum(v) for k, v in m.iteritems()),
                         sum(xrange(self.N)))

        m = InMemoryMerger(self.agg)
        m.mergeCombiners(map(lambda (x, y): (x, [y]), self.data))
        self.assertEqual(sum(sum(v) for k, v in m.iteritems()),
                         sum(xrange(self.N)))

    def test_small_dataset(self):
        m = ExternalMerger(self.agg, 1000)
        m.mergeValues(self.data)
        self.assertEqual(m.spills, 0)
        self.assertEqual(sum(sum(v) for k, v in m.iteritems()),
                         sum(xrange(self.N)))

        m = ExternalMerger(self.agg, 1000)
        m.mergeCombiners(map(lambda (x, y): (x, [y]), self.data))
        self.assertEqual(m.spills, 0)
        self.assertEqual(sum(sum(v) for k, v in m.iteritems()),
                         sum(xrange(self.N)))

    def test_medium_dataset(self):
        m = ExternalMerger(self.agg, 10)
        m.mergeValues(self.data)
        self.assertTrue(m.spills >= 1)
        self.assertEqual(sum(sum(v) for k, v in m.iteritems()),
                         sum(xrange(self.N)))

        m = ExternalMerger(self.agg, 10)
        m.mergeCombiners(map(lambda (x, y): (x, [y]), self.data * 3))
        self.assertTrue(m.spills >= 1)
        self.assertEqual(sum(sum(v) for k, v in m.iteritems()),
                         sum(xrange(self.N)) * 3)

    def test_huge_dataset(self):
        m = ExternalMerger(self.agg, 10)
        m.mergeCombiners(map(lambda (k, v): (k, [str(v)]), self.data * 10))
        self.assertTrue(m.spills >= 1)
        self.assertEqual(sum(len(v) for k, v in m._recursive_merged_items(0)),
                         self.N * 10)
        m._cleanup()


class TestSorter(unittest.TestCase):
    def test_in_memory_sort(self):
        l = range(1024)
        random.shuffle(l)
        sorter = ExternalSorter(1024)
        self.assertEquals(sorted(l), list(sorter.sorted(l)))
        self.assertEquals(sorted(l, reverse=True), list(sorter.sorted(l, reverse=True)))
        self.assertEquals(sorted(l, key=lambda x: -x), list(sorter.sorted(l, key=lambda x: -x)))
        self.assertEquals(sorted(l, key=lambda x: -x, reverse=True),
                          list(sorter.sorted(l, key=lambda x: -x, reverse=True)))

    def test_external_sort(self):
        l = range(1024)
        random.shuffle(l)
        sorter = ExternalSorter(1)
        self.assertEquals(sorted(l), list(sorter.sorted(l)))
        self.assertGreater(sorter._spilled_bytes, 0)
        last = sorter._spilled_bytes
        self.assertEquals(sorted(l, reverse=True), list(sorter.sorted(l, reverse=True)))
        self.assertGreater(sorter._spilled_bytes, last)
        last = sorter._spilled_bytes
        self.assertEquals(sorted(l, key=lambda x: -x), list(sorter.sorted(l, key=lambda x: -x)))
        self.assertGreater(sorter._spilled_bytes, last)
        last = sorter._spilled_bytes
        self.assertEquals(sorted(l, key=lambda x: -x, reverse=True),
                          list(sorter.sorted(l, key=lambda x: -x, reverse=True)))
        self.assertGreater(sorter._spilled_bytes, last)

    def test_external_sort_in_rdd(self):
        conf = SparkConf().set("spark.python.worker.memory", "1m")
        sc = SparkContext(conf=conf)
        l = range(10240)
        random.shuffle(l)
        rdd = sc.parallelize(l, 10)
        self.assertEquals(sorted(l), rdd.sortBy(lambda x: x).collect())
        sc.stop()


class SerializationTestCase(unittest.TestCase):

    def test_namedtuple(self):
        from collections import namedtuple
        from cPickle import dumps, loads
        P = namedtuple("P", "x y")
        p1 = P(1, 3)
        p2 = loads(dumps(p1, 2))
        self.assertEquals(p1, p2)


class PySparkTestCase(unittest.TestCase):

    def setUp(self):
        self._old_sys_path = list(sys.path)
        class_name = self.__class__.__name__
        self.sc = SparkContext('local[4]', class_name, batchSize=2)

    def tearDown(self):
        self.sc.stop()
        sys.path = self._old_sys_path


class TestCheckpoint(PySparkTestCase):

    def setUp(self):
        PySparkTestCase.setUp(self)
        self.checkpointDir = tempfile.NamedTemporaryFile(delete=False)
        os.unlink(self.checkpointDir.name)
        self.sc.setCheckpointDir(self.checkpointDir.name)

    def tearDown(self):
        PySparkTestCase.tearDown(self)
        shutil.rmtree(self.checkpointDir.name)

    def test_basic_checkpointing(self):
        parCollection = self.sc.parallelize([1, 2, 3, 4])
        flatMappedRDD = parCollection.flatMap(lambda x: range(1, x + 1))

        self.assertFalse(flatMappedRDD.isCheckpointed())
        self.assertTrue(flatMappedRDD.getCheckpointFile() is None)

        flatMappedRDD.checkpoint()
        result = flatMappedRDD.collect()
        time.sleep(1)  # 1 second
        self.assertTrue(flatMappedRDD.isCheckpointed())
        self.assertEqual(flatMappedRDD.collect(), result)
        self.assertEqual("file:" + self.checkpointDir.name,
                         os.path.dirname(os.path.dirname(flatMappedRDD.getCheckpointFile())))

    def test_checkpoint_and_restore(self):
        parCollection = self.sc.parallelize([1, 2, 3, 4])
        flatMappedRDD = parCollection.flatMap(lambda x: [x])

        self.assertFalse(flatMappedRDD.isCheckpointed())
        self.assertTrue(flatMappedRDD.getCheckpointFile() is None)

        flatMappedRDD.checkpoint()
        flatMappedRDD.count()  # forces a checkpoint to be computed
        time.sleep(1)  # 1 second

        self.assertTrue(flatMappedRDD.getCheckpointFile() is not None)
        recovered = self.sc._checkpointFile(flatMappedRDD.getCheckpointFile(),
                                            flatMappedRDD._jrdd_deserializer)
        self.assertEquals([1, 2, 3, 4], recovered.collect())


class TestAddFile(PySparkTestCase):

    def test_add_py_file(self):
        # To ensure that we're actually testing addPyFile's effects, check that
        # this job fails due to `userlibrary` not being on the Python path:
        # disable logging in log4j temporarily
        log4j = self.sc._jvm.org.apache.log4j
        old_level = log4j.LogManager.getRootLogger().getLevel()
        log4j.LogManager.getRootLogger().setLevel(log4j.Level.FATAL)

        def func(x):
            from userlibrary import UserClass
            return UserClass().hello()
        self.assertRaises(Exception,
                          self.sc.parallelize(range(2)).map(func).first)
        log4j.LogManager.getRootLogger().setLevel(old_level)

        # Add the file, so the job should now succeed:
        path = os.path.join(SPARK_HOME, "python/test_support/userlibrary.py")
        self.sc.addPyFile(path)
        res = self.sc.parallelize(range(2)).map(func).first()
        self.assertEqual("Hello World!", res)

    def test_add_file_locally(self):
        path = os.path.join(SPARK_HOME, "python/test_support/hello.txt")
        self.sc.addFile(path)
        download_path = SparkFiles.get("hello.txt")
        self.assertNotEqual(path, download_path)
        with open(download_path) as test_file:
            self.assertEquals("Hello World!\n", test_file.readline())

    def test_add_py_file_locally(self):
        # To ensure that we're actually testing addPyFile's effects, check that
        # this fails due to `userlibrary` not being on the Python path:
        def func():
            from userlibrary import UserClass
        self.assertRaises(ImportError, func)
        path = os.path.join(SPARK_HOME, "python/test_support/userlibrary.py")
        self.sc.addFile(path)
        from userlibrary import UserClass
        self.assertEqual("Hello World!", UserClass().hello())

    def test_add_egg_file_locally(self):
        # To ensure that we're actually testing addPyFile's effects, check that
        # this fails due to `userlibrary` not being on the Python path:
        def func():
            from userlib import UserClass
        self.assertRaises(ImportError, func)
        path = os.path.join(SPARK_HOME, "python/test_support/userlib-0.1-py2.7.egg")
        self.sc.addPyFile(path)
        from userlib import UserClass
        self.assertEqual("Hello World from inside a package!", UserClass().hello())


class TestRDDFunctions(PySparkTestCase):

    def test_failed_sparkcontext_creation(self):
        # Regression test for SPARK-1550
        self.sc.stop()
        self.assertRaises(Exception, lambda: SparkContext("an-invalid-master-name"))
        self.sc = SparkContext("local")

    def test_save_as_textfile_with_unicode(self):
        # Regression test for SPARK-970
        x = u"\u00A1Hola, mundo!"
        data = self.sc.parallelize([x])
        tempFile = tempfile.NamedTemporaryFile(delete=True)
        tempFile.close()
        data.saveAsTextFile(tempFile.name)
        raw_contents = ''.join(input(glob(tempFile.name + "/part-0000*")))
        self.assertEqual(x, unicode(raw_contents.strip(), "utf-8"))

    def test_save_as_textfile_with_utf8(self):
        x = u"\u00A1Hola, mundo!"
        data = self.sc.parallelize([x.encode("utf-8")])
        tempFile = tempfile.NamedTemporaryFile(delete=True)
        tempFile.close()
        data.saveAsTextFile(tempFile.name)
        raw_contents = ''.join(input(glob(tempFile.name + "/part-0000*")))
        self.assertEqual(x, unicode(raw_contents.strip(), "utf-8"))

    def test_transforming_cartesian_result(self):
        # Regression test for SPARK-1034
        rdd1 = self.sc.parallelize([1, 2])
        rdd2 = self.sc.parallelize([3, 4])
        cart = rdd1.cartesian(rdd2)
        result = cart.map(lambda (x, y): x + y).collect()

    def test_transforming_pickle_file(self):
        # Regression test for SPARK-2601
        data = self.sc.parallelize(["Hello", "World!"])
        tempFile = tempfile.NamedTemporaryFile(delete=True)
        tempFile.close()
        data.saveAsPickleFile(tempFile.name)
        pickled_file = self.sc.pickleFile(tempFile.name)
        pickled_file.map(lambda x: x).collect()

    def test_cartesian_on_textfile(self):
        # Regression test for
        path = os.path.join(SPARK_HOME, "python/test_support/hello.txt")
        a = self.sc.textFile(path)
        result = a.cartesian(a).collect()
        (x, y) = result[0]
        self.assertEqual("Hello World!", x.strip())
        self.assertEqual("Hello World!", y.strip())

    def test_deleting_input_files(self):
        # Regression test for SPARK-1025
        tempFile = tempfile.NamedTemporaryFile(delete=False)
        tempFile.write("Hello World!")
        tempFile.close()
        data = self.sc.textFile(tempFile.name)
        filtered_data = data.filter(lambda x: True)
        self.assertEqual(1, filtered_data.count())
        os.unlink(tempFile.name)
        self.assertRaises(Exception, lambda: filtered_data.count())

    def testAggregateByKey(self):
        data = self.sc.parallelize([(1, 1), (1, 1), (3, 2), (5, 1), (5, 3)], 2)

        def seqOp(x, y):
            x.add(y)
            return x

        def combOp(x, y):
            x |= y
            return x

        sets = dict(data.aggregateByKey(set(), seqOp, combOp).collect())
        self.assertEqual(3, len(sets))
        self.assertEqual(set([1]), sets[1])
        self.assertEqual(set([2]), sets[3])
        self.assertEqual(set([1, 3]), sets[5])

    def test_itemgetter(self):
        rdd = self.sc.parallelize([range(10)])
        from operator import itemgetter
        self.assertEqual([1], rdd.map(itemgetter(1)).collect())
        self.assertEqual([(2, 3)], rdd.map(itemgetter(2, 3)).collect())

    def test_namedtuple_in_rdd(self):
        from collections import namedtuple
        Person = namedtuple("Person", "id firstName lastName")
        jon = Person(1, "Jon", "Doe")
        jane = Person(2, "Jane", "Doe")
        theDoes = self.sc.parallelize([jon, jane])
        self.assertEquals([jon, jane], theDoes.collect())

    def test_large_broadcast(self):
        N = 100000
        data = [[float(i) for i in range(300)] for i in range(N)]
        bdata = self.sc.broadcast(data)  # 270MB
        m = self.sc.parallelize(range(1), 1).map(lambda x: len(bdata.value)).sum()
        self.assertEquals(N, m)

    def test_zip_with_different_serializers(self):
        a = self.sc.parallelize(range(5))
        b = self.sc.parallelize(range(100, 105))
        self.assertEqual(a.zip(b).collect(), [(0, 100), (1, 101), (2, 102), (3, 103), (4, 104)])
        a = a._reserialize(BatchedSerializer(PickleSerializer(), 2))
        b = b._reserialize(MarshalSerializer())
        self.assertEqual(a.zip(b).collect(), [(0, 100), (1, 101), (2, 102), (3, 103), (4, 104)])

    def test_zip_with_different_number_of_items(self):
        a = self.sc.parallelize(range(5), 2)
        # different number of partitions
        b = self.sc.parallelize(range(100, 106), 3)
        self.assertRaises(ValueError, lambda: a.zip(b))
        # different number of batched items in JVM
        b = self.sc.parallelize(range(100, 104), 2)
        self.assertRaises(Exception, lambda: a.zip(b).count())
        # different number of items in one pair
        b = self.sc.parallelize(range(100, 106), 2)
        self.assertRaises(Exception, lambda: a.zip(b).count())
        # same total number of items, but different distributions
        a = self.sc.parallelize([2, 3], 2).flatMap(range)
        b = self.sc.parallelize([3, 2], 2).flatMap(range)
        self.assertEquals(a.count(), b.count())
        self.assertRaises(Exception, lambda: a.zip(b).count())

<<<<<<< HEAD
    def test_count_approx_distinct(self):
        rdd = self.sc.parallelize(range(1000))
        self.assertTrue(950 < rdd.countApproxDistinct(0.04) < 1050)
        self.assertTrue(950 < rdd.map(float).countApproxDistinct(0.04) < 1050)
        self.assertTrue(950 < rdd.map(str).countApproxDistinct(0.04) < 1050)
        self.assertTrue(950 < rdd.map(lambda x: (x, -x)).countApproxDistinct(0.04) < 1050)
        self.assertRaises(ValueError, lambda: rdd.countApproxDistinct(0.00000001))
        self.assertRaises(ValueError, lambda: rdd.countApproxDistinct(0.5))
=======
    def test_histogram(self):
        # empty
        rdd = self.sc.parallelize([])
        self.assertEquals([0], rdd.histogram([0, 10])[1])
        self.assertEquals([0, 0], rdd.histogram([0, 4, 10])[1])
        self.assertRaises(ValueError, lambda: rdd.histogram(1))

        # out of range
        rdd = self.sc.parallelize([10.01, -0.01])
        self.assertEquals([0], rdd.histogram([0, 10])[1])
        self.assertEquals([0, 0], rdd.histogram((0, 4, 10))[1])

        # in range with one bucket
        rdd = self.sc.parallelize(range(1, 5))
        self.assertEquals([4], rdd.histogram([0, 10])[1])
        self.assertEquals([3, 1], rdd.histogram([0, 4, 10])[1])

        # in range with one bucket exact match
        self.assertEquals([4], rdd.histogram([1, 4])[1])

        # out of range with two buckets
        rdd = self.sc.parallelize([10.01, -0.01])
        self.assertEquals([0, 0], rdd.histogram([0, 5, 10])[1])

        # out of range with two uneven buckets
        rdd = self.sc.parallelize([10.01, -0.01])
        self.assertEquals([0, 0], rdd.histogram([0, 4, 10])[1])

        # in range with two buckets
        rdd = self.sc.parallelize([1, 2, 3, 5, 6])
        self.assertEquals([3, 2], rdd.histogram([0, 5, 10])[1])

        # in range with two bucket and None
        rdd = self.sc.parallelize([1, 2, 3, 5, 6, None, float('nan')])
        self.assertEquals([3, 2], rdd.histogram([0, 5, 10])[1])

        # in range with two uneven buckets
        rdd = self.sc.parallelize([1, 2, 3, 5, 6])
        self.assertEquals([3, 2], rdd.histogram([0, 5, 11])[1])

        # mixed range with two uneven buckets
        rdd = self.sc.parallelize([-0.01, 0.0, 1, 2, 3, 5, 6, 11.0, 11.01])
        self.assertEquals([4, 3], rdd.histogram([0, 5, 11])[1])

        # mixed range with four uneven buckets
        rdd = self.sc.parallelize([-0.01, 0.0, 1, 2, 3, 5, 6, 11.01, 12.0, 199.0, 200.0, 200.1])
        self.assertEquals([4, 2, 1, 3], rdd.histogram([0.0, 5.0, 11.0, 12.0, 200.0])[1])

        # mixed range with uneven buckets and NaN
        rdd = self.sc.parallelize([-0.01, 0.0, 1, 2, 3, 5, 6, 11.01, 12.0,
                                   199.0, 200.0, 200.1, None, float('nan')])
        self.assertEquals([4, 2, 1, 3], rdd.histogram([0.0, 5.0, 11.0, 12.0, 200.0])[1])

        # out of range with infinite buckets
        rdd = self.sc.parallelize([10.01, -0.01, float('nan'), float("inf")])
        self.assertEquals([1, 2], rdd.histogram([float('-inf'), 0, float('inf')])[1])

        # invalid buckets
        self.assertRaises(ValueError, lambda: rdd.histogram([]))
        self.assertRaises(ValueError, lambda: rdd.histogram([1]))
        self.assertRaises(ValueError, lambda: rdd.histogram(0))
        self.assertRaises(TypeError, lambda: rdd.histogram({}))

        # without buckets
        rdd = self.sc.parallelize(range(1, 5))
        self.assertEquals(([1, 4], [4]), rdd.histogram(1))

        # without buckets single element
        rdd = self.sc.parallelize([1])
        self.assertEquals(([1, 1], [1]), rdd.histogram(1))

        # without bucket no range
        rdd = self.sc.parallelize([1] * 4)
        self.assertEquals(([1, 1], [4]), rdd.histogram(1))

        # without buckets basic two
        rdd = self.sc.parallelize(range(1, 5))
        self.assertEquals(([1, 2.5, 4], [2, 2]), rdd.histogram(2))

        # without buckets with more requested than elements
        rdd = self.sc.parallelize([1, 2])
        buckets = [1 + 0.2 * i for i in range(6)]
        hist = [1, 0, 0, 0, 1]
        self.assertEquals((buckets, hist), rdd.histogram(5))

        # invalid RDDs
        rdd = self.sc.parallelize([1, float('inf')])
        self.assertRaises(ValueError, lambda: rdd.histogram(2))
        rdd = self.sc.parallelize([float('nan')])
        self.assertRaises(ValueError, lambda: rdd.histogram(2))

        # string
        rdd = self.sc.parallelize(["ab", "ac", "b", "bd", "ef"], 2)
        self.assertEquals([2, 2], rdd.histogram(["a", "b", "c"])[1])
        self.assertEquals((["ab", "ef"], [5]), rdd.histogram(1))
        self.assertRaises(TypeError, lambda: rdd.histogram(2))

        # mixed RDD
        rdd = self.sc.parallelize([1, 4, "ab", "ac", "b"], 2)
        self.assertEquals([1, 1], rdd.histogram([0, 4, 10])[1])
        self.assertEquals([2, 1], rdd.histogram(["a", "b", "c"])[1])
        self.assertEquals(([1, "b"], [5]), rdd.histogram(1))
        self.assertRaises(TypeError, lambda: rdd.histogram(2))
>>>>>>> 63a053ab


class TestIO(PySparkTestCase):

    def test_stdout_redirection(self):
        import subprocess

        def func(x):
            subprocess.check_call('ls', shell=True)
        self.sc.parallelize([1]).foreach(func)


class TestInputFormat(PySparkTestCase):

    def setUp(self):
        PySparkTestCase.setUp(self)
        self.tempdir = tempfile.NamedTemporaryFile(delete=False)
        os.unlink(self.tempdir.name)
        self.sc._jvm.WriteInputFormatTestDataGenerator.generateData(self.tempdir.name, self.sc._jsc)

    def tearDown(self):
        PySparkTestCase.tearDown(self)
        shutil.rmtree(self.tempdir.name)

    def test_sequencefiles(self):
        basepath = self.tempdir.name
        ints = sorted(self.sc.sequenceFile(basepath + "/sftestdata/sfint/",
                                           "org.apache.hadoop.io.IntWritable",
                                           "org.apache.hadoop.io.Text").collect())
        ei = [(1, u'aa'), (1, u'aa'), (2, u'aa'), (2, u'bb'), (2, u'bb'), (3, u'cc')]
        self.assertEqual(ints, ei)

        doubles = sorted(self.sc.sequenceFile(basepath + "/sftestdata/sfdouble/",
                                              "org.apache.hadoop.io.DoubleWritable",
                                              "org.apache.hadoop.io.Text").collect())
        ed = [(1.0, u'aa'), (1.0, u'aa'), (2.0, u'aa'), (2.0, u'bb'), (2.0, u'bb'), (3.0, u'cc')]
        self.assertEqual(doubles, ed)

        bytes = sorted(self.sc.sequenceFile(basepath + "/sftestdata/sfbytes/",
                                            "org.apache.hadoop.io.IntWritable",
                                            "org.apache.hadoop.io.BytesWritable").collect())
        ebs = [(1, bytearray('aa', 'utf-8')),
               (1, bytearray('aa', 'utf-8')),
               (2, bytearray('aa', 'utf-8')),
               (2, bytearray('bb', 'utf-8')),
               (2, bytearray('bb', 'utf-8')),
               (3, bytearray('cc', 'utf-8'))]
        self.assertEqual(bytes, ebs)

        text = sorted(self.sc.sequenceFile(basepath + "/sftestdata/sftext/",
                                           "org.apache.hadoop.io.Text",
                                           "org.apache.hadoop.io.Text").collect())
        et = [(u'1', u'aa'),
              (u'1', u'aa'),
              (u'2', u'aa'),
              (u'2', u'bb'),
              (u'2', u'bb'),
              (u'3', u'cc')]
        self.assertEqual(text, et)

        bools = sorted(self.sc.sequenceFile(basepath + "/sftestdata/sfbool/",
                                            "org.apache.hadoop.io.IntWritable",
                                            "org.apache.hadoop.io.BooleanWritable").collect())
        eb = [(1, False), (1, True), (2, False), (2, False), (2, True), (3, True)]
        self.assertEqual(bools, eb)

        nulls = sorted(self.sc.sequenceFile(basepath + "/sftestdata/sfnull/",
                                            "org.apache.hadoop.io.IntWritable",
                                            "org.apache.hadoop.io.BooleanWritable").collect())
        en = [(1, None), (1, None), (2, None), (2, None), (2, None), (3, None)]
        self.assertEqual(nulls, en)

        maps = sorted(self.sc.sequenceFile(basepath + "/sftestdata/sfmap/",
                                           "org.apache.hadoop.io.IntWritable",
                                           "org.apache.hadoop.io.MapWritable").collect())
        em = [(1, {}),
              (1, {3.0: u'bb'}),
              (2, {1.0: u'aa'}),
              (2, {1.0: u'cc'}),
              (3, {2.0: u'dd'})]
        self.assertEqual(maps, em)

        # arrays get pickled to tuples by default
        tuples = sorted(self.sc.sequenceFile(
            basepath + "/sftestdata/sfarray/",
            "org.apache.hadoop.io.IntWritable",
            "org.apache.spark.api.python.DoubleArrayWritable").collect())
        et = [(1, ()),
              (2, (3.0, 4.0, 5.0)),
              (3, (4.0, 5.0, 6.0))]
        self.assertEqual(tuples, et)

        # with custom converters, primitive arrays can stay as arrays
        arrays = sorted(self.sc.sequenceFile(
            basepath + "/sftestdata/sfarray/",
            "org.apache.hadoop.io.IntWritable",
            "org.apache.spark.api.python.DoubleArrayWritable",
            valueConverter="org.apache.spark.api.python.WritableToDoubleArrayConverter").collect())
        ea = [(1, array('d')),
              (2, array('d', [3.0, 4.0, 5.0])),
              (3, array('d', [4.0, 5.0, 6.0]))]
        self.assertEqual(arrays, ea)

        clazz = sorted(self.sc.sequenceFile(basepath + "/sftestdata/sfclass/",
                                            "org.apache.hadoop.io.Text",
                                            "org.apache.spark.api.python.TestWritable").collect())
        ec = (u'1',
              {u'__class__': u'org.apache.spark.api.python.TestWritable',
               u'double': 54.0, u'int': 123, u'str': u'test1'})
        self.assertEqual(clazz[0], ec)

        unbatched_clazz = sorted(self.sc.sequenceFile(basepath + "/sftestdata/sfclass/",
                                                      "org.apache.hadoop.io.Text",
                                                      "org.apache.spark.api.python.TestWritable",
                                                      batchSize=1).collect())
        self.assertEqual(unbatched_clazz[0], ec)

    def test_oldhadoop(self):
        basepath = self.tempdir.name
        ints = sorted(self.sc.hadoopFile(basepath + "/sftestdata/sfint/",
                                         "org.apache.hadoop.mapred.SequenceFileInputFormat",
                                         "org.apache.hadoop.io.IntWritable",
                                         "org.apache.hadoop.io.Text").collect())
        ei = [(1, u'aa'), (1, u'aa'), (2, u'aa'), (2, u'bb'), (2, u'bb'), (3, u'cc')]
        self.assertEqual(ints, ei)

        hellopath = os.path.join(SPARK_HOME, "python/test_support/hello.txt")
        oldconf = {"mapred.input.dir": hellopath}
        hello = self.sc.hadoopRDD("org.apache.hadoop.mapred.TextInputFormat",
                                  "org.apache.hadoop.io.LongWritable",
                                  "org.apache.hadoop.io.Text",
                                  conf=oldconf).collect()
        result = [(0, u'Hello World!')]
        self.assertEqual(hello, result)

    def test_newhadoop(self):
        basepath = self.tempdir.name
        ints = sorted(self.sc.newAPIHadoopFile(
            basepath + "/sftestdata/sfint/",
            "org.apache.hadoop.mapreduce.lib.input.SequenceFileInputFormat",
            "org.apache.hadoop.io.IntWritable",
            "org.apache.hadoop.io.Text").collect())
        ei = [(1, u'aa'), (1, u'aa'), (2, u'aa'), (2, u'bb'), (2, u'bb'), (3, u'cc')]
        self.assertEqual(ints, ei)

        hellopath = os.path.join(SPARK_HOME, "python/test_support/hello.txt")
        newconf = {"mapred.input.dir": hellopath}
        hello = self.sc.newAPIHadoopRDD("org.apache.hadoop.mapreduce.lib.input.TextInputFormat",
                                        "org.apache.hadoop.io.LongWritable",
                                        "org.apache.hadoop.io.Text",
                                        conf=newconf).collect()
        result = [(0, u'Hello World!')]
        self.assertEqual(hello, result)

    def test_newolderror(self):
        basepath = self.tempdir.name
        self.assertRaises(Exception, lambda: self.sc.hadoopFile(
            basepath + "/sftestdata/sfint/",
            "org.apache.hadoop.mapreduce.lib.input.SequenceFileInputFormat",
            "org.apache.hadoop.io.IntWritable",
            "org.apache.hadoop.io.Text"))

        self.assertRaises(Exception, lambda: self.sc.newAPIHadoopFile(
            basepath + "/sftestdata/sfint/",
            "org.apache.hadoop.mapred.SequenceFileInputFormat",
            "org.apache.hadoop.io.IntWritable",
            "org.apache.hadoop.io.Text"))

    def test_bad_inputs(self):
        basepath = self.tempdir.name
        self.assertRaises(Exception, lambda: self.sc.sequenceFile(
            basepath + "/sftestdata/sfint/",
            "org.apache.hadoop.io.NotValidWritable",
            "org.apache.hadoop.io.Text"))
        self.assertRaises(Exception, lambda: self.sc.hadoopFile(
            basepath + "/sftestdata/sfint/",
            "org.apache.hadoop.mapred.NotValidInputFormat",
            "org.apache.hadoop.io.IntWritable",
            "org.apache.hadoop.io.Text"))
        self.assertRaises(Exception, lambda: self.sc.newAPIHadoopFile(
            basepath + "/sftestdata/sfint/",
            "org.apache.hadoop.mapreduce.lib.input.NotValidInputFormat",
            "org.apache.hadoop.io.IntWritable",
            "org.apache.hadoop.io.Text"))

    def test_converters(self):
        # use of custom converters
        basepath = self.tempdir.name
        maps = sorted(self.sc.sequenceFile(
            basepath + "/sftestdata/sfmap/",
            "org.apache.hadoop.io.IntWritable",
            "org.apache.hadoop.io.MapWritable",
            keyConverter="org.apache.spark.api.python.TestInputKeyConverter",
            valueConverter="org.apache.spark.api.python.TestInputValueConverter").collect())
        em = [(u'\x01', []),
              (u'\x01', [3.0]),
              (u'\x02', [1.0]),
              (u'\x02', [1.0]),
              (u'\x03', [2.0])]
        self.assertEqual(maps, em)


class TestOutputFormat(PySparkTestCase):

    def setUp(self):
        PySparkTestCase.setUp(self)
        self.tempdir = tempfile.NamedTemporaryFile(delete=False)
        os.unlink(self.tempdir.name)

    def tearDown(self):
        PySparkTestCase.tearDown(self)
        shutil.rmtree(self.tempdir.name, ignore_errors=True)

    def test_sequencefiles(self):
        basepath = self.tempdir.name
        ei = [(1, u'aa'), (1, u'aa'), (2, u'aa'), (2, u'bb'), (2, u'bb'), (3, u'cc')]
        self.sc.parallelize(ei).saveAsSequenceFile(basepath + "/sfint/")
        ints = sorted(self.sc.sequenceFile(basepath + "/sfint/").collect())
        self.assertEqual(ints, ei)

        ed = [(1.0, u'aa'), (1.0, u'aa'), (2.0, u'aa'), (2.0, u'bb'), (2.0, u'bb'), (3.0, u'cc')]
        self.sc.parallelize(ed).saveAsSequenceFile(basepath + "/sfdouble/")
        doubles = sorted(self.sc.sequenceFile(basepath + "/sfdouble/").collect())
        self.assertEqual(doubles, ed)

        ebs = [(1, bytearray(b'\x00\x07spam\x08')), (2, bytearray(b'\x00\x07spam\x08'))]
        self.sc.parallelize(ebs).saveAsSequenceFile(basepath + "/sfbytes/")
        bytes = sorted(self.sc.sequenceFile(basepath + "/sfbytes/").collect())
        self.assertEqual(bytes, ebs)

        et = [(u'1', u'aa'),
              (u'2', u'bb'),
              (u'3', u'cc')]
        self.sc.parallelize(et).saveAsSequenceFile(basepath + "/sftext/")
        text = sorted(self.sc.sequenceFile(basepath + "/sftext/").collect())
        self.assertEqual(text, et)

        eb = [(1, False), (1, True), (2, False), (2, False), (2, True), (3, True)]
        self.sc.parallelize(eb).saveAsSequenceFile(basepath + "/sfbool/")
        bools = sorted(self.sc.sequenceFile(basepath + "/sfbool/").collect())
        self.assertEqual(bools, eb)

        en = [(1, None), (1, None), (2, None), (2, None), (2, None), (3, None)]
        self.sc.parallelize(en).saveAsSequenceFile(basepath + "/sfnull/")
        nulls = sorted(self.sc.sequenceFile(basepath + "/sfnull/").collect())
        self.assertEqual(nulls, en)

        em = [(1, {}),
              (1, {3.0: u'bb'}),
              (2, {1.0: u'aa'}),
              (2, {1.0: u'cc'}),
              (3, {2.0: u'dd'})]
        self.sc.parallelize(em).saveAsSequenceFile(basepath + "/sfmap/")
        maps = sorted(self.sc.sequenceFile(basepath + "/sfmap/").collect())
        self.assertEqual(maps, em)

    def test_oldhadoop(self):
        basepath = self.tempdir.name
        dict_data = [(1, {}),
                     (1, {"row1": 1.0}),
                     (2, {"row2": 2.0})]
        self.sc.parallelize(dict_data).saveAsHadoopFile(
            basepath + "/oldhadoop/",
            "org.apache.hadoop.mapred.SequenceFileOutputFormat",
            "org.apache.hadoop.io.IntWritable",
            "org.apache.hadoop.io.MapWritable")
        result = sorted(self.sc.hadoopFile(
            basepath + "/oldhadoop/",
            "org.apache.hadoop.mapred.SequenceFileInputFormat",
            "org.apache.hadoop.io.IntWritable",
            "org.apache.hadoop.io.MapWritable").collect())
        self.assertEqual(result, dict_data)

        conf = {
            "mapred.output.format.class": "org.apache.hadoop.mapred.SequenceFileOutputFormat",
            "mapred.output.key.class": "org.apache.hadoop.io.IntWritable",
            "mapred.output.value.class": "org.apache.hadoop.io.MapWritable",
            "mapred.output.dir": basepath + "/olddataset/"
        }
        self.sc.parallelize(dict_data).saveAsHadoopDataset(conf)
        input_conf = {"mapred.input.dir": basepath + "/olddataset/"}
        old_dataset = sorted(self.sc.hadoopRDD(
            "org.apache.hadoop.mapred.SequenceFileInputFormat",
            "org.apache.hadoop.io.IntWritable",
            "org.apache.hadoop.io.MapWritable",
            conf=input_conf).collect())
        self.assertEqual(old_dataset, dict_data)

    @unittest.skipIf(sys.version_info[:2] <= (2, 6), "Skipped on 2.6 until SPARK-2951 is fixed")
    def test_newhadoop(self):
        basepath = self.tempdir.name
        # use custom ArrayWritable types and converters to handle arrays
        array_data = [(1, array('d')),
                      (1, array('d', [1.0, 2.0, 3.0])),
                      (2, array('d', [3.0, 4.0, 5.0]))]
        self.sc.parallelize(array_data).saveAsNewAPIHadoopFile(
            basepath + "/newhadoop/",
            "org.apache.hadoop.mapreduce.lib.output.SequenceFileOutputFormat",
            "org.apache.hadoop.io.IntWritable",
            "org.apache.spark.api.python.DoubleArrayWritable",
            valueConverter="org.apache.spark.api.python.DoubleArrayToWritableConverter")
        result = sorted(self.sc.newAPIHadoopFile(
            basepath + "/newhadoop/",
            "org.apache.hadoop.mapreduce.lib.input.SequenceFileInputFormat",
            "org.apache.hadoop.io.IntWritable",
            "org.apache.spark.api.python.DoubleArrayWritable",
            valueConverter="org.apache.spark.api.python.WritableToDoubleArrayConverter").collect())
        self.assertEqual(result, array_data)

        conf = {
            "mapreduce.outputformat.class":
                "org.apache.hadoop.mapreduce.lib.output.SequenceFileOutputFormat",
            "mapred.output.key.class": "org.apache.hadoop.io.IntWritable",
            "mapred.output.value.class": "org.apache.spark.api.python.DoubleArrayWritable",
            "mapred.output.dir": basepath + "/newdataset/"
        }
        self.sc.parallelize(array_data).saveAsNewAPIHadoopDataset(
            conf,
            valueConverter="org.apache.spark.api.python.DoubleArrayToWritableConverter")
        input_conf = {"mapred.input.dir": basepath + "/newdataset/"}
        new_dataset = sorted(self.sc.newAPIHadoopRDD(
            "org.apache.hadoop.mapreduce.lib.input.SequenceFileInputFormat",
            "org.apache.hadoop.io.IntWritable",
            "org.apache.spark.api.python.DoubleArrayWritable",
            valueConverter="org.apache.spark.api.python.WritableToDoubleArrayConverter",
            conf=input_conf).collect())
        self.assertEqual(new_dataset, array_data)

    def test_newolderror(self):
        basepath = self.tempdir.name
        rdd = self.sc.parallelize(range(1, 4)).map(lambda x: (x, "a" * x))
        self.assertRaises(Exception, lambda: rdd.saveAsHadoopFile(
            basepath + "/newolderror/saveAsHadoopFile/",
            "org.apache.hadoop.mapreduce.lib.output.SequenceFileOutputFormat"))
        self.assertRaises(Exception, lambda: rdd.saveAsNewAPIHadoopFile(
            basepath + "/newolderror/saveAsNewAPIHadoopFile/",
            "org.apache.hadoop.mapred.SequenceFileOutputFormat"))

    def test_bad_inputs(self):
        basepath = self.tempdir.name
        rdd = self.sc.parallelize(range(1, 4)).map(lambda x: (x, "a" * x))
        self.assertRaises(Exception, lambda: rdd.saveAsHadoopFile(
            basepath + "/badinputs/saveAsHadoopFile/",
            "org.apache.hadoop.mapred.NotValidOutputFormat"))
        self.assertRaises(Exception, lambda: rdd.saveAsNewAPIHadoopFile(
            basepath + "/badinputs/saveAsNewAPIHadoopFile/",
            "org.apache.hadoop.mapreduce.lib.output.NotValidOutputFormat"))

    def test_converters(self):
        # use of custom converters
        basepath = self.tempdir.name
        data = [(1, {3.0: u'bb'}),
                (2, {1.0: u'aa'}),
                (3, {2.0: u'dd'})]
        self.sc.parallelize(data).saveAsNewAPIHadoopFile(
            basepath + "/converters/",
            "org.apache.hadoop.mapreduce.lib.output.SequenceFileOutputFormat",
            keyConverter="org.apache.spark.api.python.TestOutputKeyConverter",
            valueConverter="org.apache.spark.api.python.TestOutputValueConverter")
        converted = sorted(self.sc.sequenceFile(basepath + "/converters/").collect())
        expected = [(u'1', 3.0),
                    (u'2', 1.0),
                    (u'3', 2.0)]
        self.assertEqual(converted, expected)

    def test_reserialization(self):
        basepath = self.tempdir.name
        x = range(1, 5)
        y = range(1001, 1005)
        data = zip(x, y)
        rdd = self.sc.parallelize(x).zip(self.sc.parallelize(y))
        rdd.saveAsSequenceFile(basepath + "/reserialize/sequence")
        result1 = sorted(self.sc.sequenceFile(basepath + "/reserialize/sequence").collect())
        self.assertEqual(result1, data)

        rdd.saveAsHadoopFile(
            basepath + "/reserialize/hadoop",
            "org.apache.hadoop.mapred.SequenceFileOutputFormat")
        result2 = sorted(self.sc.sequenceFile(basepath + "/reserialize/hadoop").collect())
        self.assertEqual(result2, data)

        rdd.saveAsNewAPIHadoopFile(
            basepath + "/reserialize/newhadoop",
            "org.apache.hadoop.mapreduce.lib.output.SequenceFileOutputFormat")
        result3 = sorted(self.sc.sequenceFile(basepath + "/reserialize/newhadoop").collect())
        self.assertEqual(result3, data)

        conf4 = {
            "mapred.output.format.class": "org.apache.hadoop.mapred.SequenceFileOutputFormat",
            "mapred.output.key.class": "org.apache.hadoop.io.IntWritable",
            "mapred.output.value.class": "org.apache.hadoop.io.IntWritable",
            "mapred.output.dir": basepath + "/reserialize/dataset"}
        rdd.saveAsHadoopDataset(conf4)
        result4 = sorted(self.sc.sequenceFile(basepath + "/reserialize/dataset").collect())
        self.assertEqual(result4, data)

        conf5 = {"mapreduce.outputformat.class":
                 "org.apache.hadoop.mapreduce.lib.output.SequenceFileOutputFormat",
                 "mapred.output.key.class": "org.apache.hadoop.io.IntWritable",
                 "mapred.output.value.class": "org.apache.hadoop.io.IntWritable",
                 "mapred.output.dir": basepath + "/reserialize/newdataset"}
        rdd.saveAsNewAPIHadoopDataset(conf5)
        result5 = sorted(self.sc.sequenceFile(basepath + "/reserialize/newdataset").collect())
        self.assertEqual(result5, data)

    def test_unbatched_save_and_read(self):
        basepath = self.tempdir.name
        ei = [(1, u'aa'), (1, u'aa'), (2, u'aa'), (2, u'bb'), (2, u'bb'), (3, u'cc')]
        self.sc.parallelize(ei, numSlices=len(ei)).saveAsSequenceFile(
            basepath + "/unbatched/")

        unbatched_sequence = sorted(self.sc.sequenceFile(
            basepath + "/unbatched/",
            batchSize=1).collect())
        self.assertEqual(unbatched_sequence, ei)

        unbatched_hadoopFile = sorted(self.sc.hadoopFile(
            basepath + "/unbatched/",
            "org.apache.hadoop.mapred.SequenceFileInputFormat",
            "org.apache.hadoop.io.IntWritable",
            "org.apache.hadoop.io.Text",
            batchSize=1).collect())
        self.assertEqual(unbatched_hadoopFile, ei)

        unbatched_newAPIHadoopFile = sorted(self.sc.newAPIHadoopFile(
            basepath + "/unbatched/",
            "org.apache.hadoop.mapreduce.lib.input.SequenceFileInputFormat",
            "org.apache.hadoop.io.IntWritable",
            "org.apache.hadoop.io.Text",
            batchSize=1).collect())
        self.assertEqual(unbatched_newAPIHadoopFile, ei)

        oldconf = {"mapred.input.dir": basepath + "/unbatched/"}
        unbatched_hadoopRDD = sorted(self.sc.hadoopRDD(
            "org.apache.hadoop.mapred.SequenceFileInputFormat",
            "org.apache.hadoop.io.IntWritable",
            "org.apache.hadoop.io.Text",
            conf=oldconf,
            batchSize=1).collect())
        self.assertEqual(unbatched_hadoopRDD, ei)

        newconf = {"mapred.input.dir": basepath + "/unbatched/"}
        unbatched_newAPIHadoopRDD = sorted(self.sc.newAPIHadoopRDD(
            "org.apache.hadoop.mapreduce.lib.input.SequenceFileInputFormat",
            "org.apache.hadoop.io.IntWritable",
            "org.apache.hadoop.io.Text",
            conf=newconf,
            batchSize=1).collect())
        self.assertEqual(unbatched_newAPIHadoopRDD, ei)

    def test_malformed_RDD(self):
        basepath = self.tempdir.name
        # non-batch-serialized RDD[[(K, V)]] should be rejected
        data = [[(1, "a")], [(2, "aa")], [(3, "aaa")]]
        rdd = self.sc.parallelize(data, numSlices=len(data))
        self.assertRaises(Exception, lambda: rdd.saveAsSequenceFile(
            basepath + "/malformed/sequence"))


class TestDaemon(unittest.TestCase):

    def connect(self, port):
        from socket import socket, AF_INET, SOCK_STREAM
        sock = socket(AF_INET, SOCK_STREAM)
        sock.connect(('127.0.0.1', port))
        # send a split index of -1 to shutdown the worker
        sock.send("\xFF\xFF\xFF\xFF")
        sock.close()
        return True

    def do_termination_test(self, terminator):
        from subprocess import Popen, PIPE
        from errno import ECONNREFUSED

        # start daemon
        daemon_path = os.path.join(os.path.dirname(__file__), "daemon.py")
        daemon = Popen([sys.executable, daemon_path], stdin=PIPE, stdout=PIPE)

        # read the port number
        port = read_int(daemon.stdout)

        # daemon should accept connections
        self.assertTrue(self.connect(port))

        # request shutdown
        terminator(daemon)
        time.sleep(1)

        # daemon should no longer accept connections
        try:
            self.connect(port)
        except EnvironmentError as exception:
            self.assertEqual(exception.errno, ECONNREFUSED)
        else:
            self.fail("Expected EnvironmentError to be raised")

    def test_termination_stdin(self):
        """Ensure that daemon and workers terminate when stdin is closed."""
        self.do_termination_test(lambda daemon: daemon.stdin.close())

    def test_termination_sigterm(self):
        """Ensure that daemon and workers terminate on SIGTERM."""
        from signal import SIGTERM
        self.do_termination_test(lambda daemon: os.kill(daemon.pid, SIGTERM))


class TestWorker(PySparkTestCase):

    def test_cancel_task(self):
        temp = tempfile.NamedTemporaryFile(delete=True)
        temp.close()
        path = temp.name

        def sleep(x):
            import os
            import time
            with open(path, 'w') as f:
                f.write("%d %d" % (os.getppid(), os.getpid()))
            time.sleep(100)

        # start job in background thread
        def run():
            self.sc.parallelize(range(1)).foreach(sleep)
        import threading
        t = threading.Thread(target=run)
        t.daemon = True
        t.start()

        daemon_pid, worker_pid = 0, 0
        while True:
            if os.path.exists(path):
                data = open(path).read().split(' ')
                daemon_pid, worker_pid = map(int, data)
                break
            time.sleep(0.1)

        # cancel jobs
        self.sc.cancelAllJobs()
        t.join()

        for i in range(50):
            try:
                os.kill(worker_pid, 0)
                time.sleep(0.1)
            except OSError:
                break  # worker was killed
        else:
            self.fail("worker has not been killed after 5 seconds")

        try:
            os.kill(daemon_pid, 0)
        except OSError:
            self.fail("daemon had been killed")

    def test_fd_leak(self):
        N = 1100  # fd limit is 1024 by default
        rdd = self.sc.parallelize(range(N), N)
        self.assertEquals(N, rdd.count())


class TestSparkSubmit(unittest.TestCase):

    def setUp(self):
        self.programDir = tempfile.mkdtemp()
        self.sparkSubmit = os.path.join(os.environ.get("SPARK_HOME"), "bin", "spark-submit")

    def tearDown(self):
        shutil.rmtree(self.programDir)

    def createTempFile(self, name, content):
        """
        Create a temp file with the given name and content and return its path.
        Strips leading spaces from content up to the first '|' in each line.
        """
        pattern = re.compile(r'^ *\|', re.MULTILINE)
        content = re.sub(pattern, '', content.strip())
        path = os.path.join(self.programDir, name)
        with open(path, "w") as f:
            f.write(content)
        return path

    def createFileInZip(self, name, content):
        """
        Create a zip archive containing a file with the given content and return its path.
        Strips leading spaces from content up to the first '|' in each line.
        """
        pattern = re.compile(r'^ *\|', re.MULTILINE)
        content = re.sub(pattern, '', content.strip())
        path = os.path.join(self.programDir, name + ".zip")
        zip = zipfile.ZipFile(path, 'w')
        zip.writestr(name, content)
        zip.close()
        return path

    def test_single_script(self):
        """Submit and test a single script file"""
        script = self.createTempFile("test.py", """
            |from pyspark import SparkContext
            |
            |sc = SparkContext()
            |print sc.parallelize([1, 2, 3]).map(lambda x: x * 2).collect()
            """)
        proc = subprocess.Popen([self.sparkSubmit, script], stdout=subprocess.PIPE)
        out, err = proc.communicate()
        self.assertEqual(0, proc.returncode)
        self.assertIn("[2, 4, 6]", out)

    def test_script_with_local_functions(self):
        """Submit and test a single script file calling a global function"""
        script = self.createTempFile("test.py", """
            |from pyspark import SparkContext
            |
            |def foo(x):
            |    return x * 3
            |
            |sc = SparkContext()
            |print sc.parallelize([1, 2, 3]).map(foo).collect()
            """)
        proc = subprocess.Popen([self.sparkSubmit, script], stdout=subprocess.PIPE)
        out, err = proc.communicate()
        self.assertEqual(0, proc.returncode)
        self.assertIn("[3, 6, 9]", out)

    def test_module_dependency(self):
        """Submit and test a script with a dependency on another module"""
        script = self.createTempFile("test.py", """
            |from pyspark import SparkContext
            |from mylib import myfunc
            |
            |sc = SparkContext()
            |print sc.parallelize([1, 2, 3]).map(myfunc).collect()
            """)
        zip = self.createFileInZip("mylib.py", """
            |def myfunc(x):
            |    return x + 1
            """)
        proc = subprocess.Popen([self.sparkSubmit, "--py-files", zip, script],
                                stdout=subprocess.PIPE)
        out, err = proc.communicate()
        self.assertEqual(0, proc.returncode)
        self.assertIn("[2, 3, 4]", out)

    def test_module_dependency_on_cluster(self):
        """Submit and test a script with a dependency on another module on a cluster"""
        script = self.createTempFile("test.py", """
            |from pyspark import SparkContext
            |from mylib import myfunc
            |
            |sc = SparkContext()
            |print sc.parallelize([1, 2, 3]).map(myfunc).collect()
            """)
        zip = self.createFileInZip("mylib.py", """
            |def myfunc(x):
            |    return x + 1
            """)
        proc = subprocess.Popen([self.sparkSubmit, "--py-files", zip, "--master",
                                "local-cluster[1,1,512]", script],
                                stdout=subprocess.PIPE)
        out, err = proc.communicate()
        self.assertEqual(0, proc.returncode)
        self.assertIn("[2, 3, 4]", out)

    def test_single_script_on_cluster(self):
        """Submit and test a single script on a cluster"""
        script = self.createTempFile("test.py", """
            |from pyspark import SparkContext
            |
            |def foo(x):
            |    return x * 2
            |
            |sc = SparkContext()
            |print sc.parallelize([1, 2, 3]).map(foo).collect()
            """)
        proc = subprocess.Popen(
            [self.sparkSubmit, "--master", "local-cluster[1,1,512]", script],
            stdout=subprocess.PIPE)
        out, err = proc.communicate()
        self.assertEqual(0, proc.returncode)
        self.assertIn("[2, 4, 6]", out)


@unittest.skipIf(not _have_scipy, "SciPy not installed")
class SciPyTests(PySparkTestCase):

    """General PySpark tests that depend on scipy """

    def test_serialize(self):
        from scipy.special import gammaln
        x = range(1, 5)
        expected = map(gammaln, x)
        observed = self.sc.parallelize(x).map(gammaln).collect()
        self.assertEqual(expected, observed)


@unittest.skipIf(not _have_numpy, "NumPy not installed")
class NumPyTests(PySparkTestCase):

    """General PySpark tests that depend on numpy """

    def test_statcounter_array(self):
        x = self.sc.parallelize([np.array([1.0, 1.0]), np.array([2.0, 2.0]), np.array([3.0, 3.0])])
        s = x.stats()
        self.assertSequenceEqual([2.0, 2.0], s.mean().tolist())
        self.assertSequenceEqual([1.0, 1.0], s.min().tolist())
        self.assertSequenceEqual([3.0, 3.0], s.max().tolist())
        self.assertSequenceEqual([1.0, 1.0], s.sampleStdev().tolist())


if __name__ == "__main__":
    if not _have_scipy:
        print "NOTE: Skipping SciPy tests as it does not seem to be installed"
    if not _have_numpy:
        print "NOTE: Skipping NumPy tests as it does not seem to be installed"
    unittest.main()
    if not _have_scipy:
        print "NOTE: SciPy tests were skipped as it does not seem to be installed"
    if not _have_numpy:
        print "NOTE: NumPy tests were skipped as it does not seem to be installed"<|MERGE_RESOLUTION|>--- conflicted
+++ resolved
@@ -404,7 +404,6 @@
         self.assertEquals(a.count(), b.count())
         self.assertRaises(Exception, lambda: a.zip(b).count())
 
-<<<<<<< HEAD
     def test_count_approx_distinct(self):
         rdd = self.sc.parallelize(range(1000))
         self.assertTrue(950 < rdd.countApproxDistinct(0.04) < 1050)
@@ -413,7 +412,7 @@
         self.assertTrue(950 < rdd.map(lambda x: (x, -x)).countApproxDistinct(0.04) < 1050)
         self.assertRaises(ValueError, lambda: rdd.countApproxDistinct(0.00000001))
         self.assertRaises(ValueError, lambda: rdd.countApproxDistinct(0.5))
-=======
+
     def test_histogram(self):
         # empty
         rdd = self.sc.parallelize([])
@@ -517,7 +516,6 @@
         self.assertEquals([2, 1], rdd.histogram(["a", "b", "c"])[1])
         self.assertEquals(([1, "b"], [5]), rdd.histogram(1))
         self.assertRaises(TypeError, lambda: rdd.histogram(2))
->>>>>>> 63a053ab
 
 
 class TestIO(PySparkTestCase):
