--- conflicted
+++ resolved
@@ -31,11 +31,8 @@
 import time
 import zipfile
 import random
-<<<<<<< HEAD
 import itertools
-=======
 import threading
->>>>>>> 3a845d3c
 
 if sys.version_info[:2] <= (2, 6):
     try:
