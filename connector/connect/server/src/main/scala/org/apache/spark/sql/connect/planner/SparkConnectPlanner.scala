/*
 * Licensed to the Apache Software Foundation (ASF) under one or more
 * contributor license agreements.  See the NOTICE file distributed with
 * this work for additional information regarding copyright ownership.
 * The ASF licenses this file to You under the Apache License, Version 2.0
 * (the "License"); you may not use this file except in compliance with
 * the License.  You may obtain a copy of the License at
 *
 *    http://www.apache.org/licenses/LICENSE-2.0
 *
 * Unless required by applicable law or agreed to in writing, software
 * distributed under the License is distributed on an "AS IS" BASIS,
 * WITHOUT WARRANTIES OR CONDITIONS OF ANY KIND, either express or implied.
 * See the License for the specific language governing permissions and
 * limitations under the License.
 */

package org.apache.spark.sql.connect.planner

import scala.collection.JavaConverters._
import scala.collection.mutable

import com.google.common.collect.{Lists, Maps}
import com.google.protobuf.{Any => ProtoAny, ByteString}
import io.grpc.{Context, Status, StatusRuntimeException}
import io.grpc.stub.StreamObserver
import org.apache.commons.lang3.exception.ExceptionUtils

import org.apache.spark.{Partition, SparkEnv, TaskContext}
import org.apache.spark.api.python.{PythonEvalType, SimplePythonFunction}
import org.apache.spark.connect.proto
import org.apache.spark.connect.proto.{ExecutePlanResponse, SqlCommand, StreamingQueryCommand, StreamingQueryCommandResult, StreamingQueryInstanceId, WriteStreamOperationStart, WriteStreamOperationStartResult}
import org.apache.spark.connect.proto.ExecutePlanResponse.SqlCommandResult
import org.apache.spark.connect.proto.Parse.ParseFormat
import org.apache.spark.connect.proto.StreamingQueryManagerCommand
import org.apache.spark.connect.proto.StreamingQueryManagerCommandResult
import org.apache.spark.connect.proto.StreamingQueryManagerCommandResult.StreamingQueryInstance
import org.apache.spark.connect.proto.WriteStreamOperationStart.TriggerCase
import org.apache.spark.internal.Logging
import org.apache.spark.ml.{functions => MLFunctions}
import org.apache.spark.sql.{Column, Dataset, Encoders, ForeachWriter, RelationalGroupedDataset, Row, SparkSession}
import org.apache.spark.sql.avro.{AvroDataToCatalyst, CatalystDataToAvro}
import org.apache.spark.sql.catalyst.{expressions, AliasIdentifier, FunctionIdentifier}
import org.apache.spark.sql.catalyst.analysis.{GlobalTempView, LocalTempView, MultiAlias, ParameterizedQuery, UnresolvedAlias, UnresolvedAttribute, UnresolvedDeserializer, UnresolvedExtractValue, UnresolvedFunction, UnresolvedRegex, UnresolvedRelation, UnresolvedStar}
import org.apache.spark.sql.catalyst.encoders.{AgnosticEncoder, ExpressionEncoder}
import org.apache.spark.sql.catalyst.expressions._
import org.apache.spark.sql.catalyst.parser.{CatalystSqlParser, ParseException, ParserUtils}
import org.apache.spark.sql.catalyst.plans.{Cross, FullOuter, Inner, JoinType, LeftAnti, LeftOuter, LeftSemi, RightOuter, UsingJoin}
import org.apache.spark.sql.catalyst.plans.logical
import org.apache.spark.sql.catalyst.plans.logical.{AppendColumns, CoGroup, CollectMetrics, CommandResult, Deduplicate, DeduplicateWithinWatermark, DeserializeToObject, Except, Intersect, LocalRelation, LogicalPlan, MapGroups, MapPartitions, Project, Sample, SerializeFromObject, Sort, SubqueryAlias, TypedFilter, Union, Unpivot, UnresolvedHint}
import org.apache.spark.sql.catalyst.util.{CaseInsensitiveMap, CharVarcharUtils}
import org.apache.spark.sql.connect.artifact.SparkConnectArtifactManager
import org.apache.spark.sql.connect.common.{DataTypeProtoConverter, ForeachWriterPacket, InvalidPlanInput, LiteralValueProtoConverter, StorageLevelProtoConverter, UdfPacket}
import org.apache.spark.sql.connect.config.Connect.CONNECT_GRPC_ARROW_MAX_BATCH_SIZE
import org.apache.spark.sql.connect.plugin.SparkConnectPluginRegistry
import org.apache.spark.sql.connect.service.SessionHolder
import org.apache.spark.sql.connect.service.SparkConnectService
import org.apache.spark.sql.connect.service.SparkConnectStreamHandler
import org.apache.spark.sql.errors.QueryCompilationErrors
import org.apache.spark.sql.execution.QueryExecution
import org.apache.spark.sql.execution.arrow.ArrowConverters
import org.apache.spark.sql.execution.command.CreateViewCommand
import org.apache.spark.sql.execution.datasources.LogicalRelation
import org.apache.spark.sql.execution.datasources.jdbc.{JDBCOptions, JDBCPartition, JDBCRelation}
import org.apache.spark.sql.execution.python.{PythonForeachWriter, UserDefinedPythonFunction}
import org.apache.spark.sql.execution.stat.StatFunctions
import org.apache.spark.sql.execution.streaming.StreamingQueryWrapper
import org.apache.spark.sql.expressions.ReduceAggregator
import org.apache.spark.sql.internal.{CatalogImpl, TypedAggUtils}
import org.apache.spark.sql.protobuf.{CatalystDataToProtobuf, ProtobufDataToCatalyst}
import org.apache.spark.sql.streaming.{StreamingQuery, StreamingQueryProgress, Trigger}
import org.apache.spark.sql.types._
import org.apache.spark.sql.util.CaseInsensitiveStringMap
import org.apache.spark.storage.CacheId
import org.apache.spark.util.Utils

final case class InvalidCommandInput(
    private val message: String = "",
    private val cause: Throwable = null)
    extends Exception(message, cause)

<<<<<<< HEAD
class SparkConnectPlanner private (val session: SparkSession) extends Logging {

  def this(sessionHolder: SessionHolder) = this(sessionHolder.session)
=======
class SparkConnectPlanner(val sessionHolder: SessionHolder) extends Logging {

  def session: SparkSession = sessionHolder.session
>>>>>>> 0502a42d

  private lazy val pythonExec =
    sys.env.getOrElse("PYSPARK_PYTHON", sys.env.getOrElse("PYSPARK_DRIVER_PYTHON", "python3"))

  // The root of the query plan is a relation and we apply the transformations to it.
  def transformRelation(rel: proto.Relation): LogicalPlan = {
    val plan = rel.getRelTypeCase match {
      // DataFrame API
      case proto.Relation.RelTypeCase.SHOW_STRING => transformShowString(rel.getShowString)
      case proto.Relation.RelTypeCase.HTML_STRING => transformHtmlString(rel.getHtmlString)
      case proto.Relation.RelTypeCase.READ => transformReadRel(rel.getRead)
      case proto.Relation.RelTypeCase.PROJECT => transformProject(rel.getProject)
      case proto.Relation.RelTypeCase.FILTER => transformFilter(rel.getFilter)
      case proto.Relation.RelTypeCase.LIMIT => transformLimit(rel.getLimit)
      case proto.Relation.RelTypeCase.OFFSET => transformOffset(rel.getOffset)
      case proto.Relation.RelTypeCase.TAIL => transformTail(rel.getTail)
      case proto.Relation.RelTypeCase.JOIN => transformJoin(rel.getJoin)
      case proto.Relation.RelTypeCase.DEDUPLICATE => transformDeduplicate(rel.getDeduplicate)
      case proto.Relation.RelTypeCase.SET_OP => transformSetOperation(rel.getSetOp)
      case proto.Relation.RelTypeCase.SORT => transformSort(rel.getSort)
      case proto.Relation.RelTypeCase.DROP => transformDrop(rel.getDrop)
      case proto.Relation.RelTypeCase.AGGREGATE => transformAggregate(rel.getAggregate)
      case proto.Relation.RelTypeCase.SQL => transformSql(rel.getSql)
      case proto.Relation.RelTypeCase.LOCAL_RELATION =>
        transformLocalRelation(rel.getLocalRelation)
      case proto.Relation.RelTypeCase.SAMPLE => transformSample(rel.getSample)
      case proto.Relation.RelTypeCase.RANGE => transformRange(rel.getRange)
      case proto.Relation.RelTypeCase.SUBQUERY_ALIAS =>
        transformSubqueryAlias(rel.getSubqueryAlias)
      case proto.Relation.RelTypeCase.REPARTITION => transformRepartition(rel.getRepartition)
      case proto.Relation.RelTypeCase.FILL_NA => transformNAFill(rel.getFillNa)
      case proto.Relation.RelTypeCase.DROP_NA => transformNADrop(rel.getDropNa)
      case proto.Relation.RelTypeCase.REPLACE => transformReplace(rel.getReplace)
      case proto.Relation.RelTypeCase.SUMMARY => transformStatSummary(rel.getSummary)
      case proto.Relation.RelTypeCase.DESCRIBE => transformStatDescribe(rel.getDescribe)
      case proto.Relation.RelTypeCase.COV => transformStatCov(rel.getCov)
      case proto.Relation.RelTypeCase.CORR => transformStatCorr(rel.getCorr)
      case proto.Relation.RelTypeCase.APPROX_QUANTILE =>
        transformStatApproxQuantile(rel.getApproxQuantile)
      case proto.Relation.RelTypeCase.CROSSTAB =>
        transformStatCrosstab(rel.getCrosstab)
      case proto.Relation.RelTypeCase.FREQ_ITEMS => transformStatFreqItems(rel.getFreqItems)
      case proto.Relation.RelTypeCase.SAMPLE_BY =>
        transformStatSampleBy(rel.getSampleBy)
      case proto.Relation.RelTypeCase.TO_SCHEMA => transformToSchema(rel.getToSchema)
      case proto.Relation.RelTypeCase.TO_DF =>
        transformToDF(rel.getToDf)
      case proto.Relation.RelTypeCase.WITH_COLUMNS_RENAMED =>
        transformWithColumnsRenamed(rel.getWithColumnsRenamed)
      case proto.Relation.RelTypeCase.WITH_COLUMNS => transformWithColumns(rel.getWithColumns)
      case proto.Relation.RelTypeCase.WITH_WATERMARK =>
        transformWithWatermark(rel.getWithWatermark)
      case proto.Relation.RelTypeCase.CACHED_LOCAL_RELATION =>
        transformCachedLocalRelation(rel.getCachedLocalRelation)
      case proto.Relation.RelTypeCase.HINT => transformHint(rel.getHint)
      case proto.Relation.RelTypeCase.UNPIVOT => transformUnpivot(rel.getUnpivot)
      case proto.Relation.RelTypeCase.REPARTITION_BY_EXPRESSION =>
        transformRepartitionByExpression(rel.getRepartitionByExpression)
      case proto.Relation.RelTypeCase.MAP_PARTITIONS =>
        transformMapPartitions(rel.getMapPartitions)
      case proto.Relation.RelTypeCase.GROUP_MAP =>
        transformGroupMap(rel.getGroupMap)
      case proto.Relation.RelTypeCase.CO_GROUP_MAP =>
        transformCoGroupMap(rel.getCoGroupMap)
      case proto.Relation.RelTypeCase.APPLY_IN_PANDAS_WITH_STATE =>
        transformApplyInPandasWithState(rel.getApplyInPandasWithState)
      case proto.Relation.RelTypeCase.CACHED_REMOTE_RELATION =>
        transformCachedRemoteRelation(rel.getCachedRemoteRelation)
      case proto.Relation.RelTypeCase.COLLECT_METRICS =>
        transformCollectMetrics(rel.getCollectMetrics)
      case proto.Relation.RelTypeCase.PARSE => transformParse(rel.getParse)
      case proto.Relation.RelTypeCase.RELTYPE_NOT_SET =>
        throw new IndexOutOfBoundsException("Expected Relation to be set, but is empty.")

      // Catalog API (internal-only)
      case proto.Relation.RelTypeCase.CATALOG => transformCatalog(rel.getCatalog)

      // Handle plugins for Spark Connect Relation types.
      case proto.Relation.RelTypeCase.EXTENSION =>
        transformRelationPlugin(rel.getExtension)
      case _ => throw InvalidPlanInput(s"${rel.getUnknown} not supported.")
    }

    if (rel.hasCommon && rel.getCommon.hasPlanId) {
      plan.setTagValue(LogicalPlan.PLAN_ID_TAG, rel.getCommon.getPlanId)
    }
    plan
  }

  private def transformRelationPlugin(extension: ProtoAny): LogicalPlan = {
    SparkConnectPluginRegistry.relationRegistry
      // Lazily traverse the collection.
      .view
      // Apply the transformation.
      .map(p => p.transform(extension, this))
      // Find the first non-empty transformation or throw.
      .find(_.nonEmpty)
      .flatten
      .getOrElse(throw InvalidPlanInput("No handler found for extension"))
  }

  private def transformCatalog(catalog: proto.Catalog): LogicalPlan = {
    catalog.getCatTypeCase match {
      case proto.Catalog.CatTypeCase.CURRENT_DATABASE => transformCurrentDatabase()
      case proto.Catalog.CatTypeCase.SET_CURRENT_DATABASE =>
        transformSetCurrentDatabase(catalog.getSetCurrentDatabase)
      case proto.Catalog.CatTypeCase.LIST_DATABASES =>
        transformListDatabases(catalog.getListDatabases)
      case proto.Catalog.CatTypeCase.LIST_TABLES => transformListTables(catalog.getListTables)
      case proto.Catalog.CatTypeCase.LIST_FUNCTIONS =>
        transformListFunctions(catalog.getListFunctions)
      case proto.Catalog.CatTypeCase.LIST_COLUMNS => transformListColumns(catalog.getListColumns)
      case proto.Catalog.CatTypeCase.GET_DATABASE => transformGetDatabase(catalog.getGetDatabase)
      case proto.Catalog.CatTypeCase.GET_TABLE => transformGetTable(catalog.getGetTable)
      case proto.Catalog.CatTypeCase.GET_FUNCTION => transformGetFunction(catalog.getGetFunction)
      case proto.Catalog.CatTypeCase.DATABASE_EXISTS =>
        transformDatabaseExists(catalog.getDatabaseExists)
      case proto.Catalog.CatTypeCase.TABLE_EXISTS => transformTableExists(catalog.getTableExists)
      case proto.Catalog.CatTypeCase.FUNCTION_EXISTS =>
        transformFunctionExists(catalog.getFunctionExists)
      case proto.Catalog.CatTypeCase.CREATE_EXTERNAL_TABLE =>
        transformCreateExternalTable(catalog.getCreateExternalTable)
      case proto.Catalog.CatTypeCase.CREATE_TABLE => transformCreateTable(catalog.getCreateTable)
      case proto.Catalog.CatTypeCase.DROP_TEMP_VIEW =>
        transformDropTempView(catalog.getDropTempView)
      case proto.Catalog.CatTypeCase.DROP_GLOBAL_TEMP_VIEW =>
        transformDropGlobalTempView(catalog.getDropGlobalTempView)
      case proto.Catalog.CatTypeCase.RECOVER_PARTITIONS =>
        transformRecoverPartitions(catalog.getRecoverPartitions)
      case proto.Catalog.CatTypeCase.IS_CACHED => transformIsCached(catalog.getIsCached)
      case proto.Catalog.CatTypeCase.CACHE_TABLE => transformCacheTable(catalog.getCacheTable)
      case proto.Catalog.CatTypeCase.UNCACHE_TABLE =>
        transformUncacheTable(catalog.getUncacheTable)
      case proto.Catalog.CatTypeCase.CLEAR_CACHE => transformClearCache()
      case proto.Catalog.CatTypeCase.REFRESH_TABLE =>
        transformRefreshTable(catalog.getRefreshTable)
      case proto.Catalog.CatTypeCase.REFRESH_BY_PATH =>
        transformRefreshByPath(catalog.getRefreshByPath)
      case proto.Catalog.CatTypeCase.CURRENT_CATALOG =>
        transformCurrentCatalog()
      case proto.Catalog.CatTypeCase.SET_CURRENT_CATALOG =>
        transformSetCurrentCatalog(catalog.getSetCurrentCatalog)
      case proto.Catalog.CatTypeCase.LIST_CATALOGS =>
        transformListCatalogs(catalog.getListCatalogs)
      case other => throw InvalidPlanInput(s"$other not supported.")
    }
  }

  private def transformShowString(rel: proto.ShowString): LogicalPlan = {
    val showString = Dataset
      .ofRows(session, transformRelation(rel.getInput))
      .showString(rel.getNumRows, rel.getTruncate, rel.getVertical)
    LocalRelation.fromProduct(
      output = AttributeReference("show_string", StringType, false)() :: Nil,
      data = Tuple1.apply(showString) :: Nil)
  }

  private def transformHtmlString(rel: proto.HtmlString): LogicalPlan = {
    val htmlString = Dataset
      .ofRows(session, transformRelation(rel.getInput))
      .htmlString(rel.getNumRows, rel.getTruncate)
    LocalRelation.fromProduct(
      output = AttributeReference("html_string", StringType, false)() :: Nil,
      data = Tuple1.apply(htmlString) :: Nil)
  }

  private def transformSql(sql: proto.SQL): LogicalPlan = {
    val args = sql.getArgsMap
    val parser = session.sessionState.sqlParser
    val parsedPlan = parser.parsePlan(sql.getQuery)
    if (!args.isEmpty) {
      ParameterizedQuery(parsedPlan, args.asScala.mapValues(transformLiteral).toMap)
    } else {
      parsedPlan
    }
  }

  private def transformSubqueryAlias(alias: proto.SubqueryAlias): LogicalPlan = {
    val aliasIdentifier =
      if (alias.getQualifierCount > 0) {
        AliasIdentifier.apply(alias.getAlias, alias.getQualifierList.asScala.toSeq)
      } else {
        AliasIdentifier.apply(alias.getAlias)
      }
    SubqueryAlias(aliasIdentifier, transformRelation(alias.getInput))
  }

  /**
   * All fields of [[proto.Sample]] are optional. However, given those are proto primitive types,
   * we cannot differentiate if the field is not or set when the field's value equals to the type
   * default value. In the future if this ever become a problem, one solution could be that to
   * wrap such fields into proto messages.
   */
  private def transformSample(rel: proto.Sample): LogicalPlan = {
    val plan = if (rel.getDeterministicOrder) {
      val input = Dataset.ofRows(session, transformRelation(rel.getInput))

      // It is possible that the underlying dataframe doesn't guarantee the ordering of rows in its
      // constituent partitions each time a split is materialized which could result in
      // overlapping splits. To prevent this, we explicitly sort each input partition to make the
      // ordering deterministic. Note that MapTypes cannot be sorted and are explicitly pruned out
      // from the sort order.
      val sortOrder = input.logicalPlan.output
        .filter(attr => RowOrdering.isOrderable(attr.dataType))
        .map(SortOrder(_, Ascending))
      if (sortOrder.nonEmpty) {
        Sort(sortOrder, global = false, input.logicalPlan)
      } else {
        input.cache()
        input.logicalPlan
      }
    } else {
      transformRelation(rel.getInput)
    }

    Sample(
      rel.getLowerBound,
      rel.getUpperBound,
      rel.getWithReplacement,
      if (rel.hasSeed) rel.getSeed else Utils.random.nextLong,
      plan)
  }

  private def transformRepartition(rel: proto.Repartition): LogicalPlan = {
    logical.Repartition(rel.getNumPartitions, rel.getShuffle, transformRelation(rel.getInput))
  }

  private def transformRange(rel: proto.Range): LogicalPlan = {
    val start = rel.getStart
    val end = rel.getEnd
    val step = rel.getStep
    val numPartitions = if (rel.hasNumPartitions) {
      rel.getNumPartitions
    } else {
      session.leafNodeDefaultParallelism
    }
    logical.Range(start, end, step, numPartitions)
  }

  private def transformNAFill(rel: proto.NAFill): LogicalPlan = {
    if (rel.getValuesCount == 0) {
      throw InvalidPlanInput(s"values must contains at least 1 item!")
    }
    if (rel.getValuesCount > 1 && rel.getValuesCount != rel.getColsCount) {
      throw InvalidPlanInput(
        s"When values contains more than 1 items, " +
          s"values and cols should have the same length!")
    }

    val dataset = Dataset.ofRows(session, transformRelation(rel.getInput))

    val cols = rel.getColsList.asScala.toArray
    val values = rel.getValuesList.asScala.toArray
    if (values.length == 1) {
      val value = LiteralValueProtoConverter.toCatalystValue(values.head)
      val columns = if (cols.nonEmpty) Some(cols.toSeq) else None
      dataset.na.fillValue(value, columns).logicalPlan
    } else {
      val valueMap = mutable.Map.empty[String, Any]
      cols.zip(values).foreach { case (col, value) =>
        valueMap.update(col, LiteralValueProtoConverter.toCatalystValue(value))
      }
      dataset.na.fill(valueMap = valueMap.toMap).logicalPlan
    }
  }

  private def transformNADrop(rel: proto.NADrop): LogicalPlan = {
    val dataset = Dataset.ofRows(session, transformRelation(rel.getInput))

    val cols = rel.getColsList.asScala.toArray

    (cols.nonEmpty, rel.hasMinNonNulls) match {
      case (true, true) =>
        dataset.na.drop(minNonNulls = rel.getMinNonNulls, cols = cols).logicalPlan
      case (true, false) =>
        dataset.na.drop(cols = cols).logicalPlan
      case (false, true) =>
        dataset.na.drop(minNonNulls = rel.getMinNonNulls).logicalPlan
      case (false, false) =>
        dataset.na.drop().logicalPlan
    }
  }

  private def transformReplace(rel: proto.NAReplace): LogicalPlan = {
    val replacement = mutable.Map.empty[Any, Any]
    rel.getReplacementsList.asScala.foreach { replace =>
      replacement.update(
        LiteralValueProtoConverter.toCatalystValue(replace.getOldValue),
        LiteralValueProtoConverter.toCatalystValue(replace.getNewValue))
    }

    if (rel.getColsCount == 0) {
      Dataset
        .ofRows(session, transformRelation(rel.getInput))
        .na
        .replace("*", replacement.toMap)
        .logicalPlan
    } else {
      Dataset
        .ofRows(session, transformRelation(rel.getInput))
        .na
        .replace(rel.getColsList.asScala.toSeq, replacement.toMap)
        .logicalPlan
    }
  }

  private def transformStatSummary(rel: proto.StatSummary): LogicalPlan = {
    Dataset
      .ofRows(session, transformRelation(rel.getInput))
      .summary(rel.getStatisticsList.asScala.toSeq: _*)
      .logicalPlan
  }

  private def transformStatDescribe(rel: proto.StatDescribe): LogicalPlan = {
    Dataset
      .ofRows(session, transformRelation(rel.getInput))
      .describe(rel.getColsList.asScala.toSeq: _*)
      .logicalPlan
  }

  private def transformStatCov(rel: proto.StatCov): LogicalPlan = {
    val df = Dataset.ofRows(session, transformRelation(rel.getInput))
    StatFunctions
      .calculateCovImpl(df, Seq(rel.getCol1, rel.getCol2))
      .logicalPlan
  }

  private def transformStatCorr(rel: proto.StatCorr): LogicalPlan = {
    val df = Dataset.ofRows(session, transformRelation(rel.getInput))
    if (rel.hasMethod) {
      StatFunctions
        .calculateCorrImpl(df, Seq(rel.getCol1, rel.getCol2), rel.getMethod)
        .logicalPlan
    } else {
      StatFunctions
        .calculateCorrImpl(df, Seq(rel.getCol1, rel.getCol2))
        .logicalPlan
    }
  }

  private def transformStatApproxQuantile(rel: proto.StatApproxQuantile): LogicalPlan = {
    val cols = rel.getColsList.asScala.toArray
    val probabilities = rel.getProbabilitiesList.asScala.map(_.doubleValue()).toArray
    val approxQuantile = Dataset
      .ofRows(session, transformRelation(rel.getInput))
      .stat
      .approxQuantile(cols, probabilities, rel.getRelativeError)
    LocalRelation.fromProduct(
      output =
        AttributeReference("approx_quantile", ArrayType(ArrayType(DoubleType)), false)() :: Nil,
      data = Tuple1.apply(approxQuantile) :: Nil)
  }

  private def transformStatCrosstab(rel: proto.StatCrosstab): LogicalPlan = {
    Dataset
      .ofRows(session, transformRelation(rel.getInput))
      .stat
      .crosstab(rel.getCol1, rel.getCol2)
      .logicalPlan
  }

  private def transformStatFreqItems(rel: proto.StatFreqItems): LogicalPlan = {
    val cols = rel.getColsList.asScala.toSeq
    val df = Dataset.ofRows(session, transformRelation(rel.getInput))
    if (rel.hasSupport) {
      df.stat.freqItems(cols, rel.getSupport).logicalPlan
    } else {
      df.stat.freqItems(cols).logicalPlan
    }
  }

  private def transformStatSampleBy(rel: proto.StatSampleBy): LogicalPlan = {
    val fractions = rel.getFractionsList.asScala.map { protoFraction =>
      val stratum = transformLiteral(protoFraction.getStratum) match {
        case Literal(s, StringType) if s != null => s.toString
        case literal => literal.value
      }
      (stratum, protoFraction.getFraction)
    }

    Dataset
      .ofRows(session, transformRelation(rel.getInput))
      .stat
      .sampleBy(
        col = Column(transformExpression(rel.getCol)),
        fractions = fractions.toMap,
        seed = if (rel.hasSeed) rel.getSeed else Utils.random.nextLong)
      .logicalPlan
  }

  private def transformToSchema(rel: proto.ToSchema): LogicalPlan = {
    val schema = transformDataType(rel.getSchema)
    assert(schema.isInstanceOf[StructType])

    Dataset
      .ofRows(session, transformRelation(rel.getInput))
      .to(schema.asInstanceOf[StructType])
      .logicalPlan
  }

  private def transformToDF(rel: proto.ToDF): LogicalPlan = {
    Dataset
      .ofRows(session, transformRelation(rel.getInput))
      .toDF(rel.getColumnNamesList.asScala.toSeq: _*)
      .logicalPlan
  }

  private def transformMapPartitions(rel: proto.MapPartitions): LogicalPlan = {
    val baseRel = transformRelation(rel.getInput)
    val commonUdf = rel.getFunc
    commonUdf.getFunctionCase match {
      case proto.CommonInlineUserDefinedFunction.FunctionCase.SCALAR_SCALA_UDF =>
        transformTypedMapPartitions(commonUdf, baseRel)
      case proto.CommonInlineUserDefinedFunction.FunctionCase.PYTHON_UDF =>
        val pythonUdf = transformPythonUDF(commonUdf)
        val isBarrier = if (rel.hasIsBarrier) rel.getIsBarrier else false
        pythonUdf.evalType match {
          case PythonEvalType.SQL_MAP_PANDAS_ITER_UDF =>
            logical.MapInPandas(
              pythonUdf,
              pythonUdf.dataType.asInstanceOf[StructType].toAttributes,
              baseRel,
              isBarrier)
          case PythonEvalType.SQL_MAP_ARROW_ITER_UDF =>
            logical.PythonMapInArrow(
              pythonUdf,
              pythonUdf.dataType.asInstanceOf[StructType].toAttributes,
              baseRel,
              isBarrier)
          case _ =>
            throw InvalidPlanInput(
              s"Function with EvalType: ${pythonUdf.evalType} is not supported")
        }
      case _ =>
        throw InvalidPlanInput(
          s"Function with ID: ${commonUdf.getFunctionCase.getNumber} is not supported")
    }
  }

  private def generateObjAttr[T](enc: ExpressionEncoder[T]): Attribute = {
    val dataType = enc.deserializer.dataType
    val nullable = !enc.clsTag.runtimeClass.isPrimitive
    AttributeReference("obj", dataType, nullable)()
  }

  private def transformTypedMapPartitions(
      fun: proto.CommonInlineUserDefinedFunction,
      child: LogicalPlan): LogicalPlan = {
    val udf = TypedScalaUdf(fun)
    val deserialized = DeserializeToObject(udf.inputDeserializer(), udf.inputObjAttr, child)
    val mapped = MapPartitions(
      udf.function.asInstanceOf[Iterator[Any] => Iterator[Any]],
      udf.outputObjAttr,
      deserialized)
    SerializeFromObject(udf.outputNamedExpression, mapped)
  }

  private def transformGroupMap(rel: proto.GroupMap): LogicalPlan = {
    val commonUdf = rel.getFunc
    commonUdf.getFunctionCase match {
      case proto.CommonInlineUserDefinedFunction.FunctionCase.SCALAR_SCALA_UDF =>
        transformTypedGroupMap(rel, commonUdf)

      case proto.CommonInlineUserDefinedFunction.FunctionCase.PYTHON_UDF =>
        val pythonUdf = transformPythonUDF(commonUdf)
        val cols =
          rel.getGroupingExpressionsList.asScala.toSeq.map(expr =>
            Column(transformExpression(expr)))

        Dataset
          .ofRows(session, transformRelation(rel.getInput))
          .groupBy(cols: _*)
          .flatMapGroupsInPandas(pythonUdf)
          .logicalPlan

      case _ =>
        throw InvalidPlanInput(
          s"Function with ID: ${commonUdf.getFunctionCase.getNumber} is not supported")
    }
  }

  private def transformTypedGroupMap(
      rel: proto.GroupMap,
      commonUdf: proto.CommonInlineUserDefinedFunction): LogicalPlan = {
    val udf = TypedScalaUdf(commonUdf)
    val ds = UntypedKeyValueGroupedDataset(
      rel.getInput,
      rel.getGroupingExpressionsList,
      rel.getSortingExpressionsList)

    val mapped = new MapGroups(
      udf.function.asInstanceOf[(Any, Iterator[Any]) => TraversableOnce[Any]],
      udf.inputDeserializer(ds.groupingAttributes),
      ds.valueDeserializer,
      ds.groupingAttributes,
      ds.dataAttributes,
      ds.sortOrder,
      udf.outputObjAttr,
      ds.analyzed)
    SerializeFromObject(udf.outputNamedExpression, mapped)
  }

  private def transformCoGroupMap(rel: proto.CoGroupMap): LogicalPlan = {
    val commonUdf = rel.getFunc
    commonUdf.getFunctionCase match {
      case proto.CommonInlineUserDefinedFunction.FunctionCase.SCALAR_SCALA_UDF =>
        transformTypedCoGroupMap(rel, commonUdf)

      case proto.CommonInlineUserDefinedFunction.FunctionCase.PYTHON_UDF =>
        val pythonUdf = transformPythonUDF(commonUdf)

        val inputCols =
          rel.getInputGroupingExpressionsList.asScala.toSeq.map(expr =>
            Column(transformExpression(expr)))
        val otherCols =
          rel.getOtherGroupingExpressionsList.asScala.toSeq.map(expr =>
            Column(transformExpression(expr)))

        val input = Dataset
          .ofRows(session, transformRelation(rel.getInput))
          .groupBy(inputCols: _*)
        val other = Dataset
          .ofRows(session, transformRelation(rel.getOther))
          .groupBy(otherCols: _*)

        input.flatMapCoGroupsInPandas(other, pythonUdf).logicalPlan

      case _ =>
        throw InvalidPlanInput(
          s"Function with ID: ${commonUdf.getFunctionCase.getNumber} is not supported")
    }
  }

  private def transformTypedCoGroupMap(
      rel: proto.CoGroupMap,
      commonUdf: proto.CommonInlineUserDefinedFunction): LogicalPlan = {
    val udf = TypedScalaUdf(commonUdf)
    val left = UntypedKeyValueGroupedDataset(
      rel.getInput,
      rel.getInputGroupingExpressionsList,
      rel.getInputSortingExpressionsList)
    val right = UntypedKeyValueGroupedDataset(
      rel.getOther,
      rel.getOtherGroupingExpressionsList,
      rel.getOtherSortingExpressionsList)

    val mapped = CoGroup(
      udf.function.asInstanceOf[(Any, Iterator[Any], Iterator[Any]) => TraversableOnce[Any]],
      // The `leftGroup` and `rightGroup` are guaranteed te be of same schema, so it's safe to
      // resolve the `keyDeserializer` based on either of them, here we pick the left one.
      udf.inputDeserializer(left.groupingAttributes),
      left.valueDeserializer,
      right.valueDeserializer,
      left.groupingAttributes,
      right.groupingAttributes,
      left.dataAttributes,
      right.dataAttributes,
      left.sortOrder,
      right.sortOrder,
      udf.outputObjAttr,
      left.analyzed,
      right.analyzed)
    SerializeFromObject(udf.outputNamedExpression, mapped)
  }

  /**
   * This is the untyped version of [[org.apache.spark.sql.KeyValueGroupedDataset]].
   */
  private case class UntypedKeyValueGroupedDataset(
      kEncoder: ExpressionEncoder[_],
      vEncoder: ExpressionEncoder[_],
      analyzed: LogicalPlan,
      dataAttributes: Seq[Attribute],
      groupingAttributes: Seq[Attribute],
      sortOrder: Seq[SortOrder]) {
    val valueDeserializer: Expression =
      UnresolvedDeserializer(vEncoder.deserializer, dataAttributes)
  }

  private object UntypedKeyValueGroupedDataset {
    def apply(
        input: proto.Relation,
        groupingExprs: java.util.List[proto.Expression],
        sortingExprs: java.util.List[proto.Expression]): UntypedKeyValueGroupedDataset = {

      // Compute sort order
      val sortExprs =
        sortingExprs.asScala.toSeq.map(expr => transformExpression(expr))
      val sortOrder: Seq[SortOrder] = MapGroups.sortOrder(sortExprs)

      apply(transformRelation(input), groupingExprs, sortOrder)
    }

    def apply(
        logicalPlan: LogicalPlan,
        groupingExprs: java.util.List[proto.Expression],
        sortOrder: Seq[SortOrder]): UntypedKeyValueGroupedDataset = {
      // If created via ds#groupByKey, then there should be only one groupingFunc.
      // If created via relationalGroupedDS#as, then we are expecting a dummy groupingFuc
      // (for types) + groupingExprs
      if (groupingExprs.size() == 1) {
        createFromGroupByKeyFunc(logicalPlan, groupingExprs, sortOrder)
      } else if (groupingExprs.size() > 1) {
        createFromRelationalDataset(logicalPlan, groupingExprs, sortOrder)
      } else {
        throw InvalidPlanInput(
          "The grouping expression cannot be absent for KeyValueGroupedDataset")
      }
    }

    private def createFromRelationalDataset(
        logicalPlan: LogicalPlan,
        groupingExprs: java.util.List[proto.Expression],
        sortOrder: Seq[SortOrder]): UntypedKeyValueGroupedDataset = {
      assert(groupingExprs.size() >= 1)
      val dummyFunc = TypedScalaUdf(groupingExprs.get(0))
      val groupExprs = groupingExprs.asScala.toSeq.drop(1).map(expr => transformExpression(expr))

      val (qe, aliasedGroupings) =
        RelationalGroupedDataset.handleGroupingExpression(logicalPlan, session, groupExprs)

      UntypedKeyValueGroupedDataset(
        dummyFunc.outEnc,
        dummyFunc.inEnc,
        qe.analyzed,
        logicalPlan.output,
        aliasedGroupings,
        sortOrder)
    }

    private def createFromGroupByKeyFunc(
        logicalPlan: LogicalPlan,
        groupingExprs: java.util.List[proto.Expression],
        sortOrder: Seq[SortOrder]): UntypedKeyValueGroupedDataset = {
      assert(groupingExprs.size() == 1)
      val groupFunc = TypedScalaUdf(groupingExprs.get(0))
      val vEnc = groupFunc.inEnc
      val kEnc = groupFunc.outEnc

      val withGroupingKey = AppendColumns(groupFunc.function, vEnc, kEnc, logicalPlan)
      // The input logical plan of KeyValueGroupedDataset need to be executed and analyzed
      val analyzed = session.sessionState.executePlan(withGroupingKey).analyzed

      UntypedKeyValueGroupedDataset(
        kEnc,
        vEnc,
        analyzed,
        logicalPlan.output,
        withGroupingKey.newColumns,
        sortOrder)
    }
  }

  /**
   * The UDF used in typed APIs, where the input column is absent.
   */
  private case class TypedScalaUdf(
      function: AnyRef,
      outEnc: ExpressionEncoder[_],
      outputObjAttr: Attribute,
      inEnc: ExpressionEncoder[_],
      inputObjAttr: Attribute) {
    val outputNamedExpression: Seq[NamedExpression] = outEnc.namedExpressions
    def inputDeserializer(inputAttributes: Seq[Attribute] = Nil): Expression = {
      UnresolvedDeserializer(inEnc.deserializer, inputAttributes)
    }
  }
  private object TypedScalaUdf {
    def apply(expr: proto.Expression): TypedScalaUdf = {
      if (expr.hasCommonInlineUserDefinedFunction
        && expr.getCommonInlineUserDefinedFunction.hasScalarScalaUdf) {
        apply(expr.getCommonInlineUserDefinedFunction)
      } else {
        throw InvalidPlanInput(s"Expecting a Scala UDF, but get ${expr.getExprTypeCase}")
      }
    }

    def apply(commonUdf: proto.CommonInlineUserDefinedFunction): TypedScalaUdf = {
      val udf = unpackUdf(commonUdf)
      val outEnc = ExpressionEncoder(udf.outputEncoder)
      // There might be more than one inputs, but we only interested in the first one.
      // Most typed API takes one UDF input.
      // For the few that takes more than one inputs, e.g. grouping function mapping UDFs,
      // the first input which is the key of the grouping function.
      assert(udf.inputEncoders.nonEmpty)
      val inEnc = ExpressionEncoder(udf.inputEncoders.head) // single input encoder or key encoder
      TypedScalaUdf(udf.function, outEnc, generateObjAttr(outEnc), inEnc, generateObjAttr(inEnc))
    }
  }

  private def transformApplyInPandasWithState(rel: proto.ApplyInPandasWithState): LogicalPlan = {
    val pythonUdf = transformPythonUDF(rel.getFunc)
    val cols =
      rel.getGroupingExpressionsList.asScala.toSeq.map(expr => Column(transformExpression(expr)))

    val outputSchema = parseSchema(rel.getOutputSchema)

    val stateSchema = parseSchema(rel.getStateSchema)

    Dataset
      .ofRows(session, transformRelation(rel.getInput))
      .groupBy(cols: _*)
      .applyInPandasWithState(
        pythonUdf,
        outputSchema,
        stateSchema,
        rel.getOutputMode,
        rel.getTimeoutConf)
      .logicalPlan
  }

  private def transformCachedRemoteRelation(rel: proto.CachedRemoteRelation): LogicalPlan = {
    SparkConnectService.cachedDataFrameManager
      .get(session, rel.getRelationId)
      .logicalPlan
  }

  private def transformWithColumnsRenamed(rel: proto.WithColumnsRenamed): LogicalPlan = {
    Dataset
      .ofRows(session, transformRelation(rel.getInput))
      .withColumnsRenamed(rel.getRenameColumnsMapMap)
      .logicalPlan
  }

  private def transformWithColumns(rel: proto.WithColumns): LogicalPlan = {
    val (colNames, cols, metadata) =
      rel.getAliasesList.asScala.toSeq.map { alias =>
        if (alias.getNameCount != 1) {
          throw InvalidPlanInput(s"""WithColumns require column name only contains one name part,
             |but got ${alias.getNameList.toString}""".stripMargin)
        }

        val metadata = if (alias.hasMetadata && alias.getMetadata.nonEmpty) {
          Metadata.fromJson(alias.getMetadata)
        } else {
          Metadata.empty
        }

        (alias.getName(0), Column(transformExpression(alias.getExpr)), metadata)
      }.unzip3

    Dataset
      .ofRows(session, transformRelation(rel.getInput))
      .withColumns(colNames, cols, metadata)
      .logicalPlan
  }

  private def transformWithWatermark(rel: proto.WithWatermark): LogicalPlan = {
    Dataset
      .ofRows(session, transformRelation(rel.getInput))
      .withWatermark(rel.getEventTime, rel.getDelayThreshold)
      .logicalPlan
  }

  private def transformCachedLocalRelation(rel: proto.CachedLocalRelation): LogicalPlan = {
    val blockManager = session.sparkContext.env.blockManager
    val blockId = CacheId(rel.getUserId, rel.getSessionId, rel.getHash)
    val bytes = blockManager.getLocalBytes(blockId)
    bytes
      .map { blockData =>
        try {
          val localRelation = proto.Relation
            .newBuilder()
            .getLocalRelation
            .getParserForType
            .parseFrom(blockData.toInputStream())
          transformLocalRelation(localRelation)
        } finally {
          blockManager.releaseLock(blockId)
        }
      }
      .getOrElse {
        throw InvalidPlanInput(
          s"Not found any cached local relation with the hash: ${blockId.hash} in " +
            s"the session ${blockId.sessionId} for the user id ${blockId.userId}.")
      }
  }

  private def transformHint(rel: proto.Hint): LogicalPlan = {

    def extractValue(expr: Expression): Any = {
      expr match {
        case Literal(s, StringType) if s != null =>
          UnresolvedAttribute.quotedString(s.toString)
        case literal: Literal => literal.value
        case UnresolvedFunction(Seq("array"), arguments, _, _, _) =>
          arguments.map(extractValue).toArray
        case other =>
          throw InvalidPlanInput(
            s"Expression should be a Literal or CreateMap or CreateArray, " +
              s"but got ${other.getClass} $other")
      }
    }

    val params = rel.getParametersList.asScala.toSeq.map(transformExpression).map(extractValue)
    UnresolvedHint(rel.getName, params, transformRelation(rel.getInput))
  }

  private def transformUnpivot(rel: proto.Unpivot): LogicalPlan = {
    val ids = rel.getIdsList.asScala.toArray.map { expr =>
      Column(transformExpression(expr))
    }

    if (!rel.hasValues) {
      Unpivot(
        Some(ids.map(_.named)),
        None,
        None,
        rel.getVariableColumnName,
        Seq(rel.getValueColumnName),
        transformRelation(rel.getInput))
    } else {
      val values = rel.getValues.getValuesList.asScala.toArray.map { expr =>
        Column(transformExpression(expr))
      }

      Unpivot(
        Some(ids.map(_.named)),
        Some(values.map(v => Seq(v.named))),
        None,
        rel.getVariableColumnName,
        Seq(rel.getValueColumnName),
        transformRelation(rel.getInput))
    }
  }

  private def transformRepartitionByExpression(
      rel: proto.RepartitionByExpression): LogicalPlan = {
    val numPartitionsOpt = if (rel.hasNumPartitions) {
      Some(rel.getNumPartitions)
    } else {
      None
    }
    val partitionExpressions = rel.getPartitionExprsList.asScala.map(transformExpression).toSeq
    logical.RepartitionByExpression(
      partitionExpressions,
      transformRelation(rel.getInput),
      numPartitionsOpt)
  }

  private def transformCollectMetrics(rel: proto.CollectMetrics): LogicalPlan = {
    val metrics = rel.getMetricsList.asScala.toSeq.map { expr =>
      Column(transformExpression(expr))
    }

    CollectMetrics(rel.getName, metrics.map(_.named), transformRelation(rel.getInput))
  }

  private def transformDeduplicate(rel: proto.Deduplicate): LogicalPlan = {
    if (!rel.hasInput) {
      throw InvalidPlanInput("Deduplicate needs a plan input")
    }
    if (rel.getAllColumnsAsKeys && rel.getColumnNamesCount > 0) {
      throw InvalidPlanInput("Cannot deduplicate on both all columns and a subset of columns")
    }
    if (!rel.getAllColumnsAsKeys && rel.getColumnNamesCount == 0) {
      throw InvalidPlanInput(
        "Deduplicate requires to either deduplicate on all columns or a subset of columns")
    }
    val queryExecution = new QueryExecution(session, transformRelation(rel.getInput))
    val resolver = session.sessionState.analyzer.resolver
    val allColumns = queryExecution.analyzed.output
    if (rel.getAllColumnsAsKeys) {
      if (rel.getWithinWatermark) DeduplicateWithinWatermark(allColumns, queryExecution.analyzed)
      else Deduplicate(allColumns, queryExecution.analyzed)
    } else {
      val toGroupColumnNames = rel.getColumnNamesList.asScala.toSeq
      val groupCols = toGroupColumnNames.flatMap { (colName: String) =>
        // It is possibly there are more than one columns with the same name,
        // so we call filter instead of find.
        val cols = allColumns.filter(col => resolver(col.name, colName))
        if (cols.isEmpty) {
          throw InvalidPlanInput(s"Invalid deduplicate column ${colName}")
        }
        cols
      }
      if (rel.getWithinWatermark) DeduplicateWithinWatermark(groupCols, queryExecution.analyzed)
      else Deduplicate(groupCols, queryExecution.analyzed)
    }
  }

  private def transformDataType(t: proto.DataType): DataType = {
    t.getKindCase match {
      case proto.DataType.KindCase.UNPARSED =>
        parseDatatypeString(t.getUnparsed.getDataTypeString)
      case _ => DataTypeProtoConverter.toCatalystType(t)
    }
  }

  private[connect] def parseDatatypeString(sqlText: String): DataType = {
    val parser = session.sessionState.sqlParser
    try {
      parser.parseTableSchema(sqlText)
    } catch {
      case e: ParseException =>
        try {
          parser.parseDataType(sqlText)
        } catch {
          case _: ParseException =>
            try {
              parser.parseDataType(s"struct<${sqlText.trim}>")
            } catch {
              case _: ParseException =>
                throw e
            }
        }
    }
  }

  private def transformLocalRelation(rel: proto.LocalRelation): LogicalPlan = {
    var schema: StructType = null
    if (rel.hasSchema) {
      val schemaType = DataType.parseTypeWithFallback(
        rel.getSchema,
        parseDatatypeString,
        fallbackParser = DataType.fromJson)
      schema = schemaType match {
        case s: StructType => s
        case d => StructType(Seq(StructField("value", d)))
      }
    }

    if (rel.hasData) {
      val (rows, structType) = ArrowConverters.fromBatchWithSchemaIterator(
        Iterator(rel.getData.toByteArray),
        TaskContext.get())
      if (structType == null) {
        throw InvalidPlanInput(s"Input data for LocalRelation does not produce a schema.")
      }
      val attributes = structType.toAttributes
      val proj = UnsafeProjection.create(attributes, attributes)
      val data = rows.map(proj)

      if (schema == null) {
        logical.LocalRelation(attributes, data.map(_.copy()).toSeq)
      } else {
        def normalize(dt: DataType): DataType = dt match {
          case udt: UserDefinedType[_] => normalize(udt.sqlType)
          case StructType(fields) =>
            val newFields = fields.zipWithIndex.map {
              case (StructField(_, dataType, nullable, metadata), i) =>
                StructField(s"col_$i", normalize(dataType), nullable, metadata)
            }
            StructType(newFields)
          case ArrayType(elementType, containsNull) =>
            ArrayType(normalize(elementType), containsNull)
          case MapType(keyType, valueType, valueContainsNull) =>
            MapType(normalize(keyType), normalize(valueType), valueContainsNull)
          case _ => dt
        }

        val normalized = normalize(schema).asInstanceOf[StructType]

        val project = Dataset
          .ofRows(
            session,
            logicalPlan =
              logical.LocalRelation(normalize(structType).asInstanceOf[StructType].toAttributes))
          .toDF(normalized.names: _*)
          .to(normalized)
          .logicalPlan
          .asInstanceOf[Project]

        val proj = UnsafeProjection.create(project.projectList, project.child.output)
        logical.LocalRelation(schema.toAttributes, data.map(proj).map(_.copy()).toSeq)
      }
    } else {
      if (schema == null) {
        throw InvalidPlanInput(
          s"Schema for LocalRelation is required when the input data is not provided.")
      }
      LocalRelation(schema.toAttributes, data = Seq.empty)
    }
  }

  /** Parse as DDL, with a fallback to JSON. Throws an exception if if fails to parse. */
  private def parseSchema(schema: String): StructType = {
    DataType.parseTypeWithFallback(
      schema,
      StructType.fromDDL,
      fallbackParser = DataType.fromJson) match {
      case s: StructType => s
      case other => throw InvalidPlanInput(s"Invalid schema $other")
    }
  }

  private def transformReadRel(rel: proto.Read): LogicalPlan = {

    rel.getReadTypeCase match {
      case proto.Read.ReadTypeCase.NAMED_TABLE =>
        val multipartIdentifier =
          CatalystSqlParser.parseMultipartIdentifier(rel.getNamedTable.getUnparsedIdentifier)
        UnresolvedRelation(
          multipartIdentifier,
          new CaseInsensitiveStringMap(rel.getNamedTable.getOptionsMap),
          isStreaming = rel.getIsStreaming)

      case proto.Read.ReadTypeCase.DATA_SOURCE if !rel.getIsStreaming =>
        val localMap = CaseInsensitiveMap[String](rel.getDataSource.getOptionsMap.asScala.toMap)
        val reader = session.read
        if (rel.getDataSource.hasFormat) {
          reader.format(rel.getDataSource.getFormat)
        }
        localMap.foreach { case (key, value) => reader.option(key, value) }
        if (rel.getDataSource.getFormat == "jdbc" && rel.getDataSource.getPredicatesCount > 0) {
          if (!localMap.contains(JDBCOptions.JDBC_URL) ||
            !localMap.contains(JDBCOptions.JDBC_TABLE_NAME)) {
            throw InvalidPlanInput(s"Invalid jdbc params, please specify jdbc url and table.")
          }

          val url = rel.getDataSource.getOptionsMap.get(JDBCOptions.JDBC_URL)
          val table = rel.getDataSource.getOptionsMap.get(JDBCOptions.JDBC_TABLE_NAME)
          val options = new JDBCOptions(url, table, localMap)
          val predicates = rel.getDataSource.getPredicatesList.asScala.toArray
          val parts: Array[Partition] = predicates.zipWithIndex.map { case (part, i) =>
            JDBCPartition(part, i): Partition
          }
          val relation = JDBCRelation(parts, options)(session)
          LogicalRelation(relation)
        } else if (rel.getDataSource.getPredicatesCount == 0) {
          if (rel.getDataSource.hasSchema && rel.getDataSource.getSchema.nonEmpty) {
            reader.schema(parseSchema(rel.getDataSource.getSchema))
          }
          if (rel.getDataSource.getPathsCount == 0) {
            reader.load().queryExecution.analyzed
          } else if (rel.getDataSource.getPathsCount == 1) {
            reader.load(rel.getDataSource.getPaths(0)).queryExecution.analyzed
          } else {
            reader.load(rel.getDataSource.getPathsList.asScala.toSeq: _*).queryExecution.analyzed
          }
        } else {
          throw InvalidPlanInput(
            s"Predicates are not supported for ${rel.getDataSource.getFormat} data sources.")
        }

      case proto.Read.ReadTypeCase.DATA_SOURCE if rel.getIsStreaming =>
        val streamSource = rel.getDataSource
        val reader = session.readStream
        if (streamSource.hasFormat) {
          reader.format(streamSource.getFormat)
        }
        reader.options(streamSource.getOptionsMap.asScala)
        if (streamSource.getSchema.nonEmpty) {
          reader.schema(parseSchema(streamSource.getSchema))
        }
        val streamDF = streamSource.getPathsCount match {
          case 0 => reader.load()
          case 1 => reader.load(streamSource.getPaths(0))
          case _ =>
            throw InvalidPlanInput(s"Multiple paths are not supported for streaming source")
        }

        streamDF.queryExecution.analyzed

      case _ => throw InvalidPlanInput(s"Does not support ${rel.getReadTypeCase.name()}")
    }
  }

  private def transformParse(rel: proto.Parse): LogicalPlan = {
    def dataFrameReader = {
      val localMap = CaseInsensitiveMap[String](rel.getOptionsMap.asScala.toMap)
      val reader = session.read
      if (rel.hasSchema) {
        DataTypeProtoConverter.toCatalystType(rel.getSchema) match {
          case s: StructType => reader.schema(s)
          case other => throw InvalidPlanInput(s"Invalid schema dataType $other")
        }
      }
      localMap.foreach { case (key, value) => reader.option(key, value) }
      reader
    }
    def ds: Dataset[String] = Dataset(session, transformRelation(rel.getInput))(Encoders.STRING)

    rel.getFormat match {
      case ParseFormat.PARSE_FORMAT_CSV =>
        dataFrameReader.csv(ds).queryExecution.analyzed
      case ParseFormat.PARSE_FORMAT_JSON =>
        dataFrameReader.json(ds).queryExecution.analyzed
      case _ => throw InvalidPlanInput("Does not support " + rel.getFormat.name())
    }
  }

  private def transformFilter(rel: proto.Filter): LogicalPlan = {
    assert(rel.hasInput)
    val baseRel = transformRelation(rel.getInput)
    val cond = rel.getCondition
    if (isTypedScalaUdfExpr(cond)) {
      transformTypedFilter(cond.getCommonInlineUserDefinedFunction, baseRel)
    } else {
      logical.Filter(condition = transformExpression(cond), child = baseRel)
    }
  }

  private def isTypedScalaUdfExpr(expr: proto.Expression): Boolean = {
    expr.getExprTypeCase match {
      case proto.Expression.ExprTypeCase.COMMON_INLINE_USER_DEFINED_FUNCTION =>
        val udf = expr.getCommonInlineUserDefinedFunction
        // A typed scala udf is a scala udf && the udf argument is an unresolved start.
        udf.getFunctionCase ==
          proto.CommonInlineUserDefinedFunction.FunctionCase.SCALAR_SCALA_UDF &&
          udf.getArgumentsCount == 1 &&
          udf.getArguments(0).getExprTypeCase == proto.Expression.ExprTypeCase.UNRESOLVED_STAR
      case _ =>
        false
    }
  }

  private def transformTypedFilter(
      fun: proto.CommonInlineUserDefinedFunction,
      child: LogicalPlan): TypedFilter = {
    val udf = TypedScalaUdf(fun)
    TypedFilter(udf.function, child)(udf.inEnc)
  }

  private def transformProject(rel: proto.Project): LogicalPlan = {
    val baseRel = if (rel.hasInput) {
      transformRelation(rel.getInput)
    } else {
      logical.OneRowRelation()
    }

    val projection = rel.getExpressionsList.asScala.toSeq
      .map(transformExpression)
      .map(toNamedExpression)

    logical.Project(projectList = projection, child = baseRel)
  }

  /**
   * Transforms an input protobuf expression into the Catalyst expression. This is usually not
   * called directly. Typically the planner will traverse the expressions automatically, only
   * plugins are expected to manually perform expression transformations.
   *
   * @param exp
   *   the input expression
   * @return
   *   Catalyst expression
   */
  def transformExpression(exp: proto.Expression): Expression = {
    exp.getExprTypeCase match {
      case proto.Expression.ExprTypeCase.LITERAL => transformLiteral(exp.getLiteral)
      case proto.Expression.ExprTypeCase.UNRESOLVED_ATTRIBUTE =>
        transformUnresolvedAttribute(exp.getUnresolvedAttribute)
      case proto.Expression.ExprTypeCase.UNRESOLVED_FUNCTION =>
        transformUnregisteredFunction(exp.getUnresolvedFunction)
          .getOrElse(transformUnresolvedFunction(exp.getUnresolvedFunction))
      case proto.Expression.ExprTypeCase.ALIAS => transformAlias(exp.getAlias)
      case proto.Expression.ExprTypeCase.EXPRESSION_STRING =>
        transformExpressionString(exp.getExpressionString)
      case proto.Expression.ExprTypeCase.UNRESOLVED_STAR =>
        transformUnresolvedStar(exp.getUnresolvedStar)
      case proto.Expression.ExprTypeCase.CAST => transformCast(exp.getCast)
      case proto.Expression.ExprTypeCase.UNRESOLVED_REGEX =>
        transformUnresolvedRegex(exp.getUnresolvedRegex)
      case proto.Expression.ExprTypeCase.UNRESOLVED_EXTRACT_VALUE =>
        transformUnresolvedExtractValue(exp.getUnresolvedExtractValue)
      case proto.Expression.ExprTypeCase.UPDATE_FIELDS =>
        transformUpdateFields(exp.getUpdateFields)
      case proto.Expression.ExprTypeCase.SORT_ORDER => transformSortOrder(exp.getSortOrder)
      case proto.Expression.ExprTypeCase.LAMBDA_FUNCTION =>
        transformLambdaFunction(exp.getLambdaFunction)
      case proto.Expression.ExprTypeCase.UNRESOLVED_NAMED_LAMBDA_VARIABLE =>
        transformUnresolvedNamedLambdaVariable(exp.getUnresolvedNamedLambdaVariable)
      case proto.Expression.ExprTypeCase.WINDOW =>
        transformWindowExpression(exp.getWindow)
      case proto.Expression.ExprTypeCase.EXTENSION =>
        transformExpressionPlugin(exp.getExtension)
      case proto.Expression.ExprTypeCase.COMMON_INLINE_USER_DEFINED_FUNCTION =>
        transformCommonInlineUserDefinedFunction(exp.getCommonInlineUserDefinedFunction)
      case _ =>
        throw InvalidPlanInput(
          s"Expression with ID: ${exp.getExprTypeCase.getNumber} is not supported")
    }
  }

  private def toNamedExpression(expr: Expression): NamedExpression = expr match {
    case named: NamedExpression => named
    case expr => UnresolvedAlias(expr)
  }

  private def transformUnresolvedAttribute(
      attr: proto.Expression.UnresolvedAttribute): UnresolvedAttribute = {
    val expr = UnresolvedAttribute.quotedString(attr.getUnparsedIdentifier)
    if (attr.hasPlanId) {
      expr.setTagValue(LogicalPlan.PLAN_ID_TAG, attr.getPlanId)
    }
    expr
  }

  private def transformExpressionPlugin(extension: ProtoAny): Expression = {
    SparkConnectPluginRegistry.expressionRegistry
      // Lazily traverse the collection.
      .view
      // Apply the transformation.
      .map(p => p.transform(extension, this))
      // Find the first non-empty transformation or throw.
      .find(_.nonEmpty)
      .flatten
      .getOrElse(throw InvalidPlanInput("No handler found for extension"))
  }

  /**
   * Transforms the protocol buffers literals into the appropriate Catalyst literal expression.
   * @return
   *   Expression
   */
  private def transformLiteral(lit: proto.Expression.Literal): Literal = {
    LiteralExpressionProtoConverter.toCatalystExpression(lit)
  }

  private def transformLimit(limit: proto.Limit): LogicalPlan = {
    logical.Limit(
      limitExpr = expressions.Literal(limit.getLimit, IntegerType),
      transformRelation(limit.getInput))
  }

  private def transformTail(tail: proto.Tail): LogicalPlan = {
    logical.Tail(
      limitExpr = expressions.Literal(tail.getLimit, IntegerType),
      transformRelation(tail.getInput))
  }

  private def transformOffset(offset: proto.Offset): LogicalPlan = {
    logical.Offset(
      offsetExpr = expressions.Literal(offset.getOffset, IntegerType),
      transformRelation(offset.getInput))
  }

  /**
   * Translates a scalar function from proto to the Catalyst expression.
   *
   * TODO(SPARK-40546) We need to homogenize the function names for binary operators.
   *
   * @param fun
   *   Proto representation of the function call.
   * @return
   */
  private def transformUnresolvedFunction(
      fun: proto.Expression.UnresolvedFunction): Expression = {
    if (fun.getIsUserDefinedFunction) {
      UnresolvedFunction(
        session.sessionState.sqlParser.parseFunctionIdentifier(fun.getFunctionName),
        fun.getArgumentsList.asScala.map(transformExpression).toSeq,
        isDistinct = fun.getIsDistinct)
    } else {
      UnresolvedFunction(
        FunctionIdentifier(fun.getFunctionName),
        fun.getArgumentsList.asScala.map(transformExpression).toSeq,
        isDistinct = fun.getIsDistinct)
    }
  }

  /**
   * Translates a user-defined function from proto to the Catalyst expression.
   *
   * @param fun
   *   Proto representation of the function call.
   * @return
   *   Expression.
   */
  private def transformCommonInlineUserDefinedFunction(
      fun: proto.CommonInlineUserDefinedFunction): Expression = {
    fun.getFunctionCase match {
      case proto.CommonInlineUserDefinedFunction.FunctionCase.PYTHON_UDF =>
        transformPythonFuncExpression(fun)
      case proto.CommonInlineUserDefinedFunction.FunctionCase.SCALAR_SCALA_UDF =>
        transformScalarScalaUDF(fun)
      case _ =>
        throw InvalidPlanInput(
          s"Function with ID: ${fun.getFunctionCase.getNumber} is not supported")
    }
  }

  private def unpackUdf(fun: proto.CommonInlineUserDefinedFunction): UdfPacket = {
    Utils.deserialize[UdfPacket](
      fun.getScalarScalaUdf.getPayload.toByteArray,
      SparkConnectArtifactManager.classLoaderWithArtifacts)
  }

  private def unpackForeachWriter(fun: proto.ScalarScalaUDF): ForeachWriterPacket = {
    Utils.deserialize[ForeachWriterPacket](
      fun.getPayload.toByteArray,
      SparkConnectArtifactManager.classLoaderWithArtifacts)
  }

  /**
   * Translates a Scalar Scala user-defined function from proto to the Catalyst expression.
   *
   * @param fun
   *   Proto representation of the Scalar Scalar user-defined function.
   * @return
   *   ScalaUDF.
   */
  private def transformScalarScalaUDF(fun: proto.CommonInlineUserDefinedFunction): ScalaUDF = {
    val udf = fun.getScalarScalaUdf
    val udfPacket = unpackUdf(fun)
    ScalaUDF(
      function = udfPacket.function,
      dataType = transformDataType(udf.getOutputType),
      children = fun.getArgumentsList.asScala.map(transformExpression).toSeq,
      inputEncoders = udfPacket.inputEncoders.map(e => Option(ExpressionEncoder(e))),
      outputEncoder = Option(ExpressionEncoder(udfPacket.outputEncoder)),
      udfName = Option(fun.getFunctionName),
      nullable = udf.getNullable,
      udfDeterministic = fun.getDeterministic)
  }

  /**
   * Translates a Python user-defined function from proto to the Catalyst expression.
   *
   * @param fun
   *   Proto representation of the Python user-defined function.
   * @return
   *   PythonUDF.
   */
  private def transformPythonUDF(fun: proto.CommonInlineUserDefinedFunction): PythonUDF = {
    transformPythonFuncExpression(fun).asInstanceOf[PythonUDF]
  }

  private def transformPythonFuncExpression(
      fun: proto.CommonInlineUserDefinedFunction): Expression = {
    val udf = fun.getPythonUdf
    UserDefinedPythonFunction(
      name = fun.getFunctionName,
      func = transformPythonFunction(udf),
      dataType = transformDataType(udf.getOutputType),
      pythonEvalType = udf.getEvalType,
      udfDeterministic = fun.getDeterministic)
      .builder(fun.getArgumentsList.asScala.map(transformExpression).toSeq) match {
      case udaf: PythonUDAF => udaf.toAggregateExpression()
      case other => other
    }
  }

  private def transformPythonFunction(fun: proto.PythonUDF): SimplePythonFunction = {
    SimplePythonFunction(
      command = fun.getCommand.toByteArray,
      // Empty environment variables
      envVars = Maps.newHashMap(),
      pythonIncludes =
        SparkConnectArtifactManager.getOrCreateArtifactManager.getSparkConnectPythonIncludes.asJava,
      pythonExec = pythonExec,
      pythonVer = fun.getPythonVer,
      // Empty broadcast variables
      broadcastVars = Lists.newArrayList(),
      // Null accumulator
      accumulator = null)
  }

  /**
   * Translates a LambdaFunction from proto to the Catalyst expression.
   */
  private def transformLambdaFunction(lambda: proto.Expression.LambdaFunction): LambdaFunction = {
    if (lambda.getArgumentsCount == 0 || lambda.getArgumentsCount > 3) {
      throw InvalidPlanInput(
        "LambdaFunction requires 1 ~ 3 arguments, " +
          s"but got ${lambda.getArgumentsCount} ones!")
    }

    LambdaFunction(
      function = transformExpression(lambda.getFunction),
      arguments = lambda.getArgumentsList.asScala.toSeq
        .map(transformUnresolvedNamedLambdaVariable))
  }

  private def transformUnresolvedNamedLambdaVariable(
      variable: proto.Expression.UnresolvedNamedLambdaVariable): UnresolvedNamedLambdaVariable = {
    if (variable.getNamePartsCount == 0) {
      throw InvalidPlanInput("UnresolvedNamedLambdaVariable requires at least one name part!")
    }

    UnresolvedNamedLambdaVariable(variable.getNamePartsList.asScala.toSeq)
  }

  /**
   * For some reason, not all functions are registered in 'FunctionRegistry'. For a unregistered
   * function, we can still wrap it under the proto 'UnresolvedFunction', and then resolve it in
   * this method.
   */
  private def transformUnregisteredFunction(
      fun: proto.Expression.UnresolvedFunction): Option[Expression] = {
    def extractArgsOfProtobufFunction(
        functionName: String,
        argumentsCount: Int,
        children: collection.Seq[Expression])
        : (String, Option[Array[Byte]], Map[String, String]) = {
      val messageClassName = children(1) match {
        case Literal(s, StringType) if s != null => s.toString
        case other =>
          throw InvalidPlanInput(
            s"MessageClassName in $functionName should be a literal string, but got $other")
      }
      val (binaryFileDescSetOpt, options) = if (argumentsCount == 2) {
        (None, Map.empty[String, String])
      } else if (argumentsCount == 3) {
        children(2) match {
          case Literal(b, BinaryType) if b != null =>
            (Some(b.asInstanceOf[Array[Byte]]), Map.empty[String, String])
          case UnresolvedFunction(Seq("map"), arguments, _, _, _) =>
            (None, ExprUtils.convertToMapData(CreateMap(arguments)))
          case other =>
            throw InvalidPlanInput(
              s"The valid type for the 3rd arg in $functionName " +
                s"is binary or map, but got $other")
        }
      } else if (argumentsCount == 4) {
        val fileDescSetOpt = children(2) match {
          case Literal(b, BinaryType) if b != null =>
            Some(b.asInstanceOf[Array[Byte]])
          case other =>
            throw InvalidPlanInput(
              s"DescFilePath in $functionName should be a literal binary, but got $other")
        }
        val map = children(3) match {
          case UnresolvedFunction(Seq("map"), arguments, _, _, _) =>
            ExprUtils.convertToMapData(CreateMap(arguments))
          case other =>
            throw InvalidPlanInput(
              s"Options in $functionName should be created by map, but got $other")
        }
        (fileDescSetOpt, map)
      } else {
        throw InvalidPlanInput(
          s"$functionName requires 2 ~ 4 arguments, but got $argumentsCount ones!")
      }
      (messageClassName, binaryFileDescSetOpt, options)
    }

    fun.getFunctionName match {
      case "product" if fun.getArgumentsCount == 1 =>
        Some(
          aggregate
            .Product(transformExpression(fun.getArgumentsList.asScala.head))
            .toAggregateExpression())

      case "when" if fun.getArgumentsCount > 0 =>
        val children = fun.getArgumentsList.asScala.toSeq.map(transformExpression)
        Some(CaseWhen.createFromParser(children))

      case "in" if fun.getArgumentsCount > 0 =>
        val children = fun.getArgumentsList.asScala.toSeq.map(transformExpression)
        Some(In(children.head, children.tail))

      case "nth_value" if fun.getArgumentsCount == 3 =>
        // NthValue does not have a constructor which accepts Expression typed 'ignoreNulls'
        val children = fun.getArgumentsList.asScala.map(transformExpression)
        val ignoreNulls = extractBoolean(children(2), "ignoreNulls")
        Some(NthValue(children(0), children(1), ignoreNulls))

      case "lag" if fun.getArgumentsCount == 4 =>
        // Lag does not have a constructor which accepts Expression typed 'ignoreNulls'
        val children = fun.getArgumentsList.asScala.map(transformExpression)
        val ignoreNulls = extractBoolean(children(3), "ignoreNulls")
        Some(Lag(children.head, children(1), children(2), ignoreNulls))

      case "lead" if fun.getArgumentsCount == 4 =>
        // Lead does not have a constructor which accepts Expression typed 'ignoreNulls'
        val children = fun.getArgumentsList.asScala.map(transformExpression)
        val ignoreNulls = extractBoolean(children(3), "ignoreNulls")
        Some(Lead(children.head, children(1), children(2), ignoreNulls))

      case "window" if Seq(2, 3, 4).contains(fun.getArgumentsCount) =>
        val children = fun.getArgumentsList.asScala.map(transformExpression)
        val timeCol = children.head
        val windowDuration = extractString(children(1), "windowDuration")
        var slideDuration = windowDuration
        if (fun.getArgumentsCount >= 3) {
          slideDuration = extractString(children(2), "slideDuration")
        }
        var startTime = "0 second"
        if (fun.getArgumentsCount == 4) {
          startTime = extractString(children(3), "startTime")
        }
        Some(
          Alias(TimeWindow(timeCol, windowDuration, slideDuration, startTime), "window")(
            nonInheritableMetadataKeys = Seq(Dataset.DATASET_ID_KEY, Dataset.COL_POS_KEY)))

      case "session_window" if fun.getArgumentsCount == 2 =>
        val children = fun.getArgumentsList.asScala.map(transformExpression)
        val timeCol = children.head
        val sessionWindow = children.last match {
          case Literal(s, StringType) if s != null => SessionWindow(timeCol, s.toString)
          case other => SessionWindow(timeCol, other)
        }
        Some(
          Alias(sessionWindow, "session_window")(nonInheritableMetadataKeys =
            Seq(Dataset.DATASET_ID_KEY, Dataset.COL_POS_KEY)))

      case "bucket" if fun.getArgumentsCount == 2 =>
        val children = fun.getArgumentsList.asScala.map(transformExpression)
        (children.head, children.last) match {
          case (numBuckets: Literal, child) if numBuckets.dataType == IntegerType =>
            Some(Bucket(numBuckets, child))
          case (other, _) =>
            throw InvalidPlanInput(s"numBuckets should be a literal integer, but got $other")
        }

      case "years" if fun.getArgumentsCount == 1 =>
        Some(Years(transformExpression(fun.getArguments(0))))

      case "months" if fun.getArgumentsCount == 1 =>
        Some(Months(transformExpression(fun.getArguments(0))))

      case "days" if fun.getArgumentsCount == 1 =>
        Some(Days(transformExpression(fun.getArguments(0))))

      case "hours" if fun.getArgumentsCount == 1 =>
        Some(Hours(transformExpression(fun.getArguments(0))))

      case "unwrap_udt" if fun.getArgumentsCount == 1 =>
        Some(UnwrapUDT(transformExpression(fun.getArguments(0))))

      case "from_json" if Seq(2, 3).contains(fun.getArgumentsCount) =>
        // JsonToStructs constructor doesn't accept JSON-formatted schema.
        val children = fun.getArgumentsList.asScala.map(transformExpression)

        var schema: DataType = null
        children(1) match {
          case Literal(s, StringType) if s != null =>
            try {
              schema = DataType.fromJson(s.toString)
            } catch {
              case _: Exception =>
            }
          case _ =>
        }

        if (schema != null) {
          var options = Map.empty[String, String]
          if (children.length == 3) {
            options = extractMapData(children(2), "Options")
          }
          Some(
            JsonToStructs(
              schema = CharVarcharUtils.failIfHasCharVarchar(schema),
              options = options,
              child = children.head))
        } else {
          None
        }

      // Avro-specific functions
      case "from_avro" if Seq(2, 3).contains(fun.getArgumentsCount) =>
        val children = fun.getArgumentsList.asScala.map(transformExpression)
        val jsonFormatSchema = extractString(children(1), "jsonFormatSchema")
        var options = Map.empty[String, String]
        if (fun.getArgumentsCount == 3) {
          options = extractMapData(children(2), "Options")
        }
        Some(AvroDataToCatalyst(children.head, jsonFormatSchema, options))

      case "to_avro" if Seq(1, 2).contains(fun.getArgumentsCount) =>
        val children = fun.getArgumentsList.asScala.map(transformExpression)
        var jsonFormatSchema = Option.empty[String]
        if (fun.getArgumentsCount == 2) {
          jsonFormatSchema = Some(extractString(children(1), "jsonFormatSchema"))
        }
        Some(CatalystDataToAvro(children.head, jsonFormatSchema))

      // PS(Pandas API on Spark)-specific functions
      case "distributed_sequence_id" if fun.getArgumentsCount == 0 =>
        Some(DistributedSequenceID())

      case "pandas_product" if fun.getArgumentsCount == 2 =>
        val children = fun.getArgumentsList.asScala.map(transformExpression)
        val dropna = extractBoolean(children(1), "dropna")
        Some(aggregate.PandasProduct(children(0), dropna).toAggregateExpression(false))

      case "pandas_stddev" if fun.getArgumentsCount == 2 =>
        val children = fun.getArgumentsList.asScala.map(transformExpression)
        val ddof = extractInteger(children(1), "ddof")
        Some(aggregate.PandasStddev(children(0), ddof).toAggregateExpression(false))

      case "pandas_skew" if fun.getArgumentsCount == 1 =>
        val children = fun.getArgumentsList.asScala.map(transformExpression)
        Some(aggregate.PandasSkewness(children(0)).toAggregateExpression(false))

      case "pandas_kurt" if fun.getArgumentsCount == 1 =>
        val children = fun.getArgumentsList.asScala.map(transformExpression)
        Some(aggregate.PandasKurtosis(children(0)).toAggregateExpression(false))

      case "pandas_var" if fun.getArgumentsCount == 2 =>
        val children = fun.getArgumentsList.asScala.map(transformExpression)
        val ddof = extractInteger(children(1), "ddof")
        Some(aggregate.PandasVariance(children(0), ddof).toAggregateExpression(false))

      case "pandas_covar" if fun.getArgumentsCount == 3 =>
        val children = fun.getArgumentsList.asScala.map(transformExpression)
        val ddof = extractInteger(children(2), "ddof")
        Some(aggregate.PandasCovar(children(0), children(1), ddof).toAggregateExpression(false))

      case "pandas_mode" if fun.getArgumentsCount == 2 =>
        val children = fun.getArgumentsList.asScala.map(transformExpression)
        val ignoreNA = extractBoolean(children(1), "ignoreNA")
        Some(aggregate.PandasMode(children(0), ignoreNA).toAggregateExpression(false))

      // ML-specific functions
      case "vector_to_array" if fun.getArgumentsCount == 2 =>
        val expr = transformExpression(fun.getArguments(0))
        val dtype = extractString(transformExpression(fun.getArguments(1)), "dtype")
        dtype match {
          case "float64" =>
            Some(transformUnregisteredUDF(MLFunctions.vectorToArrayUdf, Seq(expr)))
          case "float32" =>
            Some(transformUnregisteredUDF(MLFunctions.vectorToArrayFloatUdf, Seq(expr)))
          case other =>
            throw InvalidPlanInput(s"Unsupported dtype: $other. Valid values: float64, float32.")
        }

      case "array_to_vector" if fun.getArgumentsCount == 1 =>
        val expr = transformExpression(fun.getArguments(0))
        Some(transformUnregisteredUDF(MLFunctions.arrayToVectorUdf, Seq(expr)))

      // Protobuf-specific functions
      case "from_protobuf" if Seq(2, 3, 4).contains(fun.getArgumentsCount) =>
        val children = fun.getArgumentsList.asScala.map(transformExpression)
        val (messageClassName, binaryFileDescSetOpt, options) =
          extractArgsOfProtobufFunction("from_protobuf", fun.getArgumentsCount, children)
        Some(
          ProtobufDataToCatalyst(children.head, messageClassName, binaryFileDescSetOpt, options))

      case "to_protobuf" if Seq(2, 3, 4).contains(fun.getArgumentsCount) =>
        val children = fun.getArgumentsList.asScala.map(transformExpression)
        val (messageClassName, binaryFileDescSetOpt, options) =
          extractArgsOfProtobufFunction("to_protobuf", fun.getArgumentsCount, children)
        Some(
          CatalystDataToProtobuf(children.head, messageClassName, binaryFileDescSetOpt, options))

      case _ => None
    }
  }

  /**
   * There are some built-in yet not registered UDFs, for example, 'ml.function.array_to_vector'.
   * This method is to convert them to ScalaUDF expressions.
   */
  private def transformUnregisteredUDF(
      fun: org.apache.spark.sql.expressions.UserDefinedFunction,
      exprs: Seq[Expression]): ScalaUDF = {
    val f = fun.asInstanceOf[org.apache.spark.sql.expressions.SparkUserDefinedFunction]
    ScalaUDF(
      function = f.f,
      dataType = f.dataType,
      children = exprs,
      inputEncoders = f.inputEncoders,
      outputEncoder = f.outputEncoder,
      udfName = f.name,
      nullable = f.nullable,
      udfDeterministic = f.deterministic)
  }

  private def extractBoolean(expr: Expression, field: String): Boolean = expr match {
    case Literal(bool: Boolean, BooleanType) => bool
    case other => throw InvalidPlanInput(s"$field should be a literal boolean, but got $other")
  }

  private def extractInteger(expr: Expression, field: String): Int = expr match {
    case Literal(int: Int, IntegerType) => int
    case other => throw InvalidPlanInput(s"$field should be a literal integer, but got $other")
  }

  private def extractString(expr: Expression, field: String): String = expr match {
    case Literal(s, StringType) if s != null => s.toString
    case other => throw InvalidPlanInput(s"$field should be a literal string, but got $other")
  }

  @scala.annotation.tailrec
  private def extractMapData(expr: Expression, field: String): Map[String, String] = expr match {
    case map: CreateMap => ExprUtils.convertToMapData(map)
    case UnresolvedFunction(Seq("map"), args, _, _, _) => extractMapData(CreateMap(args), field)
    case other => throw InvalidPlanInput(s"$field should be created by map, but got $other")
  }

  private def transformAlias(alias: proto.Expression.Alias): NamedExpression = {
    if (alias.getNameCount == 1) {
      val metadata = if (alias.hasMetadata() && alias.getMetadata.nonEmpty) {
        Some(Metadata.fromJson(alias.getMetadata))
      } else {
        None
      }
      Alias(transformExpression(alias.getExpr), alias.getName(0))(explicitMetadata = metadata)
    } else {
      if (alias.hasMetadata) {
        throw InvalidPlanInput(
          "Alias expressions with more than 1 identifier must not use optional metadata.")
      }
      MultiAlias(transformExpression(alias.getExpr), alias.getNameList.asScala.toSeq)
    }
  }

  private def transformExpressionString(expr: proto.Expression.ExpressionString): Expression = {
    session.sessionState.sqlParser.parseExpression(expr.getExpression)
  }

  private def transformUnresolvedStar(star: proto.Expression.UnresolvedStar): UnresolvedStar = {
    if (star.hasUnparsedTarget) {
      val target = star.getUnparsedTarget
      if (!target.endsWith(".*")) {
        throw InvalidPlanInput(
          s"UnresolvedStar requires a unparsed target ending with '.*', " +
            s"but got $target.")
      }

      UnresolvedStar(
        Some(UnresolvedAttribute.parseAttributeName(target.substring(0, target.length - 2))))
    } else {
      UnresolvedStar(None)
    }
  }

  private def transformCast(cast: proto.Expression.Cast): Expression = {
    cast.getCastToTypeCase match {
      case proto.Expression.Cast.CastToTypeCase.TYPE =>
        Cast(transformExpression(cast.getExpr), transformDataType(cast.getType))
      case _ =>
        Cast(
          transformExpression(cast.getExpr),
          session.sessionState.sqlParser.parseDataType(cast.getTypeStr))
    }
  }

  private def transformUnresolvedRegex(regex: proto.Expression.UnresolvedRegex): Expression = {
    val caseSensitive = session.sessionState.conf.caseSensitiveAnalysis
    regex.getColName match {
      case ParserUtils.escapedIdentifier(columnNameRegex) =>
        UnresolvedRegex(columnNameRegex, None, caseSensitive)
      case ParserUtils.qualifiedEscapedIdentifier(nameParts, columnNameRegex) =>
        UnresolvedRegex(columnNameRegex, Some(nameParts), caseSensitive)
      case _ =>
        val expr = UnresolvedAttribute.quotedString(regex.getColName)
        if (regex.hasPlanId) {
          expr.setTagValue(LogicalPlan.PLAN_ID_TAG, regex.getPlanId)
        }
        expr
    }
  }

  private def transformUnresolvedExtractValue(
      extract: proto.Expression.UnresolvedExtractValue): UnresolvedExtractValue = {
    UnresolvedExtractValue(
      transformExpression(extract.getChild),
      transformExpression(extract.getExtraction))
  }

  private def transformUpdateFields(update: proto.Expression.UpdateFields): UpdateFields = {
    if (update.hasValueExpression) {
      // add or replace a field
      UpdateFields.apply(
        col = transformExpression(update.getStructExpression),
        fieldName = update.getFieldName,
        expr = transformExpression(update.getValueExpression))
    } else {
      // drop a field
      UpdateFields.apply(
        col = transformExpression(update.getStructExpression),
        fieldName = update.getFieldName)
    }
  }

  private def transformWindowExpression(window: proto.Expression.Window) = {
    if (!window.hasWindowFunction) {
      throw InvalidPlanInput(s"WindowFunction is required in WindowExpression")
    }

    val frameSpec = if (window.hasFrameSpec) {
      val protoFrameSpec = window.getFrameSpec

      val frameType = protoFrameSpec.getFrameType match {
        case proto.Expression.Window.WindowFrame.FrameType.FRAME_TYPE_ROW => RowFrame

        case proto.Expression.Window.WindowFrame.FrameType.FRAME_TYPE_RANGE => RangeFrame

        case other => throw InvalidPlanInput(s"Unknown FrameType $other")
      }

      if (!protoFrameSpec.hasLower) {
        throw InvalidPlanInput(s"LowerBound is required in WindowFrame")
      }
      val lower = protoFrameSpec.getLower.getBoundaryCase match {
        case proto.Expression.Window.WindowFrame.FrameBoundary.BoundaryCase.CURRENT_ROW =>
          CurrentRow

        case proto.Expression.Window.WindowFrame.FrameBoundary.BoundaryCase.UNBOUNDED =>
          UnboundedPreceding

        case proto.Expression.Window.WindowFrame.FrameBoundary.BoundaryCase.VALUE =>
          transformExpression(protoFrameSpec.getLower.getValue)

        case other => throw InvalidPlanInput(s"Unknown FrameBoundary $other")
      }

      if (!protoFrameSpec.hasUpper) {
        throw InvalidPlanInput(s"UpperBound is required in WindowFrame")
      }
      val upper = protoFrameSpec.getUpper.getBoundaryCase match {
        case proto.Expression.Window.WindowFrame.FrameBoundary.BoundaryCase.CURRENT_ROW =>
          CurrentRow

        case proto.Expression.Window.WindowFrame.FrameBoundary.BoundaryCase.UNBOUNDED =>
          UnboundedFollowing

        case proto.Expression.Window.WindowFrame.FrameBoundary.BoundaryCase.VALUE =>
          transformExpression(protoFrameSpec.getUpper.getValue)

        case other => throw InvalidPlanInput(s"Unknown FrameBoundary $other")
      }

      SpecifiedWindowFrame(frameType = frameType, lower = lower, upper = upper)

    } else {
      UnspecifiedFrame
    }

    val windowSpec = WindowSpecDefinition(
      partitionSpec = window.getPartitionSpecList.asScala.toSeq.map(transformExpression),
      orderSpec = window.getOrderSpecList.asScala.toSeq.map(transformSortOrder),
      frameSpecification = frameSpec)

    WindowExpression(
      windowFunction = transformExpression(window.getWindowFunction),
      windowSpec = windowSpec)
  }

  private def transformSetOperation(u: proto.SetOperation): LogicalPlan = {
    if (!u.hasLeftInput || !u.hasRightInput) {
      throw InvalidPlanInput("Set operation must have 2 inputs")
    }
    val leftPlan = transformRelation(u.getLeftInput)
    val rightPlan = transformRelation(u.getRightInput)
    val isAll = if (u.hasIsAll) u.getIsAll else false

    u.getSetOpType match {
      case proto.SetOperation.SetOpType.SET_OP_TYPE_EXCEPT =>
        if (u.getByName) {
          throw InvalidPlanInput("Except does not support union_by_name")
        }
        Except(leftPlan, rightPlan, isAll)
      case proto.SetOperation.SetOpType.SET_OP_TYPE_INTERSECT =>
        if (u.getByName) {
          throw InvalidPlanInput("Intersect does not support union_by_name")
        }
        Intersect(leftPlan, rightPlan, isAll)
      case proto.SetOperation.SetOpType.SET_OP_TYPE_UNION =>
        if (!u.getByName && u.getAllowMissingColumns) {
          throw InvalidPlanInput(
            "UnionByName `allowMissingCol` can be true only if `byName` is true.")
        }
        val union = Union(Seq(leftPlan, rightPlan), u.getByName, u.getAllowMissingColumns)
        if (isAll) {
          union
        } else {
          logical.Distinct(union)
        }

      case _ =>
        throw InvalidPlanInput(s"Unsupported set operation ${u.getSetOpTypeValue}")
    }
  }

  private def transformJoin(rel: proto.Join): LogicalPlan = {
    assert(rel.hasLeft && rel.hasRight, "Both join sides must be present")
    if (rel.hasJoinCondition && rel.getUsingColumnsCount > 0) {
      throw InvalidPlanInput(
        s"Using columns or join conditions cannot be set at the same time in Join")
    }
    val joinCondition =
      if (rel.hasJoinCondition) Some(transformExpression(rel.getJoinCondition)) else None
    val catalystJointype = transformJoinType(
      if (rel.getJoinType != null) rel.getJoinType else proto.Join.JoinType.JOIN_TYPE_INNER)
    val joinType = if (rel.getUsingColumnsCount > 0) {
      UsingJoin(catalystJointype, rel.getUsingColumnsList.asScala.toSeq)
    } else {
      catalystJointype
    }
    logical.Join(
      left = transformRelation(rel.getLeft),
      right = transformRelation(rel.getRight),
      joinType = joinType,
      condition = joinCondition,
      hint = logical.JoinHint.NONE)
  }

  private def transformJoinType(t: proto.Join.JoinType): JoinType = {
    t match {
      case proto.Join.JoinType.JOIN_TYPE_INNER => Inner
      case proto.Join.JoinType.JOIN_TYPE_LEFT_ANTI => LeftAnti
      case proto.Join.JoinType.JOIN_TYPE_FULL_OUTER => FullOuter
      case proto.Join.JoinType.JOIN_TYPE_LEFT_OUTER => LeftOuter
      case proto.Join.JoinType.JOIN_TYPE_RIGHT_OUTER => RightOuter
      case proto.Join.JoinType.JOIN_TYPE_LEFT_SEMI => LeftSemi
      case proto.Join.JoinType.JOIN_TYPE_CROSS => Cross
      case _ => throw InvalidPlanInput(s"Join type ${t} is not supported")
    }
  }

  private def transformSort(sort: proto.Sort): LogicalPlan = {
    assert(sort.getOrderCount > 0, "'order' must be present and contain elements.")
    logical.Sort(
      child = transformRelation(sort.getInput),
      global = sort.getIsGlobal,
      order = sort.getOrderList.asScala.toSeq.map(transformSortOrder))
  }

  private def transformSortOrder(order: proto.Expression.SortOrder) = {
    expressions.SortOrder(
      child = transformExpression(order.getChild),
      direction = order.getDirection match {
        case proto.Expression.SortOrder.SortDirection.SORT_DIRECTION_ASCENDING =>
          expressions.Ascending
        case _ => expressions.Descending
      },
      nullOrdering = order.getNullOrdering match {
        case proto.Expression.SortOrder.NullOrdering.SORT_NULLS_FIRST =>
          expressions.NullsFirst
        case _ => expressions.NullsLast
      },
      sameOrderExpressions = Seq.empty)
  }

  private def transformDrop(rel: proto.Drop): LogicalPlan = {
    var output = Dataset.ofRows(session, transformRelation(rel.getInput))
    if (rel.getColumnsCount > 0) {
      val cols = rel.getColumnsList.asScala.toSeq.map(expr => Column(transformExpression(expr)))
      output = output.drop(cols.head, cols.tail: _*)
    }
    if (rel.getColumnNamesCount > 0) {
      val colNames = rel.getColumnNamesList.asScala.toSeq
      output = output.drop(colNames: _*)
    }
    output.logicalPlan
  }

  private def transformAggregate(rel: proto.Aggregate): LogicalPlan = {
    rel.getGroupType match {
      case proto.Aggregate.GroupType.GROUP_TYPE_GROUPBY
          // This relies on the assumption that a KVGDS always requires the head to be a Typed UDF.
          // This is the case for datasets created via groupByKey,
          // and also via RelationalGroupedDS#as, as the first is a dummy UDF currently.
          if rel.getGroupingExpressionsList.size() >= 1 &&
            isTypedScalaUdfExpr(rel.getGroupingExpressionsList.get(0)) =>
        transformKeyValueGroupedAggregate(rel)
      case _ =>
        transformRelationalGroupedAggregate(rel)
    }
  }

  private def transformKeyValueGroupedAggregate(rel: proto.Aggregate): LogicalPlan = {
    val input = transformRelation(rel.getInput)
    val ds = UntypedKeyValueGroupedDataset(input, rel.getGroupingExpressionsList, Seq.empty)

    val keyColumn = TypedAggUtils.aggKeyColumn(ds.kEncoder, ds.groupingAttributes)
    val namedColumns = rel.getAggregateExpressionsList.asScala.toSeq
      .map(expr => transformExpressionWithTypedReduceExpression(expr, input))
      .map(toNamedExpression)
    logical.Aggregate(ds.groupingAttributes, keyColumn +: namedColumns, ds.analyzed)
  }

  private def transformRelationalGroupedAggregate(rel: proto.Aggregate): LogicalPlan = {
    if (!rel.hasInput) {
      throw InvalidPlanInput("Aggregate needs a plan input")
    }
    val input = transformRelation(rel.getInput)

    val groupingExprs = rel.getGroupingExpressionsList.asScala.toSeq.map(transformExpression)
    val aggExprs = rel.getAggregateExpressionsList.asScala.toSeq
      .map(expr => transformExpressionWithTypedReduceExpression(expr, input))
    val aliasedAgg = (groupingExprs ++ aggExprs).map(toNamedExpression)

    rel.getGroupType match {
      case proto.Aggregate.GroupType.GROUP_TYPE_GROUPBY =>
        logical.Aggregate(
          groupingExpressions = groupingExprs,
          aggregateExpressions = aliasedAgg,
          child = input)

      case proto.Aggregate.GroupType.GROUP_TYPE_ROLLUP =>
        logical.Aggregate(
          groupingExpressions = Seq(Rollup(groupingExprs.map(Seq(_)))),
          aggregateExpressions = aliasedAgg,
          child = input)

      case proto.Aggregate.GroupType.GROUP_TYPE_CUBE =>
        logical.Aggregate(
          groupingExpressions = Seq(Cube(groupingExprs.map(Seq(_)))),
          aggregateExpressions = aliasedAgg,
          child = input)

      case proto.Aggregate.GroupType.GROUP_TYPE_PIVOT =>
        if (!rel.hasPivot) {
          throw InvalidPlanInput("Aggregate with GROUP_TYPE_PIVOT requires a Pivot")
        }

        val pivotExpr = transformExpression(rel.getPivot.getCol)

        var valueExprs = rel.getPivot.getValuesList.asScala.toSeq.map(transformLiteral)
        if (valueExprs.isEmpty) {
          // This is to prevent unintended OOM errors when the number of distinct values is large
          val maxValues = session.sessionState.conf.dataFramePivotMaxValues
          // Get the distinct values of the column and sort them so its consistent
          val pivotCol = Column(pivotExpr)
          valueExprs = Dataset
            .ofRows(session, input)
            .select(pivotCol)
            .distinct()
            .limit(maxValues + 1)
            .sort(pivotCol) // ensure that the output columns are in a consistent logical order
            .collect()
            .map(_.get(0))
            .toSeq
            .map(expressions.Literal.apply)
        }

        logical.Pivot(
          groupByExprsOpt = Some(groupingExprs.map(toNamedExpression)),
          pivotColumn = pivotExpr,
          pivotValues = valueExprs,
          aggregates = aggExprs,
          child = input)

      case other => throw InvalidPlanInput(s"Unknown Group Type $other")
    }
  }

  private def transformTypedReduceExpression(
      fun: proto.Expression.UnresolvedFunction,
      dataAttributes: Seq[Attribute]): Expression = {
    assert(fun.getFunctionName == "reduce")
    if (fun.getArgumentsCount != 1) {
      throw InvalidPlanInput("reduce requires single child expression")
    }
    val udf = fun.getArgumentsList.asScala.map(transformExpression) match {
      case collection.Seq(f: ScalaUDF) =>
        f
      case other =>
        throw InvalidPlanInput(s"reduce should carry a scalar scala udf, but got $other")
    }
    assert(udf.outputEncoder.isDefined)
    val tEncoder = udf.outputEncoder.get // (T, T) => T
    val reduce = ReduceAggregator(udf.function)(tEncoder).toColumn.expr
    TypedAggUtils.withInputType(reduce, tEncoder, dataAttributes)
  }

  private def transformExpressionWithTypedReduceExpression(
      expr: proto.Expression,
      plan: LogicalPlan): Expression = {
    expr.getExprTypeCase match {
      case proto.Expression.ExprTypeCase.UNRESOLVED_FUNCTION
          if expr.getUnresolvedFunction.getFunctionName == "reduce" =>
        // The reduce func needs the input data attribute, thus handle it specially here
        transformTypedReduceExpression(expr.getUnresolvedFunction, plan.output)
      case _ => transformExpression(expr)
    }
  }

  def process(
      command: proto.Command,
      userId: String,
      sessionId: String,
      responseObserver: StreamObserver[ExecutePlanResponse]): Unit = {
    command.getCommandTypeCase match {
      case proto.Command.CommandTypeCase.REGISTER_FUNCTION =>
        handleRegisterUserDefinedFunction(command.getRegisterFunction)
      case proto.Command.CommandTypeCase.WRITE_OPERATION =>
        handleWriteOperation(command.getWriteOperation)
      case proto.Command.CommandTypeCase.CREATE_DATAFRAME_VIEW =>
        handleCreateViewCommand(command.getCreateDataframeView)
      case proto.Command.CommandTypeCase.WRITE_OPERATION_V2 =>
        handleWriteOperationV2(command.getWriteOperationV2)
      case proto.Command.CommandTypeCase.EXTENSION =>
        handleCommandPlugin(command.getExtension)
      case proto.Command.CommandTypeCase.SQL_COMMAND =>
        handleSqlCommand(command.getSqlCommand, sessionId, responseObserver)
      case proto.Command.CommandTypeCase.WRITE_STREAM_OPERATION_START =>
        handleWriteStreamOperationStart(
          command.getWriteStreamOperationStart,
          userId,
          sessionId,
          responseObserver)
      case proto.Command.CommandTypeCase.STREAMING_QUERY_COMMAND =>
        handleStreamingQueryCommand(command.getStreamingQueryCommand, sessionId, responseObserver)
      case proto.Command.CommandTypeCase.STREAMING_QUERY_MANAGER_COMMAND =>
        handleStreamingQueryManagerCommand(
          command.getStreamingQueryManagerCommand,
          sessionId,
          responseObserver)
      case proto.Command.CommandTypeCase.GET_RESOURCES_COMMAND =>
        handleGetResourcesCommand(sessionId, responseObserver)
      case _ => throw new UnsupportedOperationException(s"$command not supported.")
    }
  }

  def handleSqlCommand(
      getSqlCommand: SqlCommand,
      sessionId: String,
      responseObserver: StreamObserver[ExecutePlanResponse]): Unit = {
    // Eagerly execute commands of the provided SQL string.
    val df = session.sql(
      getSqlCommand.getSql,
      getSqlCommand.getArgsMap.asScala.mapValues(transformLiteral).toMap)
    // Check if commands have been executed.
    val isCommand = df.queryExecution.commandExecuted.isInstanceOf[CommandResult]
    val rows = df.logicalPlan match {
      case lr: LocalRelation => lr.data
      case cr: CommandResult => cr.rows
      case _ => Seq.empty
    }

    // Convert the results to Arrow.
    val schema = df.schema
    val maxRecordsPerBatch = session.sessionState.conf.arrowMaxRecordsPerBatch
    val maxBatchSize = (SparkEnv.get.conf.get(CONNECT_GRPC_ARROW_MAX_BATCH_SIZE) * 0.7).toLong
    val timeZoneId = session.sessionState.conf.sessionLocalTimeZone

    // Convert the data.
    val bytes = if (rows.isEmpty) {
      ArrowConverters.createEmptyArrowBatch(
        schema,
        timeZoneId,
        errorOnDuplicatedFieldNames = false)
    } else {
      val batches = ArrowConverters.toBatchWithSchemaIterator(
        rows.iterator,
        schema,
        maxRecordsPerBatch,
        maxBatchSize,
        timeZoneId,
        errorOnDuplicatedFieldNames = false)
      assert(batches.hasNext)
      val bytes = batches.next()
      assert(!batches.hasNext, s"remaining batches: ${batches.size}")
      bytes
    }

    // To avoid explicit handling of the result on the client, we build the expected input
    // of the relation on the server. The client has to simply forward the result.
    val result = SqlCommandResult.newBuilder()
    if (isCommand) {
      result.setRelation(
        proto.Relation
          .newBuilder()
          .setLocalRelation(
            proto.LocalRelation
              .newBuilder()
              .setData(ByteString.copyFrom(bytes))))
    } else {
      result.setRelation(
        proto.Relation
          .newBuilder()
          .setSql(
            proto.SQL
              .newBuilder()
              .setQuery(getSqlCommand.getSql)
              .putAllArgs(getSqlCommand.getArgsMap)))
    }
    // Exactly one SQL Command Result Batch
    responseObserver.onNext(
      ExecutePlanResponse
        .newBuilder()
        .setSessionId(sessionId)
        .setSqlCommandResult(result)
        .build())

    // Send Metrics
    responseObserver.onNext(SparkConnectStreamHandler.createMetricsResponse(sessionId, df))
  }

  private def handleRegisterUserDefinedFunction(
      fun: proto.CommonInlineUserDefinedFunction): Unit = {
    fun.getFunctionCase match {
      case proto.CommonInlineUserDefinedFunction.FunctionCase.PYTHON_UDF =>
        handleRegisterPythonUDF(fun)
      case proto.CommonInlineUserDefinedFunction.FunctionCase.JAVA_UDF =>
        handleRegisterJavaUDF(fun)
      case _ =>
        throw InvalidPlanInput(
          s"Function with ID: ${fun.getFunctionCase.getNumber} is not supported")
    }
  }

  private def handleRegisterPythonUDF(fun: proto.CommonInlineUserDefinedFunction): Unit = {
    val udf = fun.getPythonUdf
    val function = transformPythonFunction(udf)
    val udpf = UserDefinedPythonFunction(
      name = fun.getFunctionName,
      func = function,
      dataType = transformDataType(udf.getOutputType),
      pythonEvalType = udf.getEvalType,
      udfDeterministic = fun.getDeterministic)

    session.udf.registerPython(fun.getFunctionName, udpf)
  }

  private def handleRegisterJavaUDF(fun: proto.CommonInlineUserDefinedFunction): Unit = {
    val udf = fun.getJavaUdf
    val dataType = if (udf.hasOutputType) {
      transformDataType(udf.getOutputType)
    } else {
      null
    }
    if (udf.getAggregate) {
      session.udf.registerJavaUDAF(fun.getFunctionName, udf.getClassName)
    } else {
      session.udf.registerJava(fun.getFunctionName, udf.getClassName, dataType)
    }
  }

  private def handleCommandPlugin(extension: ProtoAny): Unit = {
    SparkConnectPluginRegistry.commandRegistry
      // Lazily traverse the collection.
      .view
      // Apply the transformation.
      .map(p => p.process(extension, this))
      // Find the first non-empty transformation or throw.
      .find(_.nonEmpty)
      .flatten
      .getOrElse(throw InvalidPlanInput("No handler found for extension"))
  }

  private def handleCreateViewCommand(createView: proto.CreateDataFrameViewCommand): Unit = {
    val viewType = if (createView.getIsGlobal) GlobalTempView else LocalTempView

    val tableIdentifier =
      try {
        session.sessionState.sqlParser.parseTableIdentifier(createView.getName)
      } catch {
        case _: ParseException =>
          throw QueryCompilationErrors.invalidViewNameError(createView.getName)
      }

    val plan = CreateViewCommand(
      name = tableIdentifier,
      userSpecifiedColumns = Nil,
      comment = None,
      properties = Map.empty,
      originalText = None,
      plan = transformRelation(createView.getInput),
      allowExisting = false,
      replace = createView.getReplace,
      viewType = viewType)

    Dataset.ofRows(session, plan).queryExecution.commandExecuted
  }

  /**
   * Transforms the write operation and executes it.
   *
   * The input write operation contains a reference to the input plan and transforms it to the
   * corresponding logical plan. Afterwards, creates the DataFrameWriter and translates the
   * parameters of the WriteOperation into the corresponding methods calls.
   *
   * @param writeOperation
   */
  private def handleWriteOperation(writeOperation: proto.WriteOperation): Unit = {
    // Transform the input plan into the logical plan.
    val plan = transformRelation(writeOperation.getInput)
    // And create a Dataset from the plan.
    val dataset = Dataset.ofRows(session, logicalPlan = plan)

    val w = dataset.write
    if (writeOperation.getMode != proto.WriteOperation.SaveMode.SAVE_MODE_UNSPECIFIED) {
      w.mode(SaveModeConverter.toSaveMode(writeOperation.getMode))
    }

    if (writeOperation.getOptionsCount > 0) {
      writeOperation.getOptionsMap.asScala.foreach { case (key, value) => w.option(key, value) }
    }

    if (writeOperation.getSortColumnNamesCount > 0) {
      val names = writeOperation.getSortColumnNamesList.asScala
      w.sortBy(names.head, names.tail.toSeq: _*)
    }

    if (writeOperation.hasBucketBy) {
      val op = writeOperation.getBucketBy
      val cols = op.getBucketColumnNamesList.asScala
      if (op.getNumBuckets <= 0) {
        throw InvalidCommandInput(
          s"BucketBy must specify a bucket count > 0, received ${op.getNumBuckets} instead.")
      }
      w.bucketBy(op.getNumBuckets, cols.head, cols.tail.toSeq: _*)
    }

    if (writeOperation.getPartitioningColumnsCount > 0) {
      val names = writeOperation.getPartitioningColumnsList.asScala
      w.partitionBy(names.toSeq: _*)
    }

    if (writeOperation.hasSource) {
      w.format(writeOperation.getSource)
    }

    writeOperation.getSaveTypeCase match {
      case proto.WriteOperation.SaveTypeCase.SAVETYPE_NOT_SET => w.save()
      case proto.WriteOperation.SaveTypeCase.PATH => w.save(writeOperation.getPath)
      case proto.WriteOperation.SaveTypeCase.TABLE =>
        val tableName = writeOperation.getTable.getTableName
        writeOperation.getTable.getSaveMethod match {
          case proto.WriteOperation.SaveTable.TableSaveMethod.TABLE_SAVE_METHOD_SAVE_AS_TABLE =>
            w.saveAsTable(tableName)
          case proto.WriteOperation.SaveTable.TableSaveMethod.TABLE_SAVE_METHOD_INSERT_INTO =>
            w.insertInto(tableName)
          case _ =>
            throw new UnsupportedOperationException(
              "WriteOperation:SaveTable:TableSaveMethod not supported "
                + s"${writeOperation.getTable.getSaveMethodValue}")
        }
      case _ =>
        throw new UnsupportedOperationException(
          "WriteOperation:SaveTypeCase not supported "
            + s"${writeOperation.getSaveTypeCase.getNumber}")
    }
  }

  /**
   * Transforms the write operation and executes it.
   *
   * The input write operation contains a reference to the input plan and transforms it to the
   * corresponding logical plan. Afterwards, creates the DataFrameWriter and translates the
   * parameters of the WriteOperation into the corresponding methods calls.
   *
   * @param writeOperation
   */
  def handleWriteOperationV2(writeOperation: proto.WriteOperationV2): Unit = {
    // Transform the input plan into the logical plan.
    val plan = transformRelation(writeOperation.getInput)
    // And create a Dataset from the plan.
    val dataset = Dataset.ofRows(session, logicalPlan = plan)

    val w = dataset.writeTo(table = writeOperation.getTableName)

    if (writeOperation.getOptionsCount > 0) {
      writeOperation.getOptionsMap.asScala.foreach { case (key, value) => w.option(key, value) }
    }

    if (writeOperation.getTablePropertiesCount > 0) {
      writeOperation.getTablePropertiesMap.asScala.foreach { case (key, value) =>
        w.tableProperty(key, value)
      }
    }

    if (writeOperation.getPartitioningColumnsCount > 0) {
      val names = writeOperation.getPartitioningColumnsList.asScala
        .map(transformExpression)
        .map(Column(_))
        .toSeq
      w.partitionedBy(names.head, names.tail: _*)
    }

    writeOperation.getMode match {
      case proto.WriteOperationV2.Mode.MODE_CREATE =>
        if (writeOperation.hasProvider) {
          w.using(writeOperation.getProvider).create()
        } else {
          w.create()
        }
      case proto.WriteOperationV2.Mode.MODE_OVERWRITE =>
        w.overwrite(Column(transformExpression(writeOperation.getOverwriteCondition)))
      case proto.WriteOperationV2.Mode.MODE_OVERWRITE_PARTITIONS =>
        w.overwritePartitions()
      case proto.WriteOperationV2.Mode.MODE_APPEND =>
        w.append()
      case proto.WriteOperationV2.Mode.MODE_REPLACE =>
        if (writeOperation.hasProvider) {
          w.using(writeOperation.getProvider).replace()
        } else {
          w.replace()
        }
      case proto.WriteOperationV2.Mode.MODE_CREATE_OR_REPLACE =>
        if (writeOperation.hasProvider) {
          w.using(writeOperation.getProvider).createOrReplace()
        } else {
          w.createOrReplace()
        }
      case _ =>
        throw new UnsupportedOperationException(
          s"WriteOperationV2:ModeValue not supported ${writeOperation.getModeValue}")
    }
  }

  def handleWriteStreamOperationStart(
      writeOp: WriteStreamOperationStart,
      userId: String,
      sessionId: String,
      responseObserver: StreamObserver[ExecutePlanResponse]): Unit = {
    val plan = transformRelation(writeOp.getInput)
    val dataset = Dataset.ofRows(session, logicalPlan = plan)

    val writer = dataset.writeStream

    if (writeOp.getFormat.nonEmpty) {
      writer.format(writeOp.getFormat)
    }

    writer.options(writeOp.getOptionsMap)

    if (writeOp.getPartitioningColumnNamesCount > 0) {
      writer.partitionBy(writeOp.getPartitioningColumnNamesList.asScala.toList: _*)
    }

    writeOp.getTriggerCase match {
      case TriggerCase.PROCESSING_TIME_INTERVAL =>
        writer.trigger(Trigger.ProcessingTime(writeOp.getProcessingTimeInterval))
      case TriggerCase.AVAILABLE_NOW =>
        writer.trigger(Trigger.AvailableNow())
      case TriggerCase.ONCE =>
        writer.trigger(Trigger.Once())
      case TriggerCase.CONTINUOUS_CHECKPOINT_INTERVAL =>
        writer.trigger(Trigger.Continuous(writeOp.getContinuousCheckpointInterval))
      case TriggerCase.TRIGGER_NOT_SET =>
    }

    if (writeOp.getOutputMode.nonEmpty) {
      writer.outputMode(writeOp.getOutputMode)
    }

    if (writeOp.getQueryName.nonEmpty) {
      writer.queryName(writeOp.getQueryName)
    }

    if (writeOp.hasForeachWriter) {
      if (writeOp.getForeachWriter.hasPythonWriter) {
        val foreach = writeOp.getForeachWriter.getPythonWriter
        val pythonFcn = transformPythonFunction(foreach)
        writer.foreachImplementation(
          new PythonForeachWriter(pythonFcn, dataset.schema).asInstanceOf[ForeachWriter[Any]])
      } else {
        val foreachWriterPkt = unpackForeachWriter(writeOp.getForeachWriter.getScalaWriter)
        val clientWriter = foreachWriterPkt.foreachWriter
        if (foreachWriterPkt.datasetEncoder == null) {
          // datasetEncoder is null means the client-side writer has type parameter Row,
          // Since server-side dataset is always dataframe, here just use foreach directly.
          writer.foreach(clientWriter.asInstanceOf[ForeachWriter[Row]])
        } else {
          val encoder = ExpressionEncoder(
            foreachWriterPkt.datasetEncoder.asInstanceOf[AgnosticEncoder[Any]])
          writer.foreachImplementation(clientWriter.asInstanceOf[ForeachWriter[Any]], encoder)
        }
      }
    }

    val query = writeOp.getPath match {
      case "" if writeOp.hasTableName => writer.toTable(writeOp.getTableName)
      case "" => writer.start()
      case path => writer.start(path)
    }

    // Register the new query so that the session and query references are cached.
    SparkConnectService.streamingSessionManager.registerNewStreamingQuery(
      sessionHolder = SessionHolder(userId = userId, sessionId = sessionId, session),
      query = query)

    val result = WriteStreamOperationStartResult
      .newBuilder()
      .setQueryId(
        StreamingQueryInstanceId
          .newBuilder()
          .setId(query.id.toString)
          .setRunId(query.runId.toString)
          .build())
      .setName(Option(query.name).getOrElse(""))
      .build()

    responseObserver.onNext(
      ExecutePlanResponse
        .newBuilder()
        .setSessionId(sessionId)
        .setWriteStreamOperationStartResult(result)
        .build())
  }

  def handleStreamingQueryCommand(
      command: StreamingQueryCommand,
      sessionId: String,
      responseObserver: StreamObserver[ExecutePlanResponse]): Unit = {

    val id = command.getQueryId.getId
    val runId = command.getQueryId.getRunId

    val respBuilder = StreamingQueryCommandResult
      .newBuilder()
      .setQueryId(command.getQueryId)

    // Find the query in connect service level cache, otherwise check session's active streams.
    val query = SparkConnectService.streamingSessionManager
      .getCachedQuery(id, runId, session) // Common case: query is cached in the cache.
      .orElse { // Else try to find it in active streams. Mostly will not be found here either.
        Option(session.streams.get(id))
      } match {
      case Some(query) if query.runId.toString == runId =>
        query
      case Some(query) =>
        throw new IllegalArgumentException(
          s"Run id mismatch for query id $id. Run id in the request $runId " +
            s"does not match one on the server ${query.runId}. The query might have restarted.")
      case None =>
        throw new IllegalArgumentException(s"Streaming query $id is not found")
    }

    command.getCommandCase match {
      case StreamingQueryCommand.CommandCase.STATUS =>
        val queryStatus = query.status

        val statusResult = StreamingQueryCommandResult.StatusResult
          .newBuilder()
          .setStatusMessage(queryStatus.message)
          .setIsDataAvailable(queryStatus.isDataAvailable)
          .setIsTriggerActive(queryStatus.isTriggerActive)
          .setIsActive(query.isActive)
          .build()

        respBuilder.setStatus(statusResult)

      case StreamingQueryCommand.CommandCase.LAST_PROGRESS |
          StreamingQueryCommand.CommandCase.RECENT_PROGRESS =>
        val progressReports = if (command.getLastProgress) {
          Option(query.lastProgress).toSeq
        } else {
          query.recentProgress.toSeq
        }
        respBuilder.setRecentProgress(
          StreamingQueryCommandResult.RecentProgressResult
            .newBuilder()
            .addAllRecentProgressJson(
              progressReports.map(StreamingQueryProgress.jsonString).asJava)
            .build())

      case StreamingQueryCommand.CommandCase.STOP =>
        query.stop()

      case StreamingQueryCommand.CommandCase.PROCESS_ALL_AVAILABLE =>
        // This might take a long time, Spark-connect client keeps this connection alive.
        query.processAllAvailable()

      case StreamingQueryCommand.CommandCase.EXPLAIN =>
        val result = query match {
          case q: StreamingQueryWrapper =>
            q.streamingQuery.explainInternal(command.getExplain.getExtended)
          case _ =>
            throw new IllegalStateException(s"Unexpected type for streaming query: $query")
        }
        val explain = StreamingQueryCommandResult.ExplainResult
          .newBuilder()
          .setResult(result)
          .build()
        respBuilder.setExplain(explain)

      case StreamingQueryCommand.CommandCase.EXCEPTION =>
        val result = query.exception
        if (result.isDefined) {
          val e = result.get
          val exception_builder = StreamingQueryCommandResult.ExceptionResult
            .newBuilder()
          exception_builder
            .setExceptionMessage(e.toString)
            .setErrorClass(e.getErrorClass)

          val stackTrace = Option(ExceptionUtils.getStackTrace(e))
          stackTrace.foreach { s =>
            exception_builder.setStackTrace(s)
          }
          respBuilder.setException(exception_builder.build())
        }

      case StreamingQueryCommand.CommandCase.AWAIT_TERMINATION =>
        val timeout = if (command.getAwaitTermination.hasTimeoutMs) {
          Some(command.getAwaitTermination.getTimeoutMs)
        } else {
          None
        }
        val terminated = handleStreamingAwaitTermination(query, timeout)
        respBuilder.getAwaitTerminationBuilder.setTerminated(terminated)

      case StreamingQueryCommand.CommandCase.COMMAND_NOT_SET =>
        throw new IllegalArgumentException("Missing command in StreamingQueryCommand")
    }

    responseObserver.onNext(
      ExecutePlanResponse
        .newBuilder()
        .setSessionId(sessionId)
        .setStreamingQueryCommandResult(respBuilder.build())
        .build())
  }

  /**
   * A helper function to handle streaming awaitTermination(). awaitTermination() can be a long
   * running command. In this function, we periodically check if the RPC call has been cancelled.
   * If so, we can stop the operation and release resources early.
   * @param query
   *   the query waits to be terminated
   * @param timeoutOptionMs
   *   optional. Timeout to wait for termination. If None, no timeout is set
   * @return
   *   if the query has terminated
   */
  private def handleStreamingAwaitTermination(
      query: StreamingQuery,
      timeoutOptionMs: Option[Long]): Boolean = {
    // How often to check if RPC is cancelled and call awaitTermination()
    val awaitTerminationIntervalMs = 10000
    val startTimeMs = System.currentTimeMillis()

    val timeoutTotalMs = timeoutOptionMs.getOrElse(Long.MaxValue)
    var timeoutLeftMs = timeoutTotalMs
    require(timeoutLeftMs > 0, "Timeout has to be positive")

    val grpcContext = Context.current
    while (!grpcContext.isCancelled) {
      val awaitTimeMs = math.min(awaitTerminationIntervalMs, timeoutLeftMs)

      val terminated = query.awaitTermination(awaitTimeMs)
      if (terminated) {
        return true
      }

      timeoutLeftMs = timeoutTotalMs - (System.currentTimeMillis() - startTimeMs)
      if (timeoutLeftMs <= 0) {
        return false
      }
    }

    // gRPC is cancelled
    logWarning("RPC context is cancelled when executing awaitTermination()")
    throw new StatusRuntimeException(Status.CANCELLED)
  }

  private def buildStreamingQueryInstance(query: StreamingQuery): StreamingQueryInstance = {
    val builder = StreamingQueryInstance
      .newBuilder()
      .setId(
        StreamingQueryInstanceId
          .newBuilder()
          .setId(query.id.toString)
          .setRunId(query.runId.toString)
          .build())
    if (query.name != null) {
      builder.setName(query.name)
    }
    builder.build()
  }

  def handleStreamingQueryManagerCommand(
      command: StreamingQueryManagerCommand,
      sessionId: String,
      responseObserver: StreamObserver[ExecutePlanResponse]): Unit = {

    val respBuilder = StreamingQueryManagerCommandResult.newBuilder()

    command.getCommandCase match {
      case StreamingQueryManagerCommand.CommandCase.ACTIVE =>
        val active_queries = session.streams.active
        respBuilder.getActiveBuilder.addAllActiveQueries(
          active_queries
            .map(query => buildStreamingQueryInstance(query))
            .toIterable
            .asJava)

      case StreamingQueryManagerCommand.CommandCase.GET_QUERY =>
        val query = session.streams.get(command.getGetQuery)
        respBuilder.setQuery(buildStreamingQueryInstance(query))

      case StreamingQueryManagerCommand.CommandCase.AWAIT_ANY_TERMINATION =>
        if (command.getAwaitAnyTermination.hasTimeoutMs) {
          val terminated =
            session.streams.awaitAnyTermination(command.getAwaitAnyTermination.getTimeoutMs)
          respBuilder.getAwaitAnyTerminationBuilder.setTerminated(terminated)
        } else {
          session.streams.awaitAnyTermination()
          respBuilder.getAwaitAnyTerminationBuilder.setTerminated(true)
        }

      case StreamingQueryManagerCommand.CommandCase.RESET_TERMINATED =>
        session.streams.resetTerminated()
        respBuilder.setResetTerminated(true)

      case StreamingQueryManagerCommand.CommandCase.COMMAND_NOT_SET =>
        throw new IllegalArgumentException("Missing command in StreamingQueryManagerCommand")
    }

    responseObserver.onNext(
      ExecutePlanResponse
        .newBuilder()
        .setSessionId(sessionId)
        .setStreamingQueryManagerCommandResult(respBuilder.build())
        .build())
  }

  def handleGetResourcesCommand(
      sessionId: String,
      responseObserver: StreamObserver[proto.ExecutePlanResponse]): Unit = {
    responseObserver.onNext(
      proto.ExecutePlanResponse
        .newBuilder()
        .setSessionId(sessionId)
        .setGetResourcesCommandResult(
          proto.GetResourcesCommandResult
            .newBuilder()
            .putAllResources(
              session.sparkContext.resources
                .mapValues(resource =>
                  proto.ResourceInformation
                    .newBuilder()
                    .setName(resource.name)
                    .addAllAddresses(resource.addresses.toIterable.asJava)
                    .build())
                .toMap
                .asJava)
            .build())
        .build())
  }

  private val emptyLocalRelation = LocalRelation(
    output = AttributeReference("value", StringType, false)() :: Nil,
    data = Seq.empty)

  private def transformCurrentDatabase(): LogicalPlan = {
    session.createDataset(session.catalog.currentDatabase :: Nil)(Encoders.STRING).logicalPlan
  }

  private def transformSetCurrentDatabase(
      getSetCurrentDatabase: proto.SetCurrentDatabase): LogicalPlan = {
    session.catalog.setCurrentDatabase(getSetCurrentDatabase.getDbName)
    emptyLocalRelation
  }

  private def transformListDatabases(getListDatabases: proto.ListDatabases): LogicalPlan = {
    if (getListDatabases.hasPattern) {
      session.catalog.listDatabases(getListDatabases.getPattern).logicalPlan
    } else {
      session.catalog.listDatabases().logicalPlan
    }
  }

  private def transformListTables(getListTables: proto.ListTables): LogicalPlan = {
    if (getListTables.hasDbName) {
      if (getListTables.hasPattern) {
        session.catalog.listTables(getListTables.getDbName, getListTables.getPattern).logicalPlan
      } else {
        session.catalog.listTables(getListTables.getDbName).logicalPlan
      }
    } else if (getListTables.hasPattern) {
      val currentDatabase = session.catalog.currentDatabase
      session.catalog.listTables(currentDatabase, getListTables.getPattern).logicalPlan
    } else {
      session.catalog.listTables().logicalPlan
    }
  }

  private def transformListFunctions(getListFunctions: proto.ListFunctions): LogicalPlan = {
    if (getListFunctions.hasDbName) {
      if (getListFunctions.hasPattern) {
        session.catalog
          .listFunctions(getListFunctions.getDbName, getListFunctions.getPattern)
          .logicalPlan
      } else {
        session.catalog.listFunctions(getListFunctions.getDbName).logicalPlan
      }
    } else if (getListFunctions.hasPattern) {
      val currentDatabase = session.catalog.currentDatabase
      session.catalog.listFunctions(currentDatabase, getListFunctions.getPattern).logicalPlan
    } else {
      session.catalog.listFunctions().logicalPlan
    }
  }

  private def transformListColumns(getListColumns: proto.ListColumns): LogicalPlan = {
    if (getListColumns.hasDbName) {
      session.catalog
        .listColumns(dbName = getListColumns.getDbName, tableName = getListColumns.getTableName)
        .logicalPlan
    } else {
      session.catalog.listColumns(getListColumns.getTableName).logicalPlan
    }
  }

  private def transformGetDatabase(getGetDatabase: proto.GetDatabase): LogicalPlan = {
    CatalogImpl
      .makeDataset(session.catalog.getDatabase(getGetDatabase.getDbName) :: Nil, session)
      .logicalPlan
  }

  private def transformGetTable(getGetTable: proto.GetTable): LogicalPlan = {
    if (getGetTable.hasDbName) {
      CatalogImpl
        .makeDataset(
          session.catalog.getTable(
            dbName = getGetTable.getDbName,
            tableName = getGetTable.getTableName) :: Nil,
          session)
        .logicalPlan
    } else {
      CatalogImpl
        .makeDataset(session.catalog.getTable(getGetTable.getTableName) :: Nil, session)
        .logicalPlan
    }
  }

  private def transformGetFunction(getGetFunction: proto.GetFunction): LogicalPlan = {
    if (getGetFunction.hasDbName) {
      CatalogImpl
        .makeDataset(
          session.catalog.getFunction(
            dbName = getGetFunction.getDbName,
            functionName = getGetFunction.getFunctionName) :: Nil,
          session)
        .logicalPlan
    } else {
      CatalogImpl
        .makeDataset(session.catalog.getFunction(getGetFunction.getFunctionName) :: Nil, session)
        .logicalPlan
    }
  }

  private def transformDatabaseExists(getDatabaseExists: proto.DatabaseExists): LogicalPlan = {
    session
      .createDataset(session.catalog.databaseExists(getDatabaseExists.getDbName) :: Nil)(
        Encoders.scalaBoolean)
      .logicalPlan
  }

  private def transformTableExists(getTableExists: proto.TableExists): LogicalPlan = {
    if (getTableExists.hasDbName) {
      session
        .createDataset(
          session.catalog.tableExists(
            dbName = getTableExists.getDbName,
            tableName = getTableExists.getTableName) :: Nil)(Encoders.scalaBoolean)
        .logicalPlan
    } else {
      session
        .createDataset(session.catalog.tableExists(getTableExists.getTableName) :: Nil)(
          Encoders.scalaBoolean)
        .logicalPlan
    }
  }

  private def transformFunctionExists(getFunctionExists: proto.FunctionExists): LogicalPlan = {
    if (getFunctionExists.hasDbName) {
      session
        .createDataset(
          session.catalog.functionExists(
            dbName = getFunctionExists.getDbName,
            functionName = getFunctionExists.getFunctionName) :: Nil)(Encoders.scalaBoolean)
        .logicalPlan
    } else {
      session
        .createDataset(session.catalog.functionExists(getFunctionExists.getFunctionName) :: Nil)(
          Encoders.scalaBoolean)
        .logicalPlan
    }
  }

  private def transformCreateExternalTable(
      getCreateExternalTable: proto.CreateExternalTable): LogicalPlan = {
    val schema = if (getCreateExternalTable.hasSchema) {
      val struct = transformDataType(getCreateExternalTable.getSchema)
      assert(struct.isInstanceOf[StructType])
      struct.asInstanceOf[StructType]
    } else {
      new StructType
    }

    val source = if (getCreateExternalTable.hasSource) {
      getCreateExternalTable.getSource
    } else {
      session.sessionState.conf.defaultDataSourceName
    }

    val options = if (getCreateExternalTable.hasPath) {
      (getCreateExternalTable.getOptionsMap.asScala ++
        Map("path" -> getCreateExternalTable.getPath)).asJava
    } else {
      getCreateExternalTable.getOptionsMap
    }
    session.catalog
      .createTable(
        tableName = getCreateExternalTable.getTableName,
        source = source,
        schema = schema,
        options = options)
      .logicalPlan
  }

  private def transformCreateTable(getCreateTable: proto.CreateTable): LogicalPlan = {
    val schema = if (getCreateTable.hasSchema) {
      val struct = transformDataType(getCreateTable.getSchema)
      assert(struct.isInstanceOf[StructType])
      struct.asInstanceOf[StructType]
    } else {
      new StructType
    }

    val source = if (getCreateTable.hasSource) {
      getCreateTable.getSource
    } else {
      session.sessionState.conf.defaultDataSourceName
    }

    val description = if (getCreateTable.hasDescription) {
      getCreateTable.getDescription
    } else {
      ""
    }

    val options = if (getCreateTable.hasPath) {
      (getCreateTable.getOptionsMap.asScala ++
        Map("path" -> getCreateTable.getPath)).asJava
    } else {
      getCreateTable.getOptionsMap
    }

    session.catalog
      .createTable(
        tableName = getCreateTable.getTableName,
        source = source,
        schema = schema,
        description = description,
        options = options)
      .logicalPlan
  }

  private def transformDropTempView(getDropTempView: proto.DropTempView): LogicalPlan = {
    session
      .createDataset(session.catalog.dropTempView(getDropTempView.getViewName) :: Nil)(
        Encoders.scalaBoolean)
      .logicalPlan
  }

  private def transformDropGlobalTempView(
      getDropGlobalTempView: proto.DropGlobalTempView): LogicalPlan = {
    session
      .createDataset(
        session.catalog.dropGlobalTempView(getDropGlobalTempView.getViewName) :: Nil)(
        Encoders.scalaBoolean)
      .logicalPlan
  }

  private def transformRecoverPartitions(
      getRecoverPartitions: proto.RecoverPartitions): LogicalPlan = {
    session.catalog.recoverPartitions(getRecoverPartitions.getTableName)
    emptyLocalRelation
  }

  private def transformIsCached(getIsCached: proto.IsCached): LogicalPlan = {
    session
      .createDataset(session.catalog.isCached(getIsCached.getTableName) :: Nil)(
        Encoders.scalaBoolean)
      .logicalPlan
  }

  private def transformCacheTable(getCacheTable: proto.CacheTable): LogicalPlan = {
    if (getCacheTable.hasStorageLevel) {
      session.catalog.cacheTable(
        getCacheTable.getTableName,
        StorageLevelProtoConverter.toStorageLevel(getCacheTable.getStorageLevel))
    } else {
      session.catalog.cacheTable(getCacheTable.getTableName)
    }
    emptyLocalRelation
  }

  private def transformUncacheTable(getUncacheTable: proto.UncacheTable): LogicalPlan = {
    session.catalog.uncacheTable(getUncacheTable.getTableName)
    emptyLocalRelation
  }

  private def transformClearCache(): LogicalPlan = {
    session.catalog.clearCache()
    emptyLocalRelation
  }

  private def transformRefreshTable(getRefreshTable: proto.RefreshTable): LogicalPlan = {
    session.catalog.refreshTable(getRefreshTable.getTableName)
    emptyLocalRelation
  }

  private def transformRefreshByPath(getRefreshByPath: proto.RefreshByPath): LogicalPlan = {
    session.catalog.refreshByPath(getRefreshByPath.getPath)
    emptyLocalRelation
  }

  private def transformCurrentCatalog(): LogicalPlan = {
    session.createDataset(session.catalog.currentCatalog() :: Nil)(Encoders.STRING).logicalPlan
  }

  private def transformSetCurrentCatalog(
      getSetCurrentCatalog: proto.SetCurrentCatalog): LogicalPlan = {
    session.catalog.setCurrentCatalog(getSetCurrentCatalog.getCatalogName)
    emptyLocalRelation
  }

  private def transformListCatalogs(getListCatalogs: proto.ListCatalogs): LogicalPlan = {
    if (getListCatalogs.hasPattern) {
      session.catalog.listCatalogs(getListCatalogs.getPattern).logicalPlan
    } else {
      session.catalog.listCatalogs().logicalPlan
    }
  }
}<|MERGE_RESOLUTION|>--- conflicted
+++ resolved
@@ -79,15 +79,9 @@
     private val cause: Throwable = null)
     extends Exception(message, cause)
 
-<<<<<<< HEAD
-class SparkConnectPlanner private (val session: SparkSession) extends Logging {
-
-  def this(sessionHolder: SessionHolder) = this(sessionHolder.session)
-=======
 class SparkConnectPlanner(val sessionHolder: SessionHolder) extends Logging {
 
   def session: SparkSession = sessionHolder.session
->>>>>>> 0502a42d
 
   private lazy val pythonExec =
     sys.env.getOrElse("PYSPARK_PYTHON", sys.env.getOrElse("PYSPARK_DRIVER_PYTHON", "python3"))
