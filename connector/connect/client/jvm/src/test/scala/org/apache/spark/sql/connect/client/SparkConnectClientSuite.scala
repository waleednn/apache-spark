--- conflicted
+++ resolved
@@ -21,11 +21,7 @@
 import scala.collection.JavaConverters._
 import scala.collection.mutable
 
-<<<<<<< HEAD
-import io.grpc.{Server, Status, StatusRuntimeException}
-=======
 import io.grpc.Server
->>>>>>> 9f87e19a
 import io.grpc.netty.NettyServerBuilder
 import io.grpc.stub.StreamObserver
 import org.scalatest.BeforeAndAfterEach
@@ -192,62 +188,6 @@
         checkTestPack(testPack)
       }
     }
-  }
-
-  private class DummyFn(val e: Throwable) {
-    var counter = 0
-    def fn(): Int = {
-      if (counter < 3) {
-        counter += 1
-        throw e
-      } else {
-        42
-      }
-    }
-  }
-
-  test("SPARK-44275: retry actually retries") {
-    val dummyFn = new DummyFn(new StatusRuntimeException(Status.UNAVAILABLE))
-    val retryPolicy = SparkConnectClient.RetryPolicy()
-    val client = SparkConnectClient.builder().retryPolicy(retryPolicy).build()
-    val result = client.retry { dummyFn.fn() }
-
-    assert(result == 42)
-    assert(dummyFn.counter == 3)
-  }
-
-  test("SPARK-44275: default retryException retries only on UNAVAILABLE") {
-    val dummyFn = new DummyFn(new StatusRuntimeException(Status.ABORTED))
-    val retryPolicy = SparkConnectClient.RetryPolicy()
-    val client = SparkConnectClient.builder().retryPolicy(retryPolicy).build()
-
-    assertThrows[StatusRuntimeException] {
-      client.retry { dummyFn.fn() }
-    }
-    assert(dummyFn.counter == 1)
-  }
-
-  test("SPARK-44275: retry uses canRetry to filter exceptions") {
-    val dummyFn = new DummyFn(new StatusRuntimeException(Status.UNAVAILABLE))
-    val retryPolicy = SparkConnectClient.RetryPolicy(canRetry = _ => false)
-    val client = SparkConnectClient.builder().retryPolicy(retryPolicy).build()
-
-    assertThrows[StatusRuntimeException] {
-      client.retry { dummyFn.fn() }
-    }
-    assert(dummyFn.counter == 1)
-  }
-
-  test("SPARK-44275: retry does not exceed maxRetries") {
-    val dummyFn = new DummyFn(new StatusRuntimeException(Status.UNAVAILABLE))
-    val retryPolicy =
-      SparkConnectClient.RetryPolicy(canRetry = _ => true, maxRetries = 1)
-    val client = SparkConnectClient.builder().retryPolicy(retryPolicy).build()
-
-    assertThrows[StatusRuntimeException] {
-      client.retry { dummyFn.fn() }
-    }
-    assert(dummyFn.counter == 2)
   }
 }
 
