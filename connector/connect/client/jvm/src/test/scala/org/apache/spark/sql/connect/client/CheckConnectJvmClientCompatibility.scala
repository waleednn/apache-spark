--- conflicted
+++ resolved
@@ -290,36 +290,6 @@
       ProblemFilters.exclude[Problem]("org.apache.spark.sql.SQLImplicits.rddToDatasetHolder"),
       ProblemFilters.exclude[Problem]("org.apache.spark.sql.SQLImplicits._sqlContext"),
 
-<<<<<<< HEAD
-      // DataFrameWriterV2
-      ProblemFilters.exclude[Problem]("org.apache.spark.sql.DataFrameWriterV2.matchedActions"),
-      ProblemFilters.exclude[Problem]("org.apache.spark.sql.DataFrameWriterV2.notMatchedActions"),
-      ProblemFilters.exclude[Problem](
-        "org.apache.spark.sql.DataFrameWriterV2.notMatchedBySourceActions"),
-      ProblemFilters.exclude[DirectMissingMethodProblem](
-        "org.apache.spark.sql.DataFrameWriterV2.matchedActions_="),
-      ProblemFilters.exclude[DirectMissingMethodProblem](
-        "org.apache.spark.sql.DataFrameWriterV2.notMatchedActions_="),
-      ProblemFilters.exclude[DirectMissingMethodProblem](
-        "org.apache.spark.sql.DataFrameWriterV2.notMatchedBySourceActions_="),
-      ProblemFilters.exclude[DirectMissingMethodProblem](
-        "org.apache.spark.sql.DataFrameWriterV2.on"),
-      ProblemFilters.exclude[DirectMissingMethodProblem](
-        "org.apache.spark.sql.DataFrameWriterV2.whenMatched"),
-      ProblemFilters.exclude[DirectMissingMethodProblem](
-        "org.apache.spark.sql.DataFrameWriterV2.whenNotMatched"),
-      ProblemFilters.exclude[DirectMissingMethodProblem](
-        "org.apache.spark.sql.DataFrameWriterV2.whenNotMatchedBySource"),
-      ProblemFilters.exclude[DirectMissingMethodProblem](
-        "org.apache.spark.sql.DataFrameWriterV2.merge"),
-      ProblemFilters.exclude[MissingClassProblem]("org.apache.spark.sql.WhenMatched"),
-      ProblemFilters.exclude[MissingClassProblem]("org.apache.spark.sql.WhenMatched$"),
-      ProblemFilters.exclude[MissingClassProblem]("org.apache.spark.sql.WhenNotMatched"),
-      ProblemFilters.exclude[MissingClassProblem]("org.apache.spark.sql.WhenNotMatched$"),
-      ProblemFilters.exclude[MissingClassProblem]("org.apache.spark.sql.WhenNotMatchedBySource"),
-      ProblemFilters.exclude[MissingClassProblem]("org.apache.spark.sql.WhenNotMatchedBySource$"))
-
-=======
       // Artifact Manager
       ProblemFilters.exclude[MissingClassProblem](
         "org.apache.spark.sql.artifact.ArtifactManager"),
@@ -329,7 +299,6 @@
         "org.apache.spark.sql.artifact.util.ArtifactUtils"),
       ProblemFilters.exclude[MissingClassProblem](
         "org.apache.spark.sql.artifact.util.ArtifactUtils$"))
->>>>>>> bacdb3b5
     checkMiMaCompatibility(clientJar, sqlJar, includedRules, excludeRules)
   }
 
