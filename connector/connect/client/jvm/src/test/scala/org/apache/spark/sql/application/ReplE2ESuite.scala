--- conflicted
+++ resolved
@@ -264,7 +264,20 @@
     assertContains("Array[org.apache.spark.sql.Row] = Array([id1,1], [id2,16], [id3,25])", output)
   }
 
-<<<<<<< HEAD
+  test("Collect REPL generated class") {
+    val input =
+      """
+        |case class MyTestClass(value: Int)
+        |spark.range(4).
+        |  filter($"id" % 2 === 1).
+        |  select($"id".cast("int").as("value")).
+        |  as[MyTestClass].
+        |  collect()
+      """.stripMargin
+    val output = runCommandsInShell(input)
+    assertContains("Array[MyTestClass] = Array(MyTestClass(1), MyTestClass(3))", output)
+  }
+
   test("streaming works with REPL generated code") {
     val input =
       """
@@ -291,18 +304,5 @@
         |""".stripMargin
     val output = runCommandsInShell(input)
     assertContains("noException: Boolean = true", output)
-=======
-  test("Collect REPL generated class") {
-    val input = """
-        |case class MyTestClass(value: Int)
-        |spark.range(4).
-        |  filter($"id" % 2 === 1).
-        |  select($"id".cast("int").as("value")).
-        |  as[MyTestClass].
-        |  collect()
-      """.stripMargin
-    val output = runCommandsInShell(input)
-    assertContains("Array[MyTestClass] = Array(MyTestClass(1), MyTestClass(3))", output)
->>>>>>> dcf3d582
   }
 }