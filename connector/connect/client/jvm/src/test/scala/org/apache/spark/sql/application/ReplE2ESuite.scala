/*
 * Licensed to the Apache Software Foundation (ASF) under one or more
 * contributor license agreements.  See the NOTICE file distributed with
 * this work for additional information regarding copyright ownership.
 * The ASF licenses this file to You under the Apache License, Version 2.0
 * (the "License"); you may not use this file except in compliance with
 * the License.  You may obtain a copy of the License at
 *
 *    http://www.apache.org/licenses/LICENSE-2.0
 *
 * Unless required by applicable law or agreed to in writing, software
 * distributed under the License is distributed on an "AS IS" BASIS,
 * WITHOUT WARRANTIES OR CONDITIONS OF ANY KIND, either express or implied.
 * See the License for the specific language governing permissions and
 * limitations under the License.
 */
package org.apache.spark.sql.application

import java.io.{PipedInputStream, PipedOutputStream}
import java.nio.file.Paths
import java.util.concurrent.{Executors, Semaphore, TimeUnit}

import scala.util.Properties

import org.apache.commons.io.output.ByteArrayOutputStream
import org.apache.commons.lang3.{JavaVersion, SystemUtils}
import org.scalatest.BeforeAndAfterEach

import org.apache.spark.sql.connect.client.util.{IntegrationTestUtils, RemoteSparkSession}

class ReplE2ESuite extends RemoteSparkSession with BeforeAndAfterEach {

  private val executorService = Executors.newSingleThreadExecutor()
  private val TIMEOUT_SECONDS = 30

  private var testSuiteOut: PipedOutputStream = _
  private var ammoniteOut: ByteArrayOutputStream = _
  private var errorStream: ByteArrayOutputStream = _
  private var ammoniteIn: PipedInputStream = _
  private val semaphore: Semaphore = new Semaphore(0)

  private val scalaVersion = Properties.versionNumberString
    .split("\\.")
    .take(2)
    .mkString(".")

  private def getCleanString(out: ByteArrayOutputStream): String = {
    // Remove ANSI colour codes
    // Regex taken from https://stackoverflow.com/a/25189932
    out.toString("UTF-8").replaceAll("\u001B\\[[\\d;]*[^\\d;]", "")
  }

  override def beforeAll(): Unit = {
    // TODO(SPARK-44121) Remove this check condition
    if (SystemUtils.isJavaVersionAtMost(JavaVersion.JAVA_17)) {
      super.beforeAll()
      ammoniteOut = new ByteArrayOutputStream()
      testSuiteOut = new PipedOutputStream()
      // Connect the `testSuiteOut` and `ammoniteIn` pipes
      ammoniteIn = new PipedInputStream(testSuiteOut)
      errorStream = new ByteArrayOutputStream()

      val args = Array("--port", serverPort.toString)
      val task = new Runnable {
        override def run(): Unit = {
          ConnectRepl.doMain(
            args = args,
            semaphore = Some(semaphore),
            inputStream = ammoniteIn,
            outputStream = ammoniteOut,
            errorStream = errorStream)
        }
      }

      executorService.submit(task)
    }
  }

  override def afterAll(): Unit = {
    executorService.shutdownNow()
    super.afterAll()
  }

  override def afterEach(): Unit = {
    semaphore.drainPermits()
  }

  def runCommandsInShell(input: String): String = {
    require(input.nonEmpty)
    // Pad the input with a semaphore release so that we know when the execution of the provided
    // input is complete.
    val paddedInput = input + '\n' + "semaphore.release()\n"
    testSuiteOut.write(paddedInput.getBytes)
    testSuiteOut.flush()
    if (!semaphore.tryAcquire(TIMEOUT_SECONDS, TimeUnit.SECONDS)) {
      val failOut = getCleanString(ammoniteOut)
      val errOut = getCleanString(errorStream)
      val errorString =
        s"""
          |REPL Timed out while running command: $input
          |Console output: $failOut
          |Error output: $errOut
          |""".stripMargin
      throw new RuntimeException(errorString)
    }
    getCleanString(ammoniteOut)
  }

  def assertContains(message: String, output: String): Unit = {
    val isContain = output.contains(message)
    assert(
      isContain,
      "Ammonite output did not contain '" + message + "':\n" + output +
        s"\nError Output: ${getCleanString(errorStream)}")
  }

  test("Simple query") {
    // Run simple query to test REPL
    val input = """
        |spark.sql("select 1").collect()
      """.stripMargin
    val output = runCommandsInShell(input)
    assertContains("Array[org.apache.spark.sql.Row] = Array([1])", output)
  }

  test("UDF containing 'def'") {
    val input = """
        |class A(x: Int) { def get = x * 5 + 19 }
        |def dummyUdf(x: Int): Int = new A(x).get
        |val myUdf = udf(dummyUdf _)
        |spark.range(5).select(myUdf(col("id"))).as[Int].collect()
      """.stripMargin
    val output = runCommandsInShell(input)
    assertContains("Array[Int] = Array(19, 24, 29, 34, 39)", output)
  }

  test("UDF containing in-place lambda") {
    val input = """
        |class A(x: Int) { def get = x * 42 + 5 }
        |val myUdf = udf((x: Int) => new A(x).get)
        |spark.range(5).select(myUdf(col("id"))).as[Int].collect()
      """.stripMargin
    val output = runCommandsInShell(input)
    assertContains("Array[Int] = Array(5, 47, 89, 131, 173)", output)
  }

  test("Updating UDF properties") {
    val input = """
        |class A(x: Int) { def get = x * 7 }
        |val myUdf = udf((x: Int) => new A(x).get)
        |val modifiedUdf = myUdf.withName("myUdf").asNondeterministic()
        |spark.range(5).select(modifiedUdf(col("id"))).as[Int].collect()
      """.stripMargin
    val output = runCommandsInShell(input)
    assertContains("Array[Int] = Array(0, 7, 14, 21, 28)", output)
  }

  test("SPARK-43198: Filter does not throw ammonite-related class initialization exception") {
    val input = """
        |spark.range(10).filter(n => n % 2 == 0).collect()
      """.stripMargin
    val output = runCommandsInShell(input)
    assertContains("Array[java.lang.Long] = Array(0L, 2L, 4L, 6L, 8L)", output)
  }

  test("Client-side JAR") {
    // scalastyle:off classforname line.size.limit
    val sparkHome = IntegrationTestUtils.sparkHome
    val testJar = Paths
      .get(
        s"$sparkHome/connector/connect/client/jvm/src/test/resources/TestHelloV2_$scalaVersion.jar")
      .toFile

    assert(testJar.exists(), "Missing TestHelloV2 jar!")
    val input = s"""
        |import java.nio.file.Paths
        |def classLoadingTest(x: Int): Int = {
        |  val classloader =
        |    Option(Thread.currentThread().getContextClassLoader).getOrElse(getClass.getClassLoader)
        |  val cls = Class.forName("com.example.Hello$$", true, classloader)
        |  val module = cls.getField("MODULE$$").get(null)
        |  cls.getMethod("test").invoke(module).asInstanceOf[Int]
        |}
        |val classLoaderUdf = udf(classLoadingTest _)
        |
        |val jarPath = Paths.get("${testJar.toString}").toUri
        |spark.addArtifact(jarPath)
        |
        |spark.range(5).select(classLoaderUdf(col("id"))).as[Int].collect()
      """.stripMargin
    val output = runCommandsInShell(input)
    assertContains("Array[Int] = Array(2, 2, 2, 2, 2)", output)
    // scalastyle:on classforname line.size.limit
  }

  test("Java UDF") {
    val input =
      """
        |import org.apache.spark.sql.api.java._
        |import org.apache.spark.sql.types.LongType
        |
        |val javaUdf = udf(new UDF1[Long, Long] {
        |  override def call(num: Long): Long = num * num + 25L
        |}, LongType).asNondeterministic()
        |spark.range(5).select(javaUdf(col("id"))).as[Long].collect()
      """.stripMargin
    val output = runCommandsInShell(input)
    assertContains("Array[Long] = Array(25L, 26L, 29L, 34L, 41L)", output)
  }

  test("Java UDF Registration") {
    val input =
      """
        |import org.apache.spark.sql.api.java._
        |import org.apache.spark.sql.types.LongType
        |
        |spark.udf.register("javaUdf", new UDF1[Long, Long] {
        |  override def call(num: Long): Long = num * num * num + 250L
        |}, LongType)
        |spark.sql("select javaUdf(id) from range(5)").as[Long].collect()
      """.stripMargin
    val output = runCommandsInShell(input)
    assertContains("Array[Long] = Array(250L, 251L, 258L, 277L, 314L)", output)
  }

  test("UDF Registration") {
    val input = """
        |class A(x: Int) { def get = x * 100 }
        |val myUdf = udf((x: Int) => new A(x).get)
        |spark.udf.register("dummyUdf", myUdf)
        |spark.sql("select dummyUdf(id) from range(5)").as[Long].collect()
      """.stripMargin
    val output = runCommandsInShell(input)
    assertContains("Array[Long] = Array(0L, 100L, 200L, 300L, 400L)", output)
  }

  test("UDF closure registration") {
    val input = """
        |class A(x: Int) { def get = x * 15 }
        |spark.udf.register("directUdf", (x: Int) => new A(x).get)
        |spark.sql("select directUdf(id) from range(5)").as[Long].collect()
      """.stripMargin
    val output = runCommandsInShell(input)
    assertContains("Array[Long] = Array(0L, 15L, 30L, 45L, 60L)", output)
  }

  test("call_udf") {
    val input = """
        |val df = Seq(("id1", 1), ("id2", 4), ("id3", 5)).toDF("id", "value")
        |spark.udf.register("simpleUDF", (v: Int) => v * v)
        |df.select($"id", call_udf("simpleUDF", $"value")).collect()
      """.stripMargin
    val output = runCommandsInShell(input)
    assertContains("Array[org.apache.spark.sql.Row] = Array([id1,1], [id2,16], [id3,25])", output)
  }

  test("call_function") {
    val input = """
        |val df = Seq(("id1", 1), ("id2", 4), ("id3", 5)).toDF("id", "value")
        |spark.udf.register("simpleUDF", (v: Int) => v * v)
        |df.select($"id", call_function("simpleUDF", $"value")).collect()
      """.stripMargin
    val output = runCommandsInShell(input)
    assertContains("Array[org.apache.spark.sql.Row] = Array([id1,1], [id2,16], [id3,25])", output)
  }

  test("Collect REPL generated class") {
    val input = """
        |case class MyTestClass(value: Int)
        |spark.range(4).
        |  filter($"id" % 2 === 1).
        |  select($"id".cast("int").as("value")).
        |  as[MyTestClass].
        |  collect()
      """.stripMargin
    val output = runCommandsInShell(input)
    assertContains("Array[MyTestClass] = Array(MyTestClass(1), MyTestClass(3))", output)
  }

<<<<<<< HEAD
  test("REPL class in encoder") {
    val input = """
        |case class MyTestClass(value: Int)
        |spark.range(3).
        |  select(col("id").cast("int").as("value")).
        |  as[MyTestClass].
        |  map(mtc => mtc.value).
        |  collect()
      """.stripMargin
    val output = runCommandsInShell(input)
    assertContains("Array[Int] = Array(0, 1, 2)", output)
=======
  test("REPL class in UDF") {
    val input = """
        |case class MyTestClass(value: Int)
        |spark.range(2).map(i => MyTestClass(i.toInt)).collect()
      """.stripMargin
    val output = runCommandsInShell(input)
    assertContains("Array[MyTestClass] = Array(MyTestClass(0), MyTestClass(1))", output)
>>>>>>> 7e521694
  }
}<|MERGE_RESOLUTION|>--- conflicted
+++ resolved
@@ -277,7 +277,6 @@
     assertContains("Array[MyTestClass] = Array(MyTestClass(1), MyTestClass(3))", output)
   }
 
-<<<<<<< HEAD
   test("REPL class in encoder") {
     val input = """
         |case class MyTestClass(value: Int)
@@ -289,7 +288,8 @@
       """.stripMargin
     val output = runCommandsInShell(input)
     assertContains("Array[Int] = Array(0, 1, 2)", output)
-=======
+  }
+
   test("REPL class in UDF") {
     val input = """
         |case class MyTestClass(value: Int)
@@ -297,6 +297,5 @@
       """.stripMargin
     val output = runCommandsInShell(input)
     assertContains("Array[MyTestClass] = Array(MyTestClass(0), MyTestClass(1))", output)
->>>>>>> 7e521694
   }
 }