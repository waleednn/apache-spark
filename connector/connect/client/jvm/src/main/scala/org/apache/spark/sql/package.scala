--- conflicted
+++ resolved
@@ -25,34 +25,7 @@
   private[sql] def encoderFor[E: Encoder]: AgnosticEncoder[E] = {
     implicitly[Encoder[E]].asInstanceOf[AgnosticEncoder[E]]
   }
-<<<<<<< HEAD
-
-  /**
-   * Create a [[Column]] from a [[proto.Expression]]
-   *
-   * This method is meant to be used by Connect plugins. We do not guarantee any compatility
-   * between (minor) versions.
-   */
-  @DeveloperApi
-  def column(expr: proto.Expression): Column = {
-    Column(ProtoColumnNode(expr))
-  }
-
-  /**
-   * Creat a [[Column]] using a function that manipulates an [[proto.Expression.Builder]].
-   *
-   * This method is meant to be used by Connect plugins. We do not guarantee any compatility
-   * between (minor) versions.
-   */
-  @DeveloperApi
-  def column(f: proto.Expression.Builder => Unit): Column = {
-    val builder = proto.Expression.newBuilder()
-    f(builder)
-    column(builder.build())
-  }
 
   private[sql] def throwRddNotSupportedException(): Nothing =
     throw new UnsupportedOperationException("RDDs are not supported in Spark Connect.")
-=======
->>>>>>> 80d6651c
 }