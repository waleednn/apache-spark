/*
 * Licensed to the Apache Software Foundation (ASF) under one or more
 * contributor license agreements.  See the NOTICE file distributed with
 * this work for additional information regarding copyright ownership.
 * The ASF licenses this file to You under the Apache License, Version 2.0
 * (the "License"); you may not use this file except in compliance with
 * the License.  You may obtain a copy of the License at
 *
 *    http://www.apache.org/licenses/LICENSE-2.0
 *
 * Unless required by applicable law or agreed to in writing, software
 * distributed under the License is distributed on an "AS IS" BASIS,
 * WITHOUT WARRANTIES OR CONDITIONS OF ANY KIND, either express or implied.
 * See the License for the specific language governing permissions and
 * limitations under the License.
 */
package org.apache.spark.sql

import java.util.{Collections, Locale}

import scala.collection.JavaConverters._
import scala.collection.mutable
import scala.util.control.NonFatal

import org.apache.spark.connect.proto
import org.apache.spark.sql.catalyst.encoders.AgnosticEncoder
import org.apache.spark.sql.catalyst.encoders.AgnosticEncoders.{PrimitiveLongEncoder, StringEncoder, UnboundRowEncoder}
import org.apache.spark.sql.catalyst.expressions.RowOrdering
import org.apache.spark.sql.connect.client.SparkResult
import org.apache.spark.sql.connect.common.DataTypeProtoConverter
import org.apache.spark.sql.types.{Metadata, StructType}
import org.apache.spark.util.Utils

/**
 * A Dataset is a strongly typed collection of domain-specific objects that can be transformed in
 * parallel using functional or relational operations. Each Dataset also has an untyped view
 * called a `DataFrame`, which is a Dataset of [[Row]].
 *
 * Operations available on Datasets are divided into transformations and actions. Transformations
 * are the ones that produce new Datasets, and actions are the ones that trigger computation and
 * return results. Example transformations include map, filter, select, and aggregate (`groupBy`).
 * Example actions count, show, or writing data out to file systems.
 *
 * Datasets are "lazy", i.e. computations are only triggered when an action is invoked.
 * Internally, a Dataset represents a logical plan that describes the computation required to
 * produce the data. When an action is invoked, Spark's query optimizer optimizes the logical plan
 * and generates a physical plan for efficient execution in a parallel and distributed manner. To
 * explore the logical plan as well as optimized physical plan, use the `explain` function.
 *
 * To efficiently support domain-specific objects, an [[Encoder]] is required. The encoder maps
 * the domain specific type `T` to Spark's internal type system. For example, given a class
 * `Person` with two fields, `name` (string) and `age` (int), an encoder is used to tell Spark to
 * generate code at runtime to serialize the `Person` object into a binary structure. This binary
 * structure often has much lower memory footprint as well as are optimized for efficiency in data
 * processing (e.g. in a columnar format). To understand the internal binary representation for
 * data, use the `schema` function.
 *
 * There are typically two ways to create a Dataset. The most common way is by pointing Spark to
 * some files on storage systems, using the `read` function available on a `SparkSession`.
 * {{{
 *   val people = spark.read.parquet("...").as[Person]  // Scala
 *   Dataset<Person> people = spark.read().parquet("...").as(Encoders.bean(Person.class)); // Java
 * }}}
 *
 * Datasets can also be created through transformations available on existing Datasets. For
 * example, the following creates a new Dataset by applying a filter on the existing one:
 * {{{
 *   val names = people.map(_.name)  // in Scala; names is a Dataset[String]
 *   Dataset<String> names = people.map((Person p) -> p.name, Encoders.STRING));
 * }}}
 *
 * Dataset operations can also be untyped, through various domain-specific-language (DSL)
 * functions defined in: Dataset (this class), [[Column]], and [[functions]]. These operations are
 * very similar to the operations available in the data frame abstraction in R or Python.
 *
 * To select a column from the Dataset, use `apply` method in Scala and `col` in Java.
 * {{{
 *   val ageCol = people("age")  // in Scala
 *   Column ageCol = people.col("age"); // in Java
 * }}}
 *
 * Note that the [[Column]] type can also be manipulated through its various functions.
 * {{{
 *   // The following creates a new column that increases everybody's age by 10.
 *   people("age") + 10  // in Scala
 *   people.col("age").plus(10);  // in Java
 * }}}
 *
 * A more concrete example in Scala:
 * {{{
 *   // To create Dataset[Row] using SparkSession
 *   val people = spark.read.parquet("...")
 *   val department = spark.read.parquet("...")
 *
 *   people.filter("age > 30")
 *     .join(department, people("deptId") === department("id"))
 *     .groupBy(department("name"), people("gender"))
 *     .agg(avg(people("salary")), max(people("age")))
 * }}}
 *
 * and in Java:
 * {{{
 *   // To create Dataset<Row> using SparkSession
 *   Dataset<Row> people = spark.read().parquet("...");
 *   Dataset<Row> department = spark.read().parquet("...");
 *
 *   people.filter(people.col("age").gt(30))
 *     .join(department, people.col("deptId").equalTo(department.col("id")))
 *     .groupBy(department.col("name"), people.col("gender"))
 *     .agg(avg(people.col("salary")), max(people.col("age")));
 * }}}
 *
 * @groupname basic Basic Dataset functions
 * @groupname action Actions
 * @groupname untypedrel Untyped transformations
 * @groupname typedrel Typed transformations
 *
 * @since 3.4.0
 */
<<<<<<< HEAD
class Dataset[T] private[sql] (
    val session: SparkSession,
    private[sql] val plan: proto.Plan,
    val encoder: AgnosticEncoder[T])
=======
class Dataset[T] private[sql] (val sparkSession: SparkSession, private[sql] val plan: proto.Plan)
>>>>>>> ad35f35f
    extends Serializable {
  // Make sure we don't forget to set plan id.
  assert(plan.getRoot.getCommon.hasPlanId)

  override def toString: String = {
    try {
      val builder = new mutable.StringBuilder
      val fields = schema.take(2).map { f =>
        s"${f.name}: ${f.dataType.simpleString(2)}"
      }
      builder.append("[")
      builder.append(fields.mkString(", "))
      if (schema.length > 2) {
        if (schema.length - fields.size == 1) {
          builder.append(" ... 1 more field")
        } else {
          builder.append(" ... " + (schema.length - 2) + " more fields")
        }
      }
      builder.append("]").toString()
    } catch {
      case NonFatal(e) =>
        s"Invalid Dataframe; ${e.getMessage}"
    }
  }

  /**
   * Converts this strongly typed collection of data to generic Dataframe. In contrast to the
   * strongly typed objects that Dataset operations work on, a Dataframe returns generic [[Row]]
   * objects that allow fields to be accessed by ordinal or name.
   *
   * @group basic
   * @since 3.4.0
   */
  def toDF(): DataFrame = new Dataset(session, plan, UnboundRowEncoder)

  /**
   * Returns a new Dataset where each record has been mapped on to the specified type. The method
   * used to map columns depend on the type of `U`: <ul> <li>When `U` is a class, fields for the
   * class will be mapped to columns of the same name (case sensitivity is determined by
   * `spark.sql.caseSensitive`).</li> <li>When `U` is a tuple, the columns will be mapped by
   * ordinal (i.e. the first column will be assigned to `_1`).</li> <li>When `U` is a primitive
   * type (i.e. String, Int, etc), then the first column of the `DataFrame` will be used.</li>
   * </ul>
   *
   * If the schema of the Dataset does not match the desired `U` type, you can use `select` along
   * with `alias` or `as` to rearrange or rename as required.
   *
   * Note that `as[]` only changes the view of the data that is passed into typed operations, such
   * as `map()`, and does not eagerly project away any columns that are not present in the
   * specified class.
   *
   * @group basic
   * @since 3.4.0
   */
  def as[U: Encoder]: Dataset[U] = {
    val encoder = implicitly[Encoder[U]].asInstanceOf[AgnosticEncoder[U]]
    // We should add some validation/coercion here. We cannot use `to`
    // because that does not work with positional arguments.
    new Dataset[U](session, plan, encoder)
  }

  /**
   * Converts this strongly typed collection of data to generic `DataFrame` with columns renamed.
   * This can be quite convenient in conversion from an RDD of tuples into a `DataFrame` with
   * meaningful names. For example:
   * {{{
   *   val rdd: RDD[(Int, String)] = ...
   *   rdd.toDF()  // this implicit conversion creates a DataFrame with column name `_1` and `_2`
   *   rdd.toDF("id", "name")  // this creates a DataFrame with column name "id" and "name"
   * }}}
   *
   * @group basic
   * @since 3.4.0
   */
  @scala.annotation.varargs
<<<<<<< HEAD
  def toDF(colNames: String*): DataFrame = session.newDataFrame { builder =>
=======
  def toDF(colNames: String*): DataFrame = sparkSession.newDataset { builder =>
>>>>>>> ad35f35f
    builder.getToDfBuilder
      .setInput(plan.getRoot)
      .addAllColumnNames(colNames.asJava)
  }

  /**
   * Returns a new DataFrame where each row is reconciled to match the specified schema. Spark
   * will: <ul> <li>Reorder columns and/or inner fields by name to match the specified
   * schema.</li> <li>Project away columns and/or inner fields that are not needed by the
   * specified schema. Missing columns and/or inner fields (present in the specified schema but
   * not input DataFrame) lead to failures.</li> <li>Cast the columns and/or inner fields to match
   * the data types in the specified schema, if the types are compatible, e.g., numeric to numeric
   * (error if overflows), but not string to int.</li> <li>Carry over the metadata from the
   * specified schema, while the columns and/or inner fields still keep their own metadata if not
   * overwritten by the specified schema.</li> <li>Fail if the nullability is not compatible. For
   * example, the column and/or inner field is nullable but the specified schema requires them to
   * be not nullable.</li> </ul>
   *
   * @group basic
   * @since 3.4.0
   */
<<<<<<< HEAD
  def to(schema: StructType): DataFrame = session.newDataFrame { builder =>
=======
  def to(schema: StructType): DataFrame = sparkSession.newDataset { builder =>
>>>>>>> ad35f35f
    builder.getToSchemaBuilder
      .setInput(plan.getRoot)
      .setSchema(DataTypeProtoConverter.toConnectProtoType(schema))
  }

  /**
   * Returns the schema of this Dataset.
   *
   * @group basic
   * @since 3.4.0
   */
  def schema: StructType = {
    if (encoder == UnboundRowEncoder) {
      DataTypeProtoConverter.toCatalystType(analyze.getSchema).asInstanceOf[StructType]
    } else {
      encoder.schema
    }
  }

  /**
   * Prints the schema to the console in a nice tree format.
   *
   * @group basic
   * @since 3.4.0
   */
  def printSchema(): Unit = printSchema(Int.MaxValue)

  // scalastyle:off println
  /**
   * Prints the schema up to the given level to the console in a nice tree format.
   *
   * @group basic
   * @since 3.4.0
   */
  def printSchema(level: Int): Unit = println(schema.treeString(level))
  // scalastyle:on println

  /**
   * Prints the plans (logical and physical) with a format specified by a given explain mode.
   *
   * @param mode
   *   specifies the expected output format of plans. <ul> <li>`simple` Print only a physical
   *   plan.</li> <li>`extended`: Print both logical and physical plans.</li> <li>`codegen`: Print
   *   a physical plan and generated codes if they are available.</li> <li>`cost`: Print a logical
   *   plan and statistics if they are available.</li> <li>`formatted`: Split explain output into
   *   two sections: a physical plan outline and node details.</li> </ul>
   * @group basic
   * @since 3.4.0
   */
  def explain(mode: String): Unit = {
    val protoMode = mode.trim.toLowerCase(Locale.ROOT) match {
      case "simple" => proto.Explain.ExplainMode.SIMPLE
      case "extended" => proto.Explain.ExplainMode.EXTENDED
      case "codegen" => proto.Explain.ExplainMode.CODEGEN
      case "cost" => proto.Explain.ExplainMode.COST
      case "formatted" => proto.Explain.ExplainMode.FORMATTED
      case _ => throw new IllegalArgumentException("Unsupported explain mode: " + mode)
    }
    explain(protoMode)
  }

  /**
   * Prints the plans (logical and physical) to the console for debugging purposes.
   *
   * @param extended
   *   default `false`. If `false`, prints only the physical plan.
   *
   * @group basic
   * @since 3.4.0
   */
  def explain(extended: Boolean): Unit = {
    val mode = if (extended) {
      proto.Explain.ExplainMode.EXTENDED
    } else {
      proto.Explain.ExplainMode.SIMPLE
    }
    explain(mode)
  }

  /**
   * Prints the physical plan to the console for debugging purposes.
   *
   * @group basic
   * @since 3.4.0
   */
  def explain(): Unit = explain(proto.Explain.ExplainMode.SIMPLE)

  private def explain(mode: proto.Explain.ExplainMode): Unit = {
    // scalastyle:off println
    println(sparkSession.analyze(plan, mode).getExplainString)
    // scalastyle:on println
  }

  /**
   * Returns all column names and their data types as an array.
   *
   * @group basic
   * @since 3.4.0
   */
  def dtypes: Array[(String, String)] = schema.fields.map { field =>
    (field.name, field.dataType.toString)
  }

  /**
   * Returns all column names as an array.
   *
   * @group basic
   * @since 3.4.0
   */
  def columns: Array[String] = schema.fields.map(_.name)

  /**
   * Returns true if the `collect` and `take` methods can be run locally (without any Spark
   * executors).
   *
   * @group basic
   * @since 3.4.0
   */
  def isLocal: Boolean = analyze.getIsLocal

  /**
   * Returns true if the `Dataset` is empty.
   *
   * @group basic
   * @since 3.4.0
   */
  def isEmpty: Boolean = select().limit(1).withResult { result =>
    result.length == 0
  }

  /**
   * Returns true if this Dataset contains one or more sources that continuously return data as it
   * arrives. A Dataset that reads data from a streaming source must be executed as a
   * `StreamingQuery` using the `start()` method in `DataStreamWriter`.
   *
   * @group streaming
   * @since 3.4.0
   */
  def isStreaming: Boolean = analyze.getIsStreaming

  /**
   * Displays the Dataset in a tabular form. Strings more than 20 characters will be truncated,
   * and all cells will be aligned right. For example:
   * {{{
   *   year  month AVG('Adj Close) MAX('Adj Close)
   *   1980  12    0.503218        0.595103
   *   1981  01    0.523289        0.570307
   *   1982  02    0.436504        0.475256
   *   1983  03    0.410516        0.442194
   *   1984  04    0.450090        0.483521
   * }}}
   *
   * @param numRows
   *   Number of rows to show
   *
   * @group action
   * @since 3.4.0
   */
  def show(numRows: Int): Unit = show(numRows, truncate = true)

  /**
   * Displays the top 20 rows of Dataset in a tabular form. Strings more than 20 characters will
   * be truncated, and all cells will be aligned right.
   *
   * @group action
   * @since 3.4.0
   */
  def show(): Unit = show(20)

  /**
   * Displays the top 20 rows of Dataset in a tabular form.
   *
   * @param truncate
   *   Whether truncate long strings. If true, strings more than 20 characters will be truncated
   *   and all cells will be aligned right
   *
   * @group action
   * @since 3.4.0
   */
  def show(truncate: Boolean): Unit = show(20, truncate)

  /**
   * Displays the Dataset in a tabular form. For example:
   * {{{
   *   year  month AVG('Adj Close) MAX('Adj Close)
   *   1980  12    0.503218        0.595103
   *   1981  01    0.523289        0.570307
   *   1982  02    0.436504        0.475256
   *   1983  03    0.410516        0.442194
   *   1984  04    0.450090        0.483521
   * }}}
   * @param numRows
   *   Number of rows to show
   * @param truncate
   *   Whether truncate long strings. If true, strings more than 20 characters will be truncated
   *   and all cells will be aligned right
   *
   * @group action
   * @since 3.4.0
   */
  // scalastyle:off println
  def show(numRows: Int, truncate: Boolean): Unit = {
    val truncateValue = if (truncate) 20 else 0
    show(numRows, truncateValue, vertical = false)
  }

  /**
   * Displays the Dataset in a tabular form. For example:
   * {{{
   *   year  month AVG('Adj Close) MAX('Adj Close)
   *   1980  12    0.503218        0.595103
   *   1981  01    0.523289        0.570307
   *   1982  02    0.436504        0.475256
   *   1983  03    0.410516        0.442194
   *   1984  04    0.450090        0.483521
   * }}}
   *
   * @param numRows
   *   Number of rows to show
   * @param truncate
   *   If set to more than 0, truncates strings to `truncate` characters and all cells will be
   *   aligned right.
   * @group action
   * @since 3.4.0
   */
  def show(numRows: Int, truncate: Int): Unit = show(numRows, truncate, vertical = false)

  /**
   * Displays the Dataset in a tabular form. For example:
   * {{{
   *   year  month AVG('Adj Close) MAX('Adj Close)
   *   1980  12    0.503218        0.595103
   *   1981  01    0.523289        0.570307
   *   1982  02    0.436504        0.475256
   *   1983  03    0.410516        0.442194
   *   1984  04    0.450090        0.483521
   * }}}
   *
   * If `vertical` enabled, this command prints output rows vertically (one line per column
   * value)?
   *
   * {{{
   * -RECORD 0-------------------
   *  year            | 1980
   *  month           | 12
   *  AVG('Adj Close) | 0.503218
   *  AVG('Adj Close) | 0.595103
   * -RECORD 1-------------------
   *  year            | 1981
   *  month           | 01
   *  AVG('Adj Close) | 0.523289
   *  AVG('Adj Close) | 0.570307
   * -RECORD 2-------------------
   *  year            | 1982
   *  month           | 02
   *  AVG('Adj Close) | 0.436504
   *  AVG('Adj Close) | 0.475256
   * -RECORD 3-------------------
   *  year            | 1983
   *  month           | 03
   *  AVG('Adj Close) | 0.410516
   *  AVG('Adj Close) | 0.442194
   * -RECORD 4-------------------
   *  year            | 1984
   *  month           | 04
   *  AVG('Adj Close) | 0.450090
   *  AVG('Adj Close) | 0.483521
   * }}}
   *
   * @param numRows
   *   Number of rows to show
   * @param truncate
   *   If set to more than 0, truncates strings to `truncate` characters and all cells will be
   *   aligned right.
   * @param vertical
   *   If set to true, prints output rows vertically (one line per column value).
   * @group action
   * @since 3.4.0
   */
  def show(numRows: Int, truncate: Int, vertical: Boolean): Unit = {
<<<<<<< HEAD
    val df = session.newDataset(StringEncoder) { builder =>
=======
    val df = sparkSession.newDataset { builder =>
>>>>>>> ad35f35f
      builder.getShowStringBuilder
        .setInput(plan.getRoot)
        .setNumRows(numRows)
        .setTruncate(truncate)
        .setVertical(vertical)
    }
    df.withResult { result =>
      assert(result.length == 1)
      assert(result.schema.size == 1)
      // scalastyle:off println
      println(result.toArray.head)
    // scalastyle:on println
    }
  }

  private def buildJoin(right: Dataset[_])(f: proto.Join.Builder => Unit): DataFrame = {
<<<<<<< HEAD
    session.newDataFrame { builder =>
=======
    sparkSession.newDataset { builder =>
>>>>>>> ad35f35f
      val joinBuilder = builder.getJoinBuilder
      joinBuilder.setLeft(plan.getRoot).setRight(right.plan.getRoot)
      f(joinBuilder)
    }
  }

  private def toJoinType(name: String): proto.Join.JoinType = {
    name.trim.toLowerCase(Locale.ROOT) match {
      case "inner" =>
        proto.Join.JoinType.JOIN_TYPE_INNER
      case "cross" =>
        proto.Join.JoinType.JOIN_TYPE_CROSS
      case "outer" | "full" | "fullouter" | "full_outer" =>
        proto.Join.JoinType.JOIN_TYPE_FULL_OUTER
      case "left" | "leftouter" | "left_outer" =>
        proto.Join.JoinType.JOIN_TYPE_LEFT_OUTER
      case "right" | "rightouter" | "right_outer" =>
        proto.Join.JoinType.JOIN_TYPE_RIGHT_OUTER
      case "semi" | "leftsemi" | "left_semi" =>
        proto.Join.JoinType.JOIN_TYPE_LEFT_SEMI
      case "anti" | "leftanti" | "left_anti" =>
        proto.Join.JoinType.JOIN_TYPE_LEFT_ANTI
      case _ =>
        throw new IllegalArgumentException(s"Unsupported join type `joinType`.")
    }
  }

  /**
   * Join with another `DataFrame`.
   *
   * Behaves as an INNER JOIN and requires a subsequent join predicate.
   *
   * @param right
   *   Right side of the join operation.
   *
   * @group untypedrel
   * @since 3.4.0
   */
  def join(right: Dataset[_]): DataFrame = buildJoin(right) { builder =>
    builder.setJoinType(proto.Join.JoinType.JOIN_TYPE_INNER)
  }

  /**
   * Inner equi-join with another `DataFrame` using the given column.
   *
   * Different from other join functions, the join column will only appear once in the output,
   * i.e. similar to SQL's `JOIN USING` syntax.
   *
   * {{{
   *   // Joining df1 and df2 using the column "user_id"
   *   df1.join(df2, "user_id")
   * }}}
   *
   * @param right
   *   Right side of the join operation.
   * @param usingColumn
   *   Name of the column to join on. This column must exist on both sides.
   *
   * @note
   *   If you perform a self-join using this function without aliasing the input `DataFrame`s, you
   *   will NOT be able to reference any columns after the join, since there is no way to
   *   disambiguate which side of the join you would like to reference.
   *
   * @group untypedrel
   * @since 3.4.0
   */
  def join(right: Dataset[_], usingColumn: String): DataFrame = {
    join(right, Seq(usingColumn))
  }

  /**
   * (Java-specific) Inner equi-join with another `DataFrame` using the given columns. See the
   * Scala-specific overload for more details.
   *
   * @param right
   *   Right side of the join operation.
   * @param usingColumns
   *   Names of the columns to join on. This columns must exist on both sides.
   *
   * @group untypedrel
   * @since 3.4.0
   */
  def join(right: Dataset[_], usingColumns: Array[String]): DataFrame = {
    join(right, usingColumns.toSeq)
  }

  /**
   * (Scala-specific) Inner equi-join with another `DataFrame` using the given columns.
   *
   * Different from other join functions, the join columns will only appear once in the output,
   * i.e. similar to SQL's `JOIN USING` syntax.
   *
   * {{{
   *   // Joining df1 and df2 using the columns "user_id" and "user_name"
   *   df1.join(df2, Seq("user_id", "user_name"))
   * }}}
   *
   * @param right
   *   Right side of the join operation.
   * @param usingColumns
   *   Names of the columns to join on. This columns must exist on both sides.
   *
   * @note
   *   If you perform a self-join using this function without aliasing the input `DataFrame`s, you
   *   will NOT be able to reference any columns after the join, since there is no way to
   *   disambiguate which side of the join you would like to reference.
   *
   * @group untypedrel
   * @since 3.4.0
   */
  def join(right: Dataset[_], usingColumns: Seq[String]): DataFrame = {
    join(right, usingColumns, "inner")
  }

  /**
   * Equi-join with another `DataFrame` using the given column. A cross join with a predicate is
   * specified as an inner join. If you would explicitly like to perform a cross join use the
   * `crossJoin` method.
   *
   * Different from other join functions, the join column will only appear once in the output,
   * i.e. similar to SQL's `JOIN USING` syntax.
   *
   * @param right
   *   Right side of the join operation.
   * @param usingColumn
   *   Name of the column to join on. This column must exist on both sides.
   * @param joinType
   *   Type of join to perform. Default `inner`. Must be one of: `inner`, `cross`, `outer`,
   *   `full`, `fullouter`, `full_outer`, `left`, `leftouter`, `left_outer`, `right`,
   *   `rightouter`, `right_outer`, `semi`, `leftsemi`, `left_semi`, `anti`, `leftanti`,
   *   `left_anti`.
   *
   * @note
   *   If you perform a self-join using this function without aliasing the input `DataFrame`s, you
   *   will NOT be able to reference any columns after the join, since there is no way to
   *   disambiguate which side of the join you would like to reference.
   *
   * @group untypedrel
   * @since 3.4.0
   */
  def join(right: Dataset[_], usingColumn: String, joinType: String): DataFrame = {
    join(right, Seq(usingColumn), joinType)
  }

  /**
   * (Java-specific) Equi-join with another `DataFrame` using the given columns. See the
   * Scala-specific overload for more details.
   *
   * @param right
   *   Right side of the join operation.
   * @param usingColumns
   *   Names of the columns to join on. This columns must exist on both sides.
   * @param joinType
   *   Type of join to perform. Default `inner`. Must be one of: `inner`, `cross`, `outer`,
   *   `full`, `fullouter`, `full_outer`, `left`, `leftouter`, `left_outer`, `right`,
   *   `rightouter`, `right_outer`, `semi`, `leftsemi`, `left_semi`, `anti`, `leftanti`,
   *   `left_anti`.
   *
   * @group untypedrel
   * @since 3.4.0
   */
  def join(right: Dataset[_], usingColumns: Array[String], joinType: String): DataFrame = {
    join(right, usingColumns.toSeq, joinType)
  }

  /**
   * (Scala-specific) Equi-join with another `DataFrame` using the given columns. A cross join
   * with a predicate is specified as an inner join. If you would explicitly like to perform a
   * cross join use the `crossJoin` method.
   *
   * Different from other join functions, the join columns will only appear once in the output,
   * i.e. similar to SQL's `JOIN USING` syntax.
   *
   * @param right
   *   Right side of the join operation.
   * @param usingColumns
   *   Names of the columns to join on. This columns must exist on both sides.
   * @param joinType
   *   Type of join to perform. Default `inner`. Must be one of: `inner`, `cross`, `outer`,
   *   `full`, `fullouter`, `full_outer`, `left`, `leftouter`, `left_outer`, `right`,
   *   `rightouter`, `right_outer`, `semi`, `leftsemi`, `left_semi`, `anti`, `leftanti`,
   *   `left_anti`.
   *
   * @note
   *   If you perform a self-join using this function without aliasing the input `DataFrame`s, you
   *   will NOT be able to reference any columns after the join, since there is no way to
   *   disambiguate which side of the join you would like to reference.
   *
   * @group untypedrel
   * @since 3.4.0
   */
  def join(right: Dataset[_], usingColumns: Seq[String], joinType: String): DataFrame = {
    buildJoin(right) { builder =>
      builder
        .setJoinType(toJoinType(joinType))
        .addAllUsingColumns(usingColumns.asJava)
    }
  }

  /**
   * Inner join with another `DataFrame`, using the given join expression.
   *
   * {{{
   *   // The following two are equivalent:
   *   df1.join(df2, $"df1Key" === $"df2Key")
   *   df1.join(df2).where($"df1Key" === $"df2Key")
   * }}}
   *
   * @group untypedrel
   * @since 3.4.0
   */
  def join(right: Dataset[_], joinExprs: Column): DataFrame = join(right, joinExprs, "inner")

  /**
   * Join with another `DataFrame`, using the given join expression. The following performs a full
   * outer join between `df1` and `df2`.
   *
   * {{{
   *   // Scala:
   *   import org.apache.spark.sql.functions._
   *   df1.join(df2, $"df1Key" === $"df2Key", "outer")
   *
   *   // Java:
   *   import static org.apache.spark.sql.functions.*;
   *   df1.join(df2, col("df1Key").equalTo(col("df2Key")), "outer");
   * }}}
   *
   * @param right
   *   Right side of the join.
   * @param joinExprs
   *   Join expression.
   * @param joinType
   *   Type of join to perform. Default `inner`. Must be one of: `inner`, `cross`, `outer`,
   *   `full`, `fullouter`, `full_outer`, `left`, `leftouter`, `left_outer`, `right`,
   *   `rightouter`, `right_outer`, `semi`, `leftsemi`, `left_semi`, `anti`, `leftanti`,
   *   `left_anti`.
   *
   * @group untypedrel
   * @since 3.4.0
   */
  def join(right: Dataset[_], joinExprs: Column, joinType: String): DataFrame = {
    buildJoin(right) { builder =>
      builder
        .setJoinType(toJoinType(joinType))
        .setJoinCondition(joinExprs.expr)
    }
  }

  /**
   * Explicit cartesian join with another `DataFrame`.
   *
   * @param right
   *   Right side of the join operation.
   *
   * @note
   *   Cartesian joins are very expensive without an extra filter that can be pushed down.
   *
   * @group untypedrel
   * @since 3.4.0
   */
  def crossJoin(right: Dataset[_]): DataFrame = buildJoin(right) { builder =>
    builder.setJoinType(proto.Join.JoinType.JOIN_TYPE_CROSS)
  }

  private def buildSort(global: Boolean, sortExprs: Seq[Column]): Dataset[T] = {
<<<<<<< HEAD
    session.newDataset(encoder) { builder =>
=======
    sparkSession.newDataset { builder =>
>>>>>>> ad35f35f
      builder.getSortBuilder
        .setInput(plan.getRoot)
        .setIsGlobal(global)
        .addAllOrder(sortExprs.map(_.sortOrder).asJava)
    }
  }

  /**
   * Returns a new Dataset with each partition sorted by the given expressions.
   *
   * This is the same operation as "SORT BY" in SQL (Hive QL).
   *
   * @group typedrel
   * @since 3.4.0
   */
  @scala.annotation.varargs
  def sortWithinPartitions(sortCol: String, sortCols: String*): Dataset[T] = {
    sortWithinPartitions((sortCol +: sortCols).map(Column(_)): _*)
  }

  /**
   * Returns a new Dataset with each partition sorted by the given expressions.
   *
   * This is the same operation as "SORT BY" in SQL (Hive QL).
   *
   * @group typedrel
   * @since 3.4.0
   */
  @scala.annotation.varargs
  def sortWithinPartitions(sortExprs: Column*): Dataset[T] = {
    buildSort(global = false, sortExprs)
  }

  /**
   * Returns a new Dataset sorted by the specified column, all in ascending order.
   * {{{
   *   // The following 3 are equivalent
   *   ds.sort("sortcol")
   *   ds.sort($"sortcol")
   *   ds.sort($"sortcol".asc)
   * }}}
   *
   * @group typedrel
   * @since 3.4.0
   */
  @scala.annotation.varargs
  def sort(sortCol: String, sortCols: String*): Dataset[T] = {
    sort((sortCol +: sortCols).map(Column(_)): _*)
  }

  /**
   * Returns a new Dataset sorted by the given expressions. For example:
   * {{{
   *   ds.sort($"col1", $"col2".desc)
   * }}}
   *
   * @group typedrel
   * @since 3.4.0
   */
  @scala.annotation.varargs
  def sort(sortExprs: Column*): Dataset[T] = {
    buildSort(global = true, sortExprs)
  }

  /**
   * Returns a new Dataset sorted by the given expressions. This is an alias of the `sort`
   * function.
   *
   * @group typedrel
   * @since 3.4.0
   */
  @scala.annotation.varargs
  def orderBy(sortCol: String, sortCols: String*): Dataset[T] = sort(sortCol, sortCols: _*)

  /**
   * Returns a new Dataset sorted by the given expressions. This is an alias of the `sort`
   * function.
   *
   * @group typedrel
   * @since 3.4.0
   */
  @scala.annotation.varargs
  def orderBy(sortExprs: Column*): Dataset[T] = sort(sortExprs: _*)

  /**
   * Selects column based on the column name and returns it as a [[Column]].
   *
   * @note
   *   The column name can also reference to a nested column like `a.b`.
   *
   * @group untypedrel
   * @since 3.4.0
   */
  def apply(colName: String): Column = col(colName)

  /**
   * Specifies some hint on the current Dataset. As an example, the following code specifies that
   * one of the plan can be broadcasted:
   *
   * {{{
   *   df1.join(df2.hint("broadcast"))
   * }}}
   *
   * @group basic
   * @since 3.4.0
   */
  @scala.annotation.varargs
<<<<<<< HEAD
  def hint(name: String, parameters: Any*): Dataset[T] = session.newDataset(encoder) { builder =>
=======
  def hint(name: String, parameters: Any*): Dataset[T] = sparkSession.newDataset { builder =>
>>>>>>> ad35f35f
    builder.getHintBuilder
      .setInput(plan.getRoot)
      .setName(name)
      .addAllParameters(parameters.map(p => functions.lit(p).expr).asJava)
  }

  /**
   * Selects column based on the column name and returns it as a [[Column]].
   *
   * @note
   *   The column name can also reference to a nested column like `a.b`.
   *
   * @group untypedrel
   * @since 3.4.0
   */
  def col(colName: String): Column = {
    val planId = if (plan.getRoot.hasCommon && plan.getRoot.getCommon.hasPlanId) {
      Option(plan.getRoot.getCommon.getPlanId)
    } else {
      None
    }
    Column.apply(colName, planId)
  }

  /**
   * Selects column based on the column name specified as a regex and returns it as [[Column]].
   * @group untypedrel
   * @since 3.4.0
   */
  def colRegex(colName: String): Column = Column { builder =>
    builder.getUnresolvedRegexBuilder.setColName(colName)
  }

  /**
   * Returns a new Dataset with an alias set.
   *
   * @group typedrel
   * @since 3.4.0
   */
<<<<<<< HEAD
  def as(alias: String): Dataset[T] = session.newDataset(encoder) { builder =>
=======
  def as(alias: String): Dataset[T] = sparkSession.newDataset { builder =>
>>>>>>> ad35f35f
    builder.getSubqueryAliasBuilder
      .setInput(plan.getRoot)
      .setAlias(alias)
  }

  /**
   * (Scala-specific) Returns a new Dataset with an alias set.
   *
   * @group typedrel
   * @since 3.4.0
   */
  def as(alias: Symbol): Dataset[T] = as(alias.name)

  /**
   * Returns a new Dataset with an alias set. Same as `as`.
   *
   * @group typedrel
   * @since 3.4.0
   */
  def alias(alias: String): Dataset[T] = as(alias)

  /**
   * (Scala-specific) Returns a new Dataset with an alias set. Same as `as`.
   *
   * @group typedrel
   * @since 3.4.0
   */
  def alias(alias: Symbol): Dataset[T] = as(alias)

  /**
   * Selects a set of column based expressions.
   * {{{
   *   ds.select($"colA", $"colB" + 1)
   * }}}
   *
   * @group untypedrel
   * @since 3.4.0
   */
  @scala.annotation.varargs
<<<<<<< HEAD
  def select(cols: Column*): DataFrame = session.newDataFrame { builder =>
=======
  def select(cols: Column*): DataFrame = sparkSession.newDataset { builder =>
>>>>>>> ad35f35f
    builder.getProjectBuilder
      .setInput(plan.getRoot)
      .addAllExpressions(cols.map(_.expr).asJava)
  }

  /**
   * Selects a set of columns. This is a variant of `select` that can only select existing columns
   * using column names (i.e. cannot construct expressions).
   *
   * {{{
   *   // The following two are equivalent:
   *   ds.select("colA", "colB")
   *   ds.select($"colA", $"colB")
   * }}}
   *
   * @group untypedrel
   * @since 3.4.0
   */
  @scala.annotation.varargs
  def select(col: String, cols: String*): DataFrame = select((col +: cols).map(Column(_)): _*)

  /**
   * Selects a set of SQL expressions. This is a variant of `select` that accepts SQL expressions.
   *
   * {{{
   *   // The following are equivalent:
   *   ds.selectExpr("colA", "colB as newName", "abs(colC)")
   *   ds.select(expr("colA"), expr("colB as newName"), expr("abs(colC)"))
   * }}}
   *
   * @group untypedrel
   * @since 3.4.0
   */
  @scala.annotation.varargs
  def selectExpr(exprs: String*): DataFrame = {
    select(exprs.map(functions.expr): _*)
  }

  /**
   * Filters rows using the given condition.
   * {{{
   *   // The following are equivalent:
   *   peopleDs.filter($"age" > 15)
   *   peopleDs.where($"age" > 15)
   * }}}
   *
   * @group typedrel
   * @since 3.4.0
   */
<<<<<<< HEAD
  def filter(condition: Column): Dataset[T] = session.newDataset(encoder) { builder =>
=======
  def filter(condition: Column): Dataset[T] = sparkSession.newDataset { builder =>
>>>>>>> ad35f35f
    builder.getFilterBuilder.setInput(plan.getRoot).setCondition(condition.expr)
  }

  /**
   * Filters rows using the given SQL expression.
   * {{{
   *   peopleDs.filter("age > 15")
   * }}}
   *
   * @group typedrel
   * @since 3.4.0
   */
  def filter(conditionExpr: String): Dataset[T] = filter(functions.expr(conditionExpr))

  /**
   * Filters rows using the given condition. This is an alias for `filter`.
   * {{{
   *   // The following are equivalent:
   *   peopleDs.filter($"age" > 15)
   *   peopleDs.where($"age" > 15)
   * }}}
   *
   * @group typedrel
   * @since 3.4.0
   */
  def where(condition: Column): Dataset[T] = filter(condition)

  /**
   * Filters rows using the given SQL expression.
   * {{{
   *   peopleDs.where("age > 15")
   * }}}
   *
   * @group typedrel
   * @since 3.4.0
   */
  def where(conditionExpr: String): Dataset[T] = filter(conditionExpr)

  private def buildUnpivot(
      ids: Array[Column],
      valuesOption: Option[Array[Column]],
      variableColumnName: String,
<<<<<<< HEAD
      valueColumnName: String): DataFrame = session.newDataFrame { builder =>
=======
      valueColumnName: String): DataFrame = sparkSession.newDataset { builder =>
>>>>>>> ad35f35f
    val unpivot = builder.getUnpivotBuilder
      .setInput(plan.getRoot)
      .addAllIds(ids.toSeq.map(_.expr).asJava)
      .setValueColumnName(variableColumnName)
      .setValueColumnName(valueColumnName)
    valuesOption.foreach { values =>
      unpivot.getValuesBuilder
        .addAllValues(values.toSeq.map(_.expr).asJava)
    }
  }

  /**
   * Groups the Dataset using the specified columns, so we can run aggregation on them. See
   * [[RelationalGroupedDataset]] for all the available aggregate functions.
   *
   * {{{
   *   // Compute the average for all numeric columns grouped by department.
   *   ds.groupBy($"department").avg()
   *
   *   // Compute the max age and average salary, grouped by department and gender.
   *   ds.groupBy($"department", $"gender").agg(Map(
   *     "salary" -> "avg",
   *     "age" -> "max"
   *   ))
   * }}}
   *
   * @group untypedrel
   * @since 3.4.0
   */
  @scala.annotation.varargs
  def groupBy(cols: Column*): RelationalGroupedDataset = {
    new RelationalGroupedDataset(
      toDF(),
      cols.map(_.expr),
      proto.Aggregate.GroupType.GROUP_TYPE_GROUPBY)
  }

  /**
   * Create a multi-dimensional rollup for the current Dataset using the specified columns, so we
   * can run aggregation on them. See [[RelationalGroupedDataset]] for all the available aggregate
   * functions.
   *
   * {{{
   *   // Compute the average for all numeric columns rolled up by department and group.
   *   ds.rollup($"department", $"group").avg()
   *
   *   // Compute the max age and average salary, rolled up by department and gender.
   *   ds.rollup($"department", $"gender").agg(Map(
   *     "salary" -> "avg",
   *     "age" -> "max"
   *   ))
   * }}}
   *
   * @group untypedrel
   * @since 3.4.0
   */
  @scala.annotation.varargs
  def rollup(cols: Column*): RelationalGroupedDataset = {
    new RelationalGroupedDataset(
      toDF(),
      cols.map(_.expr),
      proto.Aggregate.GroupType.GROUP_TYPE_ROLLUP)
  }

  /**
   * Create a multi-dimensional rollup for the current Dataset using the specified columns, so we
   * can run aggregation on them. See [[RelationalGroupedDataset]] for all the available aggregate
   * functions.
   *
   * This is a variant of rollup that can only group by existing columns using column names (i.e.
   * cannot construct expressions).
   *
   * {{{
   *   // Compute the average for all numeric columns rolled up by department and group.
   *   ds.rollup("department", "group").avg()
   *
   *   // Compute the max age and average salary, rolled up by department and gender.
   *   ds.rollup($"department", $"gender").agg(Map(
   *     "salary" -> "avg",
   *     "age" -> "max"
   *   ))
   * }}}
   *
   * @group untypedrel
   * @since 3.4.0
   */
  @scala.annotation.varargs
  def rollup(col1: String, cols: String*): RelationalGroupedDataset = {
    val colNames: Seq[String] = col1 +: cols
    new RelationalGroupedDataset(
      toDF(),
      colNames.map(colName => Column(colName).expr),
      proto.Aggregate.GroupType.GROUP_TYPE_ROLLUP)
  }

  /**
   * Create a multi-dimensional cube for the current Dataset using the specified columns, so we
   * can run aggregation on them. See [[RelationalGroupedDataset]] for all the available aggregate
   * functions.
   *
   * {{{
   *   // Compute the average for all numeric columns cubed by department and group.
   *   ds.cube($"department", $"group").avg()
   *
   *   // Compute the max age and average salary, cubed by department and gender.
   *   ds.cube($"department", $"gender").agg(Map(
   *     "salary" -> "avg",
   *     "age" -> "max"
   *   ))
   * }}}
   *
   * @group untypedrel
   * @since 3.4.0
   */
  @scala.annotation.varargs
  def cube(cols: Column*): RelationalGroupedDataset = {
    new RelationalGroupedDataset(
      toDF(),
      cols.map(_.expr),
      proto.Aggregate.GroupType.GROUP_TYPE_CUBE)
  }

  /**
   * Create a multi-dimensional cube for the current Dataset using the specified columns, so we
   * can run aggregation on them. See [[RelationalGroupedDataset]] for all the available aggregate
   * functions.
   *
   * This is a variant of cube that can only group by existing columns using column names (i.e.
   * cannot construct expressions).
   *
   * {{{
   *   // Compute the average for all numeric columns cubed by department and group.
   *   ds.cube("department", "group").avg()
   *
   *   // Compute the max age and average salary, cubed by department and gender.
   *   ds.cube($"department", $"gender").agg(Map(
   *     "salary" -> "avg",
   *     "age" -> "max"
   *   ))
   * }}}
   * @group untypedrel
   * @since 3.4.0
   */
  @scala.annotation.varargs
  def cube(col1: String, cols: String*): RelationalGroupedDataset = {
    val colNames: Seq[String] = col1 +: cols
    new RelationalGroupedDataset(
      toDF(),
      colNames.map(colName => Column(colName).expr),
      proto.Aggregate.GroupType.GROUP_TYPE_CUBE)
  }

  /**
   * (Scala-specific) Aggregates on the entire Dataset without groups.
   * {{{
   *   // ds.agg(...) is a shorthand for ds.groupBy().agg(...)
   *   ds.agg("age" -> "max", "salary" -> "avg")
   *   ds.groupBy().agg("age" -> "max", "salary" -> "avg")
   * }}}
   *
   * @group untypedrel
   * @since 3.4.0
   */
  def agg(aggExpr: (String, String), aggExprs: (String, String)*): DataFrame = {
    groupBy().agg(aggExpr, aggExprs: _*)
  }

  /**
   * (Scala-specific) Aggregates on the entire Dataset without groups.
   * {{{
   *   // ds.agg(...) is a shorthand for ds.groupBy().agg(...)
   *   ds.agg(Map("age" -> "max", "salary" -> "avg"))
   *   ds.groupBy().agg(Map("age" -> "max", "salary" -> "avg"))
   * }}}
   *
   * @group untypedrel
   * @since 3.4.0
   */
  def agg(exprs: Map[String, String]): DataFrame = groupBy().agg(exprs)

  /**
   * (Java-specific) Aggregates on the entire Dataset without groups.
   * {{{
   *   // ds.agg(...) is a shorthand for ds.groupBy().agg(...)
   *   ds.agg(Map("age" -> "max", "salary" -> "avg"))
   *   ds.groupBy().agg(Map("age" -> "max", "salary" -> "avg"))
   * }}}
   *
   * @group untypedrel
   * @since 3.4.0
   */
  def agg(exprs: java.util.Map[String, String]): DataFrame = groupBy().agg(exprs)

  /**
   * Aggregates on the entire Dataset without groups.
   * {{{
   *   // ds.agg(...) is a shorthand for ds.groupBy().agg(...)
   *   ds.agg(max($"age"), avg($"salary"))
   *   ds.groupBy().agg(max($"age"), avg($"salary"))
   * }}}
   *
   * @group untypedrel
   * @since 3.4.0
   */
  @scala.annotation.varargs
  def agg(expr: Column, exprs: Column*): DataFrame = groupBy().agg(expr, exprs: _*)

  /**
   * Unpivot a DataFrame from wide format to long format, optionally leaving identifier columns
   * set. This is the reverse to `groupBy(...).pivot(...).agg(...)`, except for the aggregation,
   * which cannot be reversed.
   *
   * This function is useful to massage a DataFrame into a format where some columns are
   * identifier columns ("ids"), while all other columns ("values") are "unpivoted" to the rows,
   * leaving just two non-id columns, named as given by `variableColumnName` and
   * `valueColumnName`.
   *
   * {{{
   *   val df = Seq((1, 11, 12L), (2, 21, 22L)).toDF("id", "int", "long")
   *   df.show()
   *   // output:
   *   // +---+---+----+
   *   // | id|int|long|
   *   // +---+---+----+
   *   // |  1| 11|  12|
   *   // |  2| 21|  22|
   *   // +---+---+----+
   *
   *   df.unpivot(Array($"id"), Array($"int", $"long"), "variable", "value").show()
   *   // output:
   *   // +---+--------+-----+
   *   // | id|variable|value|
   *   // +---+--------+-----+
   *   // |  1|     int|   11|
   *   // |  1|    long|   12|
   *   // |  2|     int|   21|
   *   // |  2|    long|   22|
   *   // +---+--------+-----+
   *   // schema:
   *   //root
   *   // |-- id: integer (nullable = false)
   *   // |-- variable: string (nullable = false)
   *   // |-- value: long (nullable = true)
   * }}}
   *
   * When no "id" columns are given, the unpivoted DataFrame consists of only the "variable" and
   * "value" columns.
   *
   * All "value" columns must share a least common data type. Unless they are the same data type,
   * all "value" columns are cast to the nearest common data type. For instance, types
   * `IntegerType` and `LongType` are cast to `LongType`, while `IntegerType` and `StringType` do
   * not have a common data type and `unpivot` fails with an `AnalysisException`.
   *
   * @param ids
   *   Id columns
   * @param values
   *   Value columns to unpivot
   * @param variableColumnName
   *   Name of the variable column
   * @param valueColumnName
   *   Name of the value column
   *
   * @group untypedrel
   * @since 3.4.0
   */
  def unpivot(
      ids: Array[Column],
      values: Array[Column],
      variableColumnName: String,
      valueColumnName: String): DataFrame = {
    buildUnpivot(ids, Option(values), variableColumnName, valueColumnName)
  }

  /**
   * Unpivot a DataFrame from wide format to long format, optionally leaving identifier columns
   * set. This is the reverse to `groupBy(...).pivot(...).agg(...)`, except for the aggregation,
   * which cannot be reversed.
   *
   * @see
   *   `org.apache.spark.sql.Dataset.unpivot(Array, Array, String, String)`
   *
   * This is equivalent to calling `Dataset#unpivot(Array, Array, String, String)` where `values`
   * is set to all non-id columns that exist in the DataFrame.
   *
   * @param ids
   *   Id columns
   * @param variableColumnName
   *   Name of the variable column
   * @param valueColumnName
   *   Name of the value column
   *
   * @group untypedrel
   * @since 3.4.0
   */
  def unpivot(
      ids: Array[Column],
      variableColumnName: String,
      valueColumnName: String): DataFrame = {
    buildUnpivot(ids, None, variableColumnName, valueColumnName)
  }

  /**
   * Unpivot a DataFrame from wide format to long format, optionally leaving identifier columns
   * set. This is the reverse to `groupBy(...).pivot(...).agg(...)`, except for the aggregation,
   * which cannot be reversed. This is an alias for `unpivot`.
   *
   * @see
   *   `org.apache.spark.sql.Dataset.unpivot(Array, Array, String, String)`
   *
   * @param ids
   *   Id columns
   * @param values
   *   Value columns to unpivot
   * @param variableColumnName
   *   Name of the variable column
   * @param valueColumnName
   *   Name of the value column
   *
   * @group untypedrel
   * @since 3.4.0
   */
  def melt(
      ids: Array[Column],
      values: Array[Column],
      variableColumnName: String,
      valueColumnName: String): DataFrame =
    unpivot(ids, values, variableColumnName, valueColumnName)

  /**
   * Unpivot a DataFrame from wide format to long format, optionally leaving identifier columns
   * set. This is the reverse to `groupBy(...).pivot(...).agg(...)`, except for the aggregation,
   * which cannot be reversed. This is an alias for `unpivot`.
   *
   * @see
   *   `org.apache.spark.sql.Dataset.unpivot(Array, Array, String, String)`
   *
   * This is equivalent to calling `Dataset#unpivot(Array, Array, String, String)` where `values`
   * is set to all non-id columns that exist in the DataFrame.
   *
   * @param ids
   *   Id columns
   * @param variableColumnName
   *   Name of the variable column
   * @param valueColumnName
   *   Name of the value column
   *
   * @group untypedrel
   * @since 3.4.0
   */
  def melt(ids: Array[Column], variableColumnName: String, valueColumnName: String): DataFrame =
    unpivot(ids, variableColumnName, valueColumnName)

  /**
   * Returns a new Dataset by taking the first `n` rows. The difference between this function and
   * `head` is that `head` is an action and returns an array (by triggering query execution) while
   * `limit` returns a new Dataset.
   *
   * @group typedrel
   * @since 3.4.0
   */
<<<<<<< HEAD
  def limit(n: Int): Dataset[T] = session.newDataset(encoder) { builder =>
=======
  def limit(n: Int): Dataset[T] = sparkSession.newDataset { builder =>
>>>>>>> ad35f35f
    builder.getLimitBuilder
      .setInput(plan.getRoot)
      .setLimit(n)
  }

  /**
   * Returns a new Dataset by skipping the first `n` rows.
   *
   * @group typedrel
   * @since 3.4.0
   */
<<<<<<< HEAD
  def offset(n: Int): Dataset[T] = session.newDataset(encoder) { builder =>
=======
  def offset(n: Int): Dataset[T] = sparkSession.newDataset { builder =>
>>>>>>> ad35f35f
    builder.getOffsetBuilder
      .setInput(plan.getRoot)
      .setOffset(n)
  }

  private def buildSetOp(right: Dataset[T], setOpType: proto.SetOperation.SetOpType)(
      f: proto.SetOperation.Builder => Unit): Dataset[T] = {
<<<<<<< HEAD
    session.newDataset(encoder) { builder =>
=======
    sparkSession.newDataset { builder =>
>>>>>>> ad35f35f
      f(
        builder.getSetOpBuilder
          .setSetOpType(setOpType)
          .setLeftInput(plan.getRoot)
          .setRightInput(right.plan.getRoot))
    }
  }

  /**
   * Returns a new Dataset containing union of rows in this Dataset and another Dataset.
   *
   * This is equivalent to `UNION ALL` in SQL. To do a SQL-style set union (that does
   * deduplication of elements), use this function followed by a [[distinct]].
   *
   * Also as standard in SQL, this function resolves columns by position (not by name):
   *
   * {{{
   *   val df1 = Seq((1, 2, 3)).toDF("col0", "col1", "col2")
   *   val df2 = Seq((4, 5, 6)).toDF("col1", "col2", "col0")
   *   df1.union(df2).show
   *
   *   // output:
   *   // +----+----+----+
   *   // |col0|col1|col2|
   *   // +----+----+----+
   *   // |   1|   2|   3|
   *   // |   4|   5|   6|
   *   // +----+----+----+
   * }}}
   *
   * Notice that the column positions in the schema aren't necessarily matched with the fields in
   * the strongly typed objects in a Dataset. This function resolves columns by their positions in
   * the schema, not the fields in the strongly typed objects. Use [[unionByName]] to resolve
   * columns by field name in the typed objects.
   *
   * @group typedrel
   * @since 3.4.0
   */
  def union(other: Dataset[T]): Dataset[T] = {
    buildSetOp(other, proto.SetOperation.SetOpType.SET_OP_TYPE_UNION) { builder =>
      builder.setIsAll(true)
    }
  }

  /**
   * Returns a new Dataset containing union of rows in this Dataset and another Dataset. This is
   * an alias for `union`.
   *
   * This is equivalent to `UNION ALL` in SQL. To do a SQL-style set union (that does
   * deduplication of elements), use this function followed by a [[distinct]].
   *
   * Also as standard in SQL, this function resolves columns by position (not by name).
   *
   * @group typedrel
   * @since 3.4.0
   */
  def unionAll(other: Dataset[T]): Dataset[T] = union(other)

  /**
   * Returns a new Dataset containing union of rows in this Dataset and another Dataset.
   *
   * This is different from both `UNION ALL` and `UNION DISTINCT` in SQL. To do a SQL-style set
   * union (that does deduplication of elements), use this function followed by a [[distinct]].
   *
   * The difference between this function and [[union]] is that this function resolves columns by
   * name (not by position):
   *
   * {{{
   *   val df1 = Seq((1, 2, 3)).toDF("col0", "col1", "col2")
   *   val df2 = Seq((4, 5, 6)).toDF("col1", "col2", "col0")
   *   df1.unionByName(df2).show
   *
   *   // output:
   *   // +----+----+----+
   *   // |col0|col1|col2|
   *   // +----+----+----+
   *   // |   1|   2|   3|
   *   // |   6|   4|   5|
   *   // +----+----+----+
   * }}}
   *
   * Note that this supports nested columns in struct and array types. Nested columns in map types
   * are not currently supported.
   *
   * @group typedrel
   * @since 3.4.0
   */
  def unionByName(other: Dataset[T]): Dataset[T] = unionByName(other, allowMissingColumns = false)

  /**
   * Returns a new Dataset containing union of rows in this Dataset and another Dataset.
   *
   * The difference between this function and [[union]] is that this function resolves columns by
   * name (not by position).
   *
   * When the parameter `allowMissingColumns` is `true`, the set of column names in this and other
   * `Dataset` can differ; missing columns will be filled with null. Further, the missing columns
   * of this `Dataset` will be added at the end in the schema of the union result:
   *
   * {{{
   *   val df1 = Seq((1, 2, 3)).toDF("col0", "col1", "col2")
   *   val df2 = Seq((4, 5, 6)).toDF("col1", "col0", "col3")
   *   df1.unionByName(df2, true).show
   *
   *   // output: "col3" is missing at left df1 and added at the end of schema.
   *   // +----+----+----+----+
   *   // |col0|col1|col2|col3|
   *   // +----+----+----+----+
   *   // |   1|   2|   3|null|
   *   // |   5|   4|null|   6|
   *   // +----+----+----+----+
   *
   *   df2.unionByName(df1, true).show
   *
   *   // output: "col2" is missing at left df2 and added at the end of schema.
   *   // +----+----+----+----+
   *   // |col1|col0|col3|col2|
   *   // +----+----+----+----+
   *   // |   4|   5|   6|null|
   *   // |   2|   1|null|   3|
   *   // +----+----+----+----+
   * }}}
   *
   * Note that this supports nested columns in struct and array types. With `allowMissingColumns`,
   * missing nested columns of struct columns with the same name will also be filled with null
   * values and added to the end of struct. Nested columns in map types are not currently
   * supported.
   *
   * @group typedrel
   * @since 3.4.0
   */
  def unionByName(other: Dataset[T], allowMissingColumns: Boolean): Dataset[T] = {
    buildSetOp(other, proto.SetOperation.SetOpType.SET_OP_TYPE_UNION) { builder =>
      builder.setByName(true).setIsAll(true).setAllowMissingColumns(allowMissingColumns)
    }
  }

  /**
   * Returns a new Dataset containing rows only in both this Dataset and another Dataset. This is
   * equivalent to `INTERSECT` in SQL.
   *
   * @note
   *   Equality checking is performed directly on the encoded representation of the data and thus
   *   is not affected by a custom `equals` function defined on `T`.
   *
   * @group typedrel
   * @since 3.4.0
   */
  def intersect(other: Dataset[T]): Dataset[T] = {
    buildSetOp(other, proto.SetOperation.SetOpType.SET_OP_TYPE_INTERSECT) { builder =>
      builder.setIsAll(false)
    }
  }

  /**
   * Returns a new Dataset containing rows only in both this Dataset and another Dataset while
   * preserving the duplicates. This is equivalent to `INTERSECT ALL` in SQL.
   *
   * @note
   *   Equality checking is performed directly on the encoded representation of the data and thus
   *   is not affected by a custom `equals` function defined on `T`. Also as standard in SQL, this
   *   function resolves columns by position (not by name).
   *
   * @group typedrel
   * @since 3.4.0
   */
  def intersectAll(other: Dataset[T]): Dataset[T] = {
    buildSetOp(other, proto.SetOperation.SetOpType.SET_OP_TYPE_INTERSECT) { builder =>
      builder.setIsAll(true)
    }
  }

  /**
   * Returns a new Dataset containing rows in this Dataset but not in another Dataset. This is
   * equivalent to `EXCEPT DISTINCT` in SQL.
   *
   * @note
   *   Equality checking is performed directly on the encoded representation of the data and thus
   *   is not affected by a custom `equals` function defined on `T`.
   *
   * @group typedrel
   * @since 3.4.0
   */
  def except(other: Dataset[T]): Dataset[T] = {
    buildSetOp(other, proto.SetOperation.SetOpType.SET_OP_TYPE_EXCEPT) { builder =>
      builder.setIsAll(false)
    }
  }

  /**
   * Returns a new Dataset containing rows in this Dataset but not in another Dataset while
   * preserving the duplicates. This is equivalent to `EXCEPT ALL` in SQL.
   *
   * @note
   *   Equality checking is performed directly on the encoded representation of the data and thus
   *   is not affected by a custom `equals` function defined on `T`. Also as standard in SQL, this
   *   function resolves columns by position (not by name).
   *
   * @group typedrel
   * @since 3.4.0
   */
  def exceptAll(other: Dataset[T]): Dataset[T] = {
    buildSetOp(other, proto.SetOperation.SetOpType.SET_OP_TYPE_EXCEPT) { builder =>
      builder.setIsAll(true)
    }
  }

  /**
   * Returns a new [[Dataset]] by sampling a fraction of rows (without replacement), using a
   * user-supplied seed.
   *
   * @param fraction
   *   Fraction of rows to generate, range [0.0, 1.0].
   * @param seed
   *   Seed for sampling.
   *
   * @note
   *   This is NOT guaranteed to provide exactly the fraction of the count of the given
   *   [[Dataset]].
   *
   * @group typedrel
   * @since 3.4.0
   */
  def sample(fraction: Double, seed: Long): Dataset[T] = {
    sample(withReplacement = false, fraction = fraction, seed = seed)
  }

  /**
   * Returns a new [[Dataset]] by sampling a fraction of rows (without replacement), using a
   * random seed.
   *
   * @param fraction
   *   Fraction of rows to generate, range [0.0, 1.0].
   *
   * @note
   *   This is NOT guaranteed to provide exactly the fraction of the count of the given
   *   [[Dataset]].
   *
   * @group typedrel
   * @since 3.4.0
   */
  def sample(fraction: Double): Dataset[T] = {
    sample(withReplacement = false, fraction = fraction)
  }

  /**
   * Returns a new [[Dataset]] by sampling a fraction of rows, using a user-supplied seed.
   *
   * @param withReplacement
   *   Sample with replacement or not.
   * @param fraction
   *   Fraction of rows to generate, range [0.0, 1.0].
   * @param seed
   *   Seed for sampling.
   *
   * @note
   *   This is NOT guaranteed to provide exactly the fraction of the count of the given
   *   [[Dataset]].
   *
   * @group typedrel
   * @since 3.4.0
   */
  def sample(withReplacement: Boolean, fraction: Double, seed: Long): Dataset[T] = {
<<<<<<< HEAD
    session.newDataset(encoder) { builder =>
=======
    sparkSession.newDataset { builder =>
>>>>>>> ad35f35f
      builder.getSampleBuilder
        .setInput(plan.getRoot)
        .setWithReplacement(withReplacement)
        .setLowerBound(0.0d)
        .setUpperBound(fraction)
        .setSeed(seed)
    }
  }

  /**
   * Returns a new [[Dataset]] by sampling a fraction of rows, using a random seed.
   *
   * @param withReplacement
   *   Sample with replacement or not.
   * @param fraction
   *   Fraction of rows to generate, range [0.0, 1.0].
   *
   * @note
   *   This is NOT guaranteed to provide exactly the fraction of the total count of the given
   *   [[Dataset]].
   *
   * @group typedrel
   * @since 3.4.0
   */
  def sample(withReplacement: Boolean, fraction: Double): Dataset[T] = {
    sample(withReplacement, fraction, Utils.random.nextLong)
  }

  /**
   * Randomly splits this Dataset with the provided weights.
   *
   * @param weights
   *   weights for splits, will be normalized if they don't sum to 1.
   * @param seed
   *   Seed for sampling.
   *
   * For Java API, use [[randomSplitAsList]].
   *
   * @group typedrel
   * @since 3.4.0
   */
  def randomSplit(weights: Array[Double], seed: Long): Array[Dataset[T]] = {
    require(
      weights.forall(_ >= 0),
      s"Weights must be nonnegative, but got ${weights.mkString("[", ",", "]")}")
    require(
      weights.sum > 0,
      s"Sum of weights must be positive, but got ${weights.mkString("[", ",", "]")}")

    // It is possible that the underlying dataframe doesn't guarantee the ordering of rows in its
    // constituent partitions each time a split is materialized which could result in
    // overlapping splits. To prevent this, we explicitly sort each input partition to make the
    // ordering deterministic. Note that MapTypes cannot be sorted and are explicitly pruned out
    // from the sort order.
    // TODO we need to have a proper way of stabilizing the input data. The current approach does
    //  not work well with spark connects' extremely lazy nature. When the schema is modified
    //  between construction and execution the query might fail or produce wrong results. Another
    //  problem can come from data that arrives between the execution of the returned datasets.
    val sortOrder = schema.collect {
      case f if RowOrdering.isOrderable(f.dataType) => col(f.name).asc
    }
    val sortedInput = sortWithinPartitions(sortOrder: _*).plan.getRoot
    val sum = weights.sum
    val normalizedCumWeights = weights.map(_ / sum).scanLeft(0.0d)(_ + _)
    normalizedCumWeights
      .sliding(2)
      .map { case Array(low, high) =>
<<<<<<< HEAD
        session.newDataset(encoder) { builder =>
=======
        sparkSession.newDataset[T] { builder =>
>>>>>>> ad35f35f
          builder.getSampleBuilder
            .setInput(sortedInput)
            .setWithReplacement(false)
            .setLowerBound(low)
            .setUpperBound(high)
            .setSeed(seed)
        }
      }
      .toArray
  }

  /**
   * Returns a Java list that contains randomly split Dataset with the provided weights.
   *
   * @param weights
   *   weights for splits, will be normalized if they don't sum to 1.
   * @param seed
   *   Seed for sampling.
   *
   * @group typedrel
   * @since 3.4.0
   */
  def randomSplitAsList(weights: Array[Double], seed: Long): java.util.List[Dataset[T]] = {
    val values = randomSplit(weights, seed)
    java.util.Arrays.asList(values: _*)
  }

  /**
   * Randomly splits this Dataset with the provided weights.
   *
   * @param weights
   *   weights for splits, will be normalized if they don't sum to 1.
   * @group typedrel
   * @since 3.4.0
   */
  def randomSplit(weights: Array[Double]): Array[Dataset[T]] = {
    randomSplit(weights, Utils.random.nextLong)
  }

  private def withColumns(names: Seq[String], values: Seq[Column]): DataFrame = {
    val aliases = values.zip(names).map { case (value, name) =>
      value.name(name).expr.getAlias
    }
<<<<<<< HEAD
    session.newDataFrame { builder =>
=======
    sparkSession.newDataset { builder =>
>>>>>>> ad35f35f
      builder.getWithColumnsBuilder
        .setInput(plan.getRoot)
        .addAllAliases(aliases.asJava)
    }
  }

  /**
   * Returns a new Dataset by adding a column or replacing the existing column that has the same
   * name.
   *
   * `column`'s expression must only refer to attributes supplied by this Dataset. It is an error
   * to add a column that refers to some other Dataset.
   *
   * @note
   *   this method introduces a projection internally. Therefore, calling it multiple times, for
   *   instance, via loops in order to add multiple columns can generate big plans which can cause
   *   performance issues and even `StackOverflowException`. To avoid this, use `select` with the
   *   multiple columns at once.
   *
   * @group untypedrel
   * @since 3.4.0
   */
  def withColumn(colName: String, col: Column): DataFrame = withColumns(Seq(colName), Seq(col))

  /**
   * (Scala-specific) Returns a new Dataset by adding columns or replacing the existing columns
   * that has the same names.
   *
   * `colsMap` is a map of column name and column, the column must only refer to attributes
   * supplied by this Dataset. It is an error to add columns that refers to some other Dataset.
   *
   * @group untypedrel
   * @since 3.4.0
   */
  def withColumns(colsMap: Map[String, Column]): DataFrame = {
    val (colNames, newCols) = colsMap.toSeq.unzip
    withColumns(colNames, newCols)
  }

  /**
   * (Java-specific) Returns a new Dataset by adding columns or replacing the existing columns
   * that has the same names.
   *
   * `colsMap` is a map of column name and column, the column must only refer to attribute
   * supplied by this Dataset. It is an error to add columns that refers to some other Dataset.
   *
   * @group untypedrel
   * @since 3.4.0
   */
  def withColumns(colsMap: java.util.Map[String, Column]): DataFrame = withColumns(
    colsMap.asScala.toMap)

  /**
   * Returns a new Dataset with a column renamed. This is a no-op if schema doesn't contain
   * existingName.
   *
   * @group untypedrel
   * @since 3.4.0
   */
  def withColumnRenamed(existingName: String, newName: String): DataFrame = {
    withColumnsRenamed(Collections.singletonMap(existingName, newName))
  }

  /**
   * (Scala-specific) Returns a new Dataset with a columns renamed. This is a no-op if schema
   * doesn't contain existingName.
   *
   * `colsMap` is a map of existing column name and new column name.
   *
   * @throws AnalysisException
   *   if there are duplicate names in resulting projection
   *
   * @group untypedrel
   * @since 3.4.0
   */
  @throws[AnalysisException]
  def withColumnsRenamed(colsMap: Map[String, String]): DataFrame = {
    withColumnsRenamed(colsMap.asJava)
  }

  /**
   * (Java-specific) Returns a new Dataset with a columns renamed. This is a no-op if schema
   * doesn't contain existingName.
   *
   * `colsMap` is a map of existing column name and new column name.
   *
   * @group untypedrel
   * @since 3.4.0
   */
  def withColumnsRenamed(colsMap: java.util.Map[String, String]): DataFrame = {
<<<<<<< HEAD
    session.newDataFrame { builder =>
=======
    sparkSession.newDataset { builder =>
>>>>>>> ad35f35f
      builder.getWithColumnsRenamedBuilder
        .setInput(plan.getRoot)
        .putAllRenameColumnsMap(colsMap)
    }
  }

  /**
   * Returns a new Dataset by updating an existing column with metadata.
   *
   * @group untypedrel
   * @since 3.4.0
   */
  def withMetadata(columnName: String, metadata: Metadata): DataFrame = {
    val newAlias = proto.Expression.Alias
      .newBuilder()
      .setExpr(col(columnName).expr)
      .addName(columnName)
      .setMetadata(metadata.json)
<<<<<<< HEAD
    session.newDataFrame { builder =>
=======
    sparkSession.newDataset { builder =>
>>>>>>> ad35f35f
      builder.getWithColumnsBuilder
        .setInput(plan.getRoot)
        .addAliases(newAlias)
    }
  }

  /**
   * Registers this Dataset as a temporary table using the given name. The lifetime of this
   * temporary table is tied to the [[SparkSession]] that was used to create this Dataset.
   *
   * @group basic
   * @since 3.4.0
   */
  @deprecated("Use createOrReplaceTempView(viewName) instead.", "3.4.0")
  def registerTempTable(tableName: String): Unit = {
    createOrReplaceTempView(tableName)
  }

  /**
   * Creates a local temporary view using the given name. The lifetime of this temporary view is
   * tied to the [[SparkSession]] that was used to create this Dataset.
   *
   * Local temporary view is session-scoped. Its lifetime is the lifetime of the session that
   * created it, i.e. it will be automatically dropped when the session terminates. It's not tied
   * to any databases, i.e. we can't use `db1.view1` to reference a local temporary view.
   *
   * @throws AnalysisException
   *   if the view name is invalid or already exists
   *
   * @group basic
   * @since 3.4.0
   */
  @throws[AnalysisException]
  def createTempView(viewName: String): Unit = {
    buildAndExecuteTempView(viewName, replace = false, global = false)
  }

  /**
   * Creates a local temporary view using the given name. The lifetime of this temporary view is
   * tied to the [[SparkSession]] that was used to create this Dataset.
   *
   * @group basic
   * @since 3.4.0
   */
  def createOrReplaceTempView(viewName: String): Unit = {
    buildAndExecuteTempView(viewName, replace = true, global = false)
  }

  /**
   * Creates a global temporary view using the given name. The lifetime of this temporary view is
   * tied to this Spark application.
   *
   * Global temporary view is cross-session. Its lifetime is the lifetime of the Spark
   * application,
   * i.e. it will be automatically dropped when the application terminates. It's tied to a system
   * preserved database `global_temp`, and we must use the qualified name to refer a global temp
   * view, e.g. `SELECT * FROM global_temp.view1`.
   *
   * @throws AnalysisException
   *   if the view name is invalid or already exists
   *
   * @group basic
   * @since 3.4.0
   */
  @throws[AnalysisException]
  def createGlobalTempView(viewName: String): Unit = {
    buildAndExecuteTempView(viewName, replace = false, global = true)
  }

  /**
   * Creates or replaces a global temporary view using the given name. The lifetime of this
   * temporary view is tied to this Spark application.
   *
   * Global temporary view is cross-session. Its lifetime is the lifetime of the Spark
   * application,
   * i.e. it will be automatically dropped when the application terminates. It's tied to a system
   * preserved database `global_temp`, and we must use the qualified name to refer a global temp
   * view, e.g. `SELECT * FROM global_temp.view1`.
   *
   * @group basic
   * @since 3.4.0
   */
  def createOrReplaceGlobalTempView(viewName: String): Unit = {
    buildAndExecuteTempView(viewName, replace = true, global = true)
  }

  private def buildAndExecuteTempView(
      viewName: String,
      replace: Boolean,
      global: Boolean): Unit = {
    val command = session.newCommand { builder =>
      builder.getCreateDataframeViewBuilder
        .setInput(plan.getRoot)
        .setName(viewName)
        .setIsGlobal(global)
        .setReplace(replace)
    }
    session.execute(command)
  }

  /**
   * Returns a new Dataset with a column dropped. This is a no-op if schema doesn't contain column
   * name.
   *
   * This method can only be used to drop top level columns. the colName string is treated
   * literally without further interpretation.
   *
   * @group untypedrel
   * @since 3.4.0
   */
  def drop(colName: String): DataFrame = {
    drop(functions.col(colName))
  }

  /**
   * Returns a new Dataset with columns dropped. This is a no-op if schema doesn't contain column
   * name(s).
   *
   * This method can only be used to drop top level columns. the colName string is treated
   * literally without further interpretation.
   *
   * @group untypedrel
   * @since 3.4.0
   */
  @scala.annotation.varargs
  def drop(colNames: String*): DataFrame = buildDrop(colNames.map(functions.col))

  /**
   * Returns a new Dataset with column dropped.
   *
   * This method can only be used to drop top level column. This version of drop accepts a
   * [[Column]] rather than a name. This is a no-op if the Dataset doesn't have a column with an
   * equivalent expression.
   *
   * @group untypedrel
   * @since 3.4.0
   */
  def drop(col: Column): DataFrame = {
    buildDrop(col :: Nil)
  }

  /**
   * Returns a new Dataset with columns dropped.
   *
   * This method can only be used to drop top level columns. This is a no-op if the Dataset
   * doesn't have a columns with an equivalent expression.
   *
   * @group untypedrel
   * @since 3.4.0
   */
  @scala.annotation.varargs
  def drop(col: Column, cols: Column*): DataFrame = buildDrop(col +: cols)

<<<<<<< HEAD
  private def buildDrop(cols: Seq[Column]): DataFrame = session.newDataFrame { builder =>
=======
  private def buildDrop(cols: Seq[Column]): DataFrame = sparkSession.newDataset { builder =>
>>>>>>> ad35f35f
    builder.getDropBuilder
      .setInput(plan.getRoot)
      .addAllCols(cols.map(_.expr).asJava)
  }

  /**
   * Returns a new Dataset that contains only the unique rows from this Dataset. This is an alias
   * for `distinct`.
   *
   * @group typedrel
   * @since 3.4.0
   */
<<<<<<< HEAD
  def dropDuplicates(): Dataset[T] = session.newDataset(encoder) { builder =>
=======
  def dropDuplicates(): Dataset[T] = sparkSession.newDataset { builder =>
>>>>>>> ad35f35f
    builder.getDeduplicateBuilder
      .setInput(plan.getRoot)
      .setAllColumnsAsKeys(true)
  }

  /**
   * (Scala-specific) Returns a new Dataset with duplicate rows removed, considering only the
   * subset of columns.
   *
   * @group typedrel
   * @since 3.4.0
   */
<<<<<<< HEAD
  def dropDuplicates(colNames: Seq[String]): Dataset[T] = session.newDataset(encoder) { builder =>
=======
  def dropDuplicates(colNames: Seq[String]): Dataset[T] = sparkSession.newDataset { builder =>
>>>>>>> ad35f35f
    builder.getDeduplicateBuilder
      .setInput(plan.getRoot)
      .addAllColumnNames(colNames.asJava)
  }

  /**
   * Returns a new Dataset with duplicate rows removed, considering only the subset of columns.
   *
   * @group typedrel
   * @since 3.4.0
   */
  def dropDuplicates(colNames: Array[String]): Dataset[T] = dropDuplicates(colNames.toSeq)

  /**
   * Returns a new [[Dataset]] with duplicate rows removed, considering only the subset of
   * columns.
   *
   * @group typedrel
   * @since 3.4.0
   */
  @scala.annotation.varargs
  def dropDuplicates(col1: String, cols: String*): Dataset[T] = {
    val colNames: Seq[String] = col1 +: cols
    dropDuplicates(colNames)
  }

  /**
   * Computes basic statistics for numeric and string columns, including count, mean, stddev, min,
   * and max. If no columns are given, this function computes statistics for all numerical or
   * string columns.
   *
   * This function is meant for exploratory data analysis, as we make no guarantee about the
   * backward compatibility of the schema of the resulting Dataset. If you want to
   * programmatically compute summary statistics, use the `agg` function instead.
   *
   * {{{
   *   ds.describe("age", "height").show()
   *
   *   // output:
   *   // summary age   height
   *   // count   10.0  10.0
   *   // mean    53.3  178.05
   *   // stddev  11.6  15.7
   *   // min     18.0  163.0
   *   // max     92.0  192.0
   * }}}
   *
   * Use [[summary]] for expanded statistics and control over which statistics to compute.
   *
   * @param cols
   *   Columns to compute statistics on.
   *
   * @group action
   * @since 3.4.0
   */
  @scala.annotation.varargs
<<<<<<< HEAD
  def describe(cols: String*): DataFrame = session.newDataFrame { builder =>
=======
  def describe(cols: String*): DataFrame = sparkSession.newDataset { builder =>
>>>>>>> ad35f35f
    builder.getDescribeBuilder
      .setInput(plan.getRoot)
      .addAllCols(cols.asJava)
  }

  /**
   * Computes specified statistics for numeric and string columns. Available statistics are: <ul>
   * <li>count</li> <li>mean</li> <li>stddev</li> <li>min</li> <li>max</li> <li>arbitrary
   * approximate percentiles specified as a percentage (e.g. 75%)</li> <li>count_distinct</li>
   * <li>approx_count_distinct</li> </ul>
   *
   * If no statistics are given, this function computes count, mean, stddev, min, approximate
   * quartiles (percentiles at 25%, 50%, and 75%), and max.
   *
   * This function is meant for exploratory data analysis, as we make no guarantee about the
   * backward compatibility of the schema of the resulting Dataset. If you want to
   * programmatically compute summary statistics, use the `agg` function instead.
   *
   * {{{
   *   ds.summary().show()
   *
   *   // output:
   *   // summary age   height
   *   // count   10.0  10.0
   *   // mean    53.3  178.05
   *   // stddev  11.6  15.7
   *   // min     18.0  163.0
   *   // 25%     24.0  176.0
   *   // 50%     24.0  176.0
   *   // 75%     32.0  180.0
   *   // max     92.0  192.0
   * }}}
   *
   * {{{
   *   ds.summary("count", "min", "25%", "75%", "max").show()
   *
   *   // output:
   *   // summary age   height
   *   // count   10.0  10.0
   *   // min     18.0  163.0
   *   // 25%     24.0  176.0
   *   // 75%     32.0  180.0
   *   // max     92.0  192.0
   * }}}
   *
   * To do a summary for specific columns first select them:
   *
   * {{{
   *   ds.select("age", "height").summary().show()
   * }}}
   *
   * Specify statistics to output custom summaries:
   *
   * {{{
   *   ds.summary("count", "count_distinct").show()
   * }}}
   *
   * The distinct count isn't included by default.
   *
   * You can also run approximate distinct counts which are faster:
   *
   * {{{
   *   ds.summary("count", "approx_count_distinct").show()
   * }}}
   *
   * See also [[describe]] for basic statistics.
   *
   * @param statistics
   *   Statistics from above list to be computed.
   *
   * @group action
   * @since 3.4.0
   */
  @scala.annotation.varargs
<<<<<<< HEAD
  def summary(statistics: String*): DataFrame = session.newDataFrame { builder =>
=======
  def summary(statistics: String*): DataFrame = sparkSession.newDataset { builder =>
>>>>>>> ad35f35f
    builder.getSummaryBuilder
      .setInput(plan.getRoot)
      .addAllStatistics(statistics.asJava)
  }

  /**
   * Returns the first `n` rows.
   *
   * @note
   *   this method should only be used if the resulting array is expected to be small, as all the
   *   data is loaded into the driver's memory.
   *
   * @group action
   * @since 3.4.0
   */
  def head(n: Int): Array[T] = limit(n).collect()

  /**
   * Returns the first row.
   * @group action
   * @since 3.4.0
   */
  def head(): T = head(1).head

  /**
   * Returns the first row. Alias for head().
   * @group action
   * @since 3.4.0
   */
  def first(): T = head()

  /**
   * Concise syntax for chaining custom transformations.
   * {{{
   *   def featurize(ds: Dataset[T]): Dataset[U] = ...
   *
   *   ds
   *     .transform(featurize)
   *     .transform(...)
   * }}}
   *
   * @group typedrel
   * @since 3.4.0
   */
  def transform[U](t: Dataset[T] => Dataset[U]): Dataset[U] = t(this)

  /**
   * Returns the first `n` rows in the Dataset.
   *
   * Running take requires moving data into the application's driver process, and doing so with a
   * very large `n` can crash the driver process with OutOfMemoryError.
   *
   * @group action
   * @since 3.4.0
   */
  def take(n: Int): Array[T] = head(n)

  /**
   * Returns the last `n` rows in the Dataset.
   *
   * Running tail requires moving data into the application's driver process, and doing so with a
   * very large `n` can crash the driver process with OutOfMemoryError.
   *
   * @group action
   * @since 3.4.0
   */
  def tail(n: Int): Array[T] = {
<<<<<<< HEAD
    val lastN = session.newDataset(encoder) { builder =>
=======
    val lastN = sparkSession.newDataset[T] { builder =>
>>>>>>> ad35f35f
      builder.getTailBuilder
        .setInput(plan.getRoot)
        .setLimit(n)
    }
    lastN.collect()
  }

  /**
   * Returns the first `n` rows in the Dataset as a list.
   *
   * Running take requires moving data into the application's driver process, and doing so with a
   * very large `n` can crash the driver process with OutOfMemoryError.
   *
   * @group action
   * @since 3.4.0
   */
  def takeAsList(n: Int): java.util.List[T] = java.util.Arrays.asList(take(n): _*)

  /**
   * Returns an array that contains all rows in this Dataset.
   *
   * Running collect requires moving all the data into the application's driver process, and doing
   * so on a very large dataset can crash the driver process with OutOfMemoryError.
   *
   * For Java API, use [[collectAsList]].
   *
   * @group action
   * @since 3.4.0
   */
  def collect(): Array[T] = withResult { result =>
    result.toArray.asInstanceOf[Array[T]]
  }

  /**
   * Returns a Java list that contains all rows in this Dataset.
   *
   * Running collect requires moving all the data into the application's driver process, and doing
   * so on a very large dataset can crash the driver process with OutOfMemoryError.
   *
   * @group action
   * @since 3.4.0
   */
  def collectAsList(): java.util.List[T] = {
    java.util.Arrays.asList(collect(): _*)
  }

  /**
   * Returns an iterator that contains all rows in this Dataset.
   *
   * The returned iterator implements [[AutoCloseable]]. For memory management it is better to
   * close it once you are done. If you don't close it, it and the underlying data will be cleaned
   * up once the iterator is garbage collected.
   *
   * @group action
   * @since 3.4.0
   */
  def toLocalIterator(): java.util.Iterator[T] = {
    // TODO make this a destructive iterator.
    collectResult().iterator
  }

  /**
   * Returns the number of rows in the Dataset.
   * @group action
   * @since 3.4.0
   */
  def count(): Long = {
    groupBy().count().as(PrimitiveLongEncoder).collect().head
  }

  private def buildRepartition(numPartitions: Int, shuffle: Boolean): Dataset[T] = {
<<<<<<< HEAD
    session.newDataset(encoder) { builder =>
=======
    sparkSession.newDataset { builder =>
>>>>>>> ad35f35f
      builder.getRepartitionBuilder
        .setInput(plan.getRoot)
        .setNumPartitions(numPartitions)
        .setShuffle(shuffle)
    }
  }

  private def buildRepartitionByExpression(
      numPartitions: Option[Int],
<<<<<<< HEAD
      partitionExprs: Seq[Column]): Dataset[T] = session.newDataset(encoder) { builder =>
=======
      partitionExprs: Seq[Column]): Dataset[T] = sparkSession.newDataset { builder =>
>>>>>>> ad35f35f
    val repartitionBuilder = builder.getRepartitionByExpressionBuilder
      .setInput(plan.getRoot)
      .addAllPartitionExprs(partitionExprs.map(_.expr).asJava)
    numPartitions.foreach(repartitionBuilder.setNumPartitions)
  }

  /**
   * Returns a new Dataset that has exactly `numPartitions` partitions.
   *
   * @group typedrel
   * @since 3.4.0
   */
  def repartition(numPartitions: Int): Dataset[T] = {
    buildRepartition(numPartitions, shuffle = true)
  }

  private def repartitionByExpression(
      numPartitions: Option[Int],
      partitionExprs: Seq[Column]): Dataset[T] = {
    // The underlying `LogicalPlan` operator special-cases all-`SortOrder` arguments.
    // However, we don't want to complicate the semantics of this API method.
    // Instead, let's give users a friendly error message, pointing them to the new method.
    val sortOrders = partitionExprs.filter(_.expr.hasSortOrder)
    if (sortOrders.nonEmpty) {
      throw new IllegalArgumentException(
        s"Invalid partitionExprs specified: $sortOrders\n" +
          s"For range partitioning use repartitionByRange(...) instead.")
    }
    buildRepartitionByExpression(numPartitions, partitionExprs)
  }

  /**
   * Returns a new Dataset partitioned by the given partitioning expressions into `numPartitions`.
   * The resulting Dataset is hash partitioned.
   *
   * This is the same operation as "DISTRIBUTE BY" in SQL (Hive QL).
   *
   * @group typedrel
   * @since 3.4.0
   */
  @scala.annotation.varargs
  def repartition(numPartitions: Int, partitionExprs: Column*): Dataset[T] = {
    repartitionByExpression(Some(numPartitions), partitionExprs)
  }

  /**
   * Returns a new Dataset partitioned by the given partitioning expressions, using
   * `spark.sql.shuffle.partitions` as number of partitions. The resulting Dataset is hash
   * partitioned.
   *
   * This is the same operation as "DISTRIBUTE BY" in SQL (Hive QL).
   *
   * @group typedrel
   * @since 2.0.0
   */
  @scala.annotation.varargs
  def repartition(partitionExprs: Column*): Dataset[T] = {
    repartitionByExpression(None, partitionExprs)
  }

  private def repartitionByRange(
      numPartitions: Option[Int],
      partitionExprs: Seq[Column]): Dataset[T] = {
    require(partitionExprs.nonEmpty, "At least one partition-by expression must be specified.")
    val sortExprs = partitionExprs.map {
      case e if e.expr.hasSortOrder => e
      case e => e.asc
    }
    buildRepartitionByExpression(numPartitions, sortExprs)
  }

  /**
   * Returns a new Dataset partitioned by the given partitioning expressions into `numPartitions`.
   * The resulting Dataset is range partitioned.
   *
   * At least one partition-by expression must be specified. When no explicit sort order is
   * specified, "ascending nulls first" is assumed. Note, the rows are not sorted in each
   * partition of the resulting Dataset.
   *
   * Note that due to performance reasons this method uses sampling to estimate the ranges. Hence,
   * the output may not be consistent, since sampling can return different values. The sample size
   * can be controlled by the config `spark.sql.execution.rangeExchange.sampleSizePerPartition`.
   *
   * @group typedrel
   * @since 3.4.0
   */
  @scala.annotation.varargs
  def repartitionByRange(numPartitions: Int, partitionExprs: Column*): Dataset[T] = {
    repartitionByRange(Some(numPartitions), partitionExprs)
  }

  /**
   * Returns a new Dataset partitioned by the given partitioning expressions, using
   * `spark.sql.shuffle.partitions` as number of partitions. The resulting Dataset is range
   * partitioned.
   *
   * At least one partition-by expression must be specified. When no explicit sort order is
   * specified, "ascending nulls first" is assumed. Note, the rows are not sorted in each
   * partition of the resulting Dataset.
   *
   * Note that due to performance reasons this method uses sampling to estimate the ranges. Hence,
   * the output may not be consistent, since sampling can return different values. The sample size
   * can be controlled by the config `spark.sql.execution.rangeExchange.sampleSizePerPartition`.
   *
   * @group typedrel
   * @since 3.4.0
   */
  @scala.annotation.varargs
  def repartitionByRange(partitionExprs: Column*): Dataset[T] = {
    repartitionByRange(None, partitionExprs)
  }

  /**
   * Returns a new Dataset that has exactly `numPartitions` partitions, when the fewer partitions
   * are requested. If a larger number of partitions is requested, it will stay at the current
   * number of partitions. Similar to coalesce defined on an `RDD`, this operation results in a
   * narrow dependency, e.g. if you go from 1000 partitions to 100 partitions, there will not be a
   * shuffle, instead each of the 100 new partitions will claim 10 of the current partitions.
   *
   * However, if you're doing a drastic coalesce, e.g. to numPartitions = 1, this may result in
   * your computation taking place on fewer nodes than you like (e.g. one node in the case of
   * numPartitions = 1). To avoid this, you can call repartition. This will add a shuffle step,
   * but means the current upstream partitions will be executed in parallel (per whatever the
   * current partitioning is).
   *
   * @group typedrel
   * @since 3.4.0
   */
  def coalesce(numPartitions: Int): Dataset[T] = {
    buildRepartition(numPartitions, shuffle = false)
  }

  /**
   * Returns a new Dataset that contains only the unique rows from this Dataset. This is an alias
   * for `dropDuplicates`.
   *
   * Note that for a streaming [[Dataset]], this method returns distinct rows only once regardless
   * of the output mode, which the behavior may not be same with `DISTINCT` in SQL against
   * streaming [[Dataset]].
   *
   * @note
   *   Equality checking is performed directly on the encoded representation of the data and thus
   *   is not affected by a custom `equals` function defined on `T`.
   *
   * @group typedrel
   * @since 3.4.0
   */
  def distinct(): Dataset[T] = dropDuplicates()

  /**
   * Returns a best-effort snapshot of the files that compose this Dataset. This method simply
   * asks each constituent BaseRelation for its respective files and takes the union of all
   * results. Depending on the source relations, this may not find all input files. Duplicates are
   * removed.
   *
   * @group basic
   * @since 3.4.0
   */
  def inputFiles: Array[String] = analyze.getInputFilesList.asScala.toArray

  /**
   * Interface for saving the content of the non-streaming Dataset out into external storage.
   *
   * @group basic
   * @since 3.4.0
   */
  def write: DataFrameWriter[T] = {
    new DataFrameWriter[T](this)
  }

  /**
   * Create a write configuration builder for v2 sources.
   *
   * This builder is used to configure and execute write operations. For example, to append to an
   * existing table, run:
   *
   * {{{
   *   df.writeTo("catalog.db.table").append()
   * }}}
   *
   * This can also be used to create or replace existing tables:
   *
   * {{{
   *   df.writeTo("catalog.db.table").partitionedBy($"col").createOrReplace()
   * }}}
   *
   * @group basic
   * @since 3.4.0
   */
  def writeTo(table: String): DataFrameWriterV2[T] = {
    new DataFrameWriterV2[T](table, this)
  }

  def unpersist(blocking: Boolean): this.type = {
    throw new UnsupportedOperationException("unpersist() is not implemented.")
  }

  def unpersist(): this.type = unpersist(blocking = false)

  def cache(): this.type = {
    throw new UnsupportedOperationException("cache() is not implemented.")
  }

  def withWatermark(eventTime: String, delayThreshold: String): Dataset[T] = {
    throw new UnsupportedOperationException("withWatermark is not implemented.")
  }

  def observe(name: String, expr: Column, exprs: Column*): Dataset[T] = {
    throw new UnsupportedOperationException("observe is not implemented.")
  }

  def foreach(f: T => Unit): Unit = {
    throw new UnsupportedOperationException("foreach is not implemented.")
  }

  def foreachPartition(f: Iterator[T] => Unit): Unit = {
    throw new UnsupportedOperationException("foreach is not implemented.")
  }

  def checkpoint(): Dataset[T] = {
    throw new UnsupportedOperationException("checkpoint is not implemented.")
  }

  def checkpoint(eager: Boolean): Dataset[T] = {
    throw new UnsupportedOperationException("checkpoint is not implemented.")
  }

  def localCheckpoint(): Dataset[T] = {
    throw new UnsupportedOperationException("localCheckpoint is not implemented.")
  }

  def localCheckpoint(eager: Boolean): Dataset[T] = {
    throw new UnsupportedOperationException("localCheckpoint is not implemented.")
  }

  def sameSemantics(other: Dataset[T]): Boolean = {
    throw new UnsupportedOperationException("sameSemantics is not implemented.")
  }

  def semanticHash(): Int = {
    throw new UnsupportedOperationException("semanticHash is not implemented.")
  }

  def toJSON: Dataset[String] = {
    throw new UnsupportedOperationException("toJSON is not implemented.")
  }

  private[sql] def analyze: proto.AnalyzePlanResponse = {
    sparkSession.analyze(plan, proto.Explain.ExplainMode.SIMPLE)
  }

<<<<<<< HEAD
  def collectResult(): SparkResult[T] = session.execute(plan, encoder)
=======
  def collectResult(): SparkResult = sparkSession.execute(plan)
>>>>>>> ad35f35f

  private[sql] def withResult[E](f: SparkResult[T] => E): E = {
    val result = collectResult()
    try f(result)
    finally {
      result.close()
    }
  }
}<|MERGE_RESOLUTION|>--- conflicted
+++ resolved
@@ -117,14 +117,10 @@
  *
  * @since 3.4.0
  */
-<<<<<<< HEAD
 class Dataset[T] private[sql] (
-    val session: SparkSession,
+    val sparkSession: SparkSession,
     private[sql] val plan: proto.Plan,
     val encoder: AgnosticEncoder[T])
-=======
-class Dataset[T] private[sql] (val sparkSession: SparkSession, private[sql] val plan: proto.Plan)
->>>>>>> ad35f35f
     extends Serializable {
   // Make sure we don't forget to set plan id.
   assert(plan.getRoot.getCommon.hasPlanId)
@@ -159,7 +155,7 @@
    * @group basic
    * @since 3.4.0
    */
-  def toDF(): DataFrame = new Dataset(session, plan, UnboundRowEncoder)
+  def toDF(): DataFrame = new Dataset(sparkSession, plan, UnboundRowEncoder)
 
   /**
    * Returns a new Dataset where each record has been mapped on to the specified type. The method
@@ -184,7 +180,7 @@
     val encoder = implicitly[Encoder[U]].asInstanceOf[AgnosticEncoder[U]]
     // We should add some validation/coercion here. We cannot use `to`
     // because that does not work with positional arguments.
-    new Dataset[U](session, plan, encoder)
+    new Dataset[U](sparkSession, plan, encoder)
   }
 
   /**
@@ -201,11 +197,7 @@
    * @since 3.4.0
    */
   @scala.annotation.varargs
-<<<<<<< HEAD
-  def toDF(colNames: String*): DataFrame = session.newDataFrame { builder =>
-=======
-  def toDF(colNames: String*): DataFrame = sparkSession.newDataset { builder =>
->>>>>>> ad35f35f
+  def toDF(colNames: String*): DataFrame = sparkSession.newDataFrame { builder =>
     builder.getToDfBuilder
       .setInput(plan.getRoot)
       .addAllColumnNames(colNames.asJava)
@@ -227,11 +219,7 @@
    * @group basic
    * @since 3.4.0
    */
-<<<<<<< HEAD
-  def to(schema: StructType): DataFrame = session.newDataFrame { builder =>
-=======
-  def to(schema: StructType): DataFrame = sparkSession.newDataset { builder =>
->>>>>>> ad35f35f
+  def to(schema: StructType): DataFrame = sparkSession.newDataFrame { builder =>
     builder.getToSchemaBuilder
       .setInput(plan.getRoot)
       .setSchema(DataTypeProtoConverter.toConnectProtoType(schema))
@@ -512,11 +500,7 @@
    * @since 3.4.0
    */
   def show(numRows: Int, truncate: Int, vertical: Boolean): Unit = {
-<<<<<<< HEAD
-    val df = session.newDataset(StringEncoder) { builder =>
-=======
-    val df = sparkSession.newDataset { builder =>
->>>>>>> ad35f35f
+    val df = sparkSession.newDataset(StringEncoder) { builder =>
       builder.getShowStringBuilder
         .setInput(plan.getRoot)
         .setNumRows(numRows)
@@ -533,11 +517,7 @@
   }
 
   private def buildJoin(right: Dataset[_])(f: proto.Join.Builder => Unit): DataFrame = {
-<<<<<<< HEAD
-    session.newDataFrame { builder =>
-=======
-    sparkSession.newDataset { builder =>
->>>>>>> ad35f35f
+    sparkSession.newDataFrame { builder =>
       val joinBuilder = builder.getJoinBuilder
       joinBuilder.setLeft(plan.getRoot).setRight(right.plan.getRoot)
       f(joinBuilder)
@@ -803,11 +783,7 @@
   }
 
   private def buildSort(global: Boolean, sortExprs: Seq[Column]): Dataset[T] = {
-<<<<<<< HEAD
-    session.newDataset(encoder) { builder =>
-=======
-    sparkSession.newDataset { builder =>
->>>>>>> ad35f35f
+    sparkSession.newDataset(encoder) { builder =>
       builder.getSortBuilder
         .setInput(plan.getRoot)
         .setIsGlobal(global)
@@ -915,15 +891,12 @@
    * @since 3.4.0
    */
   @scala.annotation.varargs
-<<<<<<< HEAD
-  def hint(name: String, parameters: Any*): Dataset[T] = session.newDataset(encoder) { builder =>
-=======
-  def hint(name: String, parameters: Any*): Dataset[T] = sparkSession.newDataset { builder =>
->>>>>>> ad35f35f
-    builder.getHintBuilder
-      .setInput(plan.getRoot)
-      .setName(name)
-      .addAllParameters(parameters.map(p => functions.lit(p).expr).asJava)
+  def hint(name: String, parameters: Any*): Dataset[T] = sparkSession.newDataset(encoder) {
+    builder =>
+      builder.getHintBuilder
+        .setInput(plan.getRoot)
+        .setName(name)
+        .addAllParameters(parameters.map(p => functions.lit(p).expr).asJava)
   }
 
   /**
@@ -959,11 +932,7 @@
    * @group typedrel
    * @since 3.4.0
    */
-<<<<<<< HEAD
-  def as(alias: String): Dataset[T] = session.newDataset(encoder) { builder =>
-=======
-  def as(alias: String): Dataset[T] = sparkSession.newDataset { builder =>
->>>>>>> ad35f35f
+  def as(alias: String): Dataset[T] = sparkSession.newDataset(encoder) { builder =>
     builder.getSubqueryAliasBuilder
       .setInput(plan.getRoot)
       .setAlias(alias)
@@ -1003,11 +972,7 @@
    * @since 3.4.0
    */
   @scala.annotation.varargs
-<<<<<<< HEAD
-  def select(cols: Column*): DataFrame = session.newDataFrame { builder =>
-=======
-  def select(cols: Column*): DataFrame = sparkSession.newDataset { builder =>
->>>>>>> ad35f35f
+  def select(cols: Column*): DataFrame = sparkSession.newDataFrame { builder =>
     builder.getProjectBuilder
       .setInput(plan.getRoot)
       .addAllExpressions(cols.map(_.expr).asJava)
@@ -1057,11 +1022,7 @@
    * @group typedrel
    * @since 3.4.0
    */
-<<<<<<< HEAD
-  def filter(condition: Column): Dataset[T] = session.newDataset(encoder) { builder =>
-=======
-  def filter(condition: Column): Dataset[T] = sparkSession.newDataset { builder =>
->>>>>>> ad35f35f
+  def filter(condition: Column): Dataset[T] = sparkSession.newDataset(encoder) { builder =>
     builder.getFilterBuilder.setInput(plan.getRoot).setCondition(condition.expr)
   }
 
@@ -1104,11 +1065,7 @@
       ids: Array[Column],
       valuesOption: Option[Array[Column]],
       variableColumnName: String,
-<<<<<<< HEAD
-      valueColumnName: String): DataFrame = session.newDataFrame { builder =>
-=======
-      valueColumnName: String): DataFrame = sparkSession.newDataset { builder =>
->>>>>>> ad35f35f
+      valueColumnName: String): DataFrame = sparkSession.newDataFrame { builder =>
     val unpivot = builder.getUnpivotBuilder
       .setInput(plan.getRoot)
       .addAllIds(ids.toSeq.map(_.expr).asJava)
@@ -1469,11 +1426,7 @@
    * @group typedrel
    * @since 3.4.0
    */
-<<<<<<< HEAD
-  def limit(n: Int): Dataset[T] = session.newDataset(encoder) { builder =>
-=======
-  def limit(n: Int): Dataset[T] = sparkSession.newDataset { builder =>
->>>>>>> ad35f35f
+  def limit(n: Int): Dataset[T] = sparkSession.newDataset(encoder) { builder =>
     builder.getLimitBuilder
       .setInput(plan.getRoot)
       .setLimit(n)
@@ -1485,11 +1438,7 @@
    * @group typedrel
    * @since 3.4.0
    */
-<<<<<<< HEAD
-  def offset(n: Int): Dataset[T] = session.newDataset(encoder) { builder =>
-=======
-  def offset(n: Int): Dataset[T] = sparkSession.newDataset { builder =>
->>>>>>> ad35f35f
+  def offset(n: Int): Dataset[T] = sparkSession.newDataset(encoder) { builder =>
     builder.getOffsetBuilder
       .setInput(plan.getRoot)
       .setOffset(n)
@@ -1497,11 +1446,7 @@
 
   private def buildSetOp(right: Dataset[T], setOpType: proto.SetOperation.SetOpType)(
       f: proto.SetOperation.Builder => Unit): Dataset[T] = {
-<<<<<<< HEAD
-    session.newDataset(encoder) { builder =>
-=======
-    sparkSession.newDataset { builder =>
->>>>>>> ad35f35f
+    sparkSession.newDataset(encoder) { builder =>
       f(
         builder.getSetOpBuilder
           .setSetOpType(setOpType)
@@ -1765,11 +1710,7 @@
    * @since 3.4.0
    */
   def sample(withReplacement: Boolean, fraction: Double, seed: Long): Dataset[T] = {
-<<<<<<< HEAD
-    session.newDataset(encoder) { builder =>
-=======
-    sparkSession.newDataset { builder =>
->>>>>>> ad35f35f
+    sparkSession.newDataset(encoder) { builder =>
       builder.getSampleBuilder
         .setInput(plan.getRoot)
         .setWithReplacement(withReplacement)
@@ -1837,11 +1778,7 @@
     normalizedCumWeights
       .sliding(2)
       .map { case Array(low, high) =>
-<<<<<<< HEAD
-        session.newDataset(encoder) { builder =>
-=======
-        sparkSession.newDataset[T] { builder =>
->>>>>>> ad35f35f
+        sparkSession.newDataset(encoder) { builder =>
           builder.getSampleBuilder
             .setInput(sortedInput)
             .setWithReplacement(false)
@@ -1885,11 +1822,7 @@
     val aliases = values.zip(names).map { case (value, name) =>
       value.name(name).expr.getAlias
     }
-<<<<<<< HEAD
-    session.newDataFrame { builder =>
-=======
-    sparkSession.newDataset { builder =>
->>>>>>> ad35f35f
+    sparkSession.newDataFrame { builder =>
       builder.getWithColumnsBuilder
         .setInput(plan.getRoot)
         .addAllAliases(aliases.asJava)
@@ -1980,11 +1913,7 @@
    * @since 3.4.0
    */
   def withColumnsRenamed(colsMap: java.util.Map[String, String]): DataFrame = {
-<<<<<<< HEAD
-    session.newDataFrame { builder =>
-=======
-    sparkSession.newDataset { builder =>
->>>>>>> ad35f35f
+    sparkSession.newDataFrame { builder =>
       builder.getWithColumnsRenamedBuilder
         .setInput(plan.getRoot)
         .putAllRenameColumnsMap(colsMap)
@@ -2003,11 +1932,7 @@
       .setExpr(col(columnName).expr)
       .addName(columnName)
       .setMetadata(metadata.json)
-<<<<<<< HEAD
-    session.newDataFrame { builder =>
-=======
-    sparkSession.newDataset { builder =>
->>>>>>> ad35f35f
+    sparkSession.newDataFrame { builder =>
       builder.getWithColumnsBuilder
         .setInput(plan.getRoot)
         .addAliases(newAlias)
@@ -2098,14 +2023,14 @@
       viewName: String,
       replace: Boolean,
       global: Boolean): Unit = {
-    val command = session.newCommand { builder =>
+    val command = sparkSession.newCommand { builder =>
       builder.getCreateDataframeViewBuilder
         .setInput(plan.getRoot)
         .setName(viewName)
         .setIsGlobal(global)
         .setReplace(replace)
     }
-    session.execute(command)
+    sparkSession.execute(command)
   }
 
   /**
@@ -2161,11 +2086,7 @@
   @scala.annotation.varargs
   def drop(col: Column, cols: Column*): DataFrame = buildDrop(col +: cols)
 
-<<<<<<< HEAD
-  private def buildDrop(cols: Seq[Column]): DataFrame = session.newDataFrame { builder =>
-=======
-  private def buildDrop(cols: Seq[Column]): DataFrame = sparkSession.newDataset { builder =>
->>>>>>> ad35f35f
+  private def buildDrop(cols: Seq[Column]): DataFrame = sparkSession.newDataFrame { builder =>
     builder.getDropBuilder
       .setInput(plan.getRoot)
       .addAllCols(cols.map(_.expr).asJava)
@@ -2178,11 +2099,7 @@
    * @group typedrel
    * @since 3.4.0
    */
-<<<<<<< HEAD
-  def dropDuplicates(): Dataset[T] = session.newDataset(encoder) { builder =>
-=======
-  def dropDuplicates(): Dataset[T] = sparkSession.newDataset { builder =>
->>>>>>> ad35f35f
+  def dropDuplicates(): Dataset[T] = sparkSession.newDataset(encoder) { builder =>
     builder.getDeduplicateBuilder
       .setInput(plan.getRoot)
       .setAllColumnsAsKeys(true)
@@ -2195,14 +2112,11 @@
    * @group typedrel
    * @since 3.4.0
    */
-<<<<<<< HEAD
-  def dropDuplicates(colNames: Seq[String]): Dataset[T] = session.newDataset(encoder) { builder =>
-=======
-  def dropDuplicates(colNames: Seq[String]): Dataset[T] = sparkSession.newDataset { builder =>
->>>>>>> ad35f35f
-    builder.getDeduplicateBuilder
-      .setInput(plan.getRoot)
-      .addAllColumnNames(colNames.asJava)
+  def dropDuplicates(colNames: Seq[String]): Dataset[T] = sparkSession.newDataset(encoder) {
+    builder =>
+      builder.getDeduplicateBuilder
+        .setInput(plan.getRoot)
+        .addAllColumnNames(colNames.asJava)
   }
 
   /**
@@ -2256,11 +2170,7 @@
    * @since 3.4.0
    */
   @scala.annotation.varargs
-<<<<<<< HEAD
-  def describe(cols: String*): DataFrame = session.newDataFrame { builder =>
-=======
-  def describe(cols: String*): DataFrame = sparkSession.newDataset { builder =>
->>>>>>> ad35f35f
+  def describe(cols: String*): DataFrame = sparkSession.newDataFrame { builder =>
     builder.getDescribeBuilder
       .setInput(plan.getRoot)
       .addAllCols(cols.asJava)
@@ -2335,11 +2245,7 @@
    * @since 3.4.0
    */
   @scala.annotation.varargs
-<<<<<<< HEAD
-  def summary(statistics: String*): DataFrame = session.newDataFrame { builder =>
-=======
-  def summary(statistics: String*): DataFrame = sparkSession.newDataset { builder =>
->>>>>>> ad35f35f
+  def summary(statistics: String*): DataFrame = sparkSession.newDataFrame { builder =>
     builder.getSummaryBuilder
       .setInput(plan.getRoot)
       .addAllStatistics(statistics.asJava)
@@ -2407,11 +2313,7 @@
    * @since 3.4.0
    */
   def tail(n: Int): Array[T] = {
-<<<<<<< HEAD
-    val lastN = session.newDataset(encoder) { builder =>
-=======
-    val lastN = sparkSession.newDataset[T] { builder =>
->>>>>>> ad35f35f
+    val lastN = sparkSession.newDataset(encoder) { builder =>
       builder.getTailBuilder
         .setInput(plan.getRoot)
         .setLimit(n)
@@ -2442,7 +2344,7 @@
    * @since 3.4.0
    */
   def collect(): Array[T] = withResult { result =>
-    result.toArray.asInstanceOf[Array[T]]
+    result.toArray
   }
 
   /**
@@ -2483,11 +2385,7 @@
   }
 
   private def buildRepartition(numPartitions: Int, shuffle: Boolean): Dataset[T] = {
-<<<<<<< HEAD
-    session.newDataset(encoder) { builder =>
-=======
-    sparkSession.newDataset { builder =>
->>>>>>> ad35f35f
+    sparkSession.newDataset(encoder) { builder =>
       builder.getRepartitionBuilder
         .setInput(plan.getRoot)
         .setNumPartitions(numPartitions)
@@ -2497,11 +2395,7 @@
 
   private def buildRepartitionByExpression(
       numPartitions: Option[Int],
-<<<<<<< HEAD
-      partitionExprs: Seq[Column]): Dataset[T] = session.newDataset(encoder) { builder =>
-=======
-      partitionExprs: Seq[Column]): Dataset[T] = sparkSession.newDataset { builder =>
->>>>>>> ad35f35f
+      partitionExprs: Seq[Column]): Dataset[T] = sparkSession.newDataset(encoder) { builder =>
     val repartitionBuilder = builder.getRepartitionByExpressionBuilder
       .setInput(plan.getRoot)
       .addAllPartitionExprs(partitionExprs.map(_.expr).asJava)
@@ -2753,11 +2647,7 @@
     sparkSession.analyze(plan, proto.Explain.ExplainMode.SIMPLE)
   }
 
-<<<<<<< HEAD
-  def collectResult(): SparkResult[T] = session.execute(plan, encoder)
-=======
-  def collectResult(): SparkResult = sparkSession.execute(plan)
->>>>>>> ad35f35f
+  def collectResult(): SparkResult[T] = sparkSession.execute(plan, encoder)
 
   private[sql] def withResult[E](f: SparkResult[T] => E): E = {
     val result = collectResult()
