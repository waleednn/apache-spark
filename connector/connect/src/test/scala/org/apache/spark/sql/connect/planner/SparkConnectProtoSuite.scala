/*
 * Licensed to the Apache Software Foundation (ASF) under one or more
 * contributor license agreements.  See the NOTICE file distributed with
 * this work for additional information regarding copyright ownership.
 * The ASF licenses this file to You under the Apache License, Version 2.0
 * (the "License"); you may not use this file except in compliance with
 * the License.  You may obtain a copy of the License at
 *
 *    http://www.apache.org/licenses/LICENSE-2.0
 *
 * Unless required by applicable law or agreed to in writing, software
 * distributed under the License is distributed on an "AS IS" BASIS,
 * WITHOUT WARRANTIES OR CONDITIONS OF ANY KIND, either express or implied.
 * See the License for the specific language governing permissions and
 * limitations under the License.
 */
package org.apache.spark.sql.connect.planner

import org.apache.spark.SparkException
import org.apache.spark.connect.proto
import org.apache.spark.connect.proto.Join.JoinType
import org.apache.spark.sql.{Column, DataFrame, Row}
import org.apache.spark.sql.catalyst.analysis
import org.apache.spark.sql.catalyst.expressions.AttributeReference
import org.apache.spark.sql.catalyst.plans.{FullOuter, Inner, LeftAnti, LeftOuter, LeftSemi, PlanTest, RightOuter}
import org.apache.spark.sql.catalyst.plans.logical.LocalRelation
import org.apache.spark.sql.catalyst.plans.logical.LogicalPlan
import org.apache.spark.sql.connect.dsl.expressions._
import org.apache.spark.sql.connect.dsl.plans._
import org.apache.spark.sql.internal.SQLConf
import org.apache.spark.sql.types.{IntegerType, StringType, StructField, StructType}

/**
 * This suite is based on connect DSL and test that given same dataframe operations, whether
 * connect could construct a proto plan that can be translated back, and after analyzed, be the
 * same as Spark dataframe's generated plan.
 */
class SparkConnectProtoSuite extends PlanTest with SparkConnectPlanTest {

  lazy val connectTestRelation =
    createLocalRelationProto(
      Seq(AttributeReference("id", IntegerType)(), AttributeReference("name", StringType)()))

  lazy val connectTestRelation2 =
    createLocalRelationProto(
      Seq(AttributeReference("id", IntegerType)(), AttributeReference("name", StringType)()))

  lazy val sparkTestRelation: DataFrame =
    spark.createDataFrame(
      new java.util.ArrayList[Row](),
      StructType(Seq(StructField("id", IntegerType), StructField("name", StringType))))

  lazy val sparkTestRelation2: DataFrame =
    spark.createDataFrame(
      new java.util.ArrayList[Row](),
      StructType(Seq(StructField("id", IntegerType), StructField("name", StringType))))

  test("Basic select") {
    val connectPlan = connectTestRelation.select("id".protoAttr)
    val sparkPlan = sparkTestRelation.select("id")
    comparePlans(connectPlan, sparkPlan)
  }

  test("UnresolvedFunction resolution.") {
    assertThrows[IllegalArgumentException] {
      transform(connectTestRelation.select(callFunction("default.hex", Seq("id".protoAttr))))
    }

    val connectPlan =
      connectTestRelation.select(callFunction(Seq("default", "hex"), Seq("id".protoAttr)))

<<<<<<< HEAD
    assertThrows[SparkException] {
      connectPlan.analyze
=======
    assertThrows[UnsupportedOperationException] {
      analyzePlan(transform(connectPlan))
>>>>>>> d26e4840
    }

    val validPlan = connectTestRelation.select(callFunction(Seq("hex"), Seq("id".protoAttr)))
    assert(analyzePlan(transform(validPlan)) != null)
  }

  test("Basic filter") {
    val connectPlan = connectTestRelation.where("id".protoAttr < 0)
    val sparkPlan = sparkTestRelation.where(Column("id") < 0)
    comparePlans(connectPlan, sparkPlan)
  }

  test("Basic joins with different join types") {
    val connectPlan = connectTestRelation.join(connectTestRelation2)
    val sparkPlan = sparkTestRelation.join(sparkTestRelation2)
    comparePlans(connectPlan, sparkPlan)

    val connectPlan2 = connectTestRelation.join(connectTestRelation2)
    val sparkPlan2 = sparkTestRelation.join(sparkTestRelation2)
    comparePlans(connectPlan2, sparkPlan2)

    for ((t, y) <- Seq(
        (JoinType.JOIN_TYPE_LEFT_OUTER, LeftOuter),
        (JoinType.JOIN_TYPE_RIGHT_OUTER, RightOuter),
        (JoinType.JOIN_TYPE_FULL_OUTER, FullOuter),
        (JoinType.JOIN_TYPE_LEFT_ANTI, LeftAnti),
        (JoinType.JOIN_TYPE_LEFT_SEMI, LeftSemi),
        (JoinType.JOIN_TYPE_INNER, Inner))) {

      val connectPlan3 = connectTestRelation.join(connectTestRelation2, t, Seq("id"))
      val sparkPlan3 = sparkTestRelation.join(sparkTestRelation2, Seq("id"), y.toString)
      comparePlans(connectPlan3, sparkPlan3)
    }

    val connectPlan4 =
      connectTestRelation.join(connectTestRelation2, JoinType.JOIN_TYPE_INNER, Seq("name"))
    val sparkPlan4 = sparkTestRelation.join(sparkTestRelation2, Seq("name"), Inner.toString)
    comparePlans(connectPlan4, sparkPlan4)
  }

  test("Test sample") {
    val connectPlan = connectTestRelation.sample(0, 0.2, false, 1)
    val sparkPlan = sparkTestRelation.sample(false, 0.2 - 0, 1)
    comparePlans(connectPlan, sparkPlan)
  }

  test("column alias") {
    val connectPlan = connectTestRelation.select("id".protoAttr.as("id2"))
    val sparkPlan = sparkTestRelation.select(Column("id").alias("id2"))
    comparePlans(connectPlan, sparkPlan)
  }

  test("Aggregate with more than 1 grouping expressions") {
    withSQLConf(SQLConf.DATAFRAME_RETAIN_GROUP_COLUMNS.key -> "false") {
      val connectPlan =
        connectTestRelation.groupBy("id".protoAttr, "name".protoAttr)()
      val sparkPlan =
        sparkTestRelation.groupBy(Column("id"), Column("name")).agg(Map.empty[String, String])
      comparePlans(connectPlan, sparkPlan)
    }
  }

  test("Test as(alias: String)") {
    val connectPlan = connectTestRelation.as("target_table")
    val sparkPlan = sparkTestRelation.as("target_table")
    comparePlans(connectPlan, sparkPlan)
  }

  test("Test StructType in LocalRelation") {
    val connectPlan = createLocalRelationProtoByQualifiedAttributes(Seq("a".struct("id".int)))
    val sparkPlan =
      LocalRelation(AttributeReference("a", StructType(Seq(StructField("id", IntegerType))))())
    comparePlans(connectPlan, sparkPlan)
  }

  test("Test limit offset") {
    val connectPlan = connectTestRelation.limit(10)
    val sparkPlan = sparkTestRelation.limit(10)
    comparePlans(connectPlan, sparkPlan)

    val connectPlan2 = connectTestRelation.offset(2)
    val sparkPlan2 = sparkTestRelation.offset(2)
    comparePlans(connectPlan2, sparkPlan2)

    val connectPlan3 = connectTestRelation.limit(10).offset(2)
    val sparkPlan3 = sparkTestRelation.limit(10).offset(2)
    comparePlans(connectPlan3, sparkPlan3)

    val connectPlan4 = connectTestRelation.offset(2).limit(10)
    val sparkPlan4 = sparkTestRelation.offset(2).limit(10)
    comparePlans(connectPlan4, sparkPlan4)
  }

  test("Test basic deduplicate") {
    val connectPlan = connectTestRelation.distinct()
    val sparkPlan = sparkTestRelation.distinct()
    comparePlans(connectPlan, sparkPlan)

    val connectPlan2 = connectTestRelation.deduplicate(Seq("id", "name"))
    val sparkPlan2 = sparkTestRelation.dropDuplicates(Seq("id", "name"))
    comparePlans(connectPlan2, sparkPlan2)
  }

  private def createLocalRelationProtoByQualifiedAttributes(
      attrs: Seq[proto.Expression.QualifiedAttribute]): proto.Relation = {
    val localRelationBuilder = proto.LocalRelation.newBuilder()
    for (attr <- attrs) {
      localRelationBuilder.addAttributes(attr)
    }
    proto.Relation.newBuilder().setLocalRelation(localRelationBuilder.build()).build()
  }

  // This is a function for testing only. This is used when the plan is ready and it only waits
  // analyzer to analyze attribute references within the plan.
  private def analyzePlan(plan: LogicalPlan): LogicalPlan = {
    val connectAnalyzed = analysis.SimpleAnalyzer.execute(plan)
    analysis.SimpleAnalyzer.checkAnalysis(connectAnalyzed)
    connectAnalyzed
  }

  private def comparePlans(connectPlan: proto.Relation, sparkPlan: DataFrame): Unit = {
    val connectAnalyzed = analyzePlan(transform(connectPlan))
    comparePlans(connectAnalyzed, sparkPlan.queryExecution.analyzed, false)
  }
}<|MERGE_RESOLUTION|>--- conflicted
+++ resolved
@@ -69,13 +69,8 @@
     val connectPlan =
       connectTestRelation.select(callFunction(Seq("default", "hex"), Seq("id".protoAttr)))
 
-<<<<<<< HEAD
     assertThrows[SparkException] {
-      connectPlan.analyze
-=======
-    assertThrows[UnsupportedOperationException] {
       analyzePlan(transform(connectPlan))
->>>>>>> d26e4840
     }
 
     val validPlan = connectTestRelation.select(callFunction(Seq("hex"), Seq("id".protoAttr)))
