--- conflicted
+++ resolved
@@ -67,11 +67,8 @@
     CoGroupMap co_group_map = 32;
     WithWatermark with_watermark = 33;
     ApplyInPandasWithState apply_in_pandas_with_state = 34;
-<<<<<<< HEAD
-    CachedLocalRelation cached_local_relation = 35;
-=======
     HtmlString html_string = 35;
->>>>>>> 87ccfc24
+    CachedLocalRelation cached_local_relation = 36;
 
     // NA functions
     NAFill fill_na = 90;
