--- conflicted
+++ resolved
@@ -42,11 +42,8 @@
     GetResourcesCommand get_resources_command = 8;
     StreamingQueryManagerCommand streaming_query_manager_command = 9;
     CommonInlineUserDefinedTableFunction register_table_function = 10;
-<<<<<<< HEAD
-    CreateResourceProfileCommand create_resource_profile_command = 11;
-=======
     StreamingQueryListenerBusCommand streaming_query_listener_bus_command = 11;
->>>>>>> 72a95bca
+    CreateResourceProfileCommand create_resource_profile_command = 12;
 
     // This field is used to mark extensions to the protocol. When plugins generate arbitrary
     // Commands they can add them here. During the planning the correct resolution is done.
