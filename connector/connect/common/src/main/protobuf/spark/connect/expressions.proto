--- conflicted
+++ resolved
@@ -172,16 +172,7 @@
       CalendarInterval calendar_interval = 19;
       int32 year_month_interval = 20;
       int64 day_time_interval = 21;
-<<<<<<< HEAD
-
-      List list = 99;
-    }
-
-    message List {
-      repeated Expression.Literal elements = 1;
-=======
       Array array = 22;
->>>>>>> 8e3b9d40
     }
 
     message Decimal {
