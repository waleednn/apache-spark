/*
 * Licensed to the Apache Software Foundation (ASF) under one or more
 * contributor license agreements.  See the NOTICE file distributed with
 * this work for additional information regarding copyright ownership.
 * The ASF licenses this file to You under the Apache License, Version 2.0
 * (the "License"); you may not use this file except in compliance with
 * the License.  You may obtain a copy of the License at
 *
 *    http://www.apache.org/licenses/LICENSE-2.0
 *
 * Unless required by applicable law or agreed to in writing, software
 * distributed under the License is distributed on an "AS IS" BASIS,
 * WITHOUT WARRANTIES OR CONDITIONS OF ANY KIND, either express or implied.
 * See the License for the specific language governing permissions and
 * limitations under the License.
 */

package org.apache.spark.sql.avro

import java.math.BigDecimal
import java.nio.ByteBuffer

import scala.jdk.CollectionConverters._

import org.apache.avro.{LogicalTypes, Schema, SchemaBuilder}
import org.apache.avro.Conversions.DecimalConversion
import org.apache.avro.LogicalTypes.{LocalTimestampMicros, LocalTimestampMillis, TimestampMicros, TimestampMillis}
import org.apache.avro.Schema.Type._
import org.apache.avro.generic._
import org.apache.avro.util.Utf8

import org.apache.spark.sql.avro.AvroUtils.{nonNullUnionBranches, toFieldStr, AvroMatchedField}
import org.apache.spark.sql.catalyst.{InternalRow, NoopFilters, StructFilters}
import org.apache.spark.sql.catalyst.expressions.{SpecificInternalRow, UnsafeArrayData}
import org.apache.spark.sql.catalyst.util.{ArrayBasedMapData, ArrayData, DateTimeUtils, GenericArrayData}
import org.apache.spark.sql.catalyst.util.DateTimeConstants.MILLIS_PER_DAY
import org.apache.spark.sql.catalyst.util.RebaseDateTime.RebaseSpec
import org.apache.spark.sql.errors.QueryCompilationErrors
import org.apache.spark.sql.execution.datasources.DataSourceUtils
import org.apache.spark.sql.internal.{LegacyBehaviorPolicy, SQLConf}
import org.apache.spark.sql.types._
import org.apache.spark.unsafe.types.UTF8String

/**
 * A deserializer to deserialize data in avro format to data in catalyst format.
 */
private[sql] class AvroDeserializer(
    rootAvroType: Schema,
    rootCatalystType: DataType,
    positionalFieldMatch: Boolean,
    datetimeRebaseSpec: RebaseSpec,
    filters: StructFilters,
    useStableIdForUnionType: Boolean) {

  def this(
      rootAvroType: Schema,
      rootCatalystType: DataType,
      datetimeRebaseMode: String,
      useStableIdForUnionType: Boolean) = {
    this(
      rootAvroType,
      rootCatalystType,
      positionalFieldMatch = false,
      RebaseSpec(LegacyBehaviorPolicy.withName(datetimeRebaseMode)),
      new NoopFilters,
      useStableIdForUnionType)
  }

  private lazy val decimalConversions = new DecimalConversion()

  private val dateRebaseFunc = DataSourceUtils.createDateRebaseFuncInRead(
    datetimeRebaseSpec.mode, "Avro")

  private val timestampRebaseFunc = DataSourceUtils.createTimestampRebaseFuncInRead(
    datetimeRebaseSpec, "Avro")

  private val converter: Any => Option[Any] = try {
    rootCatalystType match {
      // A shortcut for empty schema.
      case st: StructType if st.isEmpty =>
        (_: Any) => Some(InternalRow.empty)

      case st: StructType =>
        val resultRow = new SpecificInternalRow(st.map(_.dataType))
        val fieldUpdater = new RowUpdater(resultRow)
        val applyFilters = filters.skipRow(resultRow, _)
        val writer = getRecordWriter(rootAvroType, st, Nil, Nil, applyFilters)
        (data: Any) => {
          val record = data.asInstanceOf[GenericRecord]
          val skipRow = writer(fieldUpdater, record)
          if (skipRow) None else Some(resultRow)
        }

      case _ =>
        val tmpRow = new SpecificInternalRow(Seq(rootCatalystType))
        val fieldUpdater = new RowUpdater(tmpRow)
        val writer = newWriter(rootAvroType, rootCatalystType, Nil, Nil)
        (data: Any) => {
          writer(fieldUpdater, 0, data)
          Some(tmpRow.get(0, rootCatalystType))
        }
    }
  } catch {
    case ise: IncompatibleSchemaException => throw new IncompatibleSchemaException(
      s"Cannot convert Avro type $rootAvroType to SQL type ${rootCatalystType.sql}.", ise)
  }

  private lazy val preventReadingIncorrectType = !SQLConf.get
    .getConf(SQLConf.LEGACY_AVRO_ALLOW_INCOMPATIBLE_SCHEMA)

  def deserialize(data: Any): Option[Any] = converter(data)

  /**
   * Creates a writer to write avro values to Catalyst values at the given ordinal with the given
   * updater.
   */
  private def newWriter(
      avroType: Schema,
      catalystType: DataType,
      avroPath: Seq[String],
      catalystPath: Seq[String]): (CatalystDataUpdater, Int, Any) => Unit = {
    val errorPrefix = s"Cannot convert Avro ${toFieldStr(avroPath)} to " +
        s"SQL ${toFieldStr(catalystPath)} because "
    val incompatibleMsg = errorPrefix +
        s"schema is incompatible (avroType = $avroType, sqlType = ${catalystType.sql})"

<<<<<<< HEAD
    val realDataType = SchemaConverters.toSqlType(avroType).dataType
=======
    val realDataType = SchemaConverters.toSqlType(avroType, useStableIdForUnionType).dataType
    val confKey = SQLConf.LEGACY_AVRO_ALLOW_INCOMPATIBLE_SCHEMA
    val preventReadingIncorrectType = !SQLConf.get.getConf(confKey)
>>>>>>> 936c1cd2

    (avroType.getType, catalystType) match {
      case (NULL, NullType) => (updater, ordinal, _) =>
        updater.setNullAt(ordinal)

      // TODO: we can avoid boxing if future version of avro provide primitive accessors.
      case (BOOLEAN, BooleanType) => (updater, ordinal, value) =>
        updater.setBoolean(ordinal, value.asInstanceOf[Boolean])

      case (INT, IntegerType) => (updater, ordinal, value) =>
        updater.setInt(ordinal, value.asInstanceOf[Int])

      case (INT, dt: DatetimeType)
        if preventReadingIncorrectType && realDataType.isInstanceOf[YearMonthIntervalType] =>
        throw QueryCompilationErrors.avroIncompatibleReadError(toFieldStr(avroPath),
          toFieldStr(catalystPath), realDataType.catalogString, dt.catalogString)

      case (INT, DateType) => (updater, ordinal, value) =>
        updater.setInt(ordinal, dateRebaseFunc(value.asInstanceOf[Int]))

      case (LONG, dt: DatetimeType)
        if preventReadingIncorrectType && realDataType.isInstanceOf[DayTimeIntervalType] =>
        throw QueryCompilationErrors.avroIncompatibleReadError(toFieldStr(avroPath),
          toFieldStr(catalystPath), realDataType.catalogString, dt.catalogString)

      case (LONG, LongType) => (updater, ordinal, value) =>
        updater.setLong(ordinal, value.asInstanceOf[Long])

      case (LONG, TimestampType) => avroType.getLogicalType match {
        // For backward compatibility, if the Avro type is Long and it is not logical type
        // (the `null` case), the value is processed as timestamp type with millisecond precision.
        case null | _: TimestampMillis => (updater, ordinal, value) =>
          val millis = value.asInstanceOf[Long]
          val micros = DateTimeUtils.millisToMicros(millis)
          updater.setLong(ordinal, timestampRebaseFunc(micros))
        case _: TimestampMicros => (updater, ordinal, value) =>
          val micros = value.asInstanceOf[Long]
          updater.setLong(ordinal, timestampRebaseFunc(micros))
        case other => throw new IncompatibleSchemaException(errorPrefix +
          s"Avro logical type $other cannot be converted to SQL type ${TimestampType.sql}.")
      }

      case (LONG, TimestampNTZType) => avroType.getLogicalType match {
        // To keep consistent with TimestampType, if the Avro type is Long and it is not
        // logical type (the `null` case), the value is processed as TimestampNTZ
        // with millisecond precision.
        case null | _: LocalTimestampMillis => (updater, ordinal, value) =>
          val millis = value.asInstanceOf[Long]
          val micros = DateTimeUtils.millisToMicros(millis)
          updater.setLong(ordinal, micros)
        case _: LocalTimestampMicros => (updater, ordinal, value) =>
          val micros = value.asInstanceOf[Long]
          updater.setLong(ordinal, micros)
        case other => throw new IncompatibleSchemaException(errorPrefix +
          s"Avro logical type $other cannot be converted to SQL type ${TimestampNTZType.sql}.")
      }

      // Before we upgrade Avro to 1.8 for logical type support, spark-avro converts Long to Date.
      // For backward compatibility, we still keep this conversion.
      case (LONG, DateType) => (updater, ordinal, value) =>
        updater.setInt(ordinal, (value.asInstanceOf[Long] / MILLIS_PER_DAY).toInt)

      case (FLOAT, FloatType) => (updater, ordinal, value) =>
        updater.setFloat(ordinal, value.asInstanceOf[Float])

      case (DOUBLE, DoubleType) => (updater, ordinal, value) =>
        updater.setDouble(ordinal, value.asInstanceOf[Double])

      case (STRING, StringType) => (updater, ordinal, value) =>
        val str = value match {
          case s: String => UTF8String.fromString(s)
          case s: Utf8 =>
            val bytes = new Array[Byte](s.getByteLength)
            System.arraycopy(s.getBytes, 0, bytes, 0, s.getByteLength)
            UTF8String.fromBytes(bytes)
        }
        updater.set(ordinal, str)

      case (ENUM, StringType) => (updater, ordinal, value) =>
        updater.set(ordinal, UTF8String.fromString(value.toString))

      case (FIXED, BinaryType) => (updater, ordinal, value) =>
        updater.set(ordinal, value.asInstanceOf[GenericFixed].bytes().clone())

      case (BYTES, BinaryType) => (updater, ordinal, value) =>
        val bytes = value match {
          case b: ByteBuffer =>
            val bytes = new Array[Byte](b.remaining)
            b.get(bytes)
            // Do not forget to reset the position
            b.rewind()
            bytes
          case b: Array[Byte] => b
          case other =>
            throw new RuntimeException(errorPrefix + s"$other is not a valid avro binary.")
        }
        updater.set(ordinal, bytes)

      case (FIXED, dt: DecimalType) =>
        val d = avroType.getLogicalType.asInstanceOf[LogicalTypes.Decimal]
        if (preventReadingIncorrectType &&
          d.getPrecision - d.getScale > dt.precision - dt.scale) {
          throw QueryCompilationErrors.avroIncompatibleReadError(toFieldStr(avroPath),
            toFieldStr(catalystPath), realDataType.catalogString, dt.catalogString)
        }
        (updater, ordinal, value) =>
          val bigDecimal =
            decimalConversions.fromFixed(value.asInstanceOf[GenericFixed], avroType, d)
          val decimal = createDecimal(bigDecimal, d.getPrecision, d.getScale)
          updater.setDecimal(ordinal, decimal)

      case (BYTES, dt: DecimalType) =>
        val d = avroType.getLogicalType.asInstanceOf[LogicalTypes.Decimal]
        if (preventReadingIncorrectType &&
          d.getPrecision - d.getScale > dt.precision - dt.scale) {
          throw QueryCompilationErrors.avroIncompatibleReadError(toFieldStr(avroPath),
            toFieldStr(catalystPath), realDataType.catalogString, dt.catalogString)
        }
        (updater, ordinal, value) =>
          val bigDecimal = decimalConversions.fromBytes(value.asInstanceOf[ByteBuffer], avroType, d)
          val decimal = createDecimal(bigDecimal, d.getPrecision, d.getScale)
          updater.setDecimal(ordinal, decimal)

      case (RECORD, st: StructType) =>
        // Avro datasource doesn't accept filters with nested attributes. See SPARK-32328.
        // We can always return `false` from `applyFilters` for nested records.
        val writeRecord =
          getRecordWriter(avroType, st, avroPath, catalystPath, applyFilters = _ => false)
        (updater, ordinal, value) =>
          val row = new SpecificInternalRow(st)
          writeRecord(new RowUpdater(row), value.asInstanceOf[GenericRecord])
          updater.set(ordinal, row)

      case (ARRAY, ArrayType(elementType, containsNull)) =>
        val avroElementPath = avroPath :+ "element"
        val elementWriter = newWriter(avroType.getElementType, elementType,
          avroElementPath, catalystPath :+ "element")
        (updater, ordinal, value) =>
          val collection = value.asInstanceOf[java.util.Collection[Any]]
          val result = createArrayData(elementType, collection.size())
          val elementUpdater = new ArrayDataUpdater(result)

          var i = 0
          val iter = collection.iterator()
          while (iter.hasNext) {
            val element = iter.next()
            if (element == null) {
              if (!containsNull) {
                throw new RuntimeException(
                  s"Array value at path ${toFieldStr(avroElementPath)} is not allowed to be null")
              } else {
                elementUpdater.setNullAt(i)
              }
            } else {
              elementWriter(elementUpdater, i, element)
            }
            i += 1
          }

          updater.set(ordinal, result)

      case (MAP, MapType(keyType, valueType, valueContainsNull)) if keyType == StringType =>
        val keyWriter = newWriter(SchemaBuilder.builder().stringType(), StringType,
          avroPath :+ "key", catalystPath :+ "key")
        val valueWriter = newWriter(avroType.getValueType, valueType,
          avroPath :+ "value", catalystPath :+ "value")
        (updater, ordinal, value) =>
          val map = value.asInstanceOf[java.util.Map[AnyRef, AnyRef]]
          val keyArray = createArrayData(keyType, map.size())
          val keyUpdater = new ArrayDataUpdater(keyArray)
          val valueArray = createArrayData(valueType, map.size())
          val valueUpdater = new ArrayDataUpdater(valueArray)
          val iter = map.entrySet().iterator()
          var i = 0
          while (iter.hasNext) {
            val entry = iter.next()
            assert(entry.getKey != null)
            keyWriter(keyUpdater, i, entry.getKey)
            if (entry.getValue == null) {
              if (!valueContainsNull) {
                throw new RuntimeException(
                  s"Map value at path ${toFieldStr(avroPath :+ "value")} is not allowed to be null")
              } else {
                valueUpdater.setNullAt(i)
              }
            } else {
              valueWriter(valueUpdater, i, entry.getValue)
            }
            i += 1
          }

          // The Avro map will never have null or duplicated map keys, it's safe to create a
          // ArrayBasedMapData directly here.
          updater.set(ordinal, new ArrayBasedMapData(keyArray, valueArray))

      case (UNION, _) =>
        val nonNullTypes = nonNullUnionBranches(avroType)
        val nonNullAvroType = Schema.createUnion(nonNullTypes.asJava)
        if (nonNullTypes.nonEmpty) {
          if (nonNullTypes.length == 1) {
            newWriter(nonNullTypes.head, catalystType, avroPath, catalystPath)
          } else {
            nonNullTypes.map(_.getType).toSeq match {
              case Seq(a, b) if Set(a, b) == Set(INT, LONG) && catalystType == LongType =>
                (updater, ordinal, value) =>
                  value match {
                    case null => updater.setNullAt(ordinal)
                    case l: java.lang.Long => updater.setLong(ordinal, l)
                    case i: java.lang.Integer => updater.setLong(ordinal, i.longValue())
                  }

              case Seq(a, b) if Set(a, b) == Set(FLOAT, DOUBLE) && catalystType == DoubleType =>
                (updater, ordinal, value) =>
                  value match {
                    case null => updater.setNullAt(ordinal)
                    case d: java.lang.Double => updater.setDouble(ordinal, d)
                    case f: java.lang.Float => updater.setDouble(ordinal, f.doubleValue())
                  }

              case _ =>
                catalystType match {
                  case st: StructType if st.length == nonNullTypes.size =>
                    val fieldWriters = nonNullTypes.zip(st.fields).map {
                      case (schema, field) =>
                        newWriter(schema, field.dataType, avroPath, catalystPath :+ field.name)
                    }.toArray
                    (updater, ordinal, value) => {
                      val row = new SpecificInternalRow(st)
                      val fieldUpdater = new RowUpdater(row)
                      val i = GenericData.get().resolveUnion(nonNullAvroType, value)
                      fieldWriters(i)(fieldUpdater, i, value)
                      updater.set(ordinal, row)
                    }

                  case _ => throw new IncompatibleSchemaException(incompatibleMsg)
                }
            }
          }
        } else {
          (updater, ordinal, _) => updater.setNullAt(ordinal)
        }

      case (INT, _: YearMonthIntervalType) => (updater, ordinal, value) =>
        updater.setInt(ordinal, value.asInstanceOf[Int])

      case (LONG, _: DayTimeIntervalType) => (updater, ordinal, value) =>
        updater.setLong(ordinal, value.asInstanceOf[Long])

      case (LONG, _: DecimalType) => (updater, ordinal, value) =>
        val d = avroType.getLogicalType.asInstanceOf[CustomDecimal]
        updater.setDecimal(ordinal, Decimal(value.asInstanceOf[Long], d.precision, d.scale))

      case _ => throw new IncompatibleSchemaException(incompatibleMsg)
    }
  }

  // TODO: move the following method in Decimal object on creating Decimal from BigDecimal?
  private def createDecimal(decimal: BigDecimal, precision: Int, scale: Int): Decimal = {
    if (precision <= Decimal.MAX_LONG_DIGITS) {
      // Constructs a `Decimal` with an unscaled `Long` value if possible.
      Decimal(decimal.unscaledValue().longValue(), precision, scale)
    } else {
      // Otherwise, resorts to an unscaled `BigInteger` instead.
      Decimal(decimal, precision, scale)
    }
  }

  private def getRecordWriter(
      avroType: Schema,
      catalystType: StructType,
      avroPath: Seq[String],
      catalystPath: Seq[String],
      applyFilters: Int => Boolean): (CatalystDataUpdater, GenericRecord) => Boolean = {

    val avroSchemaHelper = new AvroUtils.AvroSchemaHelper(
      avroType, catalystType, avroPath, catalystPath, positionalFieldMatch)

    avroSchemaHelper.validateNoExtraCatalystFields(ignoreNullable = true)
    // no need to validateNoExtraAvroFields since extra Avro fields are ignored

    val (validFieldIndexes, fieldWriters) = avroSchemaHelper.matchedFields.map {
      case AvroMatchedField(catalystField, ordinal, avroField) =>
        val baseWriter = newWriter(avroField.schema(), catalystField.dataType,
          avroPath :+ avroField.name, catalystPath :+ catalystField.name)
        val fieldWriter = (fieldUpdater: CatalystDataUpdater, value: Any) => {
          if (value == null) {
            fieldUpdater.setNullAt(ordinal)
          } else {
            baseWriter(fieldUpdater, ordinal, value)
          }
        }
        (avroField.pos(), fieldWriter)
    }.toArray.unzip

    (fieldUpdater, record) => {
      var i = 0
      var skipRow = false
      while (i < validFieldIndexes.length && !skipRow) {
        fieldWriters(i)(fieldUpdater, record.get(validFieldIndexes(i)))
        skipRow = applyFilters(i)
        i += 1
      }
      skipRow
    }
  }

  private def createArrayData(elementType: DataType, length: Int): ArrayData = elementType match {
    case BooleanType => UnsafeArrayData.fromPrimitiveArray(new Array[Boolean](length))
    case ByteType => UnsafeArrayData.fromPrimitiveArray(new Array[Byte](length))
    case ShortType => UnsafeArrayData.fromPrimitiveArray(new Array[Short](length))
    case IntegerType => UnsafeArrayData.fromPrimitiveArray(new Array[Int](length))
    case LongType => UnsafeArrayData.fromPrimitiveArray(new Array[Long](length))
    case FloatType => UnsafeArrayData.fromPrimitiveArray(new Array[Float](length))
    case DoubleType => UnsafeArrayData.fromPrimitiveArray(new Array[Double](length))
    case _ => new GenericArrayData(new Array[Any](length))
  }

  /**
   * A base interface for updating values inside catalyst data structure like `InternalRow` and
   * `ArrayData`.
   */
  sealed trait CatalystDataUpdater {
    def set(ordinal: Int, value: Any): Unit

    def setNullAt(ordinal: Int): Unit = set(ordinal, null)
    def setBoolean(ordinal: Int, value: Boolean): Unit = set(ordinal, value)
    def setByte(ordinal: Int, value: Byte): Unit = set(ordinal, value)
    def setShort(ordinal: Int, value: Short): Unit = set(ordinal, value)
    def setInt(ordinal: Int, value: Int): Unit = set(ordinal, value)
    def setLong(ordinal: Int, value: Long): Unit = set(ordinal, value)
    def setDouble(ordinal: Int, value: Double): Unit = set(ordinal, value)
    def setFloat(ordinal: Int, value: Float): Unit = set(ordinal, value)
    def setDecimal(ordinal: Int, value: Decimal): Unit = set(ordinal, value)
  }

  final class RowUpdater(row: InternalRow) extends CatalystDataUpdater {
    override def set(ordinal: Int, value: Any): Unit = row.update(ordinal, value)

    override def setNullAt(ordinal: Int): Unit = row.setNullAt(ordinal)
    override def setBoolean(ordinal: Int, value: Boolean): Unit = row.setBoolean(ordinal, value)
    override def setByte(ordinal: Int, value: Byte): Unit = row.setByte(ordinal, value)
    override def setShort(ordinal: Int, value: Short): Unit = row.setShort(ordinal, value)
    override def setInt(ordinal: Int, value: Int): Unit = row.setInt(ordinal, value)
    override def setLong(ordinal: Int, value: Long): Unit = row.setLong(ordinal, value)
    override def setDouble(ordinal: Int, value: Double): Unit = row.setDouble(ordinal, value)
    override def setFloat(ordinal: Int, value: Float): Unit = row.setFloat(ordinal, value)
    override def setDecimal(ordinal: Int, value: Decimal): Unit =
      row.setDecimal(ordinal, value, value.precision)
  }

  final class ArrayDataUpdater(array: ArrayData) extends CatalystDataUpdater {
    override def set(ordinal: Int, value: Any): Unit = array.update(ordinal, value)

    override def setNullAt(ordinal: Int): Unit = array.setNullAt(ordinal)
    override def setBoolean(ordinal: Int, value: Boolean): Unit = array.setBoolean(ordinal, value)
    override def setByte(ordinal: Int, value: Byte): Unit = array.setByte(ordinal, value)
    override def setShort(ordinal: Int, value: Short): Unit = array.setShort(ordinal, value)
    override def setInt(ordinal: Int, value: Int): Unit = array.setInt(ordinal, value)
    override def setLong(ordinal: Int, value: Long): Unit = array.setLong(ordinal, value)
    override def setDouble(ordinal: Int, value: Double): Unit = array.setDouble(ordinal, value)
    override def setFloat(ordinal: Int, value: Float): Unit = array.setFloat(ordinal, value)
    override def setDecimal(ordinal: Int, value: Decimal): Unit = array.update(ordinal, value)
  }
}<|MERGE_RESOLUTION|>--- conflicted
+++ resolved
@@ -124,13 +124,7 @@
     val incompatibleMsg = errorPrefix +
         s"schema is incompatible (avroType = $avroType, sqlType = ${catalystType.sql})"
 
-<<<<<<< HEAD
     val realDataType = SchemaConverters.toSqlType(avroType).dataType
-=======
-    val realDataType = SchemaConverters.toSqlType(avroType, useStableIdForUnionType).dataType
-    val confKey = SQLConf.LEGACY_AVRO_ALLOW_INCOMPATIBLE_SCHEMA
-    val preventReadingIncorrectType = !SQLConf.get.getConf(confKey)
->>>>>>> 936c1cd2
 
     (avroType.getType, catalystType) match {
       case (NULL, NullType) => (updater, ordinal, _) =>
