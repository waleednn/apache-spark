/*
 * Licensed to the Apache Software Foundation (ASF) under one or more
 * contributor license agreements.  See the NOTICE file distributed with
 * this work for additional information regarding copyright ownership.
 * The ASF licenses this file to You under the Apache License, Version 2.0
 * (the "License"); you may not use this file except in compliance with
 * the License.  You may obtain a copy of the License at
 *
 *    http://www.apache.org/licenses/LICENSE-2.0
 *
 * Unless required by applicable law or agreed to in writing, software
 * distributed under the License is distributed on an "AS IS" BASIS,
 * WITHOUT WARRANTIES OR CONDITIONS OF ANY KIND, either express or implied.
 * See the License for the specific language governing permissions and
 * limitations under the License.
 */

package org.apache.spark.ml.recommendation

import java.io.File
import java.util.Random

import scala.collection.mutable
import scala.collection.mutable.ArrayBuffer
import scala.collection.JavaConverters._
import scala.language.existentials

import com.github.fommil.netlib.BLAS.{getInstance => blas}
import org.apache.commons.io.FileUtils
import org.apache.commons.io.filefilter.TrueFileFilter

import org.apache.spark._
import org.apache.spark.internal.Logging
import org.apache.spark.ml.linalg.Vectors
import org.apache.spark.ml.recommendation.ALS._
import org.apache.spark.ml.recommendation.ALS.Rating
import org.apache.spark.ml.util.{DefaultReadWriteTest, MLTestingUtils}
import org.apache.spark.ml.util.TestingUtils._
import org.apache.spark.mllib.util.MLlibTestSparkContext
import org.apache.spark.rdd.RDD
import org.apache.spark.scheduler.{SparkListener, SparkListenerStageCompleted}
import org.apache.spark.sql.{DataFrame, Row, SparkSession}
import org.apache.spark.sql.types.{FloatType, IntegerType}
import org.apache.spark.storage.StorageLevel
import org.apache.spark.util.Utils

class ALSSuite
  extends SparkFunSuite with MLlibTestSparkContext with DefaultReadWriteTest with Logging {

  override def beforeAll(): Unit = {
    super.beforeAll()
    sc.setCheckpointDir(tempDir.getAbsolutePath)
  }

  override def afterAll(): Unit = {
    super.afterAll()
  }

  test("LocalIndexEncoder") {
    val random = new Random
    for (numBlocks <- Seq(1, 2, 5, 10, 20, 50, 100)) {
      val encoder = new LocalIndexEncoder(numBlocks)
      val maxLocalIndex = Int.MaxValue / numBlocks
      val tests = Seq.fill(5)((random.nextInt(numBlocks), random.nextInt(maxLocalIndex))) ++
        Seq((0, 0), (numBlocks - 1, maxLocalIndex))
      tests.foreach { case (blockId, localIndex) =>
        val err = s"Failed with numBlocks=$numBlocks, blockId=$blockId, and localIndex=$localIndex."
        val encoded = encoder.encode(blockId, localIndex)
        assert(encoder.blockId(encoded) === blockId, err)
        assert(encoder.localIndex(encoded) === localIndex, err)
      }
    }
  }

  test("normal equation construction") {
    val k = 2
    val ne0 = new NormalEquation(k)
      .add(Array(1.0f, 2.0f), 3.0)
      .add(Array(4.0f, 5.0f), 6.0, 2.0) // weighted
    assert(ne0.k === k)
    assert(ne0.triK === k * (k + 1) / 2)
    // NumPy code that computes the expected values:
    // A = np.matrix("1 2; 4 5")
    // b = np.matrix("3; 6")
    // C = np.matrix(np.diag([1, 2]))
    // ata = A.transpose() * C * A
    // atb = A.transpose() * C * b
    assert(Vectors.dense(ne0.ata) ~== Vectors.dense(33.0, 42.0, 54.0) relTol 1e-8)
    assert(Vectors.dense(ne0.atb) ~== Vectors.dense(51.0, 66.0) relTol 1e-8)

    val ne1 = new NormalEquation(2)
      .add(Array(7.0f, 8.0f), 9.0)
    ne0.merge(ne1)
    // NumPy code that computes the expected values:
    // A = np.matrix("1 2; 4 5; 7 8")
    // b = np.matrix("3; 6; 9")
    // C = np.matrix(np.diag([1, 2, 1]))
    // ata = A.transpose() * C * A
    // atb = A.transpose() * C * b
    assert(Vectors.dense(ne0.ata) ~== Vectors.dense(82.0, 98.0, 118.0) relTol 1e-8)
    assert(Vectors.dense(ne0.atb) ~== Vectors.dense(114.0, 138.0) relTol 1e-8)

    intercept[IllegalArgumentException] {
      ne0.add(Array(1.0f), 2.0)
    }
    intercept[IllegalArgumentException] {
      ne0.add(Array(1.0f, 2.0f, 3.0f), 4.0)
    }
    intercept[IllegalArgumentException] {
      ne0.add(Array(1.0f, 2.0f), 0.0, -1.0)
    }
    intercept[IllegalArgumentException] {
      val ne2 = new NormalEquation(3)
      ne0.merge(ne2)
    }

    ne0.reset()
    assert(ne0.ata.forall(_ == 0.0))
    assert(ne0.atb.forall(_ == 0.0))
  }

  test("CholeskySolver") {
    val k = 2
    val ne0 = new NormalEquation(k)
      .add(Array(1.0f, 2.0f), 4.0)
      .add(Array(1.0f, 3.0f), 9.0)
      .add(Array(1.0f, 4.0f), 16.0)
    val ne1 = new NormalEquation(k)
      .merge(ne0)

    val chol = new CholeskySolver
    val x0 = chol.solve(ne0, 0.0).map(_.toDouble)
    // NumPy code that computes the expected solution:
    // A = np.matrix("1 2; 1 3; 1 4")
    // b = b = np.matrix("3; 6")
    // x0 = np.linalg.lstsq(A, b)[0]
    assert(Vectors.dense(x0) ~== Vectors.dense(-8.333333, 6.0) relTol 1e-6)

    assert(ne0.ata.forall(_ == 0.0))
    assert(ne0.atb.forall(_ == 0.0))

    val x1 = chol.solve(ne1, 1.5).map(_.toDouble)
    // NumPy code that computes the expected solution, where lambda is scaled by n:
    // x0 = np.linalg.solve(A.transpose() * A + 1.5 * np.eye(2), A.transpose() * b)
    assert(Vectors.dense(x1) ~== Vectors.dense(-0.1155556, 3.28) relTol 1e-6)
  }

  test("RatingBlockBuilder") {
    val emptyBuilder = new RatingBlockBuilder[Int]()
    assert(emptyBuilder.size === 0)
    val emptyBlock = emptyBuilder.build()
    assert(emptyBlock.srcIds.isEmpty)
    assert(emptyBlock.dstIds.isEmpty)
    assert(emptyBlock.ratings.isEmpty)

    val builder0 = new RatingBlockBuilder()
      .add(Rating(0, 1, 2.0f))
      .add(Rating(3, 4, 5.0f))
    assert(builder0.size === 2)
    val builder1 = new RatingBlockBuilder()
      .add(Rating(6, 7, 8.0f))
      .merge(builder0.build())
    assert(builder1.size === 3)
    val block = builder1.build()
    val ratings = Seq.tabulate(block.size) { i =>
      (block.srcIds(i), block.dstIds(i), block.ratings(i))
    }.toSet
    assert(ratings === Set((0, 1, 2.0f), (3, 4, 5.0f), (6, 7, 8.0f)))
  }

  test("UncompressedInBlock") {
    val encoder = new LocalIndexEncoder(10)
    val uncompressed = new UncompressedInBlockBuilder[Int](encoder)
      .add(0, Array(1, 0, 2), Array(0, 1, 4), Array(1.0f, 2.0f, 3.0f))
      .add(1, Array(3, 0), Array(2, 5), Array(4.0f, 5.0f))
      .build()
    assert(uncompressed.length === 5)
    val records = Seq.tabulate(uncompressed.length) { i =>
      val dstEncodedIndex = uncompressed.dstEncodedIndices(i)
      val dstBlockId = encoder.blockId(dstEncodedIndex)
      val dstLocalIndex = encoder.localIndex(dstEncodedIndex)
      (uncompressed.srcIds(i), dstBlockId, dstLocalIndex, uncompressed.ratings(i))
    }.toSet
    val expected =
      Set((1, 0, 0, 1.0f), (0, 0, 1, 2.0f), (2, 0, 4, 3.0f), (3, 1, 2, 4.0f), (0, 1, 5, 5.0f))
    assert(records === expected)

    val compressed = uncompressed.compress()
    assert(compressed.size === 5)
    assert(compressed.srcIds.toSeq === Seq(0, 1, 2, 3))
    assert(compressed.dstPtrs.toSeq === Seq(0, 2, 3, 4, 5))
    var decompressed = ArrayBuffer.empty[(Int, Int, Int, Float)]
    var i = 0
    while (i < compressed.srcIds.length) {
      var j = compressed.dstPtrs(i)
      while (j < compressed.dstPtrs(i + 1)) {
        val dstEncodedIndex = compressed.dstEncodedIndices(j)
        val dstBlockId = encoder.blockId(dstEncodedIndex)
        val dstLocalIndex = encoder.localIndex(dstEncodedIndex)
        decompressed += ((compressed.srcIds(i), dstBlockId, dstLocalIndex, compressed.ratings(j)))
        j += 1
      }
      i += 1
    }
    assert(decompressed.toSet === expected)
  }

  /**
   * Generates an explicit feedback dataset for testing ALS.
   * @param numUsers number of users
   * @param numItems number of items
   * @param rank rank
   * @param noiseStd the standard deviation of additive Gaussian noise on training data
   * @param seed random seed
   * @return (training, test)
   */
  def genExplicitTestData(
      numUsers: Int,
      numItems: Int,
      rank: Int,
      noiseStd: Double = 0.0,
      seed: Long = 11L): (RDD[Rating[Int]], RDD[Rating[Int]]) = {
    val trainingFraction = 0.6
    val testFraction = 0.3
    val totalFraction = trainingFraction + testFraction
    val random = new Random(seed)
    val userFactors = genFactors(numUsers, rank, random)
    val itemFactors = genFactors(numItems, rank, random)
    val training = ArrayBuffer.empty[Rating[Int]]
    val test = ArrayBuffer.empty[Rating[Int]]
    for ((userId, userFactor) <- userFactors; (itemId, itemFactor) <- itemFactors) {
      val x = random.nextDouble()
      if (x < totalFraction) {
        val rating = blas.sdot(rank, userFactor, 1, itemFactor, 1)
        if (x < trainingFraction) {
          val noise = noiseStd * random.nextGaussian()
          training += Rating(userId, itemId, rating + noise.toFloat)
        } else {
          test += Rating(userId, itemId, rating)
        }
      }
    }
    logInfo(s"Generated an explicit feedback dataset with ${training.size} ratings for training " +
      s"and ${test.size} for test.")
    (sc.parallelize(training, 2), sc.parallelize(test, 2))
  }

  /**
   * Generates an implicit feedback dataset for testing ALS.
   * @param numUsers number of users
   * @param numItems number of items
   * @param rank rank
   * @param noiseStd the standard deviation of additive Gaussian noise on training data
   * @param seed random seed
   * @return (training, test)
   */
  def genImplicitTestData(
      numUsers: Int,
      numItems: Int,
      rank: Int,
      noiseStd: Double = 0.0,
      seed: Long = 11L): (RDD[Rating[Int]], RDD[Rating[Int]]) = {
    ALSSuite.genImplicitTestData(sc, numUsers, numItems, rank, noiseStd, seed)
  }

  /**
   * Generates random user/item factors, with i.i.d. values drawn from U(a, b).
   * @param size number of users/items
   * @param rank number of features
   * @param random random number generator
   * @param a min value of the support (default: -1)
   * @param b max value of the support (default: 1)
   * @return a sequence of (ID, factors) pairs
   */
  private def genFactors(
      size: Int,
      rank: Int,
      random: Random,
      a: Float = -1.0f,
      b: Float = 1.0f): Seq[(Int, Array[Float])] = {
    ALSSuite.genFactors(size, rank, random, a, b)
  }

  /**
   * Test ALS using the given training/test splits and parameters.
   * @param training training dataset
   * @param test test dataset
   * @param rank rank of the matrix factorization
   * @param maxIter max number of iterations
   * @param regParam regularization constant
   * @param implicitPrefs whether to use implicit preference
   * @param numUserBlocks number of user blocks
   * @param numItemBlocks number of item blocks
   * @param targetRMSE target test RMSE
   */
  def testALS(
      training: RDD[Rating[Int]],
      test: RDD[Rating[Int]],
      rank: Int,
      maxIter: Int,
      regParam: Double,
      implicitPrefs: Boolean = false,
      numUserBlocks: Int = 2,
      numItemBlocks: Int = 3,
      targetRMSE: Double = 0.05): Unit = {
    val spark = this.spark
    import spark.implicits._
    val als = new ALS()
      .setRank(rank)
      .setRegParam(regParam)
      .setImplicitPrefs(implicitPrefs)
      .setNumUserBlocks(numUserBlocks)
      .setNumItemBlocks(numItemBlocks)
      .setSeed(0)
    val alpha = als.getAlpha
    val model = als.fit(training.toDF())
    val predictions = model.transform(test.toDF()).select("rating", "prediction").rdd.map {
      case Row(rating: Float, prediction: Float) =>
        (rating.toDouble, prediction.toDouble)
    }
    val rmse =
      if (implicitPrefs) {
        // TODO: Use a better (rank-based?) evaluation metric for implicit feedback.
        // We limit the ratings and the predictions to interval [0, 1] and compute the weighted RMSE
        // with the confidence scores as weights.
        val (totalWeight, weightedSumSq) = predictions.map { case (rating, prediction) =>
          val confidence = 1.0 + alpha * math.abs(rating)
          val rating01 = math.max(math.min(rating, 1.0), 0.0)
          val prediction01 = math.max(math.min(prediction, 1.0), 0.0)
          val err = prediction01 - rating01
          (confidence, confidence * err * err)
        }.reduce { case ((c0, e0), (c1, e1)) =>
          (c0 + c1, e0 + e1)
        }
        math.sqrt(weightedSumSq / totalWeight)
      } else {
        val mse = predictions.map { case (rating, prediction) =>
          val err = rating - prediction
          err * err
        }.mean()
        math.sqrt(mse)
      }
    logInfo(s"Test RMSE is $rmse.")
    assert(rmse < targetRMSE)

    // copied model must have the same parent.
    MLTestingUtils.checkCopy(model)
  }

  test("exact rank-1 matrix") {
    val (training, test) = genExplicitTestData(numUsers = 20, numItems = 40, rank = 1)
    testALS(training, test, maxIter = 1, rank = 1, regParam = 1e-5, targetRMSE = 0.001)
    testALS(training, test, maxIter = 1, rank = 2, regParam = 1e-5, targetRMSE = 0.001)
  }

  test("approximate rank-1 matrix") {
    val (training, test) =
      genExplicitTestData(numUsers = 20, numItems = 40, rank = 1, noiseStd = 0.01)
    testALS(training, test, maxIter = 2, rank = 1, regParam = 0.01, targetRMSE = 0.02)
    testALS(training, test, maxIter = 2, rank = 2, regParam = 0.01, targetRMSE = 0.02)
  }

  test("approximate rank-2 matrix") {
    val (training, test) =
      genExplicitTestData(numUsers = 20, numItems = 40, rank = 2, noiseStd = 0.01)
    testALS(training, test, maxIter = 4, rank = 2, regParam = 0.01, targetRMSE = 0.03)
    testALS(training, test, maxIter = 4, rank = 3, regParam = 0.01, targetRMSE = 0.03)
  }

  test("different block settings") {
    val (training, test) =
      genExplicitTestData(numUsers = 20, numItems = 40, rank = 2, noiseStd = 0.01)
    for ((numUserBlocks, numItemBlocks) <- Seq((1, 1), (1, 2), (2, 1), (2, 2))) {
      testALS(training, test, maxIter = 4, rank = 3, regParam = 0.01, targetRMSE = 0.03,
        numUserBlocks = numUserBlocks, numItemBlocks = numItemBlocks)
    }
  }

  test("more blocks than ratings") {
    val (training, test) =
      genExplicitTestData(numUsers = 4, numItems = 4, rank = 1)
    testALS(training, test, maxIter = 2, rank = 1, regParam = 1e-4, targetRMSE = 0.002,
     numItemBlocks = 5, numUserBlocks = 5)
  }

  test("implicit feedback") {
    val (training, test) =
      genImplicitTestData(numUsers = 20, numItems = 40, rank = 2, noiseStd = 0.01)
    testALS(training, test, maxIter = 4, rank = 2, regParam = 0.01, implicitPrefs = true,
      targetRMSE = 0.3)
  }

  test("using generic ID types") {
    val (ratings, _) = genImplicitTestData(numUsers = 20, numItems = 40, rank = 2, noiseStd = 0.01)

    val longRatings = ratings.map(r => Rating(r.user.toLong, r.item.toLong, r.rating))
    val (longUserFactors, _) = ALS.train(longRatings, rank = 2, maxIter = 4, seed = 0)
    assert(longUserFactors.first()._1.getClass === classOf[Long])

    val strRatings = ratings.map(r => Rating(r.user.toString, r.item.toString, r.rating))
    val (strUserFactors, _) = ALS.train(strRatings, rank = 2, maxIter = 4, seed = 0)
    assert(strUserFactors.first()._1.getClass === classOf[String])
  }

  test("nonnegative constraint") {
    val (ratings, _) = genImplicitTestData(numUsers = 20, numItems = 40, rank = 2, noiseStd = 0.01)
    val (userFactors, itemFactors) =
      ALS.train(ratings, rank = 2, maxIter = 4, nonnegative = true, seed = 0)
    def isNonnegative(factors: RDD[(Int, Array[Float])]): Boolean = {
      factors.values.map { _.forall(_ >= 0.0) }.reduce(_ && _)
    }
    assert(isNonnegative(userFactors))
    assert(isNonnegative(itemFactors))
    // TODO: Validate the solution.
  }

  test("als partitioner is a projection") {
    for (p <- Seq(1, 10, 100, 1000)) {
      val part = new ALSPartitioner(p)
      var k = 0
      while (k < p) {
        assert(k === part.getPartition(k))
        assert(k === part.getPartition(k.toLong))
        k += 1
      }
    }
  }

  test("partitioner in returned factors") {
    val (ratings, _) = genImplicitTestData(numUsers = 20, numItems = 40, rank = 2, noiseStd = 0.01)
    val (userFactors, itemFactors) = ALS.train(
      ratings, rank = 2, maxIter = 4, numUserBlocks = 3, numItemBlocks = 4, seed = 0)
    for ((tpe, factors) <- Seq(("User", userFactors), ("Item", itemFactors))) {
      assert(userFactors.partitioner.isDefined, s"$tpe factors should have partitioner.")
      val part = userFactors.partitioner.get
      userFactors.mapPartitionsWithIndex { (idx, items) =>
        items.foreach { case (id, _) =>
          if (part.getPartition(id) != idx) {
            throw new SparkException(s"$tpe with ID $id should not be in partition $idx.")
          }
        }
        Iterator.empty
      }.count()
    }
  }

  test("als with large number of iterations") {
    val (ratings, _) = genExplicitTestData(numUsers = 4, numItems = 4, rank = 1)
    ALS.train(ratings, rank = 1, maxIter = 50, numUserBlocks = 2, numItemBlocks = 2, seed = 0)
    ALS.train(ratings, rank = 1, maxIter = 50, numUserBlocks = 2, numItemBlocks = 2,
      implicitPrefs = true, seed = 0)
  }

  test("read/write") {
    import ALSSuite._
    val (ratings, _) = genExplicitTestData(numUsers = 4, numItems = 4, rank = 1)
    val als = new ALS()
    allEstimatorParamSettings.foreach { case (p, v) =>
      als.set(als.getParam(p), v)
    }
    val spark = this.spark
    import spark.implicits._
    val model = als.fit(ratings.toDF())

    // Test Estimator save/load
    val als2 = testDefaultReadWrite(als)
    allEstimatorParamSettings.foreach { case (p, v) =>
      val param = als.getParam(p)
      assert(als.get(param).get === als2.get(param).get)
    }

    // Test Model save/load
    val model2 = testDefaultReadWrite(model)
    allModelParamSettings.foreach { case (p, v) =>
      val param = model.getParam(p)
      assert(model.get(param).get === model2.get(param).get)
    }
    assert(model.rank === model2.rank)
    def getFactors(df: DataFrame): Set[(Int, Array[Float])] = {
      df.select("id", "features").collect().map { case r =>
        (r.getInt(0), r.getAs[Array[Float]](1))
      }.toSet
    }
    assert(getFactors(model.userFactors) === getFactors(model2.userFactors))
    assert(getFactors(model.itemFactors) === getFactors(model2.itemFactors))
  }

  test("input type validation") {
    val spark = this.spark
    import spark.implicits._

    // check that ALS can handle all numeric types for rating column
    // and user/item columns (when the user/item ids are within Int range)
    val als = new ALS().setMaxIter(1).setRank(1)
    Seq(("user", IntegerType), ("item", IntegerType), ("rating", FloatType)).foreach {
      case (colName, sqlType) =>
        MLTestingUtils.checkNumericTypesALS(als, spark, colName, sqlType) {
          (ex, act) =>
            ex.userFactors.first().getSeq[Float](1) === act.userFactors.first.getSeq[Float](1)
        } { (ex, act, _) =>
          ex.transform(_: DataFrame).select("prediction").first.getDouble(0) ~==
            act.transform(_: DataFrame).select("prediction").first.getDouble(0) absTol 1e-6
        }
    }
    // check user/item ids falling outside of Int range
    val big = Int.MaxValue.toLong + 1
    val small = Int.MinValue.toDouble - 1
    val df = Seq(
      (0, 0L, 0d, 1, 1L, 1d, 3.0),
      (0, big, small, 0, big, small, 2.0),
      (1, 1L, 1d, 0, 0L, 0d, 5.0)
    ).toDF("user", "user_big", "user_small", "item", "item_big", "item_small", "rating")
    withClue("fit should fail when ids exceed integer range. ") {
      assert(intercept[SparkException] {
        als.fit(df.select(df("user_big").as("user"), df("item"), df("rating")))
      }.getCause.getMessage.contains("was out of Integer range"))
      assert(intercept[SparkException] {
        als.fit(df.select(df("user_small").as("user"), df("item"), df("rating")))
      }.getCause.getMessage.contains("was out of Integer range"))
      assert(intercept[SparkException] {
        als.fit(df.select(df("item_big").as("item"), df("user"), df("rating")))
      }.getCause.getMessage.contains("was out of Integer range"))
      assert(intercept[SparkException] {
        als.fit(df.select(df("item_small").as("item"), df("user"), df("rating")))
      }.getCause.getMessage.contains("was out of Integer range"))
    }
    withClue("transform should fail when ids exceed integer range. ") {
      val model = als.fit(df)
      assert(intercept[SparkException] {
        model.transform(df.select(df("user_big").as("user"), df("item"))).first
      }.getMessage.contains("was out of Integer range"))
      assert(intercept[SparkException] {
        model.transform(df.select(df("user_small").as("user"), df("item"))).first
      }.getMessage.contains("was out of Integer range"))
      assert(intercept[SparkException] {
        model.transform(df.select(df("item_big").as("item"), df("user"))).first
      }.getMessage.contains("was out of Integer range"))
      assert(intercept[SparkException] {
        model.transform(df.select(df("item_small").as("item"), df("user"))).first
      }.getMessage.contains("was out of Integer range"))
    }
  }

<<<<<<< HEAD
  test("ALS cold start user/item prediction strategy") {
    val spark = this.spark
    import spark.implicits._
    import org.apache.spark.sql.functions._

    val (ratings, _) = genExplicitTestData(numUsers = 4, numItems = 4, rank = 1)
    val data = ratings.toDF
    val knownUser = data.select(max("user")).as[Int].first()
    val unknownUser = knownUser + 10
    val knownItem = data.select(max("item")).as[Int].first()
    val unknownItem = knownItem + 20
    val test = Seq(
      (unknownUser, unknownItem),
      (knownUser, unknownItem),
      (unknownUser, knownItem),
      (knownUser, knownItem)
    ).toDF("user", "item")

    val als = new ALS().setMaxIter(1).setRank(1)
    // default is 'nan'
    val defaultModel = als.fit(data)
    val defaultPredictions = defaultModel.transform(test).select("prediction").as[Float].collect()
    assert(defaultPredictions.length == 4)
    assert(defaultPredictions.slice(0, 3).forall(_.isNaN))
    assert(!defaultPredictions.last.isNaN)

    // check 'drop' strategy should filter out rows with unknown users/items
    val dropPredictions = defaultModel
      .setColdStartStrategy("drop")
      .transform(test)
      .select("prediction").as[Float].collect()
    assert(dropPredictions.length == 1)
    assert(!dropPredictions.head.isNaN)
  }

  test("case insensitive cold start param value") {
    val spark = this.spark
    import spark.implicits._
    val (ratings, _) = genExplicitTestData(numUsers = 2, numItems = 2, rank = 1)
    val data = ratings.toDF
    val model = new ALS().fit(data)
    Seq("nan", "NaN", "Nan", "drop", "DROP", "Drop").foreach { s =>
      model.setColdStartStrategy(s).transform(data)
=======
  test("SPARK-18268: ALS with empty RDD should fail with better message") {
    val ratings = sc.parallelize(Array.empty[Rating[Int]])
    intercept[IllegalArgumentException] {
      ALS.train(ratings)
>>>>>>> 65854797
    }
  }
}

class ALSCleanerSuite extends SparkFunSuite {
  test("ALS shuffle cleanup standalone") {
    val conf = new SparkConf()
    val localDir = Utils.createTempDir()
    val checkpointDir = Utils.createTempDir()
    def getAllFiles: Set[File] =
      FileUtils.listFiles(localDir, TrueFileFilter.INSTANCE, TrueFileFilter.INSTANCE).asScala.toSet
    try {
      conf.set("spark.local.dir", localDir.getAbsolutePath)
      val sc = new SparkContext("local[2]", "test", conf)
      try {
        sc.setCheckpointDir(checkpointDir.getAbsolutePath)
        // Test checkpoint and clean parents
        val input = sc.parallelize(1 to 1000)
        val keyed = input.map(x => (x % 20, 1))
        val shuffled = keyed.reduceByKey(_ + _)
        val keysOnly = shuffled.keys
        val deps = keysOnly.dependencies
        keysOnly.count()
        ALS.cleanShuffleDependencies(sc, deps, true)
        val resultingFiles = getAllFiles
        assert(resultingFiles === Set())
        // Ensure running count again works fine even if we kill the shuffle files.
        keysOnly.count()
      } finally {
        sc.stop()
      }
    } finally {
      Utils.deleteRecursively(localDir)
      Utils.deleteRecursively(checkpointDir)
    }
  }

  test("ALS shuffle cleanup in algorithm") {
    val conf = new SparkConf()
    val localDir = Utils.createTempDir()
    val checkpointDir = Utils.createTempDir()
    def getAllFiles: Set[File] =
      FileUtils.listFiles(localDir, TrueFileFilter.INSTANCE, TrueFileFilter.INSTANCE).asScala.toSet
    try {
      conf.set("spark.local.dir", localDir.getAbsolutePath)
      val sc = new SparkContext("local[2]", "test", conf)
      try {
        sc.setCheckpointDir(checkpointDir.getAbsolutePath)
        // Generate test data
        val (training, _) = ALSSuite.genImplicitTestData(sc, 20, 5, 1, 0.2, 0)
        // Implicitly test the cleaning of parents during ALS training
        val spark = SparkSession.builder
          .master("local[2]")
          .appName("ALSCleanerSuite")
          .sparkContext(sc)
          .getOrCreate()
        import spark.implicits._
        val als = new ALS()
          .setRank(1)
          .setRegParam(1e-5)
          .setSeed(0)
          .setCheckpointInterval(1)
          .setMaxIter(7)
        val model = als.fit(training.toDF())
        val resultingFiles = getAllFiles
        // We expect the last shuffles files, block ratings, user factors, and item factors to be
        // around but no more.
        val pattern = "shuffle_(\\d+)_.+\\.data".r
        val rddIds = resultingFiles.flatMap { f =>
          pattern.findAllIn(f.getName()).matchData.map { _.group(1) } }
        assert(rddIds.size === 4)
      } finally {
        sc.stop()
      }
    } finally {
      Utils.deleteRecursively(localDir)
      Utils.deleteRecursively(checkpointDir)
    }
  }
}

class ALSStorageSuite
  extends SparkFunSuite with MLlibTestSparkContext with DefaultReadWriteTest with Logging {

  test("invalid storage params") {
    intercept[IllegalArgumentException] {
      new ALS().setIntermediateStorageLevel("foo")
    }
    intercept[IllegalArgumentException] {
      new ALS().setIntermediateStorageLevel("NONE")
    }
    intercept[IllegalArgumentException] {
      new ALS().setFinalStorageLevel("foo")
    }
  }

  test("default and non-default storage params set correct RDD StorageLevels") {
    val spark = this.spark
    import spark.implicits._
    val data = Seq(
      (0, 0, 1.0),
      (0, 1, 2.0),
      (1, 2, 3.0),
      (1, 0, 2.0)
    ).toDF("user", "item", "rating")
    val als = new ALS().setMaxIter(1).setRank(1)
    // add listener to check intermediate RDD default storage levels
    val defaultListener = new IntermediateRDDStorageListener
    sc.addSparkListener(defaultListener)
    val model = als.fit(data)
    // check final factor RDD default storage levels
    val defaultFactorRDDs = sc.getPersistentRDDs.collect {
      case (id, rdd) if rdd.name == "userFactors" || rdd.name == "itemFactors" =>
        rdd.name -> (id, rdd.getStorageLevel)
    }.toMap
    defaultFactorRDDs.foreach { case (_, (id, level)) =>
      assert(level == StorageLevel.MEMORY_AND_DISK)
    }
    defaultListener.storageLevels.foreach(level => assert(level == StorageLevel.MEMORY_AND_DISK))

    // add listener to check intermediate RDD non-default storage levels
    val nonDefaultListener = new IntermediateRDDStorageListener
    sc.addSparkListener(nonDefaultListener)
    val nonDefaultModel = als
      .setFinalStorageLevel("MEMORY_ONLY")
      .setIntermediateStorageLevel("DISK_ONLY")
      .fit(data)
    // check final factor RDD non-default storage levels
    val levels = sc.getPersistentRDDs.collect {
      case (id, rdd) if rdd.name == "userFactors" && rdd.id != defaultFactorRDDs("userFactors")._1
        || rdd.name == "itemFactors" && rdd.id != defaultFactorRDDs("itemFactors")._1 =>
        rdd.getStorageLevel
    }
    levels.foreach(level => assert(level == StorageLevel.MEMORY_ONLY))
    nonDefaultListener.storageLevels.foreach(level => assert(level == StorageLevel.DISK_ONLY))
  }
}

private class IntermediateRDDStorageListener extends SparkListener {

  val storageLevels: mutable.ArrayBuffer[StorageLevel] = mutable.ArrayBuffer()

  override def onStageCompleted(stageCompleted: SparkListenerStageCompleted): Unit = {
    val stageLevels = stageCompleted.stageInfo.rddInfos.collect {
      case info if info.name.contains("Blocks") || info.name.contains("Factors-") =>
        info.storageLevel
    }
    storageLevels ++= stageLevels
  }

}

object ALSSuite extends Logging {

  /**
   * Mapping from all Params to valid settings which differ from the defaults.
   * This is useful for tests which need to exercise all Params, such as save/load.
   * This excludes input columns to simplify some tests.
   */
  val allModelParamSettings: Map[String, Any] = Map(
    "predictionCol" -> "myPredictionCol"
  )

  /**
   * Mapping from all Params to valid settings which differ from the defaults.
   * This is useful for tests which need to exercise all Params, such as save/load.
   * This excludes input columns to simplify some tests.
   */
  val allEstimatorParamSettings: Map[String, Any] = allModelParamSettings ++ Map(
    "maxIter" -> 1,
    "rank" -> 1,
    "regParam" -> 0.01,
    "numUserBlocks" -> 2,
    "numItemBlocks" -> 2,
    "implicitPrefs" -> true,
    "alpha" -> 0.9,
    "nonnegative" -> true,
    "checkpointInterval" -> 20,
    "intermediateStorageLevel" -> "MEMORY_ONLY",
    "finalStorageLevel" -> "MEMORY_AND_DISK_SER"
  )

  // Helper functions to generate test data we share between ALS test suites

  /**
   * Generates random user/item factors, with i.i.d. values drawn from U(a, b).
   * @param size number of users/items
   * @param rank number of features
   * @param random random number generator
   * @param a min value of the support (default: -1)
   * @param b max value of the support (default: 1)
   * @return a sequence of (ID, factors) pairs
   */
  private def genFactors(
      size: Int,
      rank: Int,
      random: Random,
      a: Float = -1.0f,
      b: Float = 1.0f): Seq[(Int, Array[Float])] = {
    require(size > 0 && size < Int.MaxValue / 3)
    require(b > a)
    val ids = mutable.Set.empty[Int]
    while (ids.size < size) {
      ids += random.nextInt()
    }
    val width = b - a
    ids.toSeq.sorted.map(id => (id, Array.fill(rank)(a + random.nextFloat() * width)))
  }

  /**
   * Generates an implicit feedback dataset for testing ALS.
   *
   * @param sc SparkContext
   * @param numUsers number of users
   * @param numItems number of items
   * @param rank rank
   * @param noiseStd the standard deviation of additive Gaussian noise on training data
   * @param seed random seed
   * @return (training, test)
   */
  def genImplicitTestData(
      sc: SparkContext,
      numUsers: Int,
      numItems: Int,
      rank: Int,
      noiseStd: Double = 0.0,
      seed: Long = 11L): (RDD[Rating[Int]], RDD[Rating[Int]]) = {
    // The assumption of the implicit feedback model is that unobserved ratings are more likely to
    // be negatives.
    val positiveFraction = 0.8
    val negativeFraction = 1.0 - positiveFraction
    val trainingFraction = 0.6
    val testFraction = 0.3
    val totalFraction = trainingFraction + testFraction
    val random = new Random(seed)
    val userFactors = genFactors(numUsers, rank, random)
    val itemFactors = genFactors(numItems, rank, random)
    val training = ArrayBuffer.empty[Rating[Int]]
    val test = ArrayBuffer.empty[Rating[Int]]
    for ((userId, userFactor) <- userFactors; (itemId, itemFactor) <- itemFactors) {
      val rating = blas.sdot(rank, userFactor, 1, itemFactor, 1)
      val threshold = if (rating > 0) positiveFraction else negativeFraction
      val observed = random.nextDouble() < threshold
      if (observed) {
        val x = random.nextDouble()
        if (x < totalFraction) {
          if (x < trainingFraction) {
            val noise = noiseStd * random.nextGaussian()
            training += Rating(userId, itemId, rating + noise.toFloat)
          } else {
            test += Rating(userId, itemId, rating)
          }
        }
      }
    }
    logInfo(s"Generated an implicit feedback dataset with ${training.size} ratings for training " +
      s"and ${test.size} for test.")
    (sc.parallelize(training, 2), sc.parallelize(test, 2))
  }
}<|MERGE_RESOLUTION|>--- conflicted
+++ resolved
@@ -541,7 +541,13 @@
     }
   }
 
-<<<<<<< HEAD
+  test("SPARK-18268: ALS with empty RDD should fail with better message") {
+    val ratings = sc.parallelize(Array.empty[Rating[Int]])
+    intercept[IllegalArgumentException] {
+      ALS.train(ratings)
+    }
+  }
+
   test("ALS cold start user/item prediction strategy") {
     val spark = this.spark
     import spark.implicits._
@@ -585,12 +591,6 @@
     val model = new ALS().fit(data)
     Seq("nan", "NaN", "Nan", "drop", "DROP", "Drop").foreach { s =>
       model.setColdStartStrategy(s).transform(data)
-=======
-  test("SPARK-18268: ALS with empty RDD should fail with better message") {
-    val ratings = sc.parallelize(Array.empty[Rating[Int]])
-    intercept[IllegalArgumentException] {
-      ALS.train(ratings)
->>>>>>> 65854797
     }
   }
 }
