--- conflicted
+++ resolved
@@ -20,11 +20,7 @@
 import org.apache.spark.SparkFunSuite
 import org.apache.spark.ml.util.DefaultReadWriteTest
 import org.apache.spark.mllib.util.MLlibTestSparkContext
-<<<<<<< HEAD
-import org.apache.spark.sql.{Dataset, Row}
-=======
 import org.apache.spark.sql.{DataFrame, Dataset, Row}
->>>>>>> dbacd999
 
 object StopWordsRemoverSuite extends SparkFunSuite {
   def testStopWordsRemover(t: StopWordsRemover, dataset: Dataset[_]): Unit = {
@@ -33,7 +29,7 @@
       .collect()
       .foreach { case Row(tokens, wantedTokens) =>
         assert(tokens === wantedTokens)
-      }
+    }
   }
 }
 
