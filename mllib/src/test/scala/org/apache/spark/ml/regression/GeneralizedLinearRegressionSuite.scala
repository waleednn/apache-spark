/*
 * Licensed to the Apache Software Foundation (ASF) under one or more
 * contributor license agreements.  See the NOTICE file distributed with
 * this work for additional information regarding copyright ownership.
 * The ASF licenses this file to You under the Apache License, Version 2.0
 * (the "License"); you may not use this file except in compliance with
 * the License.  You may obtain a copy of the License at
 *
 *    http://www.apache.org/licenses/LICENSE-2.0
 *
 * Unless required by applicable law or agreed to in writing, software
 * distributed under the License is distributed on an "AS IS" BASIS,
 * WITHOUT WARRANTIES OR CONDITIONS OF ANY KIND, either express or implied.
 * See the License for the specific language governing permissions and
 * limitations under the License.
 */

package org.apache.spark.ml.regression

import scala.util.Random

import org.apache.spark.SparkFunSuite
import org.apache.spark.ml.classification.LogisticRegressionSuite._
import org.apache.spark.ml.feature.{Instance, OffsetInstance}
import org.apache.spark.ml.feature.LabeledPoint
import org.apache.spark.ml.linalg.{BLAS, DenseVector, Vector, Vectors}
import org.apache.spark.ml.param.{ParamMap, ParamsSuite}
import org.apache.spark.ml.util.{DefaultReadWriteTest, MLTestingUtils}
import org.apache.spark.ml.util.TestingUtils._
import org.apache.spark.mllib.random._
import org.apache.spark.mllib.util.MLlibTestSparkContext
import org.apache.spark.sql.{DataFrame, Row}
import org.apache.spark.sql.functions._
import org.apache.spark.sql.types.FloatType

class GeneralizedLinearRegressionSuite
  extends SparkFunSuite with MLlibTestSparkContext with DefaultReadWriteTest {

  import testImplicits._

  private val seed: Int = 42
  @transient var datasetGaussianIdentity: DataFrame = _
  @transient var datasetGaussianLog: DataFrame = _
  @transient var datasetGaussianInverse: DataFrame = _
  @transient var datasetBinomial: DataFrame = _
  @transient var datasetPoissonLog: DataFrame = _
  @transient var datasetPoissonLogWithZero: DataFrame = _
  @transient var datasetPoissonIdentity: DataFrame = _
  @transient var datasetPoissonSqrt: DataFrame = _
  @transient var datasetGammaInverse: DataFrame = _
  @transient var datasetGammaIdentity: DataFrame = _
  @transient var datasetGammaLog: DataFrame = _

  override def beforeAll(): Unit = {
    super.beforeAll()

    import GeneralizedLinearRegressionSuite._

    datasetGaussianIdentity = generateGeneralizedLinearRegressionInput(
      intercept = 2.5, coefficients = Array(2.2, 0.6), xMean = Array(2.9, 10.5),
      xVariance = Array(0.7, 1.2), nPoints = 10000, seed, noiseLevel = 0.01,
      family = "gaussian", link = "identity").toDF()

    datasetGaussianLog = generateGeneralizedLinearRegressionInput(
      intercept = 0.25, coefficients = Array(0.22, 0.06), xMean = Array(2.9, 10.5),
      xVariance = Array(0.7, 1.2), nPoints = 10000, seed, noiseLevel = 0.01,
      family = "gaussian", link = "log").toDF()

    datasetGaussianInverse = generateGeneralizedLinearRegressionInput(
      intercept = 2.5, coefficients = Array(2.2, 0.6), xMean = Array(2.9, 10.5),
      xVariance = Array(0.7, 1.2), nPoints = 10000, seed, noiseLevel = 0.01,
      family = "gaussian", link = "inverse").toDF()

    datasetBinomial = {
      val nPoints = 10000
      val coefficients = Array(-0.57997, 0.912083, -0.371077, -0.819866, 2.688191)
      val xMean = Array(5.843, 3.057, 3.758, 1.199)
      val xVariance = Array(0.6856, 0.1899, 3.116, 0.581)

      val testData =
        generateMultinomialLogisticInput(coefficients, xMean, xVariance,
          addIntercept = true, nPoints, seed)

      testData.toDF()
    }

    datasetPoissonLog = generateGeneralizedLinearRegressionInput(
      intercept = 0.25, coefficients = Array(0.22, 0.06), xMean = Array(2.9, 10.5),
      xVariance = Array(0.7, 1.2), nPoints = 10000, seed, noiseLevel = 0.01,
      family = "poisson", link = "log").toDF()

    datasetPoissonLogWithZero = Seq(
      LabeledPoint(0.0, Vectors.dense(18, 1.0)),
      LabeledPoint(1.0, Vectors.dense(12, 0.0)),
      LabeledPoint(0.0, Vectors.dense(15, 0.0)),
      LabeledPoint(0.0, Vectors.dense(13, 2.0)),
      LabeledPoint(0.0, Vectors.dense(15, 1.0)),
      LabeledPoint(1.0, Vectors.dense(16, 1.0))
    ).toDF()

    datasetPoissonIdentity = generateGeneralizedLinearRegressionInput(
      intercept = 2.5, coefficients = Array(2.2, 0.6), xMean = Array(2.9, 10.5),
      xVariance = Array(0.7, 1.2), nPoints = 10000, seed, noiseLevel = 0.01,
      family = "poisson", link = "identity").toDF()

    datasetPoissonSqrt = generateGeneralizedLinearRegressionInput(
      intercept = 2.5, coefficients = Array(2.2, 0.6), xMean = Array(2.9, 10.5),
      xVariance = Array(0.7, 1.2), nPoints = 10000, seed, noiseLevel = 0.01,
      family = "poisson", link = "sqrt").toDF()

    datasetGammaInverse = generateGeneralizedLinearRegressionInput(
      intercept = 2.5, coefficients = Array(2.2, 0.6), xMean = Array(2.9, 10.5),
      xVariance = Array(0.7, 1.2), nPoints = 10000, seed, noiseLevel = 0.01,
      family = "gamma", link = "inverse").toDF()

    datasetGammaIdentity = generateGeneralizedLinearRegressionInput(
      intercept = 2.5, coefficients = Array(2.2, 0.6), xMean = Array(2.9, 10.5),
      xVariance = Array(0.7, 1.2), nPoints = 10000, seed, noiseLevel = 0.01,
      family = "gamma", link = "identity").toDF()

    datasetGammaLog = generateGeneralizedLinearRegressionInput(
      intercept = 0.25, coefficients = Array(0.22, 0.06), xMean = Array(2.9, 10.5),
      xVariance = Array(0.7, 1.2), nPoints = 10000, seed, noiseLevel = 0.01,
      family = "gamma", link = "log").toDF()
  }

  /**
   * Enable the ignored test to export the dataset into CSV format,
   * so we can validate the training accuracy compared with R's glm and glmnet package.
   */
  ignore("export test data into CSV format") {
    datasetGaussianIdentity.rdd.map { case Row(label: Double, features: Vector) =>
      label + "," + features.toArray.mkString(",")
    }.repartition(1).saveAsTextFile(
      "target/tmp/GeneralizedLinearRegressionSuite/datasetGaussianIdentity")
    datasetGaussianLog.rdd.map { case Row(label: Double, features: Vector) =>
      label + "," + features.toArray.mkString(",")
    }.repartition(1).saveAsTextFile(
      "target/tmp/GeneralizedLinearRegressionSuite/datasetGaussianLog")
    datasetGaussianInverse.rdd.map { case Row(label: Double, features: Vector) =>
      label + "," + features.toArray.mkString(",")
    }.repartition(1).saveAsTextFile(
      "target/tmp/GeneralizedLinearRegressionSuite/datasetGaussianInverse")
    datasetBinomial.rdd.map { case Row(label: Double, features: Vector) =>
      label + "," + features.toArray.mkString(",")
    }.repartition(1).saveAsTextFile(
      "target/tmp/GeneralizedLinearRegressionSuite/datasetBinomial")
    datasetPoissonLog.rdd.map { case Row(label: Double, features: Vector) =>
      label + "," + features.toArray.mkString(",")
    }.repartition(1).saveAsTextFile(
      "target/tmp/GeneralizedLinearRegressionSuite/datasetPoissonLog")
    datasetPoissonLogWithZero.rdd.map { case Row(label: Double, features: Vector) =>
      label + "," + features.toArray.mkString(",")
    }.repartition(1).saveAsTextFile(
      "target/tmp/GeneralizedLinearRegressionSuite/datasetPoissonLogWithZero")
    datasetPoissonIdentity.rdd.map { case Row(label: Double, features: Vector) =>
      label + "," + features.toArray.mkString(",")
    }.repartition(1).saveAsTextFile(
      "target/tmp/GeneralizedLinearRegressionSuite/datasetPoissonIdentity")
    datasetPoissonSqrt.rdd.map { case Row(label: Double, features: Vector) =>
      label + "," + features.toArray.mkString(",")
    }.repartition(1).saveAsTextFile(
      "target/tmp/GeneralizedLinearRegressionSuite/datasetPoissonSqrt")
    datasetGammaInverse.rdd.map { case Row(label: Double, features: Vector) =>
      label + "," + features.toArray.mkString(",")
    }.repartition(1).saveAsTextFile(
      "target/tmp/GeneralizedLinearRegressionSuite/datasetGammaInverse")
    datasetGammaIdentity.rdd.map { case Row(label: Double, features: Vector) =>
      label + "," + features.toArray.mkString(",")
    }.repartition(1).saveAsTextFile(
      "target/tmp/GeneralizedLinearRegressionSuite/datasetGammaIdentity")
    datasetGammaLog.rdd.map { case Row(label: Double, features: Vector) =>
      label + "," + features.toArray.mkString(",")
    }.repartition(1).saveAsTextFile(
      "target/tmp/GeneralizedLinearRegressionSuite/datasetGammaLog")
  }

  test("params") {
    ParamsSuite.checkParams(new GeneralizedLinearRegression)
    val model = new GeneralizedLinearRegressionModel("genLinReg", Vectors.dense(0.0), 0.0)
    ParamsSuite.checkParams(model)
  }

  test("generalized linear regression: default params") {
    val glr = new GeneralizedLinearRegression
    assert(glr.getLabelCol === "label")
    assert(glr.getFeaturesCol === "features")
    assert(glr.getPredictionCol === "prediction")
    assert(glr.getFitIntercept)
    assert(glr.getTol === 1E-6)
    assert(!glr.isDefined(glr.weightCol))
    assert(glr.getRegParam === 0.0)
    assert(glr.getSolver == "irls")
    assert(glr.getVariancePower === 0.0)

    // TODO: Construct model directly instead of via fitting.
    val model = glr.setFamily("gaussian").setLink("identity")
      .fit(datasetGaussianIdentity)

    // copied model must have the same parent.
    MLTestingUtils.checkCopy(model)
    assert(model.hasSummary)
    val copiedModel = model.copy(ParamMap.empty)
    assert(copiedModel.hasSummary)
    model.setSummary(None)
    assert(!model.hasSummary)

    assert(model.getFeaturesCol === "features")
    assert(model.getPredictionCol === "prediction")
    assert(model.intercept !== 0.0)
    assert(model.hasParent)
    assert(model.getFamily === "gaussian")
    assert(model.getLink === "identity")
  }

  test("generalized linear regression: gaussian family against glm") {
    /*
       R code:
       f1 <- data$V1 ~ data$V2 + data$V3 - 1
       f2 <- data$V1 ~ data$V2 + data$V3

       data <- read.csv("path", header=FALSE)
       for (formula in c(f1, f2)) {
         model <- glm(formula, family="gaussian", data=data)
         print(as.vector(coef(model)))
       }

       [1] 2.2960999 0.8087933
       [1] 2.5002642 2.2000403 0.5999485

       data <- read.csv("path", header=FALSE)
       model1 <- glm(f1, family=gaussian(link=log), data=data, start=c(0,0))
       model2 <- glm(f2, family=gaussian(link=log), data=data, start=c(0,0,0))
       print(as.vector(coef(model1)))
       print(as.vector(coef(model2)))

       [1] 0.23069326 0.07993778
       [1] 0.25001858 0.22002452 0.05998789

       data <- read.csv("path", header=FALSE)
       for (formula in c(f1, f2)) {
         model <- glm(formula, family=gaussian(link=inverse), data=data)
         print(as.vector(coef(model)))
       }

       [1] 2.3010179 0.8198976
       [1] 2.4108902 2.2130248 0.6086152
     */

    val expected = Seq(
      Vectors.dense(0.0, 2.2960999, 0.8087933),
      Vectors.dense(2.5002642, 2.2000403, 0.5999485),
      Vectors.dense(0.0, 0.23069326, 0.07993778),
      Vectors.dense(0.25001858, 0.22002452, 0.05998789),
      Vectors.dense(0.0, 2.3010179, 0.8198976),
      Vectors.dense(2.4108902, 2.2130248, 0.6086152))

    import GeneralizedLinearRegression._

    var idx = 0
    for ((link, dataset) <- Seq(("identity", datasetGaussianIdentity), ("log", datasetGaussianLog),
      ("inverse", datasetGaussianInverse))) {
      for (fitIntercept <- Seq(false, true)) {
        val trainer = new GeneralizedLinearRegression().setFamily("gaussian").setLink(link)
          .setFitIntercept(fitIntercept).setLinkPredictionCol("linkPrediction")
        val model = trainer.fit(dataset)
        val actual = Vectors.dense(model.intercept, model.coefficients(0), model.coefficients(1))
        assert(actual ~= expected(idx) absTol 1e-4, "Model mismatch: GLM with gaussian family, " +
          s"$link link and fitIntercept = $fitIntercept.")

        val familyLink = FamilyAndLink(trainer)
        model.transform(dataset).select("features", "prediction", "linkPrediction").collect()
          .foreach {
            case Row(features: DenseVector, prediction1: Double, linkPrediction1: Double) =>
              val eta = BLAS.dot(features, model.coefficients) + model.intercept
              val prediction2 = familyLink.fitted(eta)
              val linkPrediction2 = eta
              assert(prediction1 ~= prediction2 relTol 1E-5, "Prediction mismatch: GLM with " +
                s"gaussian family, $link link and fitIntercept = $fitIntercept.")
              assert(linkPrediction1 ~= linkPrediction2 relTol 1E-5, "Link Prediction mismatch: " +
                s"GLM with gaussian family, $link link and fitIntercept = $fitIntercept.")
          }

        idx += 1
      }
    }
  }

  test("generalized linear regression: gaussian family against glmnet") {
    /*
       R code:
       library(glmnet)
       data <- read.csv("path", header=FALSE)
       label = data$V1
       features = as.matrix(data.frame(data$V2, data$V3))
       for (intercept in c(FALSE, TRUE)) {
         for (lambda in c(0.0, 0.1, 1.0)) {
           model <- glmnet(features, label, family="gaussian", intercept=intercept,
                           lambda=lambda, alpha=0, thresh=1E-14)
           print(as.vector(coef(model)))
         }
       }

       [1] 0.0000000 2.2961005 0.8087932
       [1] 0.0000000 2.2130368 0.8309556
       [1] 0.0000000 1.7176137 0.9610657
       [1] 2.5002642 2.2000403 0.5999485
       [1] 3.1106389 2.0935142 0.5712711
       [1] 6.7597127 1.4581054 0.3994266
     */

    val expected = Seq(
      Vectors.dense(0.0, 2.2961005, 0.8087932),
      Vectors.dense(0.0, 2.2130368, 0.8309556),
      Vectors.dense(0.0, 1.7176137, 0.9610657),
      Vectors.dense(2.5002642, 2.2000403, 0.5999485),
      Vectors.dense(3.1106389, 2.0935142, 0.5712711),
      Vectors.dense(6.7597127, 1.4581054, 0.3994266))

    var idx = 0
    for (fitIntercept <- Seq(false, true);
         regParam <- Seq(0.0, 0.1, 1.0)) {
      val trainer = new GeneralizedLinearRegression().setFamily("gaussian")
        .setFitIntercept(fitIntercept).setRegParam(regParam)
      val model = trainer.fit(datasetGaussianIdentity)
      val actual = Vectors.dense(model.intercept, model.coefficients(0), model.coefficients(1))
      assert(actual ~= expected(idx) absTol 1e-4, "Model mismatch: GLM with gaussian family, " +
        s"fitIntercept = $fitIntercept and regParam = $regParam.")

      idx += 1
    }
  }

  test("generalized linear regression: binomial family against glm") {
    /*
       R code:
       f1 <- data$V1 ~ data$V2 + data$V3 + data$V4 + data$V5 - 1
       f2 <- data$V1 ~ data$V2 + data$V3 + data$V4 + data$V5
       data <- read.csv("path", header=FALSE)

       for (formula in c(f1, f2)) {
         model <- glm(formula, family="binomial", data=data)
         print(as.vector(coef(model)))
       }

       [1] -0.3560284  1.3010002 -0.3570805 -0.7406762
       [1]  2.8367406 -0.5896187  0.8931655 -0.3925169 -0.7996989

       for (formula in c(f1, f2)) {
         model <- glm(formula, family=binomial(link=probit), data=data)
         print(as.vector(coef(model)))
       }

       [1] -0.2134390  0.7800646 -0.2144267 -0.4438358
       [1]  1.6995366 -0.3524694  0.5332651 -0.2352985 -0.4780850

       for (formula in c(f1, f2)) {
         model <- glm(formula, family=binomial(link=cloglog), data=data)
         print(as.vector(coef(model)))
       }

       [1] -0.2832198  0.8434144 -0.2524727 -0.5293452
       [1]  1.5063590 -0.4038015  0.6133664 -0.2687882 -0.5541758
     */
    val expected = Seq(
      Vectors.dense(0.0, -0.3560284, 1.3010002, -0.3570805, -0.7406762),
      Vectors.dense(2.8367406, -0.5896187, 0.8931655, -0.3925169, -0.7996989),
      Vectors.dense(0.0, -0.2134390, 0.7800646, -0.2144267, -0.4438358),
      Vectors.dense(1.6995366, -0.3524694, 0.5332651, -0.2352985, -0.4780850),
      Vectors.dense(0.0, -0.2832198, 0.8434144, -0.2524727, -0.5293452),
      Vectors.dense(1.5063590, -0.4038015, 0.6133664, -0.2687882, -0.5541758))

    import GeneralizedLinearRegression._

    var idx = 0
    for ((link, dataset) <- Seq(("logit", datasetBinomial), ("probit", datasetBinomial),
      ("cloglog", datasetBinomial))) {
      for (fitIntercept <- Seq(false, true)) {
        val trainer = new GeneralizedLinearRegression().setFamily("binomial").setLink(link)
          .setFitIntercept(fitIntercept).setLinkPredictionCol("linkPrediction")
        val model = trainer.fit(dataset)
        val actual = Vectors.dense(model.intercept, model.coefficients(0), model.coefficients(1),
          model.coefficients(2), model.coefficients(3))
        assert(actual ~= expected(idx) absTol 1e-4, "Model mismatch: GLM with binomial family, " +
          s"$link link and fitIntercept = $fitIntercept.")

        val familyLink = FamilyAndLink(trainer)
        model.transform(dataset).select("features", "prediction", "linkPrediction").collect()
          .foreach {
            case Row(features: DenseVector, prediction1: Double, linkPrediction1: Double) =>
              val eta = BLAS.dot(features, model.coefficients) + model.intercept
              val prediction2 = familyLink.fitted(eta)
              val linkPrediction2 = eta
              assert(prediction1 ~= prediction2 relTol 1E-5, "Prediction mismatch: GLM with " +
                s"binomial family, $link link and fitIntercept = $fitIntercept.")
              assert(linkPrediction1 ~= linkPrediction2 relTol 1E-5, "Link Prediction mismatch: " +
                s"GLM with binomial family, $link link and fitIntercept = $fitIntercept.")
          }

        idx += 1
      }
    }
  }

  test("generalized linear regression: poisson family against glm") {
    /*
       R code:
       f1 <- data$V1 ~ data$V2 + data$V3 - 1
       f2 <- data$V1 ~ data$V2 + data$V3

       data <- read.csv("path", header=FALSE)
       for (formula in c(f1, f2)) {
         model <- glm(formula, family="poisson", data=data)
         print(as.vector(coef(model)))
       }

       [1] 0.22999393 0.08047088
       [1] 0.25022353 0.21998599 0.05998621

       data <- read.csv("path", header=FALSE)
       for (formula in c(f1, f2)) {
         model <- glm(formula, family=poisson(link=identity), data=data)
         print(as.vector(coef(model)))
       }

       [1] 2.2929501 0.8119415
       [1] 2.5012730 2.1999407 0.5999107

       data <- read.csv("path", header=FALSE)
       for (formula in c(f1, f2)) {
         model <- glm(formula, family=poisson(link=sqrt), data=data)
         print(as.vector(coef(model)))
       }

       [1] 2.2958947 0.8090515
       [1] 2.5000480 2.1999972 0.5999968
     */
    val expected = Seq(
      Vectors.dense(0.0, 0.22999393, 0.08047088),
      Vectors.dense(0.25022353, 0.21998599, 0.05998621),
      Vectors.dense(0.0, 2.2929501, 0.8119415),
      Vectors.dense(2.5012730, 2.1999407, 0.5999107),
      Vectors.dense(0.0, 2.2958947, 0.8090515),
      Vectors.dense(2.5000480, 2.1999972, 0.5999968))

    import GeneralizedLinearRegression._

    var idx = 0
    for ((link, dataset) <- Seq(("log", datasetPoissonLog), ("identity", datasetPoissonIdentity),
      ("sqrt", datasetPoissonSqrt))) {
      for (fitIntercept <- Seq(false, true)) {
        val trainer = new GeneralizedLinearRegression().setFamily("poisson").setLink(link)
          .setFitIntercept(fitIntercept).setLinkPredictionCol("linkPrediction")
        val model = trainer.fit(dataset)
        val actual = Vectors.dense(model.intercept, model.coefficients(0), model.coefficients(1))
        assert(actual ~= expected(idx) absTol 1e-4, "Model mismatch: GLM with poisson family, " +
          s"$link link and fitIntercept = $fitIntercept.")

        val familyLink = FamilyAndLink(trainer)
        model.transform(dataset).select("features", "prediction", "linkPrediction").collect()
          .foreach {
            case Row(features: DenseVector, prediction1: Double, linkPrediction1: Double) =>
              val eta = BLAS.dot(features, model.coefficients) + model.intercept
              val prediction2 = familyLink.fitted(eta)
              val linkPrediction2 = eta
              assert(prediction1 ~= prediction2 relTol 1E-5, "Prediction mismatch: GLM with " +
                s"poisson family, $link link and fitIntercept = $fitIntercept.")
              assert(linkPrediction1 ~= linkPrediction2 relTol 1E-5, "Link Prediction mismatch: " +
                s"GLM with poisson family, $link link and fitIntercept = $fitIntercept.")
          }

        idx += 1
      }
    }
  }

  test("generalized linear regression: poisson family against glm (with zero values)") {
    /*
       R code:
       f1 <- data$V1 ~ data$V2 + data$V3 - 1
       f2 <- data$V1 ~ data$V2 + data$V3

       data <- read.csv("path", header=FALSE)
       for (formula in c(f1, f2)) {
         model <- glm(formula, family="poisson", data=data)
         print(as.vector(coef(model)))
       }
       [1] -0.0457441 -0.6833928
       [1] 1.8121235  -0.1747493  -0.5815417
     */
    val expected = Seq(
      Vectors.dense(0.0, -0.0457441, -0.6833928),
      Vectors.dense(1.8121235, -0.1747493, -0.5815417))

    import GeneralizedLinearRegression._

    var idx = 0
    val link = "log"
    val dataset = datasetPoissonLogWithZero
    for (fitIntercept <- Seq(false, true)) {
      val trainer = new GeneralizedLinearRegression().setFamily("poisson").setLink(link)
        .setFitIntercept(fitIntercept).setLinkPredictionCol("linkPrediction")
      val model = trainer.fit(dataset)
      val actual = Vectors.dense(model.intercept, model.coefficients(0), model.coefficients(1))
      assert(actual ~= expected(idx) absTol 1e-4, "Model mismatch: GLM with poisson family, " +
        s"$link link and fitIntercept = $fitIntercept (with zero values).")
      idx += 1
    }
  }

  test("generalized linear regression: gamma family against glm") {
    /*
       R code:
       f1 <- data$V1 ~ data$V2 + data$V3 - 1
       f2 <- data$V1 ~ data$V2 + data$V3

       data <- read.csv("path", header=FALSE)
       for (formula in c(f1, f2)) {
         model <- glm(formula, family="Gamma", data=data)
         print(as.vector(coef(model)))
       }

       [1] 2.3392419 0.8058058
       [1] 2.3507700 2.2533574 0.6042991

       data <- read.csv("path", header=FALSE)
       for (formula in c(f1, f2)) {
         model <- glm(formula, family=Gamma(link=identity), data=data)
         print(as.vector(coef(model)))
       }

       [1] 2.2908883 0.8147796
       [1] 2.5002406 2.1998346 0.6000059

       data <- read.csv("path", header=FALSE)
       for (formula in c(f1, f2)) {
         model <- glm(formula, family=Gamma(link=log), data=data)
         print(as.vector(coef(model)))
       }

       [1] 0.22958970 0.08091066
       [1] 0.25003210 0.21996957 0.06000215
     */
    val expected = Seq(
      Vectors.dense(0.0, 2.3392419, 0.8058058),
      Vectors.dense(2.3507700, 2.2533574, 0.6042991),
      Vectors.dense(0.0, 2.2908883, 0.8147796),
      Vectors.dense(2.5002406, 2.1998346, 0.6000059),
      Vectors.dense(0.0, 0.22958970, 0.08091066),
      Vectors.dense(0.25003210, 0.21996957, 0.06000215))

    import GeneralizedLinearRegression._

    var idx = 0
    for ((link, dataset) <- Seq(("inverse", datasetGammaInverse),
      ("identity", datasetGammaIdentity), ("log", datasetGammaLog))) {
      for (fitIntercept <- Seq(false, true)) {
        val trainer = new GeneralizedLinearRegression().setFamily("Gamma").setLink(link)
          .setFitIntercept(fitIntercept).setLinkPredictionCol("linkPrediction")
        val model = trainer.fit(dataset)
        val actual = Vectors.dense(model.intercept, model.coefficients(0), model.coefficients(1))
        assert(actual ~= expected(idx) absTol 1e-4, "Model mismatch: GLM with gamma family, " +
          s"$link link and fitIntercept = $fitIntercept.")

        val familyLink = FamilyAndLink(trainer)
        model.transform(dataset).select("features", "prediction", "linkPrediction").collect()
          .foreach {
            case Row(features: DenseVector, prediction1: Double, linkPrediction1: Double) =>
              val eta = BLAS.dot(features, model.coefficients) + model.intercept
              val prediction2 = familyLink.fitted(eta)
              val linkPrediction2 = eta
              assert(prediction1 ~= prediction2 relTol 1E-5, "Prediction mismatch: GLM with " +
                s"gamma family, $link link and fitIntercept = $fitIntercept.")
              assert(linkPrediction1 ~= linkPrediction2 relTol 1E-5, "Link Prediction mismatch: " +
                s"GLM with gamma family, $link link and fitIntercept = $fitIntercept.")
          }

        idx += 1
      }
    }
  }

  test("generalized linear regression: tweedie family against glm") {
    /*
      R code:
      library(statmod)
      df <- as.data.frame(matrix(c(
        1.0, 1.0, 0.0, 5.0,
        0.5, 1.0, 1.0, 2.0,
        1.0, 1.0, 2.0, 1.0,
        2.0, 1.0, 3.0, 3.0), 4, 4, byrow = TRUE))

      f1 <- V1 ~ -1 + V3 + V4
      f2 <- V1 ~ V3 + V4

      for (f in c(f1, f2)) {
        for (lp in c(0, 1, -1))
          for (vp in c(1.6, 2.5)) {
            model <- glm(f, df, family = tweedie(var.power = vp, link.power = lp))
            print(as.vector(coef(model)))
          }
      }
      [1] 0.1496480 -0.0122283
      [1] 0.1373567 -0.0120673
      [1] 0.3919109 0.1846094
      [1] 0.3684426 0.1810662
      [1] 0.1759887 0.2195818
      [1] 0.1108561 0.2059430
      [1] -1.3163732  0.4378139  0.2464114
      [1] -1.4396020  0.4817364  0.2680088
      [1] -0.7090230  0.6256309  0.3294324
      [1] -0.9524928  0.7304267  0.3792687
      [1] 2.1188978 -0.3360519 -0.2067023
      [1] 2.1659028 -0.3499170 -0.2128286
    */
    val datasetTweedie = Seq(
      Instance(1.0, 1.0, Vectors.dense(0.0, 5.0)),
      Instance(0.5, 1.0, Vectors.dense(1.0, 2.0)),
      Instance(1.0, 1.0, Vectors.dense(2.0, 1.0)),
      Instance(2.0, 1.0, Vectors.dense(3.0, 3.0))
    ).toDF()

    val expected = Seq(
      Vectors.dense(0, 0.149648, -0.0122283),
      Vectors.dense(0, 0.1373567, -0.0120673),
      Vectors.dense(0, 0.3919109, 0.1846094),
      Vectors.dense(0, 0.3684426, 0.1810662),
      Vectors.dense(0, 0.1759887, 0.2195818),
      Vectors.dense(0, 0.1108561, 0.205943),
      Vectors.dense(-1.3163732, 0.4378139, 0.2464114),
      Vectors.dense(-1.439602, 0.4817364, 0.2680088),
      Vectors.dense(-0.709023, 0.6256309, 0.3294324),
      Vectors.dense(-0.9524928, 0.7304267, 0.3792687),
      Vectors.dense(2.1188978, -0.3360519, -0.2067023),
      Vectors.dense(2.1659028, -0.349917, -0.2128286))

    import GeneralizedLinearRegression._

    var idx = 0
    for (fitIntercept <- Seq(false, true);
         linkPower <- Seq(0.0, 1.0, -1.0);
         variancePower <- Seq(1.6, 2.5)) {
      val trainer = new GeneralizedLinearRegression().setFamily("tweedie")
        .setFitIntercept(fitIntercept).setLinkPredictionCol("linkPrediction")
        .setVariancePower(variancePower).setLinkPower(linkPower)
      val model = trainer.fit(datasetTweedie)
      val actual = Vectors.dense(model.intercept, model.coefficients(0), model.coefficients(1))
      assert(actual ~= expected(idx) absTol 1e-4, "Model mismatch: GLM with tweedie family, " +
        s"linkPower = $linkPower, fitIntercept = $fitIntercept " +
        s"and variancePower = $variancePower.")

      val familyLink = FamilyAndLink(trainer)
      model.transform(datasetTweedie).select("features", "prediction", "linkPrediction").collect()
        .foreach {
          case Row(features: DenseVector, prediction1: Double, linkPrediction1: Double) =>
            val eta = BLAS.dot(features, model.coefficients) + model.intercept
            val prediction2 = familyLink.fitted(eta)
            val linkPrediction2 = eta
            assert(prediction1 ~= prediction2 relTol 1E-5, "Prediction mismatch: GLM with " +
              s"tweedie family, linkPower = $linkPower, fitIntercept = $fitIntercept " +
              s"and variancePower = $variancePower.")
            assert(linkPrediction1 ~= linkPrediction2 relTol 1E-5, "Link Prediction mismatch: " +
              s"GLM with tweedie family, linkPower = $linkPower, fitIntercept = $fitIntercept " +
              s"and variancePower = $variancePower.")
        }
      idx += 1
    }
  }

  test("generalized linear regression: tweedie family against glm (default power link)") {
    /*
      R code:
      library(statmod)
      df <- as.data.frame(matrix(c(
        1.0, 1.0, 0.0, 5.0,
        0.5, 1.0, 1.0, 2.0,
        1.0, 1.0, 2.0, 1.0,
        2.0, 1.0, 3.0, 3.0), 4, 4, byrow = TRUE))
      var.power <- c(0, 1, 2, 1.5)
      f1 <- V1 ~ -1 + V3 + V4
      f2 <- V1 ~ V3 + V4
      for (f in c(f1, f2)) {
        for (vp in var.power) {
          model <- glm(f, df, family = tweedie(var.power = vp))
          print(as.vector(coef(model)))
        }
      }
      [1] 0.4310345 0.1896552
      [1] 0.15776482 -0.01189032
      [1] 0.1468853 0.2116519
      [1] 0.2282601 0.2132775
      [1] -0.5158730  0.5555556  0.2936508
      [1] -1.2689559  0.4230934  0.2388465
      [1] 2.137852 -0.341431 -0.209090
      [1] 1.5953393 -0.1884985 -0.1106335
    */
    val datasetTweedie = Seq(
      Instance(1.0, 1.0, Vectors.dense(0.0, 5.0)),
      Instance(0.5, 1.0, Vectors.dense(1.0, 2.0)),
      Instance(1.0, 1.0, Vectors.dense(2.0, 1.0)),
      Instance(2.0, 1.0, Vectors.dense(3.0, 3.0))
    ).toDF()

    val expected = Seq(
      Vectors.dense(0, 0.4310345, 0.1896552),
      Vectors.dense(0, 0.15776482, -0.01189032),
      Vectors.dense(0, 0.1468853, 0.2116519),
      Vectors.dense(0, 0.2282601, 0.2132775),
      Vectors.dense(-0.515873, 0.5555556, 0.2936508),
      Vectors.dense(-1.2689559, 0.4230934, 0.2388465),
      Vectors.dense(2.137852, -0.341431, -0.20909),
      Vectors.dense(1.5953393, -0.1884985, -0.1106335))

    import GeneralizedLinearRegression._

    var idx = 0
    for (fitIntercept <- Seq(false, true)) {
      for (variancePower <- Seq(0.0, 1.0, 2.0, 1.5)) {
        val trainer = new GeneralizedLinearRegression().setFamily("tweedie")
          .setFitIntercept(fitIntercept).setLinkPredictionCol("linkPrediction")
          .setVariancePower(variancePower)
        val model = trainer.fit(datasetTweedie)
        val actual = Vectors.dense(model.intercept, model.coefficients(0), model.coefficients(1))
        assert(actual ~= expected(idx) absTol 1e-4, "Model mismatch: GLM with tweedie family, " +
          s"fitIntercept = $fitIntercept and variancePower = $variancePower.")

        val familyLink = FamilyAndLink(trainer)
        model.transform(datasetTweedie).select("features", "prediction", "linkPrediction").collect()
          .foreach {
            case Row(features: DenseVector, prediction1: Double, linkPrediction1: Double) =>
              val eta = BLAS.dot(features, model.coefficients) + model.intercept
              val prediction2 = familyLink.fitted(eta)
              val linkPrediction2 = eta
              assert(prediction1 ~= prediction2 relTol 1E-5, "Prediction mismatch: GLM with " +
                s"tweedie family, fitIntercept = $fitIntercept " +
                s"and variancePower = $variancePower.")
              assert(linkPrediction1 ~= linkPrediction2 relTol 1E-5, "Link Prediction mismatch: " +
                s"GLM with tweedie family, fitIntercept = $fitIntercept " +
                s"and variancePower = $variancePower.")
          }
        idx += 1
      }
    }
  }

<<<<<<< HEAD
  test("generalized linear regression with offset") {
    /*
      R code:
      library(statmod)
      df <- as.data.frame(matrix(c(
        1.0, 1.0, 2.0, 0.0, 5.0,
        2.0, 2.0, 0.5, 1.0, 2.0,
        1.0, 3.0, 1.0, 2.0, 1.0,
        2.0, 4.0, 0.0, 3.0, 3.0), 4, 5, byrow = TRUE))
      families <- list(gaussian, poisson, Gamma, tweedie(1.5))
      f1 <- V1 ~ -1 + V4 + V5
      f2 <- V1 ~ V4 + V5
      for (f in c(f1, f2)) {
        for (fam in families) {
          model <- glm(f, df, family = fam, weights = V2, offset = V3)
          print(as.vector(coef(model)))
        }
      }

      [1] 0.535040431 0.005390836
      [1]  0.1968355 -0.2061711
      [1]  0.307996 -0.153579
      [1]  0.32166185 -0.09698986
      [1] -0.8800000  0.7342857  0.1714286
      [1] -1.9991044  0.7247511  0.1424392
      [1] -0.27378146  0.31599396 -0.06204946
      [1] -0.17118812  0.31200361 -0.02541656
    */
    val dataset = Seq(
      OffsetInstance(1.0, 1.0, 2.0, Vectors.dense(0.0, 5.0)),
      OffsetInstance(2.0, 2.0, 0.5, Vectors.dense(1.0, 2.0)),
      OffsetInstance(1.0, 3.0, 1.0, Vectors.dense(2.0, 1.0)),
      OffsetInstance(2.0, 4.0, 0.0, Vectors.dense(3.0, 3.0))
    ).toDF()

    val expected = Seq(
      Vectors.dense(0.0, 0.535040431, 0.005390836),
      Vectors.dense(0.0, 0.1968355, -0.2061711),
      Vectors.dense(0.0, 0.307996, -0.153579),
      Vectors.dense(0.0, 0.32166185, -0.09698986),
      Vectors.dense(-0.88, 0.7342857, 0.1714286),
      Vectors.dense(-1.9991044, 0.7247511, 0.1424392),
      Vectors.dense(-0.27378146, 0.31599396, -0.06204946),
      Vectors.dense(-0.17118812, 0.31200361, -0.02541656))
=======
  test("generalized linear regression: intercept only") {
    /*
      R code:

      library(statmod)
      y <- c(1.0, 0.5, 0.7, 0.3)
      w <- c(1, 2, 3, 4)
      for (fam in list(gaussian(), poisson(), binomial(), Gamma(), tweedie(1.6))) {
        model1 <- glm(y ~ 1, family = fam)
        model2 <- glm(y ~ 1, family = fam, weights = w)
        print(as.vector(c(coef(model1), coef(model2))))
      }
      [1] 0.625 0.530
      [1] -0.4700036 -0.6348783
      [1] 0.5108256 0.1201443
      [1] 1.600000 1.886792
      [1] 1.325782 1.463641
     */

    val dataset = Seq(
      Instance(1.0, 1.0, Vectors.zeros(0)),
      Instance(0.5, 2.0, Vectors.zeros(0)),
      Instance(0.7, 3.0, Vectors.zeros(0)),
      Instance(0.3, 4.0, Vectors.zeros(0))
    ).toDF()

    val expected = Seq(0.625, 0.530, -0.4700036, -0.6348783, 0.5108256, 0.1201443,
      1.600000, 1.886792, 1.325782, 1.463641)
>>>>>>> 1aeb9f6c

    import GeneralizedLinearRegression._

    var idx = 0
<<<<<<< HEAD
    for (fitIntercept <- Seq(false, true)) {
      for (family <- Seq("gaussian", "poisson", "gamma", "tweedie")) {
        var trainer = new GeneralizedLinearRegression().setFamily(family)
          .setFitIntercept(fitIntercept).setOffsetCol("offset")
          .setWeightCol("weight").setLinkPredictionCol("linkPrediction")
        if (family == "tweedie") trainer = trainer.setVariancePower(1.5)
        val model = trainer.fit(dataset)
        val actual = Vectors.dense(model.intercept, model.coefficients(0), model.coefficients(1))
        assert(actual ~= expected(idx) absTol 1e-4, s"Model mismatch: GLM with family = $family," +
          s" and fitIntercept = $fitIntercept.")

        val familyLink = FamilyAndLink(trainer)
        model.transform(dataset).select("features", "offset", "prediction", "linkPrediction")
          .collect().foreach {
          case Row(features: DenseVector, offset: Double, prediction1: Double,
          linkPrediction1: Double) =>
            val eta = BLAS.dot(features, model.coefficients) + model.intercept + offset
            val prediction2 = familyLink.fitted(eta)
            val linkPrediction2 = eta
            assert(prediction1 ~= prediction2 relTol 1E-5, "Prediction mismatch: GLM with " +
              s"family = $family, and fitIntercept = $fitIntercept.")
            assert(linkPrediction1 ~= linkPrediction2 relTol 1E-5, "Link Prediction mismatch: " +
              s"GLM with family = $family, and fitIntercept = $fitIntercept.")
        }

        idx += 1
      }
    }
  }

  test("generalized linear regression intercept only model with offset") {
    /*
      R code:
      library(statmod)
      df <- as.data.frame(matrix(c(
        1.0, 1.0, 2.0, 0.0, 5.0,
        2.0, 2.0, 0.5, 1.0, 2.0,
        1.0, 3.0, 1.0, 2.0, 1.0,
        2.0, 4.0, 0.0, 3.0, 3.0), 4, 5, byrow = TRUE))
      families <- list(gaussian, poisson, Gamma, tweedie(1.5))
      f1 <- V1 ~ -1 + V4 + V5
      f2 <- V1 ~ V4 + V5
      for (f in c(f1, f2)) {
        for (fam in families) {
          model <- glm(f, df, family = fam, weights = V2, offset = V3)
          print(as.vector(coef(model)))
        }
      }

      [1] 0.535040431 0.005390836
      [1]  0.1968355 -0.2061711
      [1]  0.307996 -0.153579
      [1]  0.32166185 -0.09698986
      [1] -0.8800000  0.7342857  0.1714286
      [1] -1.9991044  0.7247511  0.1424392
      [1] -0.27378146  0.31599396 -0.06204946
      [1] -0.17118812  0.31200361 -0.02541656
    */
    val dataset = Seq(
      OffsetInstance(1.0, 1.0, 2.0, Vectors.zeros(0)),
      OffsetInstance(2.0, 2.0, 0.5, Vectors.zeros(0)),
      OffsetInstance(1.0, 3.0, 1.0, Vectors.zeros(0)),
      OffsetInstance(2.0, 4.0, 0.0, Vectors.zeros(0))
    ).toDF()

    val expected = Seq(1.0, -0.3559835, 0.3618836, 0.558434)

    import GeneralizedLinearRegression._

    var idx = 0
    for (family <- Seq("gaussian", "poisson", "gamma", "tweedie")) {
      var trainer = new GeneralizedLinearRegression().setFamily(family).setOffsetCol("offset")
        .setWeightCol("weight").setLinkPredictionCol("linkPrediction")
      if (family == "tweedie") trainer = trainer.setVariancePower(1.5)
      val model = trainer.fit(dataset)
      assert(model.intercept ~= expected(idx) absTol 1e-4, s"Model mismatch: " +
        s"GLM with family = $family.")

      val familyLink = FamilyAndLink(trainer)
      model.transform(dataset).select("features", "offset", "prediction", "linkPrediction")
        .collect().foreach {
        case Row(features: DenseVector, offset: Double, prediction1: Double,
        linkPrediction1: Double) =>
          val eta = model.intercept + offset
          val prediction2 = familyLink.fitted(eta)
          val linkPrediction2 = eta
          assert(prediction1 ~== prediction2 relTol 1E-5, "Prediction mismatch: GLM with " +
            s"family = $family.")
          assert(linkPrediction1 ~== linkPrediction2 relTol 1E-5, "Link Prediction mismatch: " +
            s"GLM with family = $family.")
      }
      idx += 1
=======
    for (family <- Seq("gaussian", "poisson", "binomial", "gamma", "tweedie")) {
      for (useWeight <- Seq(false, true)) {
        val trainer = new GeneralizedLinearRegression().setFamily(family)
        if (useWeight) trainer.setWeightCol("weight")
        if (family == "tweedie") trainer.setVariancePower(1.6)
        val model = trainer.fit(dataset)
        val actual = model.intercept
        assert(actual ~== expected(idx) absTol 1E-3, "Model mismatch: intercept only GLM with " +
          s"useWeight = $useWeight and family = $family.")
        assert(model.coefficients === new DenseVector(Array.empty[Double]))
        idx += 1
      }
    }

    // throw exception for empty model
    val trainer = new GeneralizedLinearRegression().setFitIntercept(false)
    withClue("Specified model is empty with neither intercept nor feature") {
      intercept[IllegalArgumentException] {
        trainer.fit(dataset)
      }
>>>>>>> 1aeb9f6c
    }
  }

  test("glm summary: gaussian family with weight") {
    /*
       R code:

       A <- matrix(c(0, 1, 2, 3, 5, 7, 11, 13), 4, 2)
       b <- c(17, 19, 23, 29)
       w <- c(1, 2, 3, 4)
       df <- as.data.frame(cbind(A, b))
     */
    val datasetWithWeight = Seq(
      Instance(17.0, 1.0, Vectors.dense(0.0, 5.0).toSparse),
      Instance(19.0, 2.0, Vectors.dense(1.0, 7.0)),
      Instance(23.0, 3.0, Vectors.dense(2.0, 11.0)),
      Instance(29.0, 4.0, Vectors.dense(3.0, 13.0))
    ).toDF()
    /*
       R code:

       model <- glm(formula = "b ~ .", family="gaussian", data = df, weights = w)
       summary(model)

       Deviance Residuals:
           1       2       3       4
       1.920  -1.358  -1.109   0.960

       Coefficients:
                   Estimate Std. Error t value Pr(>|t|)
       (Intercept)   18.080      9.608   1.882    0.311
       V1             6.080      5.556   1.094    0.471
       V2            -0.600      1.960  -0.306    0.811

       (Dispersion parameter for gaussian family taken to be 7.68)

           Null deviance: 202.00  on 3  degrees of freedom
       Residual deviance:   7.68  on 1  degrees of freedom
       AIC: 18.783

       Number of Fisher Scoring iterations: 2

       residuals(model, type="pearson")
              1         2         3         4
       1.920000 -1.357645 -1.108513  0.960000

       residuals(model, type="working")
          1     2     3     4
       1.92 -0.96 -0.64  0.48

       residuals(model, type="response")
          1     2     3     4
       1.92 -0.96 -0.64  0.48
     */
    val trainer = new GeneralizedLinearRegression()
      .setWeightCol("weight")

    val model = trainer.fit(datasetWithWeight)

    val coefficientsR = Vectors.dense(Array(6.080, -0.600))
    val interceptR = 18.080
    val devianceResidualsR = Array(1.920, -1.358, -1.109, 0.960)
    val pearsonResidualsR = Array(1.920000, -1.357645, -1.108513, 0.960000)
    val workingResidualsR = Array(1.92, -0.96, -0.64, 0.48)
    val responseResidualsR = Array(1.92, -0.96, -0.64, 0.48)
    val seCoefR = Array(5.556, 1.960, 9.608)
    val tValsR = Array(1.094, -0.306, 1.882)
    val pValsR = Array(0.471, 0.811, 0.311)
    val dispersionR = 7.68
    val nullDevianceR = 202.00
    val residualDevianceR = 7.68
    val residualDegreeOfFreedomNullR = 3
    val residualDegreeOfFreedomR = 1
    val aicR = 18.783

    assert(model.hasSummary)
    val summary = model.summary
    assert(summary.isInstanceOf[GeneralizedLinearRegressionTrainingSummary])

    val devianceResiduals = summary.residuals()
      .select(col("devianceResiduals"))
      .collect()
      .map(_.getDouble(0))
    val pearsonResiduals = summary.residuals("pearson")
      .select(col("pearsonResiduals"))
      .collect()
      .map(_.getDouble(0))
    val workingResiduals = summary.residuals("working")
      .select(col("workingResiduals"))
      .collect()
      .map(_.getDouble(0))
    val responseResiduals = summary.residuals("response")
      .select(col("responseResiduals"))
      .collect()
      .map(_.getDouble(0))

    assert(model.coefficients ~== coefficientsR absTol 1E-3)
    assert(model.intercept ~== interceptR absTol 1E-3)
    devianceResiduals.zip(devianceResidualsR).foreach { x =>
      assert(x._1 ~== x._2 absTol 1E-3) }
    pearsonResiduals.zip(pearsonResidualsR).foreach { x =>
      assert(x._1 ~== x._2 absTol 1E-3) }
    workingResiduals.zip(workingResidualsR).foreach { x =>
      assert(x._1 ~== x._2 absTol 1E-3) }
    responseResiduals.zip(responseResidualsR).foreach { x =>
      assert(x._1 ~== x._2 absTol 1E-3) }
    summary.coefficientStandardErrors.zip(seCoefR).foreach{ x =>
      assert(x._1 ~== x._2 absTol 1E-3) }
    summary.tValues.zip(tValsR).foreach{ x => assert(x._1 ~== x._2 absTol 1E-3) }
    summary.pValues.zip(pValsR).foreach{ x => assert(x._1 ~== x._2 absTol 1E-3) }
    assert(summary.dispersion ~== dispersionR absTol 1E-3)
    assert(summary.nullDeviance ~== nullDevianceR absTol 1E-3)
    assert(summary.deviance ~== residualDevianceR absTol 1E-3)
    assert(summary.residualDegreeOfFreedom === residualDegreeOfFreedomR)
    assert(summary.residualDegreeOfFreedomNull === residualDegreeOfFreedomNullR)
    assert(summary.aic ~== aicR absTol 1E-3)
    assert(summary.solver === "irls")

    val summary2: GeneralizedLinearRegressionSummary = model.evaluate(datasetWithWeight)
    assert(summary.predictions.columns.toSet === summary2.predictions.columns.toSet)
    assert(summary.predictionCol === summary2.predictionCol)
    assert(summary.rank === summary2.rank)
    assert(summary.degreesOfFreedom === summary2.degreesOfFreedom)
    assert(summary.residualDegreeOfFreedom === summary2.residualDegreeOfFreedom)
    assert(summary.residualDegreeOfFreedomNull === summary2.residualDegreeOfFreedomNull)
    assert(summary.nullDeviance === summary2.nullDeviance)
    assert(summary.deviance === summary2.deviance)
    assert(summary.dispersion === summary2.dispersion)
    assert(summary.aic === summary2.aic)
  }

  test("glm summary: binomial family with weight") {
    /*
       R code:

       A <- matrix(c(0, 1, 2, 3, 5, 2, 1, 3), 4, 2)
       b <- c(1, 0.5, 1, 0)
       w <- c(1, 2.0, 0.3, 4.7)
       df <- as.data.frame(cbind(A, b))
     */
    val datasetWithWeight = Seq(
      Instance(1.0, 1.0, Vectors.dense(0.0, 5.0).toSparse),
      Instance(0.5, 2.0, Vectors.dense(1.0, 2.0)),
      Instance(1.0, 0.3, Vectors.dense(2.0, 1.0)),
      Instance(0.0, 4.7, Vectors.dense(3.0, 3.0))
    ).toDF()

    /*
       R code:

       model <- glm(formula = "b ~ . -1", family="binomial", data = df, weights = w)
       summary(model)

       Deviance Residuals:
             1        2        3        4
        0.2404   0.1965   1.2824  -0.6916

       Coefficients:
          Estimate Std. Error z value Pr(>|z|)
       x1  -1.6901     1.2764  -1.324    0.185
       x2   0.7059     0.9449   0.747    0.455

       (Dispersion parameter for binomial family taken to be 1)

           Null deviance: 8.3178  on 4  degrees of freedom
       Residual deviance: 2.2193  on 2  degrees of freedom
       AIC: 5.9915

       Number of Fisher Scoring iterations: 5

       residuals(model, type="pearson")
              1         2         3         4
       0.171217  0.197406  2.085864 -0.495332

       residuals(model, type="working")
              1         2         3         4
       1.029315  0.281881 15.502768 -1.052203

       residuals(model, type="response")
              1          2          3          4
       0.028480  0.069123  0.935495 -0.049613
    */
    val trainer = new GeneralizedLinearRegression()
      .setFamily("Binomial")
      .setWeightCol("weight")
      .setFitIntercept(false)

    val model = trainer.fit(datasetWithWeight)

    val coefficientsR = Vectors.dense(Array(-1.690134, 0.705929))
    val interceptR = 0.0
    val devianceResidualsR = Array(0.2404, 0.1965, 1.2824, -0.6916)
    val pearsonResidualsR = Array(0.171217, 0.197406, 2.085864, -0.495332)
    val workingResidualsR = Array(1.029315, 0.281881, 15.502768, -1.052203)
    val responseResidualsR = Array(0.02848, 0.069123, 0.935495, -0.049613)
    val seCoefR = Array(1.276417, 0.944934)
    val tValsR = Array(-1.324124, 0.747068)
    val pValsR = Array(0.185462, 0.455023)
    val dispersionR = 1.0
    val nullDevianceR = 8.3178
    val residualDevianceR = 2.2193
    val residualDegreeOfFreedomNullR = 4
    val residualDegreeOfFreedomR = 2
    val aicR = 5.991537

    val summary = model.summary
    val devianceResiduals = summary.residuals()
      .select(col("devianceResiduals"))
      .collect()
      .map(_.getDouble(0))
    val pearsonResiduals = summary.residuals("pearson")
      .select(col("pearsonResiduals"))
      .collect()
      .map(_.getDouble(0))
    val workingResiduals = summary.residuals("working")
      .select(col("workingResiduals"))
      .collect()
      .map(_.getDouble(0))
    val responseResiduals = summary.residuals("response")
      .select(col("responseResiduals"))
      .collect()
      .map(_.getDouble(0))

    assert(model.coefficients ~== coefficientsR absTol 1E-3)
    assert(model.intercept ~== interceptR absTol 1E-3)
    devianceResiduals.zip(devianceResidualsR).foreach { x =>
      assert(x._1 ~== x._2 absTol 1E-3) }
    pearsonResiduals.zip(pearsonResidualsR).foreach { x =>
      assert(x._1 ~== x._2 absTol 1E-3) }
    workingResiduals.zip(workingResidualsR).foreach { x =>
      assert(x._1 ~== x._2 absTol 1E-3) }
    responseResiduals.zip(responseResidualsR).foreach { x =>
      assert(x._1 ~== x._2 absTol 1E-3) }
    summary.coefficientStandardErrors.zip(seCoefR).foreach{ x =>
      assert(x._1 ~== x._2 absTol 1E-3) }
    summary.tValues.zip(tValsR).foreach{ x => assert(x._1 ~== x._2 absTol 1E-3) }
    summary.pValues.zip(pValsR).foreach{ x => assert(x._1 ~== x._2 absTol 1E-3) }
    assert(summary.dispersion ~== dispersionR absTol 1E-3)
    assert(summary.nullDeviance ~== nullDevianceR absTol 1E-3)
    assert(summary.deviance ~== residualDevianceR absTol 1E-3)
    assert(summary.residualDegreeOfFreedom === residualDegreeOfFreedomR)
    assert(summary.residualDegreeOfFreedomNull === residualDegreeOfFreedomNullR)
    assert(summary.aic ~== aicR absTol 1E-3)
    assert(summary.solver === "irls")
  }

  test("glm summary: poisson family with weight") {
    /*
       R code:

       A <- matrix(c(0, 1, 2, 3, 5, 7, 11, 13), 4, 2)
       b <- c(2, 8, 3, 9)
       w <- c(1, 2, 3, 4)
       df <- as.data.frame(cbind(A, b))
     */
    val datasetWithWeight = Seq(
      Instance(2.0, 1.0, Vectors.dense(0.0, 5.0).toSparse),
      Instance(8.0, 2.0, Vectors.dense(1.0, 7.0)),
      Instance(3.0, 3.0, Vectors.dense(2.0, 11.0)),
      Instance(9.0, 4.0, Vectors.dense(3.0, 13.0))
    ).toDF()
    /*
       R code:

       model <- glm(formula = "b ~ .", family="poisson", data = df, weights = w)
       summary(model)

       Deviance Residuals:
              1         2         3         4
       -0.28952   0.11048   0.14839  -0.07268

       Coefficients:
                   Estimate Std. Error z value Pr(>|z|)
       (Intercept)   6.2999     1.6086   3.916 8.99e-05 ***
       V1            3.3241     1.0184   3.264  0.00110 **
       V2           -1.0818     0.3522  -3.071  0.00213 **
       ---
       Signif. codes:  0 '***' 0.001 '**' 0.01 '*' 0.05 '.' 0.1 ' ' 1

       (Dispersion parameter for poisson family taken to be 1)

           Null deviance: 15.38066  on 3  degrees of freedom
       Residual deviance:  0.12333  on 1  degrees of freedom
       AIC: 41.803

       Number of Fisher Scoring iterations: 3

       residuals(model, type="pearson")
                 1           2           3           4
       -0.28043145  0.11099310  0.14963714 -0.07253611

       residuals(model, type="working")
                 1           2           3           4
       -0.17960679  0.02813593  0.05113852 -0.01201650

       residuals(model, type="response")
                1          2          3          4
       -0.4378554  0.2189277  0.1459518 -0.1094638
     */
    val trainer = new GeneralizedLinearRegression()
      .setFamily("Poisson")
      .setWeightCol("weight")
      .setFitIntercept(true)

    val model = trainer.fit(datasetWithWeight)

    val coefficientsR = Vectors.dense(Array(3.3241, -1.0818))
    val interceptR = 6.2999
    val devianceResidualsR = Array(-0.28952, 0.11048, 0.14839, -0.07268)
    val pearsonResidualsR = Array(-0.28043145, 0.11099310, 0.14963714, -0.07253611)
    val workingResidualsR = Array(-0.17960679, 0.02813593, 0.05113852, -0.01201650)
    val responseResidualsR = Array(-0.4378554, 0.2189277, 0.1459518, -0.1094638)
    val seCoefR = Array(1.0184, 0.3522, 1.6086)
    val tValsR = Array(3.264, -3.071, 3.916)
    val pValsR = Array(0.00110, 0.00213, 0.00009)
    val dispersionR = 1.0
    val nullDevianceR = 15.38066
    val residualDevianceR = 0.12333
    val residualDegreeOfFreedomNullR = 3
    val residualDegreeOfFreedomR = 1
    val aicR = 41.803

    val summary = model.summary
    val devianceResiduals = summary.residuals()
      .select(col("devianceResiduals"))
      .collect()
      .map(_.getDouble(0))
    val pearsonResiduals = summary.residuals("pearson")
      .select(col("pearsonResiduals"))
      .collect()
      .map(_.getDouble(0))
    val workingResiduals = summary.residuals("working")
      .select(col("workingResiduals"))
      .collect()
      .map(_.getDouble(0))
    val responseResiduals = summary.residuals("response")
      .select(col("responseResiduals"))
      .collect()
      .map(_.getDouble(0))

    assert(model.coefficients ~== coefficientsR absTol 1E-3)
    assert(model.intercept ~== interceptR absTol 1E-3)
    devianceResiduals.zip(devianceResidualsR).foreach { x =>
      assert(x._1 ~== x._2 absTol 1E-3) }
    pearsonResiduals.zip(pearsonResidualsR).foreach { x =>
      assert(x._1 ~== x._2 absTol 1E-3) }
    workingResiduals.zip(workingResidualsR).foreach { x =>
      assert(x._1 ~== x._2 absTol 1E-3) }
    responseResiduals.zip(responseResidualsR).foreach { x =>
      assert(x._1 ~== x._2 absTol 1E-3) }
    summary.coefficientStandardErrors.zip(seCoefR).foreach{ x =>
      assert(x._1 ~== x._2 absTol 1E-3) }
    summary.tValues.zip(tValsR).foreach{ x => assert(x._1 ~== x._2 absTol 1E-3) }
    summary.pValues.zip(pValsR).foreach{ x => assert(x._1 ~== x._2 absTol 1E-3) }
    assert(summary.dispersion ~== dispersionR absTol 1E-3)
    assert(summary.nullDeviance ~== nullDevianceR absTol 1E-3)
    assert(summary.deviance ~== residualDevianceR absTol 1E-3)
    assert(summary.residualDegreeOfFreedom === residualDegreeOfFreedomR)
    assert(summary.residualDegreeOfFreedomNull === residualDegreeOfFreedomNullR)
    assert(summary.aic ~== aicR absTol 1E-3)
    assert(summary.solver === "irls")
  }

  test("glm summary: gamma family with weight") {
    /*
       R code:

       A <- matrix(c(0, 1, 2, 3, 5, 7, 11, 13), 4, 2)
       b <- c(2, 8, 3, 9)
       w <- c(1, 2, 3, 4)
       df <- as.data.frame(cbind(A, b))
     */
    val datasetWithWeight = Seq(
      Instance(2.0, 1.0, Vectors.dense(0.0, 5.0).toSparse),
      Instance(8.0, 2.0, Vectors.dense(1.0, 7.0)),
      Instance(3.0, 3.0, Vectors.dense(2.0, 11.0)),
      Instance(9.0, 4.0, Vectors.dense(3.0, 13.0))
    ).toDF()
    /*
       R code:

       model <- glm(formula = "b ~ .", family="Gamma", data = df, weights = w)
       summary(model)

       Deviance Residuals:
              1         2         3         4
       -0.26343   0.05761   0.12818  -0.03484

       Coefficients:
                   Estimate Std. Error t value Pr(>|t|)
       (Intercept) -0.81511    0.23449  -3.476    0.178
       V1          -0.72730    0.16137  -4.507    0.139
       V2           0.23894    0.05481   4.359    0.144

       (Dispersion parameter for Gamma family taken to be 0.07986091)

           Null deviance: 2.937462  on 3  degrees of freedom
       Residual deviance: 0.090358  on 1  degrees of freedom
       AIC: 23.202

       Number of Fisher Scoring iterations: 4

       residuals(model, type="pearson")
                 1           2           3           4
       -0.24082508  0.05839241  0.13135766 -0.03463621

       residuals(model, type="working")
                 1            2            3            4
       0.091414181 -0.005374314 -0.027196998  0.001890910

       residuals(model, type="response")
                1          2          3          4
       -0.6344390  0.3172195  0.2114797 -0.1586097
     */
    val trainer = new GeneralizedLinearRegression()
      .setFamily("Gamma")
      .setWeightCol("weight")

    val model = trainer.fit(datasetWithWeight)

    val coefficientsR = Vectors.dense(Array(-0.72730, 0.23894))
    val interceptR = -0.81511
    val devianceResidualsR = Array(-0.26343, 0.05761, 0.12818, -0.03484)
    val pearsonResidualsR = Array(-0.24082508, 0.05839241, 0.13135766, -0.03463621)
    val workingResidualsR = Array(0.091414181, -0.005374314, -0.027196998, 0.001890910)
    val responseResidualsR = Array(-0.6344390, 0.3172195, 0.2114797, -0.1586097)
    val seCoefR = Array(0.16137, 0.05481, 0.23449)
    val tValsR = Array(-4.507, 4.359, -3.476)
    val pValsR = Array(0.139, 0.144, 0.178)
    val dispersionR = 0.07986091
    val nullDevianceR = 2.937462
    val residualDevianceR = 0.090358
    val residualDegreeOfFreedomNullR = 3
    val residualDegreeOfFreedomR = 1
    val aicR = 23.202

    val summary = model.summary
    val devianceResiduals = summary.residuals()
      .select(col("devianceResiduals"))
      .collect()
      .map(_.getDouble(0))
    val pearsonResiduals = summary.residuals("pearson")
      .select(col("pearsonResiduals"))
      .collect()
      .map(_.getDouble(0))
    val workingResiduals = summary.residuals("working")
      .select(col("workingResiduals"))
      .collect()
      .map(_.getDouble(0))
    val responseResiduals = summary.residuals("response")
      .select(col("responseResiduals"))
      .collect()
      .map(_.getDouble(0))

    assert(model.coefficients ~== coefficientsR absTol 1E-3)
    assert(model.intercept ~== interceptR absTol 1E-3)
    devianceResiduals.zip(devianceResidualsR).foreach { x =>
      assert(x._1 ~== x._2 absTol 1E-3) }
    pearsonResiduals.zip(pearsonResidualsR).foreach { x =>
      assert(x._1 ~== x._2 absTol 1E-3) }
    workingResiduals.zip(workingResidualsR).foreach { x =>
      assert(x._1 ~== x._2 absTol 1E-3) }
    responseResiduals.zip(responseResidualsR).foreach { x =>
      assert(x._1 ~== x._2 absTol 1E-3) }
    summary.coefficientStandardErrors.zip(seCoefR).foreach{ x =>
      assert(x._1 ~== x._2 absTol 1E-3) }
    summary.tValues.zip(tValsR).foreach{ x => assert(x._1 ~== x._2 absTol 1E-3) }
    summary.pValues.zip(pValsR).foreach{ x => assert(x._1 ~== x._2 absTol 1E-3) }
    assert(summary.dispersion ~== dispersionR absTol 1E-3)
    assert(summary.nullDeviance ~== nullDevianceR absTol 1E-3)
    assert(summary.deviance ~== residualDevianceR absTol 1E-3)
    assert(summary.residualDegreeOfFreedom === residualDegreeOfFreedomR)
    assert(summary.residualDegreeOfFreedomNull === residualDegreeOfFreedomNullR)
    assert(summary.aic ~== aicR absTol 1E-3)
    assert(summary.solver === "irls")
  }

  test("glm summary: tweedie family with weight") {
    /*
      R code:

      library(statmod)
      df <- as.data.frame(matrix(c(
        1.0, 1.0, 0.0, 5.0,
        0.5, 2.0, 1.0, 2.0,
        1.0, 3.0, 2.0, 1.0,
        0.0, 4.0, 3.0, 3.0), 4, 4, byrow = TRUE))

      model <- glm(V1 ~ -1 + V3 + V4, data = df, weights = V2,
          family = tweedie(var.power = 1.6, link.power = 0))
      summary(model)

      Deviance Residuals:
            1        2        3        4
       0.6210  -0.0515   1.6935  -3.2539

      Coefficients:
         Estimate Std. Error t value Pr(>|t|)
      V3  -0.4087     0.5205  -0.785    0.515
      V4  -0.1212     0.4082  -0.297    0.794

      (Dispersion parameter for Tweedie family taken to be 3.830036)

          Null deviance: 20.702  on 4  degrees of freedom
      Residual deviance: 13.844  on 2  degrees of freedom
      AIC: NA

      Number of Fisher Scoring iterations: 11

      residuals(model, type="pearson")
           1           2           3           4
      0.7383616 -0.0509458  2.2348337 -1.4552090
      residuals(model, type="working")
           1            2            3            4
      0.83354150 -0.04103552  1.55676369 -1.00000000
      residuals(model, type="response")
           1            2            3            4
      0.45460738 -0.02139574  0.60888055 -0.20392801
     */
    val datasetWithWeight = Seq(
      Instance(1.0, 1.0, Vectors.dense(0.0, 5.0)),
      Instance(0.5, 2.0, Vectors.dense(1.0, 2.0)),
      Instance(1.0, 3.0, Vectors.dense(2.0, 1.0)),
      Instance(0.0, 4.0, Vectors.dense(3.0, 3.0))
    ).toDF()

    val trainer = new GeneralizedLinearRegression()
      .setFamily("tweedie")
      .setVariancePower(1.6)
      .setLinkPower(0.0)
      .setWeightCol("weight")
      .setFitIntercept(false)

    val model = trainer.fit(datasetWithWeight)
    val coefficientsR = Vectors.dense(Array(-0.408746, -0.12125))
    val interceptR = 0.0
    val devianceResidualsR = Array(0.621047, -0.051515, 1.693473, -3.253946)
    val pearsonResidualsR = Array(0.738362, -0.050946, 2.234834, -1.455209)
    val workingResidualsR = Array(0.833541, -0.041036, 1.556764, -1.0)
    val responseResidualsR = Array(0.454607, -0.021396, 0.608881, -0.203928)
    val seCoefR = Array(0.520519, 0.408215)
    val tValsR = Array(-0.785267, -0.297024)
    val pValsR = Array(0.514549, 0.794457)
    val dispersionR = 3.830036
    val nullDevianceR = 20.702
    val residualDevianceR = 13.844
    val residualDegreeOfFreedomNullR = 4
    val residualDegreeOfFreedomR = 2

    val summary = model.summary

    val devianceResiduals = summary.residuals()
      .select(col("devianceResiduals"))
      .collect()
      .map(_.getDouble(0))
    val pearsonResiduals = summary.residuals("pearson")
      .select(col("pearsonResiduals"))
      .collect()
      .map(_.getDouble(0))
    val workingResiduals = summary.residuals("working")
      .select(col("workingResiduals"))
      .collect()
      .map(_.getDouble(0))
    val responseResiduals = summary.residuals("response")
      .select(col("responseResiduals"))
      .collect()
      .map(_.getDouble(0))

    assert(model.coefficients ~== coefficientsR absTol 1E-3)
    assert(model.intercept ~== interceptR absTol 1E-3)
    devianceResiduals.zip(devianceResidualsR).foreach { x =>
      assert(x._1 ~== x._2 absTol 1E-3) }
    pearsonResiduals.zip(pearsonResidualsR).foreach { x =>
      assert(x._1 ~== x._2 absTol 1E-3) }
    workingResiduals.zip(workingResidualsR).foreach { x =>
      assert(x._1 ~== x._2 absTol 1E-3) }
    responseResiduals.zip(responseResidualsR).foreach { x =>
      assert(x._1 ~== x._2 absTol 1E-3) }

    summary.coefficientStandardErrors.zip(seCoefR).foreach{ x =>
      assert(x._1 ~== x._2 absTol 1E-3) }
    summary.tValues.zip(tValsR).foreach{ x => assert(x._1 ~== x._2 absTol 1E-3) }
    summary.pValues.zip(pValsR).foreach{ x => assert(x._1 ~== x._2 absTol 1E-3) }

    assert(summary.dispersion ~== dispersionR absTol 1E-3)
    assert(summary.nullDeviance ~== nullDevianceR absTol 1E-3)
    assert(summary.deviance ~== residualDevianceR absTol 1E-3)
    assert(summary.residualDegreeOfFreedom === residualDegreeOfFreedomR)
    assert(summary.residualDegreeOfFreedomNull === residualDegreeOfFreedomNullR)
    assert(summary.solver === "irls")
  }

  test("glm handle collinear features") {
    val collinearInstances = Seq(
      Instance(1.0, 1.0, Vectors.dense(1.0, 2.0)),
      Instance(2.0, 1.0, Vectors.dense(2.0, 4.0)),
      Instance(3.0, 1.0, Vectors.dense(3.0, 6.0)),
      Instance(4.0, 1.0, Vectors.dense(4.0, 8.0))
    ).toDF()
    val trainer = new GeneralizedLinearRegression()
    val model = trainer.fit(collinearInstances)
    // to make it clear that underlying WLS did not solve analytically
    intercept[UnsupportedOperationException] {
      model.summary.coefficientStandardErrors
    }
    intercept[UnsupportedOperationException] {
      model.summary.pValues
    }
    intercept[UnsupportedOperationException] {
      model.summary.tValues
    }
  }

  test("read/write") {
    def checkModelData(
        model: GeneralizedLinearRegressionModel,
        model2: GeneralizedLinearRegressionModel): Unit = {
      assert(model.intercept === model2.intercept)
      assert(model.coefficients.toArray === model2.coefficients.toArray)
    }

    val glr = new GeneralizedLinearRegression()
    testEstimatorAndModelReadWrite(glr, datasetPoissonLog,
      GeneralizedLinearRegressionSuite.allParamSettings, checkModelData)
  }

  test("should support all NumericType labels and weights, and not support other types") {
    val glr = new GeneralizedLinearRegression().setMaxIter(1)
    MLTestingUtils.checkNumericTypes[
        GeneralizedLinearRegressionModel, GeneralizedLinearRegression](
      glr, spark, isClassification = false) { (expected, actual) =>
        assert(expected.intercept === actual.intercept)
        assert(expected.coefficients === actual.coefficients)
      }
  }

  test("glm accepts Dataset[LabeledPoint]") {
    val context = spark
    import context.implicits._
    new GeneralizedLinearRegression()
      .setFamily("gaussian")
      .fit(datasetGaussianIdentity.as[LabeledPoint])
  }

  test("generalized linear regression: regularization parameter") {
    /*
      R code:

      a1 <- c(0, 1, 2, 3)
      a2 <- c(5, 2, 1, 3)
      b <- c(1, 0, 1, 0)
      data <- as.data.frame(cbind(a1, a2, b))
      df <- suppressWarnings(createDataFrame(data))

      for (regParam in c(0.0, 0.1, 1.0)) {
        model <- spark.glm(df, b ~ a1 + a2, regParam = regParam)
        print(as.vector(summary(model)$aic))
      }

      [1] 12.88188
      [1] 12.92681
      [1] 13.32836
     */
    val dataset = Seq(
      LabeledPoint(1, Vectors.dense(5, 0)),
      LabeledPoint(0, Vectors.dense(2, 1)),
      LabeledPoint(1, Vectors.dense(1, 2)),
      LabeledPoint(0, Vectors.dense(3, 3))
    ).toDF()
    val expected = Seq(12.88188, 12.92681, 13.32836)

    var idx = 0
    for (regParam <- Seq(0.0, 0.1, 1.0)) {
      val trainer = new GeneralizedLinearRegression()
        .setRegParam(regParam)
        .setLabelCol("label")
        .setFeaturesCol("features")
      val model = trainer.fit(dataset)
      val actual = model.summary.aic
      assert(actual ~= expected(idx) absTol 1e-4, "Model mismatch: GLM with regParam = $regParam.")
      idx += 1
    }
  }

  test("evaluate with labels that are not doubles") {
    // Evaulate with a dataset that contains Labels not as doubles to verify correct casting
    val dataset = Seq(
      Instance(17.0, 1.0, Vectors.dense(0.0, 5.0).toSparse),
      Instance(19.0, 1.0, Vectors.dense(1.0, 7.0)),
      Instance(23.0, 1.0, Vectors.dense(2.0, 11.0)),
      Instance(29.0, 1.0, Vectors.dense(3.0, 13.0))
    ).toDF()

    val trainer = new GeneralizedLinearRegression()
      .setMaxIter(1)
    val model = trainer.fit(dataset)
    assert(model.hasSummary)
    val summary = model.summary

    val longLabelDataset = dataset.select(col(model.getLabelCol).cast(FloatType),
      col(model.getFeaturesCol))
    val evalSummary = model.evaluate(longLabelDataset)
    // The calculations below involve pattern matching with Label as a double
    assert(evalSummary.nullDeviance === summary.nullDeviance)
    assert(evalSummary.deviance === summary.deviance)
    assert(evalSummary.aic === summary.aic)
  }
}

object GeneralizedLinearRegressionSuite {

  /**
   * Mapping from all Params to valid settings which differ from the defaults.
   * This is useful for tests which need to exercise all Params, such as save/load.
   * This excludes input columns to simplify some tests.
   */
  val allParamSettings: Map[String, Any] = Map(
    "family" -> "poisson",
    "link" -> "log",
    "fitIntercept" -> true,
    "maxIter" -> 2,  // intentionally small
    "tol" -> 0.8,
    "regParam" -> 0.01,
    "predictionCol" -> "myPrediction",
    "variancePower" -> 1.0)

  def generateGeneralizedLinearRegressionInput(
      intercept: Double,
      coefficients: Array[Double],
      xMean: Array[Double],
      xVariance: Array[Double],
      nPoints: Int,
      seed: Int,
      noiseLevel: Double,
      family: String,
      link: String): Seq[LabeledPoint] = {

    val rnd = new Random(seed)
    def rndElement(i: Int) = {
      (rnd.nextDouble() - 0.5) * math.sqrt(12.0 * xVariance(i)) + xMean(i)
    }
    val (generator, mean) = family match {
      case "gaussian" => (new StandardNormalGenerator, 0.0)
      case "poisson" => (new PoissonGenerator(1.0), 1.0)
      case "gamma" => (new GammaGenerator(1.0, 1.0), 1.0)
    }
    generator.setSeed(seed)

    (0 until nPoints).map { _ =>
      val features = Vectors.dense(coefficients.indices.map(rndElement).toArray)
      val eta = BLAS.dot(Vectors.dense(coefficients), features) + intercept
      val mu = link match {
        case "identity" => eta
        case "log" => math.exp(eta)
        case "sqrt" => math.pow(eta, 2.0)
        case "inverse" => 1.0 / eta
      }
      val label = mu + noiseLevel * (generator.nextValue() - mean)
      // Return LabeledPoints with DenseVector
      LabeledPoint(label, features)
    }
  }
}<|MERGE_RESOLUTION|>--- conflicted
+++ resolved
@@ -743,7 +743,62 @@
     }
   }
 
-<<<<<<< HEAD
+  test("generalized linear regression: intercept only") {
+    /*
+      R code:
+
+      library(statmod)
+      y <- c(1.0, 0.5, 0.7, 0.3)
+      w <- c(1, 2, 3, 4)
+      for (fam in list(gaussian(), poisson(), binomial(), Gamma(), tweedie(1.6))) {
+        model1 <- glm(y ~ 1, family = fam)
+        model2 <- glm(y ~ 1, family = fam, weights = w)
+        print(as.vector(c(coef(model1), coef(model2))))
+      }
+      [1] 0.625 0.530
+      [1] -0.4700036 -0.6348783
+      [1] 0.5108256 0.1201443
+      [1] 1.600000 1.886792
+      [1] 1.325782 1.463641
+     */
+
+    val dataset = Seq(
+      Instance(1.0, 1.0, Vectors.zeros(0)),
+      Instance(0.5, 2.0, Vectors.zeros(0)),
+      Instance(0.7, 3.0, Vectors.zeros(0)),
+      Instance(0.3, 4.0, Vectors.zeros(0))
+    ).toDF()
+
+    val expected = Seq(0.625, 0.530, -0.4700036, -0.6348783, 0.5108256, 0.1201443,
+      1.600000, 1.886792, 1.325782, 1.463641)
+
+    import GeneralizedLinearRegression._
+
+    var idx = 0
+
+    for (family <- Seq("gaussian", "poisson", "binomial", "gamma", "tweedie")) {
+      for (useWeight <- Seq(false, true)) {
+        val trainer = new GeneralizedLinearRegression().setFamily(family)
+        if (useWeight) trainer.setWeightCol("weight")
+        if (family == "tweedie") trainer.setVariancePower(1.6)
+        val model = trainer.fit(dataset)
+        val actual = model.intercept
+        assert(actual ~== expected(idx) absTol 1E-3, "Model mismatch: intercept only GLM with " +
+          s"useWeight = $useWeight and family = $family.")
+        assert(model.coefficients === new DenseVector(Array.empty[Double]))
+        idx += 1
+      }
+    }
+
+    // throw exception for empty model
+    val trainer = new GeneralizedLinearRegression().setFitIntercept(false)
+    withClue("Specified model is empty with neither intercept nor feature") {
+      intercept[IllegalArgumentException] {
+        trainer.fit(dataset)
+      }
+    }
+  }
+
   test("generalized linear regression with offset") {
     /*
       R code:
@@ -788,41 +843,11 @@
       Vectors.dense(-1.9991044, 0.7247511, 0.1424392),
       Vectors.dense(-0.27378146, 0.31599396, -0.06204946),
       Vectors.dense(-0.17118812, 0.31200361, -0.02541656))
-=======
-  test("generalized linear regression: intercept only") {
-    /*
-      R code:
-
-      library(statmod)
-      y <- c(1.0, 0.5, 0.7, 0.3)
-      w <- c(1, 2, 3, 4)
-      for (fam in list(gaussian(), poisson(), binomial(), Gamma(), tweedie(1.6))) {
-        model1 <- glm(y ~ 1, family = fam)
-        model2 <- glm(y ~ 1, family = fam, weights = w)
-        print(as.vector(c(coef(model1), coef(model2))))
-      }
-      [1] 0.625 0.530
-      [1] -0.4700036 -0.6348783
-      [1] 0.5108256 0.1201443
-      [1] 1.600000 1.886792
-      [1] 1.325782 1.463641
-     */
-
-    val dataset = Seq(
-      Instance(1.0, 1.0, Vectors.zeros(0)),
-      Instance(0.5, 2.0, Vectors.zeros(0)),
-      Instance(0.7, 3.0, Vectors.zeros(0)),
-      Instance(0.3, 4.0, Vectors.zeros(0))
-    ).toDF()
-
-    val expected = Seq(0.625, 0.530, -0.4700036, -0.6348783, 0.5108256, 0.1201443,
-      1.600000, 1.886792, 1.325782, 1.463641)
->>>>>>> 1aeb9f6c
 
     import GeneralizedLinearRegression._
 
     var idx = 0
-<<<<<<< HEAD
+
     for (fitIntercept <- Seq(false, true)) {
       for (family <- Seq("gaussian", "poisson", "gamma", "tweedie")) {
         var trainer = new GeneralizedLinearRegression().setFamily(family)
@@ -915,28 +940,6 @@
             s"GLM with family = $family.")
       }
       idx += 1
-=======
-    for (family <- Seq("gaussian", "poisson", "binomial", "gamma", "tweedie")) {
-      for (useWeight <- Seq(false, true)) {
-        val trainer = new GeneralizedLinearRegression().setFamily(family)
-        if (useWeight) trainer.setWeightCol("weight")
-        if (family == "tweedie") trainer.setVariancePower(1.6)
-        val model = trainer.fit(dataset)
-        val actual = model.intercept
-        assert(actual ~== expected(idx) absTol 1E-3, "Model mismatch: intercept only GLM with " +
-          s"useWeight = $useWeight and family = $family.")
-        assert(model.coefficients === new DenseVector(Array.empty[Double]))
-        idx += 1
-      }
-    }
-
-    // throw exception for empty model
-    val trainer = new GeneralizedLinearRegression().setFitIntercept(false)
-    withClue("Specified model is empty with neither intercept nor feature") {
-      intercept[IllegalArgumentException] {
-        trainer.fit(dataset)
-      }
->>>>>>> 1aeb9f6c
     }
   }
 
