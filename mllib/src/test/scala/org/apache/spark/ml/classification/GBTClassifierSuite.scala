/*
 * Licensed to the Apache Software Foundation (ASF) under one or more
 * contributor license agreements.  See the NOTICE file distributed with
 * this work for additional information regarding copyright ownership.
 * The ASF licenses this file to You under the Apache License, Version 2.0
 * (the "License"); you may not use this file except in compliance with
 * the License.  You may obtain a copy of the License at
 *
 *    http://www.apache.org/licenses/LICENSE-2.0
 *
 * Unless required by applicable law or agreed to in writing, software
 * distributed under the License is distributed on an "AS IS" BASIS,
 * WITHOUT WARRANTIES OR CONDITIONS OF ANY KIND, either express or implied.
 * See the License for the specific language governing permissions and
 * limitations under the License.
 */

package org.apache.spark.ml.classification

import org.apache.spark.SparkFunSuite
import org.apache.spark.ml.impl.TreeTests
import org.apache.spark.ml.param.{ParamMap, ParamsSuite}
import org.apache.spark.ml.regression.DecisionTreeRegressionModel
import org.apache.spark.ml.tree.LeafNode
import org.apache.spark.mllib.regression.LabeledPoint
import org.apache.spark.mllib.tree.{EnsembleTestHelper, GradientBoostedTrees => OldGBT}
import org.apache.spark.mllib.tree.configuration.{Algo => OldAlgo}
import org.apache.spark.mllib.util.MLlibTestSparkContext
import org.apache.spark.rdd.RDD
import org.apache.spark.sql.DataFrame
import org.apache.spark.util.Utils


/**
 * Test suite for [[GBTClassifier]].
 */
class GBTClassifierSuite extends SparkFunSuite with MLlibTestSparkContext {

  import GBTClassifierSuite.compareAPIs

  // Combinations for estimators, learning rates and subsamplingRate
  private val testCombinations =
    Array((10, 1.0, 1.0), (10, 0.1, 1.0), (10, 0.5, 0.75), (10, 0.1, 0.75))

  private var data: RDD[LabeledPoint] = _
  private var trainData: RDD[LabeledPoint] = _
  private var validationData: RDD[LabeledPoint] = _

  override def beforeAll() {
    super.beforeAll()
    data = sc.parallelize(EnsembleTestHelper.generateOrderedLabeledPoints(numFeatures = 10, 100), 2)
    trainData =
      sc.parallelize(EnsembleTestHelper.generateOrderedLabeledPoints(numFeatures = 20, 120), 2)
    validationData =
      sc.parallelize(EnsembleTestHelper.generateOrderedLabeledPoints(numFeatures = 20, 80), 2)
  }

  test("params") {
    ParamsSuite.checkParams(new GBTClassifier)
    val model = new GBTClassificationModel("gbtc",
      Array(new DecisionTreeRegressionModel("dtr", new LeafNode(0.0, 0.0, null))),
      Array(1.0))
    ParamsSuite.checkParams(model)
  }

  test("Binary classification with continuous features: Log Loss") {
    val categoricalFeatures = Map.empty[Int, Int]
    testCombinations.foreach {
      case (maxIter, learningRate, subsamplingRate) =>
        val gbt = new GBTClassifier()
          .setMaxDepth(2)
          .setSubsamplingRate(subsamplingRate)
          .setLossType("logistic")
          .setMaxIter(maxIter)
          .setStepSize(learningRate)
        compareAPIs(data, None, gbt, categoricalFeatures)
    }
  }

<<<<<<< HEAD
  test("copied model must have the same parent") {
    val model = new GBTClassificationModel("gbtc",
      Array(new DecisionTreeRegressionModel("dtr", new LeafNode(0.0, 0.0))),
      Array(1.0))
    val copied = model.copy(ParamMap.empty)
    assert(model.parent == copied.parent)
=======
  test("Checkpointing") {
    val tempDir = Utils.createTempDir()
    val path = tempDir.toURI.toString
    sc.setCheckpointDir(path)

    val categoricalFeatures = Map.empty[Int, Int]
    val df: DataFrame = TreeTests.setMetadata(data, categoricalFeatures, numClasses = 2)
    val gbt = new GBTClassifier()
      .setMaxDepth(2)
      .setLossType("logistic")
      .setMaxIter(5)
      .setStepSize(0.1)
      .setCheckpointInterval(2)
    val model = gbt.fit(df)

    sc.checkpointDir = None
    Utils.deleteRecursively(tempDir)
>>>>>>> ba1c4e13
  }

  // TODO: Reinstate test once runWithValidation is implemented   SPARK-7132
  /*
  test("runWithValidation stops early and performs better on a validation dataset") {
    val categoricalFeatures = Map.empty[Int, Int]
    // Set maxIter large enough so that it stops early.
    val maxIter = 20
    GBTClassifier.supportedLossTypes.foreach { loss =>
      val gbt = new GBTClassifier()
        .setMaxIter(maxIter)
        .setMaxDepth(2)
        .setLossType(loss)
        .setValidationTol(0.0)
      compareAPIs(trainData, None, gbt, categoricalFeatures)
      compareAPIs(trainData, Some(validationData), gbt, categoricalFeatures)
    }
  }
  */

  /////////////////////////////////////////////////////////////////////////////
  // Tests of model save/load
  /////////////////////////////////////////////////////////////////////////////

  // TODO: Reinstate test once save/load are implemented  SPARK-6725
  /*
  test("model save/load") {
    val tempDir = Utils.createTempDir()
    val path = tempDir.toURI.toString

    val trees = Range(0, 3).map(_ => OldDecisionTreeSuite.createModel(OldAlgo.Regression)).toArray
    val treeWeights = Array(0.1, 0.3, 1.1)
    val oldModel = new OldGBTModel(OldAlgo.Classification, trees, treeWeights)
    val newModel = GBTClassificationModel.fromOld(oldModel)

    // Save model, load it back, and compare.
    try {
      newModel.save(sc, path)
      val sameNewModel = GBTClassificationModel.load(sc, path)
      TreeTests.checkEqual(newModel, sameNewModel)
    } finally {
      Utils.deleteRecursively(tempDir)
    }
  }
  */
}

private object GBTClassifierSuite {

  /**
   * Train 2 models on the given dataset, one using the old API and one using the new API.
   * Convert the old model to the new format, compare them, and fail if they are not exactly equal.
   */
  def compareAPIs(
      data: RDD[LabeledPoint],
      validationData: Option[RDD[LabeledPoint]],
      gbt: GBTClassifier,
      categoricalFeatures: Map[Int, Int]): Unit = {
    val oldBoostingStrategy =
      gbt.getOldBoostingStrategy(categoricalFeatures, OldAlgo.Classification)
    val oldGBT = new OldGBT(oldBoostingStrategy)
    val oldModel = oldGBT.run(data)
    val newData: DataFrame = TreeTests.setMetadata(data, categoricalFeatures, numClasses = 2)
    val newModel = gbt.fit(newData)
    // Use parent from newTree since this is not checked anyways.
    val oldModelAsNew = GBTClassificationModel.fromOld(
      oldModel, newModel.parent.asInstanceOf[GBTClassifier], categoricalFeatures)
    TreeTests.checkEqual(oldModelAsNew, newModel)
  }
}<|MERGE_RESOLUTION|>--- conflicted
+++ resolved
@@ -77,14 +77,14 @@
     }
   }
 
-<<<<<<< HEAD
   test("copied model must have the same parent") {
     val model = new GBTClassificationModel("gbtc",
-      Array(new DecisionTreeRegressionModel("dtr", new LeafNode(0.0, 0.0))),
+      Array(new DecisionTreeRegressionModel("dtr", new LeafNode(0.0, 0.0, null))),
       Array(1.0))
     val copied = model.copy(ParamMap.empty)
     assert(model.parent == copied.parent)
-=======
+  }
+
   test("Checkpointing") {
     val tempDir = Utils.createTempDir()
     val path = tempDir.toURI.toString
@@ -102,7 +102,6 @@
 
     sc.checkpointDir = None
     Utils.deleteRecursively(tempDir)
->>>>>>> ba1c4e13
   }
 
   // TODO: Reinstate test once runWithValidation is implemented   SPARK-7132
