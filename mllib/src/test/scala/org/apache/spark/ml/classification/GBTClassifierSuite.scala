--- conflicted
+++ resolved
@@ -25,7 +25,7 @@
 import org.apache.spark.ml.param.ParamsSuite
 import org.apache.spark.ml.regression.DecisionTreeRegressionModel
 import org.apache.spark.ml.tree.RegressionLeafNode
-import org.apache.spark.ml.tree.impl.{GradientBoostedTrees, TreeTests}
+import org.apache.spark.ml.tree.impl.TreeTests
 import org.apache.spark.ml.util.{DefaultReadWriteTest, MLTest, MLTestingUtils}
 import org.apache.spark.ml.util.TestingUtils._
 import org.apache.spark.mllib.regression.{LabeledPoint => OldLabeledPoint}
@@ -34,7 +34,6 @@
 import org.apache.spark.mllib.tree.loss.LogLoss
 import org.apache.spark.rdd.RDD
 import org.apache.spark.sql.{DataFrame, Row}
-import org.apache.spark.sql.functions.lit
 import org.apache.spark.util.Utils
 
 /**
@@ -366,7 +365,33 @@
     assert(mostImportantFeature !== mostIF)
   }
 
-<<<<<<< HEAD
+  test("model evaluateEachIteration") {
+    val gbt = new GBTClassifier()
+      .setSeed(1L)
+      .setMaxDepth(2)
+      .setMaxIter(3)
+      .setLossType("logistic")
+    val model3 = gbt.fit(trainData.toDF)
+    val model1 = new GBTClassificationModel("gbt-cls-model-test1",
+      model3.trees.take(1), model3.treeWeights.take(1), model3.numFeatures, model3.numClasses)
+    val model2 = new GBTClassificationModel("gbt-cls-model-test2",
+      model3.trees.take(2), model3.treeWeights.take(2), model3.numFeatures, model3.numClasses)
+
+    val evalArr = model3.evaluateEachIteration(validationData.toDF)
+    val remappedValidationData = validationData.map(
+      x => new LabeledPoint((x.label * 2) - 1, x.features))
+    val lossErr1 = GradientBoostedTrees.computeError(remappedValidationData,
+      model1.trees, model1.treeWeights, model1.getOldLossType)
+    val lossErr2 = GradientBoostedTrees.computeError(remappedValidationData,
+      model2.trees, model2.treeWeights, model2.getOldLossType)
+    val lossErr3 = GradientBoostedTrees.computeError(remappedValidationData,
+      model3.trees, model3.treeWeights, model3.getOldLossType)
+
+    assert(evalArr(0) ~== lossErr1 relTol 1E-3)
+    assert(evalArr(1) ~== lossErr2 relTol 1E-3)
+    assert(evalArr(2) ~== lossErr3 relTol 1E-3)
+  }
+
   test("runWithValidation stops early and performs better on a validation dataset") {
     val validationIndicatorCol = "validationIndicator"
     val trainDF = trainData.toDF().withColumn(validationIndicatorCol, lit(false))
@@ -410,33 +435,6 @@
         i += 1
       }
     }
-=======
-  test("model evaluateEachIteration") {
-    val gbt = new GBTClassifier()
-      .setSeed(1L)
-      .setMaxDepth(2)
-      .setMaxIter(3)
-      .setLossType("logistic")
-    val model3 = gbt.fit(trainData.toDF)
-    val model1 = new GBTClassificationModel("gbt-cls-model-test1",
-      model3.trees.take(1), model3.treeWeights.take(1), model3.numFeatures, model3.numClasses)
-    val model2 = new GBTClassificationModel("gbt-cls-model-test2",
-      model3.trees.take(2), model3.treeWeights.take(2), model3.numFeatures, model3.numClasses)
-
-    val evalArr = model3.evaluateEachIteration(validationData.toDF)
-    val remappedValidationData = validationData.map(
-      x => new LabeledPoint((x.label * 2) - 1, x.features))
-    val lossErr1 = GradientBoostedTrees.computeError(remappedValidationData,
-      model1.trees, model1.treeWeights, model1.getOldLossType)
-    val lossErr2 = GradientBoostedTrees.computeError(remappedValidationData,
-      model2.trees, model2.treeWeights, model2.getOldLossType)
-    val lossErr3 = GradientBoostedTrees.computeError(remappedValidationData,
-      model3.trees, model3.treeWeights, model3.getOldLossType)
-
-    assert(evalArr(0) ~== lossErr1 relTol 1E-3)
-    assert(evalArr(1) ~== lossErr2 relTol 1E-3)
-    assert(evalArr(2) ~== lossErr3 relTol 1E-3)
->>>>>>> 75cf369c
   }
 
   /////////////////////////////////////////////////////////////////////////////
