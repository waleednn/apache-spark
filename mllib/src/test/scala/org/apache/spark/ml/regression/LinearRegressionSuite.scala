/*
 * Licensed to the Apache Software Foundation (ASF) under one or more
 * contributor license agreements.  See the NOTICE file distributed with
 * this work for additional information regarding copyright ownership.
 * The ASF licenses this file to You under the Apache License, Version 2.0
 * (the "License"); you may not use this file except in compliance with
 * the License.  You may obtain a copy of the License at
 *
 *    http://www.apache.org/licenses/LICENSE-2.0
 *
 * Unless required by applicable law or agreed to in writing, software
 * distributed under the License is distributed on an "AS IS" BASIS,
 * WITHOUT WARRANTIES OR CONDITIONS OF ANY KIND, either express or implied.
 * See the License for the specific language governing permissions and
 * limitations under the License.
 */

package org.apache.spark.ml.regression

import org.apache.spark.SparkFunSuite
import org.apache.spark.mllib.linalg.DenseVector
import org.apache.spark.mllib.util.{LinearDataGenerator, MLlibTestSparkContext}
import org.apache.spark.mllib.util.TestingUtils._
import org.apache.spark.sql.{DataFrame, Row}

class LinearRegressionSuite extends SparkFunSuite with MLlibTestSparkContext {

  @transient var dataset: DataFrame = _
  @transient var datasetWithoutIntercept: DataFrame = _

<<<<<<< HEAD
  /* In `LinearRegressionSuite`, we will make sure that the model trained by SparkML
  is the same as the one trained by R's glmnet package. The following instruction
  describes how to reproduce the data in R.

  import org.apache.spark.mllib.util.LinearDataGenerator
  val data =
    sc.parallelize(LinearDataGenerator.generateLinearInput(6.3, Array(4.7, 7.2),
      Array(0.9, -1.3), Array(0.7, 1.2), 10000, 42, 0.1), 2)
  data.map(x=> x.label + ", " + x.features(0) + ", " + x.features(1)).coalesce(1)
    .saveAsTextFile("path")
=======
  /*
     In `LinearRegressionSuite`, we will make sure that the model trained by SparkML
     is the same as the one trained by R's glmnet package. The following instruction
     describes how to reproduce the data in R.

     import org.apache.spark.mllib.util.LinearDataGenerator
     val data =
       sc.parallelize(LinearDataGenerator.generateLinearInput(6.3, Array(4.7, 7.2),
         Array(0.9, -1.3), Array(0.7, 1.2), 10000, 42, 0.1), 2)
     data.map(x=> x.label + ", " + x.features(0) + ", " + x.features(1)).coalesce(1)
       .saveAsTextFile("path")
>>>>>>> 722aa5f4
   */
  override def beforeAll(): Unit = {
    super.beforeAll()
    dataset = sqlContext.createDataFrame(
      sc.parallelize(LinearDataGenerator.generateLinearInput(
        6.3, Array(4.7, 7.2), Array(0.9, -1.3), Array(0.7, 1.2), 10000, 42, 0.1), 2))
    /*
       datasetWithoutIntercept is not needed for correctness testing but is useful for illustrating
       training model without intercept
     */
    datasetWithoutIntercept = sqlContext.createDataFrame(
      sc.parallelize(LinearDataGenerator.generateLinearInput(
        0.0, Array(4.7, 7.2), Array(0.9, -1.3), Array(0.7, 1.2), 10000, 42, 0.1), 2))

  }

  test("linear regression with intercept without regularization") {
    val trainer = new LinearRegression
    val model = trainer.fit(dataset)

<<<<<<< HEAD
    /* Using the following R code to load the data and train the model using glmnet package.

    library("glmnet")
    data <- read.csv("./testData/part-00000", header=FALSE, stringsAsFactors=FALSE)
    features <- as.matrix(data.frame(as.numeric(data$V2), as.numeric(data$V3)))
    label <- as.numeric(data$V1)
    fit <- glmnet(features, label, family="gaussian", alpha = 0, lambda = 0)
    weights <- coef(fit)
    > weights
     3 x 1 sparse Matrix of class "dgCMatrix"
                              s0
    (Intercept)         6.300528
    as.numeric.data.V2. 4.701024
    as.numeric.data.V3. 7.198257
=======
    /*
       Using the following R code to load the data and train the model using glmnet package.

       library("glmnet")
       data <- read.csv("path", header=FALSE, stringsAsFactors=FALSE)
       features <- as.matrix(data.frame(as.numeric(data$V2), as.numeric(data$V3)))
       label <- as.numeric(data$V1)
       weights <- coef(glmnet(features, label, family="gaussian", alpha = 0, lambda = 0))
       > weights
        3 x 1 sparse Matrix of class "dgCMatrix"
                                 s0
       (Intercept)         6.300528
       as.numeric.data.V2. 4.701024
       as.numeric.data.V3. 7.198257
>>>>>>> 722aa5f4
     */
    val interceptR = 6.298698
    val weightsR = Array(4.700706, 7.199082)

    assert(model.intercept ~== interceptR relTol 1E-3)
    assert(model.weights(0) ~== weightsR(0) relTol 1E-3)
    assert(model.weights(1) ~== weightsR(1) relTol 1E-3)

    model.transform(dataset).select("features", "prediction").collect().foreach {
      case Row(features: DenseVector, prediction1: Double) =>
        val prediction2 =
          features(0) * model.weights(0) + features(1) * model.weights(1) + model.intercept
        assert(prediction1 ~== prediction2 relTol 1E-5)
    }

    // Residuals in [[LinearRegressionResults]] should equal those manually computed
    dataset.select("features", "label").map {
      case Row(features: DenseVector, label: Double) =>
        val prediction =
          features(0) * model.weights(0) + features(1) * model.weights(1) + model.intercept
        prediction - label
    }.zip(model.trainingSummary.residuals)
      .collect()
      .foreach {
      case (manualResidual: Double, resultResidual: Double) =>
        assert(manualResidual ~== resultResidual relTol 1E-5)
    }

    /*
    predictions <- predict(fit, newx=features)
    residuals <- predictions - label
    > mean(residuals^2) # MSE
    [1] 0.009720325
    > mean(abs(residuals)) # MAD
    [1] 0.07863206
    > cor(predictions, label)^2# r^2
            [,1]
    s0 0.9998749
   */
    assert(model.trainingSummary.meanSquaredError ~== 0.00972035 relTol 1E-5)
    assert(model.trainingSummary.meanAbsoluteError ~== 0.07863206  relTol 1E-5)
    assert(model.trainingSummary.r2 ~== 0.9998749 relTol 1E-5)

    // Objective function should be monotonically decreasing for linear regression
    assert(model.trainingSummary.objectiveTrace.sliding(2).forall(x => x(0) >= x(1)))
  }

  test("linear regression without intercept without regularization") {
    val trainer = (new LinearRegression).setFitIntercept(false)
    val model = trainer.fit(dataset)
    val modelWithoutIntercept = trainer.fit(datasetWithoutIntercept)

    /*
<<<<<<< HEAD
    weights <- coef(glmnet(features, label, family="gaussian", alpha = 0, lambda = 0,
      intercept = FALSE))
    > weights
     3 x 1 sparse Matrix of class "dgCMatrix"
                              s0
    (Intercept)         .
    as.numeric.data.V2. 6.995908
    as.numeric.data.V3. 5.275131
=======
       weights <- coef(glmnet(features, label, family="gaussian", alpha = 0, lambda = 0,
         intercept = FALSE))
       > weights
        3 x 1 sparse Matrix of class "dgCMatrix"
                                 s0
       (Intercept)         .
       as.numeric.data.V2. 6.995908
       as.numeric.data.V3. 5.275131
>>>>>>> 722aa5f4
     */
    val weightsR = Array(6.995908, 5.275131)

    assert(model.intercept ~== 0 relTol 1E-3)
    assert(model.weights(0) ~== weightsR(0) relTol 1E-3)
    assert(model.weights(1) ~== weightsR(1) relTol 1E-3)
<<<<<<< HEAD
    /* Then again with the data with no intercept:
    > weightsWithoutIntercept
    3 x 1 sparse Matrix of class "dgCMatrix"
                                s0
    (Intercept)           .
    as.numeric.data3.V2. 4.70011
    as.numeric.data3.V3. 7.19943
=======
    /*
       Then again with the data with no intercept:
       > weightsWithoutIntercept
       3 x 1 sparse Matrix of class "dgCMatrix"
                                   s0
       (Intercept)           .
       as.numeric.data3.V2. 4.70011
       as.numeric.data3.V3. 7.19943
>>>>>>> 722aa5f4
     */
    val weightsWithoutInterceptR = Array(4.70011, 7.19943)

    assert(modelWithoutIntercept.intercept ~== 0 relTol 1E-3)
    assert(modelWithoutIntercept.weights(0) ~== weightsWithoutInterceptR(0) relTol 1E-3)
    assert(modelWithoutIntercept.weights(1) ~== weightsWithoutInterceptR(1) relTol 1E-3)
  }

  test("linear regression with intercept with L1 regularization") {
    val trainer = (new LinearRegression).setElasticNetParam(1.0).setRegParam(0.57)
    val model = trainer.fit(dataset)

    /*
<<<<<<< HEAD
    weights <- coef(glmnet(features, label, family="gaussian", alpha = 1.0, lambda = 0.57))
    > weights
     3 x 1 sparse Matrix of class "dgCMatrix"
                              s0
    (Intercept)         6.24300
    as.numeric.data.V2. 4.024821
    as.numeric.data.V3. 6.679841
=======
       weights <- coef(glmnet(features, label, family="gaussian", alpha = 1.0, lambda = 0.57))
       > weights
        3 x 1 sparse Matrix of class "dgCMatrix"
                                 s0
       (Intercept)         6.24300
       as.numeric.data.V2. 4.024821
       as.numeric.data.V3. 6.679841
>>>>>>> 722aa5f4
     */
    val interceptR = 6.24300
    val weightsR = Array(4.024821, 6.679841)

    assert(model.intercept ~== interceptR relTol 1E-3)
    assert(model.weights(0) ~== weightsR(0) relTol 1E-3)
    assert(model.weights(1) ~== weightsR(1) relTol 1E-3)

    model.transform(dataset).select("features", "prediction").collect().foreach {
      case Row(features: DenseVector, prediction1: Double) =>
        val prediction2 =
          features(0) * model.weights(0) + features(1) * model.weights(1) + model.intercept
        assert(prediction1 ~== prediction2 relTol 1E-5)
    }
  }

  test("linear regression without intercept with L1 regularization") {
    val trainer = (new LinearRegression).setElasticNetParam(1.0).setRegParam(0.57)
      .setFitIntercept(false)
    val model = trainer.fit(dataset)

    /*
<<<<<<< HEAD
    weights <- coef(glmnet(features, label, family="gaussian", alpha = 1.0, lambda = 0.57,
      intercept=FALSE))
    > weights
     3 x 1 sparse Matrix of class "dgCMatrix"
                              s0
    (Intercept)          .
    as.numeric.data.V2. 6.299752
    as.numeric.data.V3. 4.772913
=======
       weights <- coef(glmnet(features, label, family="gaussian", alpha = 1.0, lambda = 0.57,
         intercept=FALSE))
       > weights
        3 x 1 sparse Matrix of class "dgCMatrix"
                                 s0
       (Intercept)          .
       as.numeric.data.V2. 6.299752
       as.numeric.data.V3. 4.772913
>>>>>>> 722aa5f4
     */
    val interceptR = 0.0
    val weightsR = Array(6.299752, 4.772913)

    assert(model.intercept ~== interceptR relTol 1E-3)
    assert(model.weights(0) ~== weightsR(0) relTol 1E-3)
    assert(model.weights(1) ~== weightsR(1) relTol 1E-3)

    model.transform(dataset).select("features", "prediction").collect().foreach {
      case Row(features: DenseVector, prediction1: Double) =>
        val prediction2 =
          features(0) * model.weights(0) + features(1) * model.weights(1) + model.intercept
        assert(prediction1 ~== prediction2 relTol 1E-5)
    }
  }

  test("linear regression with intercept with L2 regularization") {
    val trainer = (new LinearRegression).setElasticNetParam(0.0).setRegParam(2.3)
    val model = trainer.fit(dataset)

    /*
<<<<<<< HEAD
    weights <- coef(glmnet(features, label, family="gaussian", alpha = 0.0, lambda = 2.3))
    > weights
     3 x 1 sparse Matrix of class "dgCMatrix"
                              s0
    (Intercept)         6.328062
    as.numeric.data.V2. 3.222034
    as.numeric.data.V3. 4.926260
=======
       weights <- coef(glmnet(features, label, family="gaussian", alpha = 0.0, lambda = 2.3))
       > weights
        3 x 1 sparse Matrix of class "dgCMatrix"
                                 s0
       (Intercept)         6.328062
       as.numeric.data.V2. 3.222034
       as.numeric.data.V3. 4.926260
>>>>>>> 722aa5f4
     */
    val interceptR = 5.269376
    val weightsR = Array(3.736216, 5.712356)

    assert(model.intercept ~== interceptR relTol 1E-3)
    assert(model.weights(0) ~== weightsR(0) relTol 1E-3)
    assert(model.weights(1) ~== weightsR(1) relTol 1E-3)

    model.transform(dataset).select("features", "prediction").collect().foreach {
      case Row(features: DenseVector, prediction1: Double) =>
        val prediction2 =
          features(0) * model.weights(0) + features(1) * model.weights(1) + model.intercept
        assert(prediction1 ~== prediction2 relTol 1E-5)
    }
  }

  test("linear regression without intercept with L2 regularization") {
    val trainer = (new LinearRegression).setElasticNetParam(0.0).setRegParam(2.3)
      .setFitIntercept(false)
    val model = trainer.fit(dataset)

    /*
<<<<<<< HEAD
    weights <- coef(glmnet(features, label, family="gaussian", alpha = 0.0, lambda = 2.3,
      intercept = FALSE))
    > weights
     3 x 1 sparse Matrix of class "dgCMatrix"
                              s0
    (Intercept)         .
    as.numeric.data.V2. 5.522875
    as.numeric.data.V3. 4.214502
=======
       weights <- coef(glmnet(features, label, family="gaussian", alpha = 0.0, lambda = 2.3,
         intercept = FALSE))
       > weights
        3 x 1 sparse Matrix of class "dgCMatrix"
                                 s0
       (Intercept)         .
       as.numeric.data.V2. 5.522875
       as.numeric.data.V3. 4.214502
>>>>>>> 722aa5f4
     */
    val interceptR = 0.0
    val weightsR = Array(5.522875, 4.214502)

    assert(model.intercept ~== interceptR relTol 1E-3)
    assert(model.weights(0) ~== weightsR(0) relTol 1E-3)
    assert(model.weights(1) ~== weightsR(1) relTol 1E-3)

    model.transform(dataset).select("features", "prediction").collect().foreach {
      case Row(features: DenseVector, prediction1: Double) =>
        val prediction2 =
          features(0) * model.weights(0) + features(1) * model.weights(1) + model.intercept
        assert(prediction1 ~== prediction2 relTol 1E-5)
    }
  }

  test("linear regression with intercept with ElasticNet regularization") {
    val trainer = (new LinearRegression).setElasticNetParam(0.3).setRegParam(1.6)
    val model = trainer.fit(dataset)

    /*
<<<<<<< HEAD
    weights <- coef(glmnet(features, label, family="gaussian", alpha = 0.3, lambda = 1.6))
    > weights
    3 x 1 sparse Matrix of class "dgCMatrix"
    s0
    (Intercept)         6.324108
    as.numeric.data.V2. 3.168435
    as.numeric.data.V3. 5.200403
=======
       weights <- coef(glmnet(features, label, family="gaussian", alpha = 0.3, lambda = 1.6))
       > weights
       3 x 1 sparse Matrix of class "dgCMatrix"
       s0
       (Intercept)         6.324108
       as.numeric.data.V2. 3.168435
       as.numeric.data.V3. 5.200403
>>>>>>> 722aa5f4
     */
    val interceptR = 5.696056
    val weightsR = Array(3.670489, 6.001122)

    assert(model.intercept ~== interceptR relTol 1E-3)
    assert(model.weights(0) ~== weightsR(0) relTol 1E-3)
    assert(model.weights(1) ~== weightsR(1) relTol 1E-3)

    model.transform(dataset).select("features", "prediction").collect().foreach {
      case Row(features: DenseVector, prediction1: Double) =>
        val prediction2 =
          features(0) * model.weights(0) + features(1) * model.weights(1) + model.intercept
        assert(prediction1 ~== prediction2 relTol 1E-5)
    }
  }

  test("linear regression without intercept with ElasticNet regularization") {
    val trainer = (new LinearRegression).setElasticNetParam(0.3).setRegParam(1.6)
      .setFitIntercept(false)
    val model = trainer.fit(dataset)

    /*
<<<<<<< HEAD
    weights <- coef(glmnet(features, label, family="gaussian", alpha = 0.3, lambda = 1.6,
      intercept=FALSE))
    > weights
    3 x 1 sparse Matrix of class "dgCMatrix"
    s0
    (Intercept)         .
    as.numeric.dataM.V2. 5.673348
    as.numeric.dataM.V3. 4.322251
=======
       weights <- coef(glmnet(features, label, family="gaussian", alpha = 0.3, lambda = 1.6,
         intercept=FALSE))
       > weights
       3 x 1 sparse Matrix of class "dgCMatrix"
       s0
       (Intercept)         .
       as.numeric.dataM.V2. 5.673348
       as.numeric.dataM.V3. 4.322251
>>>>>>> 722aa5f4
     */
    val interceptR = 0.0
    val weightsR = Array(5.673348, 4.322251)

    assert(model.intercept ~== interceptR relTol 1E-3)
    assert(model.weights(0) ~== weightsR(0) relTol 1E-3)
    assert(model.weights(1) ~== weightsR(1) relTol 1E-3)

    model.transform(dataset).select("features", "prediction").collect().foreach {
      case Row(features: DenseVector, prediction1: Double) =>
        val prediction2 =
          features(0) * model.weights(0) + features(1) * model.weights(1) + model.intercept
        assert(prediction1 ~== prediction2 relTol 1E-5)
    }
  }
}<|MERGE_RESOLUTION|>--- conflicted
+++ resolved
@@ -27,19 +27,6 @@
 
   @transient var dataset: DataFrame = _
   @transient var datasetWithoutIntercept: DataFrame = _
-
-<<<<<<< HEAD
-  /* In `LinearRegressionSuite`, we will make sure that the model trained by SparkML
-  is the same as the one trained by R's glmnet package. The following instruction
-  describes how to reproduce the data in R.
-
-  import org.apache.spark.mllib.util.LinearDataGenerator
-  val data =
-    sc.parallelize(LinearDataGenerator.generateLinearInput(6.3, Array(4.7, 7.2),
-      Array(0.9, -1.3), Array(0.7, 1.2), 10000, 42, 0.1), 2)
-  data.map(x=> x.label + ", " + x.features(0) + ", " + x.features(1)).coalesce(1)
-    .saveAsTextFile("path")
-=======
   /*
      In `LinearRegressionSuite`, we will make sure that the model trained by SparkML
      is the same as the one trained by R's glmnet package. The following instruction
@@ -51,7 +38,6 @@
          Array(0.9, -1.3), Array(0.7, 1.2), 10000, 42, 0.1), 2)
      data.map(x=> x.label + ", " + x.features(0) + ", " + x.features(1)).coalesce(1)
        .saveAsTextFile("path")
->>>>>>> 722aa5f4
    */
   override def beforeAll(): Unit = {
     super.beforeAll()
@@ -72,22 +58,6 @@
     val trainer = new LinearRegression
     val model = trainer.fit(dataset)
 
-<<<<<<< HEAD
-    /* Using the following R code to load the data and train the model using glmnet package.
-
-    library("glmnet")
-    data <- read.csv("./testData/part-00000", header=FALSE, stringsAsFactors=FALSE)
-    features <- as.matrix(data.frame(as.numeric(data$V2), as.numeric(data$V3)))
-    label <- as.numeric(data$V1)
-    fit <- glmnet(features, label, family="gaussian", alpha = 0, lambda = 0)
-    weights <- coef(fit)
-    > weights
-     3 x 1 sparse Matrix of class "dgCMatrix"
-                              s0
-    (Intercept)         6.300528
-    as.numeric.data.V2. 4.701024
-    as.numeric.data.V3. 7.198257
-=======
     /*
        Using the following R code to load the data and train the model using glmnet package.
 
@@ -102,7 +72,6 @@
        (Intercept)         6.300528
        as.numeric.data.V2. 4.701024
        as.numeric.data.V3. 7.198257
->>>>>>> 722aa5f4
      */
     val interceptR = 6.298698
     val weightsR = Array(4.700706, 7.199082)
@@ -132,16 +101,18 @@
     }
 
     /*
-    predictions <- predict(fit, newx=features)
-    residuals <- predictions - label
-    > mean(residuals^2) # MSE
-    [1] 0.009720325
-    > mean(abs(residuals)) # MAD
-    [1] 0.07863206
-    > cor(predictions, label)^2# r^2
-            [,1]
-    s0 0.9998749
-   */
+       Use the following R code to generate model training results.
+
+       predictions <- predict(fit, newx=features)
+       residuals <- predictions - label
+       > mean(residuals^2) # MSE
+       [1] 0.009720325
+       > mean(abs(residuals)) # MAD
+       [1] 0.07863206
+       > cor(predictions, label)^2# r^2
+               [,1]
+       s0 0.9998749
+     */
     assert(model.trainingSummary.meanSquaredError ~== 0.00972035 relTol 1E-5)
     assert(model.trainingSummary.meanAbsoluteError ~== 0.07863206  relTol 1E-5)
     assert(model.trainingSummary.r2 ~== 0.9998749 relTol 1E-5)
@@ -156,16 +127,6 @@
     val modelWithoutIntercept = trainer.fit(datasetWithoutIntercept)
 
     /*
-<<<<<<< HEAD
-    weights <- coef(glmnet(features, label, family="gaussian", alpha = 0, lambda = 0,
-      intercept = FALSE))
-    > weights
-     3 x 1 sparse Matrix of class "dgCMatrix"
-                              s0
-    (Intercept)         .
-    as.numeric.data.V2. 6.995908
-    as.numeric.data.V3. 5.275131
-=======
        weights <- coef(glmnet(features, label, family="gaussian", alpha = 0, lambda = 0,
          intercept = FALSE))
        > weights
@@ -174,22 +135,12 @@
        (Intercept)         .
        as.numeric.data.V2. 6.995908
        as.numeric.data.V3. 5.275131
->>>>>>> 722aa5f4
      */
     val weightsR = Array(6.995908, 5.275131)
 
     assert(model.intercept ~== 0 relTol 1E-3)
     assert(model.weights(0) ~== weightsR(0) relTol 1E-3)
     assert(model.weights(1) ~== weightsR(1) relTol 1E-3)
-<<<<<<< HEAD
-    /* Then again with the data with no intercept:
-    > weightsWithoutIntercept
-    3 x 1 sparse Matrix of class "dgCMatrix"
-                                s0
-    (Intercept)           .
-    as.numeric.data3.V2. 4.70011
-    as.numeric.data3.V3. 7.19943
-=======
     /*
        Then again with the data with no intercept:
        > weightsWithoutIntercept
@@ -198,7 +149,6 @@
        (Intercept)           .
        as.numeric.data3.V2. 4.70011
        as.numeric.data3.V3. 7.19943
->>>>>>> 722aa5f4
      */
     val weightsWithoutInterceptR = Array(4.70011, 7.19943)
 
@@ -212,15 +162,6 @@
     val model = trainer.fit(dataset)
 
     /*
-<<<<<<< HEAD
-    weights <- coef(glmnet(features, label, family="gaussian", alpha = 1.0, lambda = 0.57))
-    > weights
-     3 x 1 sparse Matrix of class "dgCMatrix"
-                              s0
-    (Intercept)         6.24300
-    as.numeric.data.V2. 4.024821
-    as.numeric.data.V3. 6.679841
-=======
        weights <- coef(glmnet(features, label, family="gaussian", alpha = 1.0, lambda = 0.57))
        > weights
         3 x 1 sparse Matrix of class "dgCMatrix"
@@ -228,7 +169,6 @@
        (Intercept)         6.24300
        as.numeric.data.V2. 4.024821
        as.numeric.data.V3. 6.679841
->>>>>>> 722aa5f4
      */
     val interceptR = 6.24300
     val weightsR = Array(4.024821, 6.679841)
@@ -251,16 +191,6 @@
     val model = trainer.fit(dataset)
 
     /*
-<<<<<<< HEAD
-    weights <- coef(glmnet(features, label, family="gaussian", alpha = 1.0, lambda = 0.57,
-      intercept=FALSE))
-    > weights
-     3 x 1 sparse Matrix of class "dgCMatrix"
-                              s0
-    (Intercept)          .
-    as.numeric.data.V2. 6.299752
-    as.numeric.data.V3. 4.772913
-=======
        weights <- coef(glmnet(features, label, family="gaussian", alpha = 1.0, lambda = 0.57,
          intercept=FALSE))
        > weights
@@ -269,7 +199,6 @@
        (Intercept)          .
        as.numeric.data.V2. 6.299752
        as.numeric.data.V3. 4.772913
->>>>>>> 722aa5f4
      */
     val interceptR = 0.0
     val weightsR = Array(6.299752, 4.772913)
@@ -291,15 +220,6 @@
     val model = trainer.fit(dataset)
 
     /*
-<<<<<<< HEAD
-    weights <- coef(glmnet(features, label, family="gaussian", alpha = 0.0, lambda = 2.3))
-    > weights
-     3 x 1 sparse Matrix of class "dgCMatrix"
-                              s0
-    (Intercept)         6.328062
-    as.numeric.data.V2. 3.222034
-    as.numeric.data.V3. 4.926260
-=======
        weights <- coef(glmnet(features, label, family="gaussian", alpha = 0.0, lambda = 2.3))
        > weights
         3 x 1 sparse Matrix of class "dgCMatrix"
@@ -307,7 +227,6 @@
        (Intercept)         6.328062
        as.numeric.data.V2. 3.222034
        as.numeric.data.V3. 4.926260
->>>>>>> 722aa5f4
      */
     val interceptR = 5.269376
     val weightsR = Array(3.736216, 5.712356)
@@ -330,16 +249,6 @@
     val model = trainer.fit(dataset)
 
     /*
-<<<<<<< HEAD
-    weights <- coef(glmnet(features, label, family="gaussian", alpha = 0.0, lambda = 2.3,
-      intercept = FALSE))
-    > weights
-     3 x 1 sparse Matrix of class "dgCMatrix"
-                              s0
-    (Intercept)         .
-    as.numeric.data.V2. 5.522875
-    as.numeric.data.V3. 4.214502
-=======
        weights <- coef(glmnet(features, label, family="gaussian", alpha = 0.0, lambda = 2.3,
          intercept = FALSE))
        > weights
@@ -348,7 +257,6 @@
        (Intercept)         .
        as.numeric.data.V2. 5.522875
        as.numeric.data.V3. 4.214502
->>>>>>> 722aa5f4
      */
     val interceptR = 0.0
     val weightsR = Array(5.522875, 4.214502)
@@ -370,15 +278,6 @@
     val model = trainer.fit(dataset)
 
     /*
-<<<<<<< HEAD
-    weights <- coef(glmnet(features, label, family="gaussian", alpha = 0.3, lambda = 1.6))
-    > weights
-    3 x 1 sparse Matrix of class "dgCMatrix"
-    s0
-    (Intercept)         6.324108
-    as.numeric.data.V2. 3.168435
-    as.numeric.data.V3. 5.200403
-=======
        weights <- coef(glmnet(features, label, family="gaussian", alpha = 0.3, lambda = 1.6))
        > weights
        3 x 1 sparse Matrix of class "dgCMatrix"
@@ -386,7 +285,6 @@
        (Intercept)         6.324108
        as.numeric.data.V2. 3.168435
        as.numeric.data.V3. 5.200403
->>>>>>> 722aa5f4
      */
     val interceptR = 5.696056
     val weightsR = Array(3.670489, 6.001122)
@@ -409,16 +307,6 @@
     val model = trainer.fit(dataset)
 
     /*
-<<<<<<< HEAD
-    weights <- coef(glmnet(features, label, family="gaussian", alpha = 0.3, lambda = 1.6,
-      intercept=FALSE))
-    > weights
-    3 x 1 sparse Matrix of class "dgCMatrix"
-    s0
-    (Intercept)         .
-    as.numeric.dataM.V2. 5.673348
-    as.numeric.dataM.V3. 4.322251
-=======
        weights <- coef(glmnet(features, label, family="gaussian", alpha = 0.3, lambda = 1.6,
          intercept=FALSE))
        > weights
@@ -427,7 +315,6 @@
        (Intercept)         .
        as.numeric.dataM.V2. 5.673348
        as.numeric.dataM.V3. 4.322251
->>>>>>> 722aa5f4
      */
     val interceptR = 0.0
     val weightsR = Array(5.673348, 4.322251)
