/*
 * Licensed to the Apache Software Foundation (ASF) under one or more
 * contributor license agreements.  See the NOTICE file distributed with
 * this work for additional information regarding copyright ownership.
 * The ASF licenses this file to You under the Apache License, Version 2.0
 * (the "License"); you may not use this file except in compliance with
 * the License.  You may obtain a copy of the License at
 *
 *    http://www.apache.org/licenses/LICENSE-2.0
 *
 * Unless required by applicable law or agreed to in writing, software
 * distributed under the License is distributed on an "AS IS" BASIS,
 * WITHOUT WARRANTIES OR CONDITIONS OF ANY KIND, either express or implied.
 * See the License for the specific language governing permissions and
 * limitations under the License.
 */

package org.apache.spark.mllib.tree

import scala.collection.JavaConverters._

import org.scalatest.FunSuite

import org.apache.spark.mllib.linalg.Vectors
import org.apache.spark.mllib.regression.LabeledPoint
import org.apache.spark.mllib.tree.configuration.Algo._
import org.apache.spark.mllib.tree.configuration.FeatureType._
import org.apache.spark.mllib.tree.configuration.Strategy
import org.apache.spark.mllib.tree.impl.{DecisionTreeMetadata, TreePoint}
import org.apache.spark.mllib.tree.impurity.{Entropy, Gini, Variance}
import org.apache.spark.mllib.tree.model.{InformationGainStats, DecisionTreeModel, Node}
import org.apache.spark.mllib.util.LocalSparkContext

class DecisionTreeSuite extends FunSuite with LocalSparkContext {

  def validateClassifier(
      model: DecisionTreeModel,
      input: Seq[LabeledPoint],
      requiredAccuracy: Double) {
    val predictions = input.map(x => model.predict(x.features))
    val numOffPredictions = predictions.zip(input).count { case (prediction, expected) =>
      prediction != expected.label
    }
    val accuracy = (input.length - numOffPredictions).toDouble / input.length
    assert(accuracy >= requiredAccuracy,
      s"validateClassifier calculated accuracy $accuracy but required $requiredAccuracy.")
  }

  def validateRegressor(
      model: DecisionTreeModel,
      input: Seq[LabeledPoint],
      requiredMSE: Double) {
    val predictions = input.map(x => model.predict(x.features))
    val squaredError = predictions.zip(input).map { case (prediction, expected) =>
      val err = prediction - expected.label
      err * err
    }.sum
    val mse = squaredError / input.length
    assert(mse <= requiredMSE, s"validateRegressor calculated MSE $mse but required $requiredMSE.")
  }

  test("Binary classification with continuous features: split and bin calculation") {
    val arr = DecisionTreeSuite.generateOrderedLabeledPointsWithLabel1()
    assert(arr.length === 1000)
    val rdd = sc.parallelize(arr)
    val strategy = new Strategy(Classification, Gini, 3, 2, 100)
    val metadata = DecisionTreeMetadata.buildMetadata(rdd, strategy)
    assert(!metadata.isUnordered(featureIndex = 0))
    val (splits, bins) = DecisionTree.findSplitsBins(rdd, metadata)
    assert(splits.length === 2)
    assert(bins.length === 2)
    assert(splits(0).length === 99)
    assert(bins(0).length === 100)
  }

  test("Binary classification with binary (ordered) categorical features:" +
    " split and bin calculation") {
    val arr = DecisionTreeSuite.generateCategoricalDataPoints()
    assert(arr.length === 1000)
    val rdd = sc.parallelize(arr)
    val strategy = new Strategy(
      Classification,
      Gini,
      maxDepth = 2,
      numClassesForClassification = 2,
      maxBins = 100,
      categoricalFeaturesInfo = Map(0 -> 2, 1-> 2))

    val metadata = DecisionTreeMetadata.buildMetadata(rdd, strategy)
    val (splits, bins) = DecisionTree.findSplitsBins(rdd, metadata)
    assert(!metadata.isUnordered(featureIndex = 0))
    assert(!metadata.isUnordered(featureIndex = 1))
    assert(splits.length === 2)
    assert(bins.length === 2)
    // no bins or splits pre-computed for ordered categorical features
    assert(splits(0).length === 0)
    assert(bins(0).length === 0)
  }

  test("Binary classification with 3-ary (ordered) categorical features," +
    " with no samples for one category") {
    val arr = DecisionTreeSuite.generateCategoricalDataPoints()
    assert(arr.length === 1000)
    val rdd = sc.parallelize(arr)
    val strategy = new Strategy(
      Classification,
      Gini,
      maxDepth = 2,
      numClassesForClassification = 2,
      maxBins = 100,
      categoricalFeaturesInfo = Map(0 -> 3, 1 -> 3))

    val metadata = DecisionTreeMetadata.buildMetadata(rdd, strategy)
    assert(!metadata.isUnordered(featureIndex = 0))
    assert(!metadata.isUnordered(featureIndex = 1))
    val (splits, bins) = DecisionTree.findSplitsBins(rdd, metadata)
    assert(splits.length === 2)
    assert(bins.length === 2)
    // no bins or splits pre-computed for ordered categorical features
    assert(splits(0).length === 0)
    assert(bins(0).length === 0)
  }

  test("extract categories from a number for multiclass classification") {
    val l = DecisionTree.extractMultiClassCategories(13, 10)
    assert(l.length === 3)
    assert(List(3.0, 2.0, 0.0).toSeq === l.toSeq)
  }

  test("Multiclass classification with unordered categorical features:" +
      " split and bin calculations") {
    val arr = DecisionTreeSuite.generateCategoricalDataPoints()
    assert(arr.length === 1000)
    val rdd = sc.parallelize(arr)
    val strategy = new Strategy(
      Classification,
      Gini,
      maxDepth = 2,
      numClassesForClassification = 100,
      maxBins = 100,
      categoricalFeaturesInfo = Map(0 -> 3, 1-> 3))

    val metadata = DecisionTreeMetadata.buildMetadata(rdd, strategy)
    assert(metadata.isUnordered(featureIndex = 0))
    assert(metadata.isUnordered(featureIndex = 1))
    val (splits, bins) = DecisionTree.findSplitsBins(rdd, metadata)
    assert(splits.length === 2)
    assert(bins.length === 2)
    assert(splits(0).length === 3)
    assert(bins(0).length === 6)

    // Expecting 2^2 - 1 = 3 bins/splits
    assert(splits(0)(0).feature === 0)
    assert(splits(0)(0).threshold === Double.MinValue)
    assert(splits(0)(0).featureType === Categorical)
    assert(splits(0)(0).categories.length === 1)
    assert(splits(0)(0).categories.contains(0.0))
    assert(splits(1)(0).feature === 1)
    assert(splits(1)(0).threshold === Double.MinValue)
    assert(splits(1)(0).featureType === Categorical)
    assert(splits(1)(0).categories.length === 1)
    assert(splits(1)(0).categories.contains(0.0))

    assert(splits(0)(1).feature === 0)
    assert(splits(0)(1).threshold === Double.MinValue)
    assert(splits(0)(1).featureType === Categorical)
    assert(splits(0)(1).categories.length === 1)
    assert(splits(0)(1).categories.contains(1.0))
    assert(splits(1)(1).feature === 1)
    assert(splits(1)(1).threshold === Double.MinValue)
    assert(splits(1)(1).featureType === Categorical)
    assert(splits(1)(1).categories.length === 1)
    assert(splits(1)(1).categories.contains(1.0))

    assert(splits(0)(2).feature === 0)
    assert(splits(0)(2).threshold === Double.MinValue)
    assert(splits(0)(2).featureType === Categorical)
    assert(splits(0)(2).categories.length === 2)
    assert(splits(0)(2).categories.contains(0.0))
    assert(splits(0)(2).categories.contains(1.0))
    assert(splits(1)(2).feature === 1)
    assert(splits(1)(2).threshold === Double.MinValue)
    assert(splits(1)(2).featureType === Categorical)
    assert(splits(1)(2).categories.length === 2)
    assert(splits(1)(2).categories.contains(0.0))
    assert(splits(1)(2).categories.contains(1.0))

    // Check bins.

    assert(bins(0)(0).category === Double.MinValue)
    assert(bins(0)(0).lowSplit.categories.length === 0)
    assert(bins(0)(0).highSplit.categories.length === 1)
    assert(bins(0)(0).highSplit.categories.contains(0.0))
    assert(bins(1)(0).category === Double.MinValue)
    assert(bins(1)(0).lowSplit.categories.length === 0)
    assert(bins(1)(0).highSplit.categories.length === 1)
    assert(bins(1)(0).highSplit.categories.contains(0.0))

    assert(bins(0)(1).category === Double.MinValue)
    assert(bins(0)(1).lowSplit.categories.length === 1)
    assert(bins(0)(1).lowSplit.categories.contains(0.0))
    assert(bins(0)(1).highSplit.categories.length === 1)
    assert(bins(0)(1).highSplit.categories.contains(1.0))
    assert(bins(1)(1).category === Double.MinValue)
    assert(bins(1)(1).lowSplit.categories.length === 1)
    assert(bins(1)(1).lowSplit.categories.contains(0.0))
    assert(bins(1)(1).highSplit.categories.length === 1)
    assert(bins(1)(1).highSplit.categories.contains(1.0))

    assert(bins(0)(2).category === Double.MinValue)
    assert(bins(0)(2).lowSplit.categories.length === 1)
    assert(bins(0)(2).lowSplit.categories.contains(1.0))
    assert(bins(0)(2).highSplit.categories.length === 2)
    assert(bins(0)(2).highSplit.categories.contains(1.0))
    assert(bins(0)(2).highSplit.categories.contains(0.0))
    assert(bins(1)(2).category === Double.MinValue)
    assert(bins(1)(2).lowSplit.categories.length === 1)
    assert(bins(1)(2).lowSplit.categories.contains(1.0))
    assert(bins(1)(2).highSplit.categories.length === 2)
    assert(bins(1)(2).highSplit.categories.contains(1.0))
    assert(bins(1)(2).highSplit.categories.contains(0.0))

  }

  test("Multiclass classification with ordered categorical features: split and bin calculations") {
    val arr = DecisionTreeSuite.generateCategoricalDataPointsForMulticlassForOrderedFeatures()
    assert(arr.length === 3000)
    val rdd = sc.parallelize(arr)
    val strategy = new Strategy(
      Classification,
      Gini,
      maxDepth = 2,
      numClassesForClassification = 100,
      maxBins = 100,
      categoricalFeaturesInfo = Map(0 -> 10, 1-> 10))
    // 2^10 - 1 > 100, so categorical features will be ordered

    val metadata = DecisionTreeMetadata.buildMetadata(rdd, strategy)
    assert(!metadata.isUnordered(featureIndex = 0))
    assert(!metadata.isUnordered(featureIndex = 1))
    val (splits, bins) = DecisionTree.findSplitsBins(rdd, metadata)
    assert(splits.length === 2)
    assert(bins.length === 2)
    // no bins or splits pre-computed for ordered categorical features
    assert(splits(0).length === 0)
    assert(bins(0).length === 0)
  }


  test("Binary classification stump with ordered categorical features") {
    val arr = DecisionTreeSuite.generateCategoricalDataPoints()
    assert(arr.length === 1000)
    val rdd = sc.parallelize(arr)
    val strategy = new Strategy(
      Classification,
      Gini,
      numClassesForClassification = 2,
      maxDepth = 2,
      maxBins = 100,
      categoricalFeaturesInfo = Map(0 -> 3, 1-> 3))

    val metadata = DecisionTreeMetadata.buildMetadata(rdd, strategy)
    assert(!metadata.isUnordered(featureIndex = 0))
    assert(!metadata.isUnordered(featureIndex = 1))
    val (splits, bins) = DecisionTree.findSplitsBins(rdd, metadata)
    assert(splits.length === 2)
    assert(bins.length === 2)
    // no bins or splits pre-computed for ordered categorical features
    assert(splits(0).length === 0)
    assert(bins(0).length === 0)

    val treeInput = TreePoint.convertToTreeRDD(rdd, bins, metadata)
    val (rootNode: Node, doneTraining: Boolean) =
      DecisionTree.findBestSplits(treeInput, metadata, 0, null, splits, bins, 10)

    val split = rootNode.split.get
    assert(split.categories === List(1.0))
    assert(split.featureType === Categorical)
    assert(split.threshold === Double.MinValue)

<<<<<<< HEAD
    val stats = rootNode.stats.get
=======
    val stats = bestSplits(0)._2
    val predict = bestSplits(0)._3
>>>>>>> 79cdb9b6
    assert(stats.gain > 0)
    assert(predict.predict === 1)
    assert(predict.prob === 0.6)
    assert(stats.impurity > 0.2)
  }

  test("Regression stump with 3-ary (ordered) categorical features") {
    val arr = DecisionTreeSuite.generateCategoricalDataPoints()
    assert(arr.length === 1000)
    val rdd = sc.parallelize(arr)
    val strategy = new Strategy(
      Regression,
      Variance,
      maxDepth = 2,
      maxBins = 100,
      categoricalFeaturesInfo = Map(0 -> 3, 1-> 3))

    val metadata = DecisionTreeMetadata.buildMetadata(rdd, strategy)
    assert(!metadata.isUnordered(featureIndex = 0))
    assert(!metadata.isUnordered(featureIndex = 1))

    val (splits, bins) = DecisionTree.findSplitsBins(rdd, metadata)
    val treeInput = TreePoint.convertToTreeRDD(rdd, bins, metadata)
    val (rootNode, doneTraining) = DecisionTree.findBestSplits(treeInput, metadata, 0,
      null, splits, bins, 10)

    val split = rootNode.split.get
    assert(split.categories.length === 1)
    assert(split.categories.contains(1.0))
    assert(split.featureType === Categorical)
    assert(split.threshold === Double.MinValue)

<<<<<<< HEAD
    val stats = rootNode.stats.get
=======
    val stats = bestSplits(0)._2
    val predict = bestSplits(0)._3.predict
>>>>>>> 79cdb9b6
    assert(stats.gain > 0)
    assert(predict === 0.6)
    assert(stats.impurity > 0.2)
  }

  test("Regression stump with binary (ordered) categorical features") {
    val arr = DecisionTreeSuite.generateCategoricalDataPoints()
    assert(arr.length === 1000)
    val rdd = sc.parallelize(arr)
    val strategy = new Strategy(
      Regression,
      Variance,
      maxDepth = 2,
      maxBins = 100,
      categoricalFeaturesInfo = Map(0 -> 2, 1-> 2))
    val metadata = DecisionTreeMetadata.buildMetadata(rdd, strategy)
    assert(!metadata.isUnordered(featureIndex = 0))
    assert(!metadata.isUnordered(featureIndex = 1))

    val model = DecisionTree.train(rdd, strategy)
    validateRegressor(model, arr, 0.0)
    assert(model.numNodes === 3)
    assert(model.depth === 1)
  }

  test("Binary classification stump with fixed label 0 for Gini") {
    val arr = DecisionTreeSuite.generateOrderedLabeledPointsWithLabel0()
    assert(arr.length === 1000)
    val rdd = sc.parallelize(arr)
    val strategy = new Strategy(Classification, Gini, maxDepth = 3,
      numClassesForClassification = 2, maxBins = 100)
    val metadata = DecisionTreeMetadata.buildMetadata(rdd, strategy)
    assert(!metadata.isUnordered(featureIndex = 0))
    assert(!metadata.isUnordered(featureIndex = 1))

    val (splits, bins) = DecisionTree.findSplitsBins(rdd, metadata)
    assert(splits.length === 2)
    assert(splits(0).length === 99)
    assert(bins.length === 2)
    assert(bins(0).length === 100)

    val treeInput = TreePoint.convertToTreeRDD(rdd, bins, metadata)
    val (rootNode, doneTraining) = DecisionTree.findBestSplits(treeInput, metadata, 0,
      null, splits, bins, 10)

    val split = rootNode.split.get
    assert(split.feature === 0)

    val stats = rootNode.stats.get
    assert(stats.gain === 0)
    assert(stats.leftImpurity === 0)
    assert(stats.rightImpurity === 0)
  }

  test("Binary classification stump with fixed label 1 for Gini") {
    val arr = DecisionTreeSuite.generateOrderedLabeledPointsWithLabel1()
    assert(arr.length === 1000)
    val rdd = sc.parallelize(arr)
    val strategy = new Strategy(Classification, Gini, maxDepth = 3,
      numClassesForClassification = 2, maxBins = 100)
    val metadata = DecisionTreeMetadata.buildMetadata(rdd, strategy)
    assert(!metadata.isUnordered(featureIndex = 0))
    assert(!metadata.isUnordered(featureIndex = 1))

    val (splits, bins) = DecisionTree.findSplitsBins(rdd, metadata)
    assert(splits.length === 2)
    assert(splits(0).length === 99)
    assert(bins.length === 2)
    assert(bins(0).length === 100)

    val treeInput = TreePoint.convertToTreeRDD(rdd, bins, metadata)
<<<<<<< HEAD
    val (rootNode, doneTraining) = DecisionTree.findBestSplits(treeInput, metadata, 0,
      null, splits, bins, 10)

    val split = rootNode.split.get
    assert(split.feature === 0)

    val stats = rootNode.stats.get
    assert(stats.gain === 0)
    assert(stats.leftImpurity === 0)
    assert(stats.rightImpurity === 0)
    assert(stats.predict === 1)
=======
    val bestSplits = DecisionTree.findBestSplits(treeInput, new Array(2), metadata, 0,
      new Array[Node](0), splits, bins, 10)
    assert(bestSplits.length === 1)
    assert(bestSplits(0)._1.feature === 0)
    assert(bestSplits(0)._2.gain === 0)
    assert(bestSplits(0)._2.leftImpurity === 0)
    assert(bestSplits(0)._2.rightImpurity === 0)
    assert(bestSplits(0)._3.predict === 1)
>>>>>>> 79cdb9b6
  }

  test("Binary classification stump with fixed label 0 for Entropy") {
    val arr = DecisionTreeSuite.generateOrderedLabeledPointsWithLabel0()
    assert(arr.length === 1000)
    val rdd = sc.parallelize(arr)
    val strategy = new Strategy(Classification, Entropy, maxDepth = 3,
      numClassesForClassification = 2, maxBins = 100)
    val metadata = DecisionTreeMetadata.buildMetadata(rdd, strategy)
    assert(!metadata.isUnordered(featureIndex = 0))
    assert(!metadata.isUnordered(featureIndex = 1))

    val (splits, bins) = DecisionTree.findSplitsBins(rdd, metadata)
    assert(splits.length === 2)
    assert(splits(0).length === 99)
    assert(bins.length === 2)
    assert(bins(0).length === 100)

    val treeInput = TreePoint.convertToTreeRDD(rdd, bins, metadata)
<<<<<<< HEAD
    val (rootNode, doneTraining) = DecisionTree.findBestSplits(treeInput, metadata, 0,
      null, splits, bins, 10)

    val split = rootNode.split.get
    assert(split.feature === 0)

    val stats = rootNode.stats.get
    assert(stats.gain === 0)
    assert(stats.leftImpurity === 0)
    assert(stats.rightImpurity === 0)
    assert(stats.predict === 0)
=======
    val bestSplits = DecisionTree.findBestSplits(treeInput, new Array(2), metadata, 0,
      new Array[Node](0), splits, bins, 10)
    assert(bestSplits.length === 1)
    assert(bestSplits(0)._1.feature === 0)
    assert(bestSplits(0)._2.gain === 0)
    assert(bestSplits(0)._2.leftImpurity === 0)
    assert(bestSplits(0)._2.rightImpurity === 0)
    assert(bestSplits(0)._3.predict === 0)
>>>>>>> 79cdb9b6
  }

  test("Binary classification stump with fixed label 1 for Entropy") {
    val arr = DecisionTreeSuite.generateOrderedLabeledPointsWithLabel1()
    assert(arr.length === 1000)
    val rdd = sc.parallelize(arr)
    val strategy = new Strategy(Classification, Entropy, maxDepth = 3,
      numClassesForClassification = 2, maxBins = 100)
    val metadata = DecisionTreeMetadata.buildMetadata(rdd, strategy)
    assert(!metadata.isUnordered(featureIndex = 0))
    assert(!metadata.isUnordered(featureIndex = 1))

    val (splits, bins) = DecisionTree.findSplitsBins(rdd, metadata)
    assert(splits.length === 2)
    assert(splits(0).length === 99)
    assert(bins.length === 2)
    assert(bins(0).length === 100)

    val treeInput = TreePoint.convertToTreeRDD(rdd, bins, metadata)
<<<<<<< HEAD
    val (rootNode, doneTraining) = DecisionTree.findBestSplits(treeInput, metadata, 0,
      null, splits, bins, 10)

    val split = rootNode.split.get
    assert(split.feature === 0)

    val stats = rootNode.stats.get
    assert(stats.gain === 0)
    assert(stats.leftImpurity === 0)
    assert(stats.rightImpurity === 0)
    assert(stats.predict === 1)
=======
    val bestSplits = DecisionTree.findBestSplits(treeInput, new Array(2), metadata, 0,
      new Array[Node](0), splits, bins, 10)
    assert(bestSplits.length === 1)
    assert(bestSplits(0)._1.feature === 0)
    assert(bestSplits(0)._2.gain === 0)
    assert(bestSplits(0)._2.leftImpurity === 0)
    assert(bestSplits(0)._2.rightImpurity === 0)
    assert(bestSplits(0)._3.predict === 1)
>>>>>>> 79cdb9b6
  }

  test("Second level node building with vs. without groups") {
    val arr = DecisionTreeSuite.generateOrderedLabeledPoints()
    assert(arr.length === 1000)
    val rdd = sc.parallelize(arr)
    val strategy = new Strategy(Classification, Entropy, 3, 2, 100)
    val metadata = DecisionTreeMetadata.buildMetadata(rdd, strategy)
    val (splits, bins) = DecisionTree.findSplitsBins(rdd, metadata)
    assert(splits.length === 2)
    assert(splits(0).length === 99)
    assert(bins.length === 2)
    assert(bins(0).length === 100)

    // Train a 1-node model
    val strategyOneNode = new Strategy(Classification, Entropy, maxDepth = 1,
      numClassesForClassification = 2, maxBins = 100)
    val modelOneNode = DecisionTree.train(rdd, strategyOneNode)
    val rootNodeCopy1 = modelOneNode.topNode.deepCopy()
    val rootNodeCopy2 = modelOneNode.topNode.deepCopy()

    // Single group second level tree construction.
    val treeInput = TreePoint.convertToTreeRDD(rdd, bins, metadata)
    val (rootNode, _) = DecisionTree.findBestSplits(treeInput, metadata, 1,
      rootNodeCopy1, splits, bins, 10)
    assert(rootNode.leftNode.nonEmpty)
    assert(rootNode.rightNode.nonEmpty)
    val children1 = new Array[Node](2)
    children1(0) = rootNode.leftNode.get
    children1(1) = rootNode.rightNode.get

    // maxLevelForSingleGroup parameter is set to 0 to force splitting into groups for second
    // level tree construction.
    val (rootNode2, _) = DecisionTree.findBestSplits(treeInput, metadata, 1,
      rootNodeCopy2, splits, bins, 0)
    assert(rootNode2.leftNode.nonEmpty)
    assert(rootNode2.rightNode.nonEmpty)
    val children2 = new Array[Node](2)
    children2(0) = rootNode2.leftNode.get
    children2(1) = rootNode2.rightNode.get

    // Verify whether the splits obtained using single group and multiple group level
    // construction strategies are the same.
<<<<<<< HEAD
    for (i <- 0 until 2) {
      assert(children1(i).stats.nonEmpty && children1(i).stats.get.gain > 0)
      assert(children2(i).stats.nonEmpty && children2(i).stats.get.gain > 0)
      assert(children1(i).split === children2(i).split)
      assert(children1(i).stats.nonEmpty && children2(i).stats.nonEmpty)
      val stats1 = children1(i).stats.get
      val stats2 = children2(i).stats.get
      assert(stats1.gain === stats2.gain)
      assert(stats1.impurity === stats2.impurity)
      assert(stats1.leftImpurity === stats2.leftImpurity)
      assert(stats1.rightImpurity === stats2.rightImpurity)
      assert(stats1.predict === stats2.predict)
=======
    for (i <- 0 until bestSplits.length) {
      assert(bestSplits(i)._1 === bestSplitsWithGroups(i)._1)
      assert(bestSplits(i)._2.gain === bestSplitsWithGroups(i)._2.gain)
      assert(bestSplits(i)._2.impurity === bestSplitsWithGroups(i)._2.impurity)
      assert(bestSplits(i)._2.leftImpurity === bestSplitsWithGroups(i)._2.leftImpurity)
      assert(bestSplits(i)._2.rightImpurity === bestSplitsWithGroups(i)._2.rightImpurity)
      assert(bestSplits(i)._3.predict === bestSplitsWithGroups(i)._3.predict)
>>>>>>> 79cdb9b6
    }
  }

  test("Multiclass classification stump with 3-ary (unordered) categorical features") {
    val arr = DecisionTreeSuite.generateCategoricalDataPointsForMulticlass()
    val rdd = sc.parallelize(arr)
    val strategy = new Strategy(algo = Classification, impurity = Gini, maxDepth = 4,
      numClassesForClassification = 3, categoricalFeaturesInfo = Map(0 -> 3, 1 -> 3))
    val metadata = DecisionTreeMetadata.buildMetadata(rdd, strategy)
    assert(strategy.isMulticlassClassification)
    assert(metadata.isUnordered(featureIndex = 0))
    assert(metadata.isUnordered(featureIndex = 1))

    val (splits, bins) = DecisionTree.findSplitsBins(rdd, metadata)
    val treeInput = TreePoint.convertToTreeRDD(rdd, bins, metadata)
    val (rootNode, doneTraining) = DecisionTree.findBestSplits(treeInput, metadata, 0,
      null, splits, bins, 10)

    val split = rootNode.split.get
    assert(split.feature === 0)
    assert(split.categories.length === 1)
    assert(split.categories.contains(1))
    assert(split.featureType === Categorical)
  }

  test("Binary classification stump with 1 continuous feature, to check off-by-1 error") {
    val arr = new Array[LabeledPoint](4)
    arr(0) = new LabeledPoint(0.0, Vectors.dense(0.0))
    arr(1) = new LabeledPoint(1.0, Vectors.dense(1.0))
    arr(2) = new LabeledPoint(1.0, Vectors.dense(2.0))
    arr(3) = new LabeledPoint(1.0, Vectors.dense(3.0))
    val rdd = sc.parallelize(arr)
    val strategy = new Strategy(algo = Classification, impurity = Gini, maxDepth = 4,
      numClassesForClassification = 2)

    val model = DecisionTree.train(rdd, strategy)
    validateClassifier(model, arr, 1.0)
    assert(model.numNodes === 3)
    assert(model.depth === 1)
  }

  test("Binary classification stump with 2 continuous features") {
    val arr = new Array[LabeledPoint](4)
    arr(0) = new LabeledPoint(0.0, Vectors.sparse(2, Seq((0, 0.0))))
    arr(1) = new LabeledPoint(1.0, Vectors.sparse(2, Seq((1, 1.0))))
    arr(2) = new LabeledPoint(0.0, Vectors.sparse(2, Seq((0, 0.0))))
    arr(3) = new LabeledPoint(1.0, Vectors.sparse(2, Seq((1, 2.0))))

    val rdd = sc.parallelize(arr)
    val strategy = new Strategy(algo = Classification, impurity = Gini, maxDepth = 4,
      numClassesForClassification = 2)

    val model = DecisionTree.train(rdd, strategy)
    validateClassifier(model, arr, 1.0)
    assert(model.numNodes === 3)
    assert(model.depth === 1)
    assert(model.topNode.split.get.feature === 1)
  }

  test("Multiclass classification stump with unordered categorical features," +
    " with just enough bins") {
    val maxBins = 2 * (math.pow(2, 3 - 1).toInt - 1) // just enough bins to allow unordered features
    val arr = DecisionTreeSuite.generateCategoricalDataPointsForMulticlass()
    val rdd = sc.parallelize(arr)
    val strategy = new Strategy(algo = Classification, impurity = Gini, maxDepth = 4,
      numClassesForClassification = 3, maxBins = maxBins,
      categoricalFeaturesInfo = Map(0 -> 3, 1 -> 3))
    assert(strategy.isMulticlassClassification)
    val metadata = DecisionTreeMetadata.buildMetadata(rdd, strategy)
    assert(metadata.isUnordered(featureIndex = 0))
    assert(metadata.isUnordered(featureIndex = 1))

    val model = DecisionTree.train(rdd, strategy)
    validateClassifier(model, arr, 1.0)
    assert(model.numNodes === 3)
    assert(model.depth === 1)

    val (splits, bins) = DecisionTree.findSplitsBins(rdd, metadata)
    val treeInput = TreePoint.convertToTreeRDD(rdd, bins, metadata)
    val (rootNode, doneTraining) = DecisionTree.findBestSplits(treeInput, metadata, 0,
      null, splits, bins, 10)

    val split = rootNode.split.get
    assert(split.feature === 0)
    assert(split.categories.length === 1)
    assert(split.categories.contains(1))
    assert(split.featureType === Categorical)

    val gain = rootNode.stats.get
    assert(gain.leftImpurity === 0)
    assert(gain.rightImpurity === 0)
  }

  test("Multiclass classification stump with continuous features") {
    val arr = DecisionTreeSuite.generateContinuousDataPointsForMulticlass()
    val rdd = sc.parallelize(arr)
    val strategy = new Strategy(algo = Classification, impurity = Gini, maxDepth = 4,
      numClassesForClassification = 3, maxBins = 100)
    assert(strategy.isMulticlassClassification)
    val metadata = DecisionTreeMetadata.buildMetadata(rdd, strategy)

    val model = DecisionTree.train(rdd, strategy)
    validateClassifier(model, arr, 0.9)

    val (splits, bins) = DecisionTree.findSplitsBins(rdd, metadata)
    val treeInput = TreePoint.convertToTreeRDD(rdd, bins, metadata)
    val (rootNode, doneTraining) = DecisionTree.findBestSplits(treeInput, metadata, 0,
      null, splits, bins, 10)

    val split = rootNode.split.get
    assert(split.feature === 1)
    assert(split.featureType === Continuous)
    assert(split.threshold > 1980)
    assert(split.threshold < 2020)

  }

  test("Multiclass classification stump with continuous + unordered categorical features") {
    val arr = DecisionTreeSuite.generateContinuousDataPointsForMulticlass()
    val rdd = sc.parallelize(arr)
    val strategy = new Strategy(algo = Classification, impurity = Gini, maxDepth = 4,
      numClassesForClassification = 3, maxBins = 100, categoricalFeaturesInfo = Map(0 -> 3))
    assert(strategy.isMulticlassClassification)
    val metadata = DecisionTreeMetadata.buildMetadata(rdd, strategy)
    assert(metadata.isUnordered(featureIndex = 0))

    val model = DecisionTree.train(rdd, strategy)
    validateClassifier(model, arr, 0.9)

    val (splits, bins) = DecisionTree.findSplitsBins(rdd, metadata)
    val treeInput = TreePoint.convertToTreeRDD(rdd, bins, metadata)
    val (rootNode, doneTraining) = DecisionTree.findBestSplits(treeInput, metadata, 0,
      null, splits, bins, 10)

    val split = rootNode.split.get
    assert(split.feature === 1)
    assert(split.featureType === Continuous)
    assert(split.threshold > 1980)
    assert(split.threshold < 2020)
  }

  test("Multiclass classification stump with 10-ary (ordered) categorical features") {
    val arr = DecisionTreeSuite.generateCategoricalDataPointsForMulticlassForOrderedFeatures()
    val rdd = sc.parallelize(arr)
    val strategy = new Strategy(algo = Classification, impurity = Gini, maxDepth = 4,
      numClassesForClassification = 3, maxBins = 100,
      categoricalFeaturesInfo = Map(0 -> 10, 1 -> 10))
    assert(strategy.isMulticlassClassification)
    val metadata = DecisionTreeMetadata.buildMetadata(rdd, strategy)
    assert(!metadata.isUnordered(featureIndex = 0))
    assert(!metadata.isUnordered(featureIndex = 1))

    val (splits, bins) = DecisionTree.findSplitsBins(rdd, metadata)
    val treeInput = TreePoint.convertToTreeRDD(rdd, bins, metadata)
    val (rootNode, doneTraining) = DecisionTree.findBestSplits(treeInput, metadata, 0,
      null, splits, bins, 10)

    val split = rootNode.split.get
    assert(split.feature === 0)
    assert(split.categories.length === 1)
    assert(split.categories.contains(1.0))
    assert(split.featureType === Categorical)
  }

  test("Multiclass classification tree with 10-ary (ordered) categorical features," +
      " with just enough bins") {
    val arr = DecisionTreeSuite.generateCategoricalDataPointsForMulticlassForOrderedFeatures()
    val rdd = sc.parallelize(arr)
    val strategy = new Strategy(algo = Classification, impurity = Gini, maxDepth = 4,
      numClassesForClassification = 3, maxBins = 10,
      categoricalFeaturesInfo = Map(0 -> 10, 1 -> 10))
    assert(strategy.isMulticlassClassification)

    val model = DecisionTree.train(rdd, strategy)
    validateClassifier(model, arr, 0.6)
  }

  test("split must satisfy min instances per node requirements") {
    val arr = new Array[LabeledPoint](3)
    arr(0) = new LabeledPoint(0.0, Vectors.sparse(2, Seq((0, 0.0))))
    arr(1) = new LabeledPoint(1.0, Vectors.sparse(2, Seq((1, 1.0))))
    arr(2) = new LabeledPoint(0.0, Vectors.sparse(2, Seq((0, 1.0))))

    val input = sc.parallelize(arr)
    val strategy = new Strategy(algo = Classification, impurity = Gini,
      maxDepth = 2, numClassesForClassification = 2, minInstancesPerNode = 2)

    val model = DecisionTree.train(input, strategy)
    assert(model.topNode.isLeaf)
    assert(model.topNode.predict == 0.0)
    val predicts = input.map(p => model.predict(p.features)).collect()
    predicts.foreach { predict =>
      assert(predict == 0.0)
    }

    // test for findBestSplits when no valid split can be found
    val metadata = DecisionTreeMetadata.buildMetadata(input, strategy)
    val (splits, bins) = DecisionTree.findSplitsBins(input, metadata)
    val treeInput = TreePoint.convertToTreeRDD(input, bins, metadata)
    val bestSplits = DecisionTree.findBestSplits(treeInput, new Array(8), metadata, 0,
      new Array[Node](0), splits, bins, 10)

    assert(bestSplits.length == 1)
    val bestInfoStats = bestSplits(0)._2
    assert(bestInfoStats == InformationGainStats.invalidInformationGainStats)
  }

  test("don't choose split that doesn't satisfy min instance per node requirements") {
    // if a split doesn't satisfy min instances per node requirements,
    // this split is invalid, even though the information gain of split is large.
    val arr = new Array[LabeledPoint](4)
    arr(0) = new LabeledPoint(0.0, Vectors.dense(0.0, 1.0))
    arr(1) = new LabeledPoint(1.0, Vectors.dense(1.0, 1.0))
    arr(2) = new LabeledPoint(0.0, Vectors.dense(0.0, 0.0))
    arr(3) = new LabeledPoint(0.0, Vectors.dense(0.0, 0.0))

    val input = sc.parallelize(arr)
    val strategy = new Strategy(algo = Classification, impurity = Gini,
      maxBins = 2, maxDepth = 2, categoricalFeaturesInfo = Map(0 -> 2, 1-> 2),
      numClassesForClassification = 2, minInstancesPerNode = 2)
    val metadata = DecisionTreeMetadata.buildMetadata(input, strategy)
    val (splits, bins) = DecisionTree.findSplitsBins(input, metadata)
    val treeInput = TreePoint.convertToTreeRDD(input, bins, metadata)
    val bestSplits = DecisionTree.findBestSplits(treeInput, new Array(8), metadata, 0,
      new Array[Node](0), splits, bins, 10)

    assert(bestSplits.length == 1)
    val bestSplit = bestSplits(0)._1
    val bestSplitStats = bestSplits(0)._1
    assert(bestSplit.feature == 1)
    assert(bestSplitStats != InformationGainStats.invalidInformationGainStats)
  }

  test("split must satisfy min info gain requirements") {
    val arr = new Array[LabeledPoint](3)
    arr(0) = new LabeledPoint(0.0, Vectors.sparse(2, Seq((0, 0.0))))
    arr(1) = new LabeledPoint(1.0, Vectors.sparse(2, Seq((1, 1.0))))
    arr(2) = new LabeledPoint(0.0, Vectors.sparse(2, Seq((0, 1.0))))

    val input = sc.parallelize(arr)
    val strategy = new Strategy(algo = Classification, impurity = Gini, maxDepth = 2,
      numClassesForClassification = 2, minInfoGain = 1.0)

    val model = DecisionTree.train(input, strategy)
    assert(model.topNode.isLeaf)
    assert(model.topNode.predict == 0.0)
    val predicts = input.map(p => model.predict(p.features)).collect()
    predicts.foreach { predict =>
      assert(predict == 0.0)
    }

    // test for findBestSplits when no valid split can be found
    val metadata = DecisionTreeMetadata.buildMetadata(input, strategy)
    val (splits, bins) = DecisionTree.findSplitsBins(input, metadata)
    val treeInput = TreePoint.convertToTreeRDD(input, bins, metadata)
    val bestSplits = DecisionTree.findBestSplits(treeInput, new Array(8), metadata, 0,
      new Array[Node](0), splits, bins, 10)

    assert(bestSplits.length == 1)
    val bestInfoStats = bestSplits(0)._2
    assert(bestInfoStats == InformationGainStats.invalidInformationGainStats)
  }
}

object DecisionTreeSuite {

  def generateOrderedLabeledPointsWithLabel0(): Array[LabeledPoint] = {
    val arr = new Array[LabeledPoint](1000)
    for (i <- 0 until 1000) {
      val lp = new LabeledPoint(0.0, Vectors.dense(i.toDouble, 1000.0 - i))
      arr(i) = lp
    }
    arr
  }

  def generateOrderedLabeledPointsWithLabel1(): Array[LabeledPoint] = {
    val arr = new Array[LabeledPoint](1000)
    for (i <- 0 until 1000) {
      val lp = new LabeledPoint(1.0, Vectors.dense(i.toDouble, 999.0 - i))
      arr(i) = lp
    }
    arr
  }

  def generateOrderedLabeledPoints(): Array[LabeledPoint] = {
    val arr = new Array[LabeledPoint](1000)
    for (i <- 0 until 1000) {
      val label = if (i < 100) {
        0.0
      } else if (i < 500) {
        1.0
      } else if (i < 900) {
        0.0
      } else {
        1.0
      }
      arr(i) = new LabeledPoint(label, Vectors.dense(i.toDouble, 1000.0 - i))
    }
    arr
  }

  def generateCategoricalDataPoints(): Array[LabeledPoint] = {
    val arr = new Array[LabeledPoint](1000)
    for (i <- 0 until 1000) {
      if (i < 600) {
        arr(i) = new LabeledPoint(1.0, Vectors.dense(0.0, 1.0))
      } else {
        arr(i) = new LabeledPoint(0.0, Vectors.dense(1.0, 0.0))
      }
    }
    arr
  }

  def generateCategoricalDataPointsAsJavaList(): java.util.List[LabeledPoint] = {
    generateCategoricalDataPoints().toList.asJava
  }

  def generateCategoricalDataPointsForMulticlass(): Array[LabeledPoint] = {
    val arr = new Array[LabeledPoint](3000)
    for (i <- 0 until 3000) {
      if (i < 1000) {
        arr(i) = new LabeledPoint(2.0, Vectors.dense(2.0, 2.0))
      } else if (i < 2000) {
        arr(i) = new LabeledPoint(1.0, Vectors.dense(1.0, 2.0))
      } else {
        arr(i) = new LabeledPoint(2.0, Vectors.dense(2.0, 2.0))
      }
    }
    arr
  }

  def generateContinuousDataPointsForMulticlass(): Array[LabeledPoint] = {
    val arr = new Array[LabeledPoint](3000)
    for (i <- 0 until 3000) {
      if (i < 2000) {
        arr(i) = new LabeledPoint(2.0, Vectors.dense(2.0, i))
      } else {
        arr(i) = new LabeledPoint(1.0, Vectors.dense(2.0, i))
      }
    }
    arr
  }

  def generateCategoricalDataPointsForMulticlassForOrderedFeatures():
    Array[LabeledPoint] = {
    val arr = new Array[LabeledPoint](3000)
    for (i <- 0 until 3000) {
      if (i < 1000) {
        arr(i) = new LabeledPoint(2.0, Vectors.dense(2.0, 2.0))
      } else if (i < 2000) {
        arr(i) = new LabeledPoint(1.0, Vectors.dense(1.0, 2.0))
      } else {
        arr(i) = new LabeledPoint(1.0, Vectors.dense(2.0, 2.0))
      }
    }
    arr
  }

}<|MERGE_RESOLUTION|>--- conflicted
+++ resolved
@@ -278,15 +278,9 @@
     assert(split.featureType === Categorical)
     assert(split.threshold === Double.MinValue)
 
-<<<<<<< HEAD
     val stats = rootNode.stats.get
-=======
-    val stats = bestSplits(0)._2
-    val predict = bestSplits(0)._3
->>>>>>> 79cdb9b6
     assert(stats.gain > 0)
-    assert(predict.predict === 1)
-    assert(predict.prob === 0.6)
+    assert(rootNode.predict === 1)
     assert(stats.impurity > 0.2)
   }
 
@@ -316,14 +310,9 @@
     assert(split.featureType === Categorical)
     assert(split.threshold === Double.MinValue)
 
-<<<<<<< HEAD
     val stats = rootNode.stats.get
-=======
-    val stats = bestSplits(0)._2
-    val predict = bestSplits(0)._3.predict
->>>>>>> 79cdb9b6
     assert(stats.gain > 0)
-    assert(predict === 0.6)
+    assert(rootNode.predict === 0.6)
     assert(stats.impurity > 0.2)
   }
 
@@ -393,7 +382,6 @@
     assert(bins(0).length === 100)
 
     val treeInput = TreePoint.convertToTreeRDD(rdd, bins, metadata)
-<<<<<<< HEAD
     val (rootNode, doneTraining) = DecisionTree.findBestSplits(treeInput, metadata, 0,
       null, splits, bins, 10)
 
@@ -404,17 +392,7 @@
     assert(stats.gain === 0)
     assert(stats.leftImpurity === 0)
     assert(stats.rightImpurity === 0)
-    assert(stats.predict === 1)
-=======
-    val bestSplits = DecisionTree.findBestSplits(treeInput, new Array(2), metadata, 0,
-      new Array[Node](0), splits, bins, 10)
-    assert(bestSplits.length === 1)
-    assert(bestSplits(0)._1.feature === 0)
-    assert(bestSplits(0)._2.gain === 0)
-    assert(bestSplits(0)._2.leftImpurity === 0)
-    assert(bestSplits(0)._2.rightImpurity === 0)
-    assert(bestSplits(0)._3.predict === 1)
->>>>>>> 79cdb9b6
+    assert(rootNode.predict === 1)
   }
 
   test("Binary classification stump with fixed label 0 for Entropy") {
@@ -434,7 +412,6 @@
     assert(bins(0).length === 100)
 
     val treeInput = TreePoint.convertToTreeRDD(rdd, bins, metadata)
-<<<<<<< HEAD
     val (rootNode, doneTraining) = DecisionTree.findBestSplits(treeInput, metadata, 0,
       null, splits, bins, 10)
 
@@ -445,17 +422,7 @@
     assert(stats.gain === 0)
     assert(stats.leftImpurity === 0)
     assert(stats.rightImpurity === 0)
-    assert(stats.predict === 0)
-=======
-    val bestSplits = DecisionTree.findBestSplits(treeInput, new Array(2), metadata, 0,
-      new Array[Node](0), splits, bins, 10)
-    assert(bestSplits.length === 1)
-    assert(bestSplits(0)._1.feature === 0)
-    assert(bestSplits(0)._2.gain === 0)
-    assert(bestSplits(0)._2.leftImpurity === 0)
-    assert(bestSplits(0)._2.rightImpurity === 0)
-    assert(bestSplits(0)._3.predict === 0)
->>>>>>> 79cdb9b6
+    assert(rootNode.predict === 0)
   }
 
   test("Binary classification stump with fixed label 1 for Entropy") {
@@ -475,7 +442,6 @@
     assert(bins(0).length === 100)
 
     val treeInput = TreePoint.convertToTreeRDD(rdd, bins, metadata)
-<<<<<<< HEAD
     val (rootNode, doneTraining) = DecisionTree.findBestSplits(treeInput, metadata, 0,
       null, splits, bins, 10)
 
@@ -486,17 +452,7 @@
     assert(stats.gain === 0)
     assert(stats.leftImpurity === 0)
     assert(stats.rightImpurity === 0)
-    assert(stats.predict === 1)
-=======
-    val bestSplits = DecisionTree.findBestSplits(treeInput, new Array(2), metadata, 0,
-      new Array[Node](0), splits, bins, 10)
-    assert(bestSplits.length === 1)
-    assert(bestSplits(0)._1.feature === 0)
-    assert(bestSplits(0)._2.gain === 0)
-    assert(bestSplits(0)._2.leftImpurity === 0)
-    assert(bestSplits(0)._2.rightImpurity === 0)
-    assert(bestSplits(0)._3.predict === 1)
->>>>>>> 79cdb9b6
+    assert(rootNode.predict === 1)
   }
 
   test("Second level node building with vs. without groups") {
@@ -540,7 +496,6 @@
 
     // Verify whether the splits obtained using single group and multiple group level
     // construction strategies are the same.
-<<<<<<< HEAD
     for (i <- 0 until 2) {
       assert(children1(i).stats.nonEmpty && children1(i).stats.get.gain > 0)
       assert(children2(i).stats.nonEmpty && children2(i).stats.get.gain > 0)
@@ -552,16 +507,7 @@
       assert(stats1.impurity === stats2.impurity)
       assert(stats1.leftImpurity === stats2.leftImpurity)
       assert(stats1.rightImpurity === stats2.rightImpurity)
-      assert(stats1.predict === stats2.predict)
-=======
-    for (i <- 0 until bestSplits.length) {
-      assert(bestSplits(i)._1 === bestSplitsWithGroups(i)._1)
-      assert(bestSplits(i)._2.gain === bestSplitsWithGroups(i)._2.gain)
-      assert(bestSplits(i)._2.impurity === bestSplitsWithGroups(i)._2.impurity)
-      assert(bestSplits(i)._2.leftImpurity === bestSplitsWithGroups(i)._2.leftImpurity)
-      assert(bestSplits(i)._2.rightImpurity === bestSplitsWithGroups(i)._2.rightImpurity)
-      assert(bestSplits(i)._3.predict === bestSplitsWithGroups(i)._3.predict)
->>>>>>> 79cdb9b6
+      assert(children1(i).predict === children2(i).predict)
     }
   }
 
@@ -761,12 +707,11 @@
     val metadata = DecisionTreeMetadata.buildMetadata(input, strategy)
     val (splits, bins) = DecisionTree.findSplitsBins(input, metadata)
     val treeInput = TreePoint.convertToTreeRDD(input, bins, metadata)
-    val bestSplits = DecisionTree.findBestSplits(treeInput, new Array(8), metadata, 0,
-      new Array[Node](0), splits, bins, 10)
-
-    assert(bestSplits.length == 1)
-    val bestInfoStats = bestSplits(0)._2
-    assert(bestInfoStats == InformationGainStats.invalidInformationGainStats)
+    val (rootNode, doneTraining) = DecisionTree.findBestSplits(treeInput, metadata, 0,
+      null, splits, bins, 10)
+
+    val gain = rootNode.stats.get
+    assert(gain == InformationGainStats.invalidInformationGainStats)
   }
 
   test("don't choose split that doesn't satisfy min instance per node requirements") {
@@ -785,14 +730,13 @@
     val metadata = DecisionTreeMetadata.buildMetadata(input, strategy)
     val (splits, bins) = DecisionTree.findSplitsBins(input, metadata)
     val treeInput = TreePoint.convertToTreeRDD(input, bins, metadata)
-    val bestSplits = DecisionTree.findBestSplits(treeInput, new Array(8), metadata, 0,
-      new Array[Node](0), splits, bins, 10)
-
-    assert(bestSplits.length == 1)
-    val bestSplit = bestSplits(0)._1
-    val bestSplitStats = bestSplits(0)._1
-    assert(bestSplit.feature == 1)
-    assert(bestSplitStats != InformationGainStats.invalidInformationGainStats)
+    val (rootNode, doneTraining) = DecisionTree.findBestSplits(treeInput, metadata, 0,
+      null, splits, bins, 10)
+
+    val split = rootNode.split.get
+    val gain = rootNode.stats.get
+    assert(split.feature == 1)
+    assert(gain != InformationGainStats.invalidInformationGainStats)
   }
 
   test("split must satisfy min info gain requirements") {
@@ -817,12 +761,11 @@
     val metadata = DecisionTreeMetadata.buildMetadata(input, strategy)
     val (splits, bins) = DecisionTree.findSplitsBins(input, metadata)
     val treeInput = TreePoint.convertToTreeRDD(input, bins, metadata)
-    val bestSplits = DecisionTree.findBestSplits(treeInput, new Array(8), metadata, 0,
-      new Array[Node](0), splits, bins, 10)
-
-    assert(bestSplits.length == 1)
-    val bestInfoStats = bestSplits(0)._2
-    assert(bestInfoStats == InformationGainStats.invalidInformationGainStats)
+    val (rootNode, doneTraining) = DecisionTree.findBestSplits(treeInput, metadata, 0,
+      null, splits, bins, 10)
+
+    val gain = rootNode.stats.get
+    assert(gain == InformationGainStats.invalidInformationGainStats)
   }
 }
 
