--- conflicted
+++ resolved
@@ -94,7 +94,6 @@
     assert(sm1 === sm2.transpose)
     assert(sm1 === dm2.transpose)
 
-<<<<<<< HEAD
     val smz = dmz.asInstanceOf[DenseMatrix].toSparse
     val sm2z = dm2.asInstanceOf[DenseMatrix].toSparse
     sm2z(0,1) = 0.0
@@ -104,7 +103,6 @@
     assert(smz === dmz)
     assert(sm2z === dmz)
     assert(sm2z === smz)
-=======
     val dm3 = Matrices.dense(3, 3, Array(1.0, 0.0, 4.0, 0.0, 1.0, 0.0, 3.0, 0.0, 1.0))
     val sm3 = dm3.asInstanceOf[DenseMatrix].toSparse
     assert(sm3 === sm3)
@@ -120,7 +118,6 @@
     assert(smEye === smEye)
     assert(smEye === dmEye)
     assert(smEye === smEye.transpose)
->>>>>>> 7f3f888f
   }
 
   test("matrix copies are deep copies") {
