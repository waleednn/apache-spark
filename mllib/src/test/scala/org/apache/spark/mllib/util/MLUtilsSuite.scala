--- conflicted
+++ resolved
@@ -160,7 +160,6 @@
     }
   }
 
-<<<<<<< HEAD
   test("loadVectors") {
     val vectors = sc.parallelize(Seq(
       Vectors.dense(1.0, 2.0),
@@ -171,9 +170,9 @@
     val outputDir = new File(tempDir, "vectors")
     val path = outputDir.toURI.toString
     vectors.saveAsTextFile(path)
-    val loaded = loadVectors(sc, outputDir.toURI.toString)
+    val loaded = loadVectors(sc, path)
     assert(vectors.collect().toSet === loaded.collect().toSet)
-    deleteQuietly(tempDir)
+    Utils.deleteRecursively(tempDir)
   }
 
   test("loadLabeledPoints") {
@@ -188,20 +187,6 @@
     points.saveAsTextFile(path)
     val loaded = loadLabeledPoints(sc, path)
     assert(points.collect().toSet === loaded.collect().toSet)
-    deleteQuietly(tempDir)
+    Utils.deleteRecursively(tempDir)
   }
-
-  /** Delete a file/directory quietly. */
-  def deleteQuietly(f: File) {
-    if (f.isDirectory) {
-      f.listFiles().foreach(deleteQuietly)
-    }
-    try {
-      f.delete()
-    } catch {
-      case _: Throwable =>
-    }
-  }
-=======
->>>>>>> 17f3075b
-}
+}