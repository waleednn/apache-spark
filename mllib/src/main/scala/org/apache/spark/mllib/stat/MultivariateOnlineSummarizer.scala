/*
 * Licensed to the Apache Software Foundation (ASF) under one or more
 * contributor license agreements.  See the NOTICE file distributed with
 * this work for additional information regarding copyright ownership.
 * The ASF licenses this file to You under the Apache License, Version 2.0
 * (the "License"); you may not use this file except in compliance with
 * the License.  You may obtain a copy of the License at
 *
 *    http://www.apache.org/licenses/LICENSE-2.0
 *
 * Unless required by applicable law or agreed to in writing, software
 * distributed under the License is distributed on an "AS IS" BASIS,
 * WITHOUT WARRANTIES OR CONDITIONS OF ANY KIND, either express or implied.
 * See the License for the specific language governing permissions and
 * limitations under the License.
 */

package org.apache.spark.mllib.stat

import org.apache.spark.annotation.{DeveloperApi, Since}
import org.apache.spark.mllib.linalg.{Vectors, Vector}

/**
 * :: DeveloperApi ::
 * MultivariateOnlineSummarizer implements [[MultivariateStatisticalSummary]] to compute the mean,
 * variance, minimum, maximum, counts, and nonzero counts for samples in sparse or dense vector
 * format in a online fashion.
 *
 * Two MultivariateOnlineSummarizer can be merged together to have a statistical summary of
 * the corresponding joint dataset.
 *
 * A numerically stable algorithm is implemented to compute sample mean and variance:
 * Reference: [[http://en.wikipedia.org/wiki/Algorithms_for_calculating_variance variance-wiki]]
 * Zero elements (including explicit zero values) are skipped when calling add(),
 * to have time complexity O(nnz) instead of O(n) for each column.
 */
@Since("1.1.0")
@DeveloperApi
class MultivariateOnlineSummarizer extends MultivariateStatisticalSummary with Serializable {

  private var n = 0
  private var currMean: Array[Double] = _
  private var currM2n: Array[Double] = _
  private var currM2: Array[Double] = _
  private var currL1: Array[Double] = _
  private var totalCnt: Long = 0
  private var totalWeightCnt: Double = 0.0
  private var nnz: Array[Double] = _
  private var currMax: Array[Double] = _
  private var currMin: Array[Double] = _

  /**
   * Add a new sample to this summarizer, and update the statistical summary.
   *
   * @param sample The sample in dense/sparse vector format to be added into this summarizer.
   * @return This MultivariateOnlineSummarizer object.
   */
<<<<<<< HEAD
  def add(sample: Vector): this.type = add(sample, 1.0)

  private[spark] def add(sample: Vector, sampleWeight: Double): this.type = {
    if (sampleWeight == 0.0) return this
    require(sampleWeight > 0.0, s"sampleWeight, ${sampleWeight} has to be >= 0.0")

=======
  @Since("1.1.0")
  def add(sample: Vector): this.type = {
>>>>>>> 90cb9f05
    if (n == 0) {
      require(sample.size > 0, s"Vector should have dimension larger than zero.")
      n = sample.size

      currMean = Array.ofDim[Double](n)
      currM2n = Array.ofDim[Double](n)
      currM2 = Array.ofDim[Double](n)
      currL1 = Array.ofDim[Double](n)
      nnz = Array.ofDim[Double](n)
      currMax = Array.fill[Double](n)(Double.MinValue)
      currMin = Array.fill[Double](n)(Double.MaxValue)
    }

    require(n == sample.size, s"Dimensions mismatch when adding new sample." +
      s" Expecting $n but got ${sample.size}.")

    val localCurrMean = currMean
    val localCurrM2n = currM2n
    val localCurrM2 = currM2
    val localCurrL1 = currL1
    val localNnz = nnz
    val localCurrMax = currMax
    val localCurrMin = currMin
    sample.foreachActive { (index, value) =>
      if (value != 0.0) {
        if (localCurrMax(index) < value) {
          localCurrMax(index) = value
        }
        if (localCurrMin(index) > value) {
          localCurrMin(index) = value
        }

        val prevMean = localCurrMean(index)
        val diff = value - prevMean
        localCurrMean(index) = prevMean + sampleWeight * diff / (localNnz(index) + sampleWeight)
        localCurrM2n(index) += sampleWeight * (value - localCurrMean(index)) * diff
        localCurrM2(index) += sampleWeight * value * value
        localCurrL1(index) += sampleWeight * math.abs(value)

        localNnz(index) += sampleWeight
      }
    }

    totalWeightCnt += sampleWeight
    totalCnt += 1
    this
  }

  /**
   * Merge another MultivariateOnlineSummarizer, and update the statistical summary.
   * (Note that it's in place merging; as a result, `this` object will be modified.)
   *
   * @param other The other MultivariateOnlineSummarizer to be merged.
   * @return This MultivariateOnlineSummarizer object.
   */
  @Since("1.1.0")
  def merge(other: MultivariateOnlineSummarizer): this.type = {
    if (this.totalWeightCnt != 0.0 && other.totalWeightCnt != 0.0) {
      require(n == other.n, s"Dimensions mismatch when merging with another summarizer. " +
        s"Expecting $n but got ${other.n}.")
      totalCnt += other.totalCnt
      totalWeightCnt += other.totalWeightCnt
      var i = 0
      while (i < n) {
        val thisNnz = nnz(i)
        val otherNnz = other.nnz(i)
        val totalNnz = thisNnz + otherNnz
        if (totalNnz != 0.0) {
          val deltaMean = other.currMean(i) - currMean(i)
          // merge mean together
          currMean(i) += deltaMean * otherNnz / totalNnz
          // merge m2n together
          currM2n(i) += other.currM2n(i) + deltaMean * deltaMean * thisNnz * otherNnz / totalNnz
          // merge m2 together
          currM2(i) += other.currM2(i)
          // merge l1 together
          currL1(i) += other.currL1(i)
          // merge max and min
          currMax(i) = math.max(currMax(i), other.currMax(i))
          currMin(i) = math.min(currMin(i), other.currMin(i))
        }
        nnz(i) = totalNnz
        i += 1
      }
    } else if (totalWeightCnt == 0.0 && other.totalWeightCnt != 0.0) {
      this.n = other.n
      this.currMean = other.currMean.clone()
      this.currM2n = other.currM2n.clone()
      this.currM2 = other.currM2.clone()
      this.currL1 = other.currL1.clone()
      this.totalCnt = other.totalCnt
      this.totalWeightCnt = other.totalWeightCnt
      this.nnz = other.nnz.clone()
      this.currMax = other.currMax.clone()
      this.currMin = other.currMin.clone()
    }
    this
  }

  /**
   * Sample mean of each dimension.
   *
   */
  @Since("1.1.0")
  override def mean: Vector = {
    require(totalWeightCnt > 0, s"Nothing has been added to this summarizer.")

    val realMean = Array.ofDim[Double](n)
    var i = 0
    while (i < n) {
      realMean(i) = currMean(i) * (nnz(i) / totalWeightCnt)
      i += 1
    }
    Vectors.dense(realMean)
  }

  /**
   * Sample variance of each dimension.
   *
   */
  @Since("1.1.0")
  override def variance: Vector = {
    require(totalWeightCnt > 0, s"Nothing has been added to this summarizer.")

    val realVariance = Array.ofDim[Double](n)

    val denominator = totalWeightCnt - 1.0

    // Sample variance is computed, if the denominator is less than 0, the variance is just 0.
    if (denominator > 0.0) {
      val deltaMean = currMean
      var i = 0
      val len = currM2n.length
      while (i < len) {
        realVariance(i) = currM2n(i) + deltaMean(i) * deltaMean(i) * nnz(i) *
          (totalWeightCnt - nnz(i)) / totalWeightCnt
        realVariance(i) /= denominator
        i += 1
      }
    }
    Vectors.dense(realVariance)
  }

  /**
   * Sample size.
   *
   */
  @Since("1.1.0")
  override def count: Long = totalCnt

  private[spark] def weightedCount: Double = totalWeightCnt

  /**
   * Number of nonzero elements in each dimension.
   *
   */
  @Since("1.1.0")
  override def numNonzeros: Vector = {
    require(totalWeightCnt > 0, s"Nothing has been added to this summarizer.")

    Vectors.dense(nnz)
  }

  /**
   * Maximum value of each dimension.
   *
   */
  @Since("1.1.0")
  override def max: Vector = {
    require(totalWeightCnt > 0, s"Nothing has been added to this summarizer.")

    var i = 0
    while (i < n) {
      if ((nnz(i) < totalWeightCnt) && (currMax(i) < 0.0)) currMax(i) = 0.0
      i += 1
    }
    Vectors.dense(currMax)
  }

  /**
   * Minimum value of each dimension.
   *
   */
  @Since("1.1.0")
  override def min: Vector = {
    require(totalWeightCnt > 0, s"Nothing has been added to this summarizer.")

    var i = 0
    while (i < n) {
      if ((nnz(i) < totalWeightCnt) && (currMin(i) > 0.0)) currMin(i) = 0.0
      i += 1
    }
    Vectors.dense(currMin)
  }

  /**
   * L2 (Euclidian) norm of each dimension.
   *
   */
  @Since("1.2.0")
  override def normL2: Vector = {
    require(totalWeightCnt > 0, s"Nothing has been added to this summarizer.")

    val realMagnitude = Array.ofDim[Double](n)

    var i = 0
    val len = currM2.length
    while (i < len) {
      realMagnitude(i) = math.sqrt(currM2(i))
      i += 1
    }
    Vectors.dense(realMagnitude)
  }

  /**
   * L1 norm of each dimension.
   *
   */
  @Since("1.2.0")
  override def normL1: Vector = {
    require(totalWeightCnt > 0, s"Nothing has been added to this summarizer.")

    Vectors.dense(currL1)
  }
}<|MERGE_RESOLUTION|>--- conflicted
+++ resolved
@@ -55,17 +55,13 @@
    * @param sample The sample in dense/sparse vector format to be added into this summarizer.
    * @return This MultivariateOnlineSummarizer object.
    */
-<<<<<<< HEAD
+  @Since("1.1.0")
   def add(sample: Vector): this.type = add(sample, 1.0)
 
   private[spark] def add(sample: Vector, sampleWeight: Double): this.type = {
     if (sampleWeight == 0.0) return this
     require(sampleWeight > 0.0, s"sampleWeight, ${sampleWeight} has to be >= 0.0")
 
-=======
-  @Since("1.1.0")
-  def add(sample: Vector): this.type = {
->>>>>>> 90cb9f05
     if (n == 0) {
       require(sample.size > 0, s"Vector should have dimension larger than zero.")
       n = sample.size
