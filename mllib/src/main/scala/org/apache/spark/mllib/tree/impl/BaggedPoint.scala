--- conflicted
+++ resolved
@@ -103,12 +103,8 @@
       seed: Int): RDD[BaggedPoint[Datum]] = {
     input.mapPartitionsWithIndex { (partitionIndex, instances) =>
       // Use random seed = seed + partitionIndex + 1 to make generation reproducible.
-<<<<<<< HEAD
-      val poisson = new Poisson(subsample, new DRand(seed + partitionIndex + 1))
-=======
-      val poisson = new PoissonDistribution(1.0)
+      val poisson = new PoissonDistribution(subsample)
       poisson.reseedRandomGenerator(seed + partitionIndex + 1)
->>>>>>> bfa614b1
       instances.map { instance =>
         val subsampleWeights = new Array[Double](numSubsamples)
         var subsampleIndex = 0
