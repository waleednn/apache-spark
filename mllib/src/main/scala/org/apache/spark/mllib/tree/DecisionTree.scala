--- conflicted
+++ resolved
@@ -72,15 +72,9 @@
     val nodes = new Array[Node](maxNumNodes)
     // num features
     val numFeatures = input.take(1)(0).features.size
-<<<<<<< HEAD
 
     // Calculate level for single group construction
 
-=======
-
-    // Calculate level for single group construction
-
->>>>>>> a6b02fb7
     // Max memory usage for aggregates
     val maxMemoryUsage = strategy.maxMemoryInMB * 1024 * 1024
     logDebug("max memory usage for aggregates = " + maxMemoryUsage + " bytes.")
@@ -116,13 +110,8 @@
       logDebug("#####################################")
 
       // Find best split for all nodes at a level.
-<<<<<<< HEAD
       val splitsStatsForLevel = DecisionTree.findBestSplits(input, parentImpurities,
         strategy, level, filters, splits, bins, maxLevelForSingleGroup)
-=======
-      val splitsStatsForLevel = DecisionTree.findBestSplits(input, parentImpurities, strategy,
-        level, filters, splits, bins, maxLevelForSingleGroup)
->>>>>>> a6b02fb7
 
       for ((nodeSplitStats, index) <- splitsStatsForLevel.view.zipWithIndex) {
         // Extract info for nodes at the current level.
@@ -357,11 +346,7 @@
    * @return array of splits with best splits for all nodes at a given level.
    */
   private def findBestSplitsPerGroup(
-<<<<<<< HEAD
       input: RDD[WeightedLabeledPoint],
-=======
-      input: RDD[LabeledPoint],
->>>>>>> a6b02fb7
       parentImpurities: Array[Double],
       strategy: Strategy,
       level: Int,
