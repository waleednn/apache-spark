/*
 * Licensed to the Apache Software Foundation (ASF) under one or more
 * contributor license agreements.  See the NOTICE file distributed with
 * this work for additional information regarding copyright ownership.
 * The ASF licenses this file to You under the Apache License, Version 2.0
 * (the "License"); you may not use this file except in compliance with
 * the License.  You may obtain a copy of the License at
 *
 *    http://www.apache.org/licenses/LICENSE-2.0
 *
 * Unless required by applicable law or agreed to in writing, software
 * distributed under the License is distributed on an "AS IS" BASIS,
 * WITHOUT WARRANTIES OR CONDITIONS OF ANY KIND, either express or implied.
 * See the License for the specific language governing permissions and
 * limitations under the License.
 */

package org.apache.spark.mllib.tree

import scala.collection.JavaConverters._

import org.apache.spark.annotation.Experimental
import org.apache.spark.api.java.JavaRDD
import org.apache.spark.Logging
import org.apache.spark.mllib.rdd.RDDFunctions._
import org.apache.spark.mllib.regression.LabeledPoint
import org.apache.spark.mllib.tree.configuration.Strategy
import org.apache.spark.mllib.tree.configuration.Algo._
import org.apache.spark.mllib.tree.configuration.FeatureType._
import org.apache.spark.mllib.tree.configuration.QuantileStrategy._
import org.apache.spark.mllib.tree.impl._
import org.apache.spark.mllib.tree.impurity.{Impurities, Impurity}
import org.apache.spark.mllib.tree.impurity._
import org.apache.spark.mllib.tree.model._
import org.apache.spark.rdd.RDD
import org.apache.spark.storage.StorageLevel
import org.apache.spark.util.random.XORShiftRandom


/**
 * :: Experimental ::
 * A class which implements a decision tree learning algorithm for classification and regression.
 * It supports both continuous and categorical features.
 * @param strategy The configuration parameters for the tree algorithm which specify the type
 *                 of algorithm (classification, regression, etc.), feature type (continuous,
 *                 categorical), depth of the tree, quantile calculation strategy, etc.
 */
@Experimental
class DecisionTree (private val strategy: Strategy) extends Serializable with Logging {

  strategy.assertValid()

  /**
   * Method to train a decision tree model over an RDD
   * @param input Training data: RDD of [[org.apache.spark.mllib.regression.LabeledPoint]]
   * @return DecisionTreeModel that can be used for prediction
   */
  def train(input: RDD[LabeledPoint]): DecisionTreeModel = {

    val timer = new TimeTracker()

    timer.start("total")

    timer.start("init")

    val retaggedInput = input.retag(classOf[LabeledPoint])
    val metadata = DecisionTreeMetadata.buildMetadata(retaggedInput, strategy)
    logDebug("algo = " + strategy.algo)
    logDebug("maxBins = " + metadata.maxBins)

    // Find the splits and the corresponding bins (interval between the splits) using a sample
    // of the input data.
    timer.start("findSplitsBins")
    val (splits, bins) = DecisionTree.findSplitsBins(retaggedInput, metadata)
    timer.stop("findSplitsBins")
    logDebug("numBins: feature: number of bins")
    logDebug(Range(0, metadata.numFeatures).map { featureIndex =>
        s"\t$featureIndex\t${metadata.numBins(featureIndex)}"
      }.mkString("\n"))

    // Bin feature values (TreePoint representation).
    // Cache input RDD for speedup during multiple passes.
    val treeInput = TreePoint.convertToTreeRDD(retaggedInput, bins, metadata)
      .persist(StorageLevel.MEMORY_AND_DISK)

    // depth of the decision tree
    val maxDepth = strategy.maxDepth
    require(maxDepth <= 30,
      s"DecisionTree currently only supports maxDepth <= 30, but was given maxDepth = $maxDepth.")

    // Calculate level for single group construction

    // Max memory usage for aggregates
    val maxMemoryUsage = strategy.maxMemoryInMB * 1024 * 1024
    logDebug("max memory usage for aggregates = " + maxMemoryUsage + " bytes.")
    // TODO: Calculate memory usage more precisely.
    val numElementsPerNode = DecisionTree.getElementsPerNode(metadata)

    logDebug("numElementsPerNode = " + numElementsPerNode)
    val arraySizePerNode = 8 * numElementsPerNode // approx. memory usage for bin aggregate array
    val maxNumberOfNodesPerGroup = math.max(maxMemoryUsage / arraySizePerNode, 1)
    logDebug("maxNumberOfNodesPerGroup = " + maxNumberOfNodesPerGroup)
    // nodes at a level is 2^level. level is zero indexed.
    val maxLevelForSingleGroup = math.max(
      (math.log(maxNumberOfNodesPerGroup) / math.log(2)).floor.toInt, 0)
    logDebug("max level for single group = " + maxLevelForSingleGroup)

    timer.stop("init")

    /*
     * The main idea here is to perform level-wise training of the decision tree nodes thus
     * reducing the passes over the data from l to log2(l) where l is the total number of nodes.
     * Each data sample is handled by a particular node at that level (or it reaches a leaf
     * beforehand and is not used in later levels.
     */

    var topNode: Node = null // set on first iteration
    var level = 0
    var break = false
    while (level <= maxDepth && !break) {
      logDebug("#####################################")
      logDebug("level = " + level)
      logDebug("#####################################")

      // Find best split for all nodes at a level.
      timer.start("findBestSplits")
<<<<<<< HEAD
      val (tmpTopNode: Node, doneTraining: Boolean) = DecisionTree.findBestSplits(treeInput,
        metadata, level, topNode, splits, bins, maxLevelForSingleGroup, timer)
      timer.stop("findBestSplits")

      if (level == 0) {
        topNode = tmpTopNode
=======
      val splitsStatsForLevel: Array[(Split, InformationGainStats, Predict)] =
        DecisionTree.findBestSplits(treeInput, parentImpurities,
          metadata, level, nodes, splits, bins, maxLevelForSingleGroup, timer)
      timer.stop("findBestSplits")

      val levelNodeIndexOffset = Node.startIndexInLevel(level)
      for ((nodeSplitStats, index) <- splitsStatsForLevel.view.zipWithIndex) {
        val nodeIndex = levelNodeIndexOffset + index

        // Extract info for this node (index) at the current level.
        timer.start("extractNodeInfo")
        val split = nodeSplitStats._1
        val stats = nodeSplitStats._2
        val predict = nodeSplitStats._3.predict
        val isLeaf = (stats.gain <= 0) || (level == strategy.maxDepth)
        val node = new Node(nodeIndex, predict, isLeaf, Some(split), None, None, Some(stats))
        logDebug("Node = " + node)
        nodes(nodeIndex) = node
        timer.stop("extractNodeInfo")

        if (level != 0) {
          // Set parent.
          val parentNodeIndex = Node.parentIndex(nodeIndex)
          if (Node.isLeftChild(nodeIndex)) {
            nodes(parentNodeIndex).leftNode = Some(nodes(nodeIndex))
          } else {
            nodes(parentNodeIndex).rightNode = Some(nodes(nodeIndex))
          }
        }
        // Extract info for nodes at the next lower level.
        timer.start("extractInfoForLowerLevels")
        if (level < maxDepth) {
          val leftChildIndex = Node.leftChildIndex(nodeIndex)
          val leftImpurity = stats.leftImpurity
          logDebug("leftChildIndex = " + leftChildIndex + ", impurity = " + leftImpurity)
          parentImpurities(leftChildIndex) = leftImpurity

          val rightChildIndex = Node.rightChildIndex(nodeIndex)
          val rightImpurity = stats.rightImpurity
          logDebug("rightChildIndex = " + rightChildIndex + ", impurity = " + rightImpurity)
          parentImpurities(rightChildIndex) = rightImpurity
        }
        timer.stop("extractInfoForLowerLevels")
        logDebug("final best split = " + split)
>>>>>>> 79cdb9b6
      }
      if (doneTraining) {
        break = true
        logDebug("done training")
      }

      level += 1
    }

    logDebug("#####################################")
    logDebug("Extracting tree model")
    logDebug("#####################################")

    timer.stop("total")

    logInfo("Internal timing for DecisionTree:")
    logInfo(s"$timer")

    new DecisionTreeModel(topNode, strategy.algo)
  }

}

object DecisionTree extends Serializable with Logging {

  /**
   * Method to train a decision tree model.
   * The method supports binary and multiclass classification and regression.
   *
   * Note: Using [[org.apache.spark.mllib.tree.DecisionTree$#trainClassifier]]
   *       and [[org.apache.spark.mllib.tree.DecisionTree$#trainRegressor]]
   *       is recommended to clearly separate classification and regression.
   *
   * @param input Training dataset: RDD of [[org.apache.spark.mllib.regression.LabeledPoint]].
   *              For classification, labels should take values {0, 1, ..., numClasses-1}.
   *              For regression, labels are real numbers.
   * @param strategy The configuration parameters for the tree algorithm which specify the type
   *                 of algorithm (classification, regression, etc.), feature type (continuous,
   *                 categorical), depth of the tree, quantile calculation strategy, etc.
   * @return DecisionTreeModel that can be used for prediction
  */
  def train(input: RDD[LabeledPoint], strategy: Strategy): DecisionTreeModel = {
    new DecisionTree(strategy).train(input)
  }

  /**
   * Method to train a decision tree model.
   * The method supports binary and multiclass classification and regression.
   *
   * Note: Using [[org.apache.spark.mllib.tree.DecisionTree$#trainClassifier]]
   *       and [[org.apache.spark.mllib.tree.DecisionTree$#trainRegressor]]
   *       is recommended to clearly separate classification and regression.
   *
   * @param input Training dataset: RDD of [[org.apache.spark.mllib.regression.LabeledPoint]].
   *              For classification, labels should take values {0, 1, ..., numClasses-1}.
   *              For regression, labels are real numbers.
   * @param algo algorithm, classification or regression
   * @param impurity impurity criterion used for information gain calculation
   * @param maxDepth Maximum depth of the tree.
   *                 E.g., depth 0 means 1 leaf node; depth 1 means 1 internal node + 2 leaf nodes.
   * @return DecisionTreeModel that can be used for prediction
   */
  def train(
      input: RDD[LabeledPoint],
      algo: Algo,
      impurity: Impurity,
      maxDepth: Int): DecisionTreeModel = {
    val strategy = new Strategy(algo, impurity, maxDepth)
    new DecisionTree(strategy).train(input)
  }

  /**
   * Method to train a decision tree model.
   * The method supports binary and multiclass classification and regression.
   *
   * Note: Using [[org.apache.spark.mllib.tree.DecisionTree$#trainClassifier]]
   *       and [[org.apache.spark.mllib.tree.DecisionTree$#trainRegressor]]
   *       is recommended to clearly separate classification and regression.
   *
   * @param input Training dataset: RDD of [[org.apache.spark.mllib.regression.LabeledPoint]].
   *              For classification, labels should take values {0, 1, ..., numClasses-1}.
   *              For regression, labels are real numbers.
   * @param algo algorithm, classification or regression
   * @param impurity impurity criterion used for information gain calculation
   * @param maxDepth Maximum depth of the tree.
   *                 E.g., depth 0 means 1 leaf node; depth 1 means 1 internal node + 2 leaf nodes.
   * @param numClassesForClassification number of classes for classification. Default value of 2.
   * @return DecisionTreeModel that can be used for prediction
   */
  def train(
      input: RDD[LabeledPoint],
      algo: Algo,
      impurity: Impurity,
      maxDepth: Int,
      numClassesForClassification: Int): DecisionTreeModel = {
    val strategy = new Strategy(algo, impurity, maxDepth, numClassesForClassification)
    new DecisionTree(strategy).train(input)
  }

  /**
   * Method to train a decision tree model.
   * The method supports binary and multiclass classification and regression.
   *
   * Note: Using [[org.apache.spark.mllib.tree.DecisionTree$#trainClassifier]]
   *       and [[org.apache.spark.mllib.tree.DecisionTree$#trainRegressor]]
   *       is recommended to clearly separate classification and regression.
   *
   * @param input Training dataset: RDD of [[org.apache.spark.mllib.regression.LabeledPoint]].
   *              For classification, labels should take values {0, 1, ..., numClasses-1}.
   *              For regression, labels are real numbers.
   * @param algo classification or regression
   * @param impurity criterion used for information gain calculation
   * @param maxDepth Maximum depth of the tree.
   *                 E.g., depth 0 means 1 leaf node; depth 1 means 1 internal node + 2 leaf nodes.
   * @param numClassesForClassification number of classes for classification. Default value of 2.
   * @param maxBins maximum number of bins used for splitting features
   * @param quantileCalculationStrategy  algorithm for calculating quantiles
   * @param categoricalFeaturesInfo Map storing arity of categorical features.
   *                                E.g., an entry (n -> k) indicates that feature n is categorical
   *                                with k categories indexed from 0: {0, 1, ..., k-1}.
   * @return DecisionTreeModel that can be used for prediction
   */
  def train(
      input: RDD[LabeledPoint],
      algo: Algo,
      impurity: Impurity,
      maxDepth: Int,
      numClassesForClassification: Int,
      maxBins: Int,
      quantileCalculationStrategy: QuantileStrategy,
      categoricalFeaturesInfo: Map[Int,Int]): DecisionTreeModel = {
    val strategy = new Strategy(algo, impurity, maxDepth, numClassesForClassification, maxBins,
      quantileCalculationStrategy, categoricalFeaturesInfo)
    new DecisionTree(strategy).train(input)
  }

  /**
   * Method to train a decision tree model for binary or multiclass classification.
   *
   * @param input Training dataset: RDD of [[org.apache.spark.mllib.regression.LabeledPoint]].
   *              Labels should take values {0, 1, ..., numClasses-1}.
   * @param numClassesForClassification number of classes for classification.
   * @param categoricalFeaturesInfo Map storing arity of categorical features.
   *                                E.g., an entry (n -> k) indicates that feature n is categorical
   *                                with k categories indexed from 0: {0, 1, ..., k-1}.
   * @param impurity Criterion used for information gain calculation.
   *                 Supported values: "gini" (recommended) or "entropy".
   * @param maxDepth Maximum depth of the tree.
   *                 E.g., depth 0 means 1 leaf node; depth 1 means 1 internal node + 2 leaf nodes.
   *                  (suggested value: 5)
   * @param maxBins maximum number of bins used for splitting features
   *                 (suggested value: 32)
   * @return DecisionTreeModel that can be used for prediction
   */
  def trainClassifier(
      input: RDD[LabeledPoint],
      numClassesForClassification: Int,
      categoricalFeaturesInfo: Map[Int, Int],
      impurity: String,
      maxDepth: Int,
      maxBins: Int): DecisionTreeModel = {
    val impurityType = Impurities.fromString(impurity)
    train(input, Classification, impurityType, maxDepth, numClassesForClassification, maxBins, Sort,
      categoricalFeaturesInfo)
  }

  /**
   * Java-friendly API for [[org.apache.spark.mllib.tree.DecisionTree$#trainClassifier]]
   */
  def trainClassifier(
      input: JavaRDD[LabeledPoint],
      numClassesForClassification: Int,
      categoricalFeaturesInfo: java.util.Map[java.lang.Integer, java.lang.Integer],
      impurity: String,
      maxDepth: Int,
      maxBins: Int): DecisionTreeModel = {
    trainClassifier(input.rdd, numClassesForClassification,
      categoricalFeaturesInfo.asInstanceOf[java.util.Map[Int, Int]].asScala.toMap,
      impurity, maxDepth, maxBins)
  }

  /**
   * Method to train a decision tree model for regression.
   *
   * @param input Training dataset: RDD of [[org.apache.spark.mllib.regression.LabeledPoint]].
   *              Labels are real numbers.
   * @param categoricalFeaturesInfo Map storing arity of categorical features.
   *                                E.g., an entry (n -> k) indicates that feature n is categorical
   *                                with k categories indexed from 0: {0, 1, ..., k-1}.
   * @param impurity Criterion used for information gain calculation.
   *                 Supported values: "variance".
   * @param maxDepth Maximum depth of the tree.
   *                 E.g., depth 0 means 1 leaf node; depth 1 means 1 internal node + 2 leaf nodes.
   *                  (suggested value: 5)
   * @param maxBins maximum number of bins used for splitting features
   *                 (suggested value: 32)
   * @return DecisionTreeModel that can be used for prediction
   */
  def trainRegressor(
      input: RDD[LabeledPoint],
      categoricalFeaturesInfo: Map[Int, Int],
      impurity: String,
      maxDepth: Int,
      maxBins: Int): DecisionTreeModel = {
    val impurityType = Impurities.fromString(impurity)
    train(input, Regression, impurityType, maxDepth, 0, maxBins, Sort, categoricalFeaturesInfo)
  }

  /**
   * Java-friendly API for [[org.apache.spark.mllib.tree.DecisionTree$#trainRegressor]]
   */
  def trainRegressor(
      input: JavaRDD[LabeledPoint],
      categoricalFeaturesInfo: java.util.Map[java.lang.Integer, java.lang.Integer],
      impurity: String,
      maxDepth: Int,
      maxBins: Int): DecisionTreeModel = {
    trainRegressor(input.rdd,
      categoricalFeaturesInfo.asInstanceOf[java.util.Map[Int, Int]].asScala.toMap,
      impurity, maxDepth, maxBins)
  }

  /**
   * Returns an array of optimal splits for all nodes at a given level. Splits the task into
   * multiple groups if the level-wise training task could lead to memory overflow.
   *
   * @param input Training data: RDD of [[org.apache.spark.mllib.tree.impl.TreePoint]]
   * @param metadata Learning and dataset metadata
   * @param level Level of the tree
   * @param topNode Root node of the tree (or invalid node when training first level).
   * @param splits possible splits for all features, indexed (numFeatures)(numSplits)
   * @param bins possible bins for all features, indexed (numFeatures)(numBins)
   * @param maxLevelForSingleGroup the deepest level for single-group level-wise computation.
   * @return  (root, doneTraining) where:
   *          root = Root node (which is newly created on the first iteration),
   *          doneTraining = true if no more internal nodes were created.
   */
  private[tree] def findBestSplits(
      input: RDD[TreePoint],
      metadata: DecisionTreeMetadata,
      level: Int,
      topNode: Node,
      splits: Array[Array[Split]],
      bins: Array[Array[Bin]],
      maxLevelForSingleGroup: Int,
<<<<<<< HEAD
      timer: TimeTracker = new TimeTracker): (Node, Boolean) = {
=======
      timer: TimeTracker = new TimeTracker): Array[(Split, InformationGainStats, Predict)] = {
>>>>>>> 79cdb9b6
    // split into groups to avoid memory overflow during aggregation
    if (level > maxLevelForSingleGroup) {
      // When information for all nodes at a given level cannot be stored in memory,
      // the nodes are divided into multiple groups at each level with the number of groups
      // increasing exponentially per level. For example, if maxLevelForSingleGroup is 10,
      // numGroups is equal to 2 at level 11 and 4 at level 12, respectively.
      val numGroups = 1 << level - maxLevelForSingleGroup
      logDebug("numGroups = " + numGroups)
<<<<<<< HEAD
=======
      var bestSplits = new Array[(Split, InformationGainStats, Predict)](0)
>>>>>>> 79cdb9b6
      // Iterate over each group of nodes at a level.
      var groupIndex = 0
      var doneTraining = true
      while (groupIndex < numGroups) {
        val (tmpRoot, doneTrainingGroup) = findBestSplitsPerGroup(input, metadata, level,
          topNode, splits, bins, timer, numGroups, groupIndex)
        doneTraining = doneTraining && doneTrainingGroup
        groupIndex += 1
      }
      (topNode, doneTraining) // Not first iteration, so topNode was already set.
    } else {
      findBestSplitsPerGroup(input, metadata, level, topNode, splits, bins, timer)
    }
  }

  /**
   * Get the node index corresponding to this data point.
   * This function mimics prediction, passing an example from the root node down to a node
   * at the current level being trained; that node's index is returned.
   *
   * @param node  Node in tree from which to classify the given data point.
   * @param binnedFeatures  Binned feature vector for data point.
   * @param bins possible bins for all features, indexed (numFeatures)(numBins)
   * @param unorderedFeatures  Set of indices of unordered features.
   * @return  Leaf index if the data point reaches a leaf.
   *          Otherwise, last node reachable in tree matching this example.
   *          Note: This is the global node index, i.e., the index used in the tree.
   *                This index is different from the index used during training a particular
   *                set of nodes in a (level, group).
   */
  private def predictNodeIndex(
      node: Node,
      binnedFeatures: Array[Int],
      bins: Array[Array[Bin]],
      unorderedFeatures: Set[Int]): Int = {
    if (node.isLeaf) {
      node.id
    } else {
      val featureIndex = node.split.get.feature
      val splitLeft = node.split.get.featureType match {
        case Continuous => {
          val binIndex = binnedFeatures(featureIndex)
          val featureValueUpperBound = bins(featureIndex)(binIndex).highSplit.threshold
          // bin binIndex has range (bin.lowSplit.threshold, bin.highSplit.threshold]
          // We do not need to check lowSplit since bins are separated by splits.
          featureValueUpperBound <= node.split.get.threshold
        }
        case Categorical => {
          val featureValue = binnedFeatures(featureIndex)
          node.split.get.categories.contains(featureValue)
        }
        case _ => throw new RuntimeException(s"predictNodeIndex failed for unknown reason.")
      }
      if (node.leftNode.isEmpty || node.rightNode.isEmpty) {
        // Return index from next layer of nodes to train
        if (splitLeft) {
          Node.leftChildIndex(node.id)
        } else {
          Node.rightChildIndex(node.id)
        }
      } else {
        if (splitLeft) {
          predictNodeIndex(node.leftNode.get, binnedFeatures, bins, unorderedFeatures)
        } else {
          predictNodeIndex(node.rightNode.get, binnedFeatures, bins, unorderedFeatures)
        }
      }
    }
  }

  /**
   * Helper for binSeqOp, for data which can contain a mix of ordered and unordered features.
   *
   * For ordered features, a single bin is updated.
   * For unordered features, bins correspond to subsets of categories; either the left or right bin
   * for each subset is updated.
   *
   * @param agg  Array storing aggregate calculation, with a set of sufficient statistics for
   *             each (node, feature, bin).
   * @param treePoint  Data point being aggregated.
   * @param nodeIndex  Node corresponding to treePoint. Indexed from 0 at start of (level, group).
   * @param bins possible bins for all features, indexed (numFeatures)(numBins)
   * @param unorderedFeatures  Set of indices of unordered features.
   */
  private def mixedBinSeqOp(
      agg: DTStatsAggregator,
      treePoint: TreePoint,
      nodeIndex: Int,
      bins: Array[Array[Bin]],
      unorderedFeatures: Set[Int]): Unit = {
    // Iterate over all features.
    val numFeatures = treePoint.binnedFeatures.size
    val nodeOffset = agg.getNodeOffset(nodeIndex)
    var featureIndex = 0
    while (featureIndex < numFeatures) {
      if (unorderedFeatures.contains(featureIndex)) {
        // Unordered feature
        val featureValue = treePoint.binnedFeatures(featureIndex)
        val (leftNodeFeatureOffset, rightNodeFeatureOffset) =
          agg.getLeftRightNodeFeatureOffsets(nodeIndex, featureIndex)
        // Update the left or right bin for each split.
        val numSplits = agg.numSplits(featureIndex)
        var splitIndex = 0
        while (splitIndex < numSplits) {
          if (bins(featureIndex)(splitIndex).highSplit.categories.contains(featureValue)) {
            agg.nodeFeatureUpdate(leftNodeFeatureOffset, splitIndex, treePoint.label)
          } else {
            agg.nodeFeatureUpdate(rightNodeFeatureOffset, splitIndex, treePoint.label)
          }
          splitIndex += 1
        }
      } else {
        // Ordered feature
        val binIndex = treePoint.binnedFeatures(featureIndex)
        agg.nodeUpdate(nodeOffset, featureIndex, binIndex, treePoint.label)
      }
      featureIndex += 1
    }
  }

  /**
   * Helper for binSeqOp, for regression and for classification with only ordered features.
   *
   * For each feature, the sufficient statistics of one bin are updated.
   *
   * @param agg  Array storing aggregate calculation, with a set of sufficient statistics for
   *             each (node, feature, bin).
   * @param treePoint  Data point being aggregated.
   * @param nodeIndex  Node corresponding to treePoint. Indexed from 0 at start of (level, group).
   * @return agg
   */
  private def orderedBinSeqOp(
      agg: DTStatsAggregator,
      treePoint: TreePoint,
      nodeIndex: Int): Unit = {
    val label = treePoint.label
    val nodeOffset = agg.getNodeOffset(nodeIndex)
    // Iterate over all features.
    val numFeatures = agg.numFeatures
    var featureIndex = 0
    while (featureIndex < numFeatures) {
      val binIndex = treePoint.binnedFeatures(featureIndex)
      agg.nodeUpdate(nodeOffset, featureIndex, binIndex, label)
      featureIndex += 1
    }
  }

  /**
   * Returns an array of optimal splits for a group of nodes at a given level
   *
   * @param input Training data: RDD of [[org.apache.spark.mllib.tree.impl.TreePoint]]
   * @param metadata Learning and dataset metadata
   * @param level Level of the tree
   * @param topNode Root node of the tree (or invalid node when training first level).
   * @param splits possible splits for all features, indexed (numFeatures)(numSplits)
   * @param bins possible bins for all features, indexed (numFeatures)(numBins)
   * @param numGroups total number of node groups at the current level. Default value is set to 1.
   * @param groupIndex index of the node group being processed. Default value is set to 0.
   * @return  (root, doneTraining) where:
   *          root = Root node (which is newly created on the first iteration),
   *          doneTraining = true if no more internal nodes were created.
   */
  private def findBestSplitsPerGroup(
      input: RDD[TreePoint],
      metadata: DecisionTreeMetadata,
      level: Int,
      topNode: Node,
      splits: Array[Array[Split]],
      bins: Array[Array[Bin]],
      timer: TimeTracker,
      numGroups: Int = 1,
<<<<<<< HEAD
      groupIndex: Int = 0): (Node, Boolean) = {
=======
      groupIndex: Int = 0): Array[(Split, InformationGainStats, Predict)] = {
>>>>>>> 79cdb9b6

    /*
     * The high-level descriptions of the best split optimizations are noted here.
     *
     * *Level-wise training*
     * We perform bin calculations for all nodes at the given level to avoid making multiple
     * passes over the data. Thus, for a slightly increased computation and storage cost we save
     * several iterations over the data especially at higher levels of the decision tree.
     *
     * *Bin-wise computation*
     * We use a bin-wise best split computation strategy instead of a straightforward best split
     * computation strategy. Instead of analyzing each sample for contribution to the left/right
     * child node impurity of every split, we first categorize each feature of a sample into a
     * bin. Each bin is an interval between a low and high split. Since each split, and thus bin,
     * is ordered (read ordering for categorical variables in the findSplitsBins method),
     * we exploit this structure to calculate aggregates for bins and then use these aggregates
     * to calculate information gain for each split.
     *
     * *Aggregation over partitions*
     * Instead of performing a flatMap/reduceByKey operation, we exploit the fact that we know
     * the number of splits in advance. Thus, we store the aggregates (at the appropriate
     * indices) in a single array for all bins and rely upon the RDD aggregate method to
     * drastically reduce the communication overhead.
     */

    // Common calculations for multiple nested methods:

    // numNodes:  Number of nodes in this (level of tree, group),
    //            where nodes at deeper (larger) levels may be divided into groups.
    val numNodes = Node.maxNodesInLevel(level) / numGroups
    logDebug("numNodes = " + numNodes)

    logDebug("numFeatures = " + metadata.numFeatures)
    logDebug("numClasses = " + metadata.numClasses)
    logDebug("isMulticlass = " + metadata.isMulticlass)
    logDebug("isMulticlassWithCategoricalFeatures = " +
      metadata.isMulticlassWithCategoricalFeatures)

    // shift when more than one group is used at deep tree level
    val groupShift = numNodes * groupIndex

    // Used for treePointToNodeIndex to get an index for this (level, group).
    // - Node.startIndexInLevel(level) gives the global index offset for nodes at this level.
    // - groupShift corrects for groups in this level before the current group.
    val globalNodeIndexOffset = Node.startIndexInLevel(level) + groupShift

    /**
     * Find the node index for the given example.
     * Nodes are indexed from 0 at the start of this (level, group).
     * If the example does not reach this level, returns a value < 0.
     */
    def treePointToNodeIndex(treePoint: TreePoint): Int = {
      if (level == 0) {
        0
      } else {
        val globalNodeIndex =
          predictNodeIndex(topNode, treePoint.binnedFeatures, bins, metadata.unorderedFeatures)
        globalNodeIndex - globalNodeIndexOffset
      }
    }

    /**
     * Performs a sequential aggregation over a partition.
     *
     * Each data point contributes to one node. For each feature,
     * the aggregate sufficient statistics are updated for the relevant bins.
     *
     * @param agg  Array storing aggregate calculation, with a set of sufficient statistics for
     *             each (node, feature, bin).
     * @param treePoint   Data point being aggregated.
     * @return  agg
     */
    def binSeqOp(
        agg: DTStatsAggregator,
        treePoint: TreePoint): DTStatsAggregator = {
      val nodeIndex = treePointToNodeIndex(treePoint)
      // If the example does not reach this level, then nodeIndex < 0.
      // If the example reaches this level but is handled in a different group,
      //  then either nodeIndex < 0 (previous group) or nodeIndex >= numNodes (later group).
      if (nodeIndex >= 0 && nodeIndex < numNodes) {
        if (metadata.unorderedFeatures.isEmpty) {
          orderedBinSeqOp(agg, treePoint, nodeIndex)
        } else {
          mixedBinSeqOp(agg, treePoint, nodeIndex, bins, metadata.unorderedFeatures)
        }
      }
      agg
    }

    // Calculate bin aggregates.
    timer.start("aggregation")
    val binAggregates: DTStatsAggregator = {
      val initAgg = new DTStatsAggregator(metadata, numNodes)
      input.treeAggregate(initAgg)(binSeqOp, DTStatsAggregator.binCombOp)
    }
    timer.stop("aggregation")

    // Calculate best splits for all nodes at a given level
    timer.start("chooseSplits")
<<<<<<< HEAD
    // On the first iteration, we need to get and return the newly created root node.
    var newTopNode: Node = topNode
=======
    val bestSplits = new Array[(Split, InformationGainStats, Predict)](numNodes)
>>>>>>> 79cdb9b6
    // Iterating over all nodes at this level
    var nodeIndex = 0
    var internalNodeCount = 0
    while (nodeIndex < numNodes) {
      val (split: Split, stats: InformationGainStats) =
        binsToBestSplit(binAggregates, nodeIndex, level, metadata, splits)
      logDebug("best split = " + split)

      val globalNodeIndex = globalNodeIndexOffset + nodeIndex

      // Extract info for this node at the current level.
      timer.start("extractNodeInfo")
      val isLeaf = (stats.gain <= 0) || (level == metadata.maxDepth)
      val node =
        new Node(globalNodeIndex, stats.predict, isLeaf, Some(split), None, None, Some(stats))
      logDebug("Node = " + node)
      timer.stop("extractNodeInfo")

      if (!isLeaf) {
        internalNodeCount += 1
      }
      if (level == 0) {
        newTopNode = node
      } else {
        // Set parent.
        val parentNode = Node.getNode(Node.parentIndex(globalNodeIndex), topNode)
        if (Node.isLeftChild(globalNodeIndex)) {
          parentNode.leftNode = Some(node)
        } else {
          parentNode.rightNode = Some(node)
        }
      }
      if (level < metadata.maxDepth) {
        logDebug("leftChildIndex = " + Node.leftChildIndex(globalNodeIndex) +
          ", impurity = " + stats.leftImpurity)
        logDebug("rightChildIndex = " + Node.rightChildIndex(globalNodeIndex) +
          ", impurity = " + stats.rightImpurity)
      }

      nodeIndex += 1
    }
    timer.stop("chooseSplits")

    val doneTraining = internalNodeCount == 0
    (newTopNode, doneTraining)
  }

  /**
   * Calculate the information gain for a given (feature, split) based upon left/right aggregates.
   * @param leftImpurityCalculator left node aggregates for this (feature, split)
   * @param rightImpurityCalculator right node aggregate for this (feature, split)
   * @return information gain and statistics for all splits
   */
  private def calculateGainForSplit(
      leftImpurityCalculator: ImpurityCalculator,
      rightImpurityCalculator: ImpurityCalculator,
      level: Int,
      metadata: DecisionTreeMetadata): InformationGainStats = {
    val leftCount = leftImpurityCalculator.count
    val rightCount = rightImpurityCalculator.count

<<<<<<< HEAD
    val totalCount = leftCount + rightCount
    if (totalCount == 0) {
      // Return arbitrary prediction.
      return new InformationGainStats(0, 0, 0, 0, 0)
    }

    val parentNodeAgg = leftImpurityCalculator.copy
    parentNodeAgg.add(rightImpurityCalculator)

    val impurity = parentNodeAgg.calculate()
    val predict = parentNodeAgg.predict
    val prob = parentNodeAgg.prob(predict)

=======
    // If left child or right child doesn't satisfy minimum instances per node,
    // then this split is invalid, return invalid information gain stats.
    if ((leftCount < metadata.minInstancesPerNode) ||
        (rightCount < metadata.minInstancesPerNode)) {
      return InformationGainStats.invalidInformationGainStats
    }

    val totalCount = leftCount + rightCount

    // impurity of parent node
    val impurity = if (level > 0) {
      topImpurity
    } else {
      val parentNodeAgg = leftImpurityCalculator.copy
      parentNodeAgg.add(rightImpurityCalculator)
      parentNodeAgg.calculate()
    }

>>>>>>> 79cdb9b6
    val leftImpurity = leftImpurityCalculator.calculate() // Note: This equals 0 if count = 0
    val rightImpurity = rightImpurityCalculator.calculate()

    val leftWeight = leftCount / totalCount.toDouble
    val rightWeight = rightCount / totalCount.toDouble

    val gain = impurity - leftWeight * leftImpurity - rightWeight * rightImpurity

    // if information gain doesn't satisfy minimum information gain,
    // then this split is invalid, return invalid information gain stats.
    if (gain < metadata.minInfoGain) {
      return InformationGainStats.invalidInformationGainStats
    }

    new InformationGainStats(gain, impurity, leftImpurity, rightImpurity)
  }

  /**
   * Calculate predict value for current node, given stats of any split.
   * Note that this function is called only once for each node.
   * @param leftImpurityCalculator left node aggregates for a split
   * @param rightImpurityCalculator right node aggregates for a node
   * @return predict value for current node
   */
  private def calculatePredict(
      leftImpurityCalculator: ImpurityCalculator,
      rightImpurityCalculator: ImpurityCalculator): Predict =  {
    val parentNodeAgg = leftImpurityCalculator.copy
    parentNodeAgg.add(rightImpurityCalculator)
    val predict = parentNodeAgg.predict
    val prob = parentNodeAgg.prob(predict)

    new Predict(predict, prob)
  }

  /**
   * Find the best split for a node.
   * @param binAggregates Bin statistics.
   * @param nodeIndex Index for node to split in this (level, group).
   * @return tuple for best split: (Split, information gain)
   */
  private def binsToBestSplit(
      binAggregates: DTStatsAggregator,
      nodeIndex: Int,
      level: Int,
      metadata: DecisionTreeMetadata,
      splits: Array[Array[Split]]): (Split, InformationGainStats, Predict) = {

<<<<<<< HEAD
=======
    logDebug("node impurity = " + nodeImpurity)

    // calculate predict only once
    var predict: Option[Predict] = None

>>>>>>> 79cdb9b6
    // For each (feature, split), calculate the gain, and select the best (feature, split).
    val (bestSplit, bestSplitStats) = Range(0, metadata.numFeatures).map { featureIndex =>
      val numSplits = metadata.numSplits(featureIndex)
      if (metadata.isContinuous(featureIndex)) {
        // Cumulative sum (scanLeft) of bin statistics.
        // Afterwards, binAggregates for a bin is the sum of aggregates for
        // that bin + all preceding bins.
        val nodeFeatureOffset = binAggregates.getNodeFeatureOffset(nodeIndex, featureIndex)
        var splitIndex = 0
        while (splitIndex < numSplits) {
          binAggregates.mergeForNodeFeature(nodeFeatureOffset, splitIndex + 1, splitIndex)
          splitIndex += 1
        }
        // Find best split.
        val (bestFeatureSplitIndex, bestFeatureGainStats) =
          Range(0, numSplits).map { case splitIdx =>
            val leftChildStats = binAggregates.getImpurityCalculator(nodeFeatureOffset, splitIdx)
            val rightChildStats = binAggregates.getImpurityCalculator(nodeFeatureOffset, numSplits)
            rightChildStats.subtract(leftChildStats)
<<<<<<< HEAD
            val gainStats = calculateGainForSplit(leftChildStats, rightChildStats, level, metadata)
=======
            predict = Some(predict.getOrElse(calculatePredict(leftChildStats, rightChildStats)))
            val gainStats =
              calculateGainForSplit(leftChildStats, rightChildStats, nodeImpurity, level, metadata)
>>>>>>> 79cdb9b6
            (splitIdx, gainStats)
          }.maxBy(_._2.gain)
        (splits(featureIndex)(bestFeatureSplitIndex), bestFeatureGainStats)
      } else if (metadata.isUnordered(featureIndex)) {
        // Unordered categorical feature
        val (leftChildOffset, rightChildOffset) =
          binAggregates.getLeftRightNodeFeatureOffsets(nodeIndex, featureIndex)
        val (bestFeatureSplitIndex, bestFeatureGainStats) =
          Range(0, numSplits).map { splitIndex =>
            val leftChildStats = binAggregates.getImpurityCalculator(leftChildOffset, splitIndex)
            val rightChildStats = binAggregates.getImpurityCalculator(rightChildOffset, splitIndex)
<<<<<<< HEAD
            val gainStats = calculateGainForSplit(leftChildStats, rightChildStats, level, metadata)
=======
            predict = Some(predict.getOrElse(calculatePredict(leftChildStats, rightChildStats)))
            val gainStats =
              calculateGainForSplit(leftChildStats, rightChildStats, nodeImpurity, level, metadata)
>>>>>>> 79cdb9b6
            (splitIndex, gainStats)
          }.maxBy(_._2.gain)
        (splits(featureIndex)(bestFeatureSplitIndex), bestFeatureGainStats)
      } else {
        // Ordered categorical feature
        val nodeFeatureOffset = binAggregates.getNodeFeatureOffset(nodeIndex, featureIndex)
        val numBins = metadata.numBins(featureIndex)

        /* Each bin is one category (feature value).
         * The bins are ordered based on centroidForCategories, and this ordering determines which
         * splits are considered.  (With K categories, we consider K - 1 possible splits.)
         *
         * centroidForCategories is a list: (category, centroid)
         */
        val centroidForCategories = if (metadata.isMulticlass) {
          // For categorical variables in multiclass classification,
          // the bins are ordered by the impurity of their corresponding labels.
          Range(0, numBins).map { case featureValue =>
            val categoryStats = binAggregates.getImpurityCalculator(nodeFeatureOffset, featureValue)
            val centroid = if (categoryStats.count != 0) {
              categoryStats.calculate()
            } else {
              Double.MaxValue
            }
            (featureValue, centroid)
          }
        } else { // regression or binary classification
          // For categorical variables in regression and binary classification,
          // the bins are ordered by the centroid of their corresponding labels.
          Range(0, numBins).map { case featureValue =>
            val categoryStats = binAggregates.getImpurityCalculator(nodeFeatureOffset, featureValue)
            val centroid = if (categoryStats.count != 0) {
              categoryStats.predict
            } else {
              Double.MaxValue
            }
            (featureValue, centroid)
          }
        }

        logDebug("Centroids for categorical variable: " + centroidForCategories.mkString(","))

        // bins sorted by centroids
        val categoriesSortedByCentroid = centroidForCategories.toList.sortBy(_._2)

        logDebug("Sorted centroids for categorical variable = " +
          categoriesSortedByCentroid.mkString(","))

        // Cumulative sum (scanLeft) of bin statistics.
        // Afterwards, binAggregates for a bin is the sum of aggregates for
        // that bin + all preceding bins.
        var splitIndex = 0
        while (splitIndex < numSplits) {
          val currentCategory = categoriesSortedByCentroid(splitIndex)._1
          val nextCategory = categoriesSortedByCentroid(splitIndex + 1)._1
          binAggregates.mergeForNodeFeature(nodeFeatureOffset, nextCategory, currentCategory)
          splitIndex += 1
        }
        // lastCategory = index of bin with total aggregates for this (node, feature)
        val lastCategory = categoriesSortedByCentroid.last._1
        // Find best split.
        val (bestFeatureSplitIndex, bestFeatureGainStats) =
          Range(0, numSplits).map { splitIndex =>
            val featureValue = categoriesSortedByCentroid(splitIndex)._1
            val leftChildStats =
              binAggregates.getImpurityCalculator(nodeFeatureOffset, featureValue)
            val rightChildStats =
              binAggregates.getImpurityCalculator(nodeFeatureOffset, lastCategory)
            rightChildStats.subtract(leftChildStats)
<<<<<<< HEAD
            val gainStats = calculateGainForSplit(leftChildStats, rightChildStats, level, metadata)
=======
            predict = Some(predict.getOrElse(calculatePredict(leftChildStats, rightChildStats)))
            val gainStats =
              calculateGainForSplit(leftChildStats, rightChildStats, nodeImpurity, level, metadata)
>>>>>>> 79cdb9b6
            (splitIndex, gainStats)
          }.maxBy(_._2.gain)
        val categoriesForSplit =
          categoriesSortedByCentroid.map(_._1.toDouble).slice(0, bestFeatureSplitIndex + 1)
        val bestFeatureSplit =
          new Split(featureIndex, Double.MinValue, Categorical, categoriesForSplit)
        (bestFeatureSplit, bestFeatureGainStats)
      }
    }.maxBy(_._2.gain)

    require(predict.isDefined, "must calculate predict for each node")

    (bestSplit, bestSplitStats, predict.get)
  }

  /**
   * Get the number of values to be stored per node in the bin aggregates.
   */
  private def getElementsPerNode(metadata: DecisionTreeMetadata): Int = {
    val totalBins = metadata.numBins.sum
    if (metadata.isClassification) {
      metadata.numClasses * totalBins
    } else {
      3 * totalBins
    }
  }

  /**
   * Returns splits and bins for decision tree calculation.
   * Continuous and categorical features are handled differently.
   *
   * Continuous features:
   *   For each feature, there are numBins - 1 possible splits representing the possible binary
   *   decisions at each node in the tree.
   *   This finds locations (feature values) for splits using a subsample of the data.
   *
   * Categorical features:
   *   For each feature, there is 1 bin per split.
   *   Splits and bins are handled in 2 ways:
   *   (a) "unordered features"
   *       For multiclass classification with a low-arity feature
   *       (i.e., if isMulticlass && isSpaceSufficientForAllCategoricalSplits),
   *       the feature is split based on subsets of categories.
   *   (b) "ordered features"
   *       For regression and binary classification,
   *       and for multiclass classification with a high-arity feature,
   *       there is one bin per category.
   *
   * @param input Training data: RDD of [[org.apache.spark.mllib.regression.LabeledPoint]]
   * @param metadata Learning and dataset metadata
   * @return A tuple of (splits, bins).
   *         Splits is an Array of [[org.apache.spark.mllib.tree.model.Split]]
   *          of size (numFeatures, numSplits).
   *         Bins is an Array of [[org.apache.spark.mllib.tree.model.Bin]]
   *          of size (numFeatures, numBins).
   */
  protected[tree] def findSplitsBins(
      input: RDD[LabeledPoint],
      metadata: DecisionTreeMetadata): (Array[Array[Split]], Array[Array[Bin]]) = {

    logDebug("isMulticlass = " + metadata.isMulticlass)

    val numFeatures = metadata.numFeatures

    // Sample the input only if there are continuous features.
    val hasContinuousFeatures = Range(0, numFeatures).exists(metadata.isContinuous)
    val sampledInput = if (hasContinuousFeatures) {
      // Calculate the number of samples for approximate quantile calculation.
      val requiredSamples = math.max(metadata.maxBins * metadata.maxBins, 10000)
      val fraction = if (requiredSamples < metadata.numExamples) {
        requiredSamples.toDouble / metadata.numExamples
      } else {
        1.0
      }
      logDebug("fraction of data used for calculating quantiles = " + fraction)
      input.sample(withReplacement = false, fraction, new XORShiftRandom().nextInt()).collect()
    } else {
      new Array[LabeledPoint](0)
    }

    metadata.quantileStrategy match {
      case Sort =>
        val splits = new Array[Array[Split]](numFeatures)
        val bins = new Array[Array[Bin]](numFeatures)

        // Find all splits.
        // Iterate over all features.
        var featureIndex = 0
        while (featureIndex < numFeatures) {
          val numSplits = metadata.numSplits(featureIndex)
          val numBins = metadata.numBins(featureIndex)
          if (metadata.isContinuous(featureIndex)) {
            val numSamples = sampledInput.length
            splits(featureIndex) = new Array[Split](numSplits)
            bins(featureIndex) = new Array[Bin](numBins)
            val featureSamples = sampledInput.map(lp => lp.features(featureIndex)).sorted
            val stride: Double = numSamples.toDouble / metadata.numBins(featureIndex)
            logDebug("stride = " + stride)
            for (splitIndex <- 0 until numSplits) {
              val sampleIndex = splitIndex * stride.toInt
              // Set threshold halfway in between 2 samples.
              val threshold = (featureSamples(sampleIndex) + featureSamples(sampleIndex + 1)) / 2.0
              splits(featureIndex)(splitIndex) =
                new Split(featureIndex, threshold, Continuous, List())
            }
            bins(featureIndex)(0) = new Bin(new DummyLowSplit(featureIndex, Continuous),
              splits(featureIndex)(0), Continuous, Double.MinValue)
            for (splitIndex <- 1 until numSplits) {
              bins(featureIndex)(splitIndex) =
                new Bin(splits(featureIndex)(splitIndex - 1), splits(featureIndex)(splitIndex),
                  Continuous, Double.MinValue)
            }
            bins(featureIndex)(numSplits) = new Bin(splits(featureIndex)(numSplits - 1),
              new DummyHighSplit(featureIndex, Continuous), Continuous, Double.MinValue)
          } else {
            // Categorical feature
            val featureArity = metadata.featureArity(featureIndex)
            if (metadata.isUnordered(featureIndex)) {
              // TODO: The second half of the bins are unused.  Actually, we could just use
              //       splits and not build bins for unordered features.  That should be part of
              //       a later PR since it will require changing other code (using splits instead
              //       of bins in a few places).
              // Unordered features
              //   2^(maxFeatureValue - 1) - 1 combinations
              splits(featureIndex) = new Array[Split](numSplits)
              bins(featureIndex) = new Array[Bin](numBins)
              var splitIndex = 0
              while (splitIndex < numSplits) {
                val categories: List[Double] =
                  extractMultiClassCategories(splitIndex + 1, featureArity)
                splits(featureIndex)(splitIndex) =
                  new Split(featureIndex, Double.MinValue, Categorical, categories)
                bins(featureIndex)(splitIndex) = {
                  if (splitIndex == 0) {
                    new Bin(
                      new DummyCategoricalSplit(featureIndex, Categorical),
                      splits(featureIndex)(0),
                      Categorical,
                      Double.MinValue)
                  } else {
                    new Bin(
                      splits(featureIndex)(splitIndex - 1),
                      splits(featureIndex)(splitIndex),
                      Categorical,
                      Double.MinValue)
                  }
                }
                splitIndex += 1
              }
            } else {
              // Ordered features
              //   Bins correspond to feature values, so we do not need to compute splits or bins
              //   beforehand.  Splits are constructed as needed during training.
              splits(featureIndex) = new Array[Split](0)
              bins(featureIndex) = new Array[Bin](0)
            }
          }
          featureIndex += 1
        }
        (splits, bins)
      case MinMax =>
        throw new UnsupportedOperationException("minmax not supported yet.")
      case ApproxHist =>
        throw new UnsupportedOperationException("approximate histogram not supported yet.")
    }
  }

  /**
   * Nested method to extract list of eligible categories given an index. It extracts the
   * position of ones in a binary representation of the input. If binary
   * representation of an number is 01101 (13), the output list should (3.0, 2.0,
   * 0.0). The maxFeatureValue depict the number of rightmost digits that will be tested for ones.
   */
  private[tree] def extractMultiClassCategories(
      input: Int,
      maxFeatureValue: Int): List[Double] = {
    var categories = List[Double]()
    var j = 0
    var bitShiftedInput = input
    while (j < maxFeatureValue) {
      if (bitShiftedInput % 2 != 0) {
        // updating the list of categories.
        categories = j.toDouble :: categories
      }
      // Right shift by one
      bitShiftedInput = bitShiftedInput >> 1
      j += 1
    }
    categories
  }

}<|MERGE_RESOLUTION|>--- conflicted
+++ resolved
@@ -124,59 +124,12 @@
 
       // Find best split for all nodes at a level.
       timer.start("findBestSplits")
-<<<<<<< HEAD
       val (tmpTopNode: Node, doneTraining: Boolean) = DecisionTree.findBestSplits(treeInput,
         metadata, level, topNode, splits, bins, maxLevelForSingleGroup, timer)
       timer.stop("findBestSplits")
 
       if (level == 0) {
         topNode = tmpTopNode
-=======
-      val splitsStatsForLevel: Array[(Split, InformationGainStats, Predict)] =
-        DecisionTree.findBestSplits(treeInput, parentImpurities,
-          metadata, level, nodes, splits, bins, maxLevelForSingleGroup, timer)
-      timer.stop("findBestSplits")
-
-      val levelNodeIndexOffset = Node.startIndexInLevel(level)
-      for ((nodeSplitStats, index) <- splitsStatsForLevel.view.zipWithIndex) {
-        val nodeIndex = levelNodeIndexOffset + index
-
-        // Extract info for this node (index) at the current level.
-        timer.start("extractNodeInfo")
-        val split = nodeSplitStats._1
-        val stats = nodeSplitStats._2
-        val predict = nodeSplitStats._3.predict
-        val isLeaf = (stats.gain <= 0) || (level == strategy.maxDepth)
-        val node = new Node(nodeIndex, predict, isLeaf, Some(split), None, None, Some(stats))
-        logDebug("Node = " + node)
-        nodes(nodeIndex) = node
-        timer.stop("extractNodeInfo")
-
-        if (level != 0) {
-          // Set parent.
-          val parentNodeIndex = Node.parentIndex(nodeIndex)
-          if (Node.isLeftChild(nodeIndex)) {
-            nodes(parentNodeIndex).leftNode = Some(nodes(nodeIndex))
-          } else {
-            nodes(parentNodeIndex).rightNode = Some(nodes(nodeIndex))
-          }
-        }
-        // Extract info for nodes at the next lower level.
-        timer.start("extractInfoForLowerLevels")
-        if (level < maxDepth) {
-          val leftChildIndex = Node.leftChildIndex(nodeIndex)
-          val leftImpurity = stats.leftImpurity
-          logDebug("leftChildIndex = " + leftChildIndex + ", impurity = " + leftImpurity)
-          parentImpurities(leftChildIndex) = leftImpurity
-
-          val rightChildIndex = Node.rightChildIndex(nodeIndex)
-          val rightImpurity = stats.rightImpurity
-          logDebug("rightChildIndex = " + rightChildIndex + ", impurity = " + rightImpurity)
-          parentImpurities(rightChildIndex) = rightImpurity
-        }
-        timer.stop("extractInfoForLowerLevels")
-        logDebug("final best split = " + split)
->>>>>>> 79cdb9b6
       }
       if (doneTraining) {
         break = true
@@ -422,11 +375,8 @@
       splits: Array[Array[Split]],
       bins: Array[Array[Bin]],
       maxLevelForSingleGroup: Int,
-<<<<<<< HEAD
       timer: TimeTracker = new TimeTracker): (Node, Boolean) = {
-=======
-      timer: TimeTracker = new TimeTracker): Array[(Split, InformationGainStats, Predict)] = {
->>>>>>> 79cdb9b6
+
     // split into groups to avoid memory overflow during aggregation
     if (level > maxLevelForSingleGroup) {
       // When information for all nodes at a given level cannot be stored in memory,
@@ -435,10 +385,6 @@
       // numGroups is equal to 2 at level 11 and 4 at level 12, respectively.
       val numGroups = 1 << level - maxLevelForSingleGroup
       logDebug("numGroups = " + numGroups)
-<<<<<<< HEAD
-=======
-      var bestSplits = new Array[(Split, InformationGainStats, Predict)](0)
->>>>>>> 79cdb9b6
       // Iterate over each group of nodes at a level.
       var groupIndex = 0
       var doneTraining = true
@@ -610,11 +556,7 @@
       bins: Array[Array[Bin]],
       timer: TimeTracker,
       numGroups: Int = 1,
-<<<<<<< HEAD
       groupIndex: Int = 0): (Node, Boolean) = {
-=======
-      groupIndex: Int = 0): Array[(Split, InformationGainStats, Predict)] = {
->>>>>>> 79cdb9b6
 
     /*
      * The high-level descriptions of the best split optimizations are noted here.
@@ -714,29 +656,24 @@
 
     // Calculate best splits for all nodes at a given level
     timer.start("chooseSplits")
-<<<<<<< HEAD
     // On the first iteration, we need to get and return the newly created root node.
     var newTopNode: Node = topNode
-=======
-    val bestSplits = new Array[(Split, InformationGainStats, Predict)](numNodes)
->>>>>>> 79cdb9b6
-    // Iterating over all nodes at this level
+
+    // Iterate over all nodes at this level
     var nodeIndex = 0
     var internalNodeCount = 0
     while (nodeIndex < numNodes) {
-      val (split: Split, stats: InformationGainStats) =
+      val (split: Split, stats: InformationGainStats, predict: Predict) =
         binsToBestSplit(binAggregates, nodeIndex, level, metadata, splits)
       logDebug("best split = " + split)
 
       val globalNodeIndex = globalNodeIndexOffset + nodeIndex
 
       // Extract info for this node at the current level.
-      timer.start("extractNodeInfo")
       val isLeaf = (stats.gain <= 0) || (level == metadata.maxDepth)
       val node =
-        new Node(globalNodeIndex, stats.predict, isLeaf, Some(split), None, None, Some(stats))
+        new Node(globalNodeIndex, predict.predict, isLeaf, Some(split), None, None, Some(stats))
       logDebug("Node = " + node)
-      timer.stop("extractNodeInfo")
 
       if (!isLeaf) {
         internalNodeCount += 1
@@ -781,21 +718,6 @@
     val leftCount = leftImpurityCalculator.count
     val rightCount = rightImpurityCalculator.count
 
-<<<<<<< HEAD
-    val totalCount = leftCount + rightCount
-    if (totalCount == 0) {
-      // Return arbitrary prediction.
-      return new InformationGainStats(0, 0, 0, 0, 0)
-    }
-
-    val parentNodeAgg = leftImpurityCalculator.copy
-    parentNodeAgg.add(rightImpurityCalculator)
-
-    val impurity = parentNodeAgg.calculate()
-    val predict = parentNodeAgg.predict
-    val prob = parentNodeAgg.prob(predict)
-
-=======
     // If left child or right child doesn't satisfy minimum instances per node,
     // then this split is invalid, return invalid information gain stats.
     if ((leftCount < metadata.minInstancesPerNode) ||
@@ -805,16 +727,11 @@
 
     val totalCount = leftCount + rightCount
 
-    // impurity of parent node
-    val impurity = if (level > 0) {
-      topImpurity
-    } else {
-      val parentNodeAgg = leftImpurityCalculator.copy
-      parentNodeAgg.add(rightImpurityCalculator)
-      parentNodeAgg.calculate()
-    }
-
->>>>>>> 79cdb9b6
+    val parentNodeAgg = leftImpurityCalculator.copy
+    parentNodeAgg.add(rightImpurityCalculator)
+
+    val impurity = parentNodeAgg.calculate()
+
     val leftImpurity = leftImpurityCalculator.calculate() // Note: This equals 0 if count = 0
     val rightImpurity = rightImpurityCalculator.calculate()
 
@@ -863,14 +780,9 @@
       metadata: DecisionTreeMetadata,
       splits: Array[Array[Split]]): (Split, InformationGainStats, Predict) = {
 
-<<<<<<< HEAD
-=======
-    logDebug("node impurity = " + nodeImpurity)
-
     // calculate predict only once
     var predict: Option[Predict] = None
 
->>>>>>> 79cdb9b6
     // For each (feature, split), calculate the gain, and select the best (feature, split).
     val (bestSplit, bestSplitStats) = Range(0, metadata.numFeatures).map { featureIndex =>
       val numSplits = metadata.numSplits(featureIndex)
@@ -890,13 +802,8 @@
             val leftChildStats = binAggregates.getImpurityCalculator(nodeFeatureOffset, splitIdx)
             val rightChildStats = binAggregates.getImpurityCalculator(nodeFeatureOffset, numSplits)
             rightChildStats.subtract(leftChildStats)
-<<<<<<< HEAD
+            predict = Some(predict.getOrElse(calculatePredict(leftChildStats, rightChildStats)))
             val gainStats = calculateGainForSplit(leftChildStats, rightChildStats, level, metadata)
-=======
-            predict = Some(predict.getOrElse(calculatePredict(leftChildStats, rightChildStats)))
-            val gainStats =
-              calculateGainForSplit(leftChildStats, rightChildStats, nodeImpurity, level, metadata)
->>>>>>> 79cdb9b6
             (splitIdx, gainStats)
           }.maxBy(_._2.gain)
         (splits(featureIndex)(bestFeatureSplitIndex), bestFeatureGainStats)
@@ -908,13 +815,8 @@
           Range(0, numSplits).map { splitIndex =>
             val leftChildStats = binAggregates.getImpurityCalculator(leftChildOffset, splitIndex)
             val rightChildStats = binAggregates.getImpurityCalculator(rightChildOffset, splitIndex)
-<<<<<<< HEAD
+            predict = Some(predict.getOrElse(calculatePredict(leftChildStats, rightChildStats)))
             val gainStats = calculateGainForSplit(leftChildStats, rightChildStats, level, metadata)
-=======
-            predict = Some(predict.getOrElse(calculatePredict(leftChildStats, rightChildStats)))
-            val gainStats =
-              calculateGainForSplit(leftChildStats, rightChildStats, nodeImpurity, level, metadata)
->>>>>>> 79cdb9b6
             (splitIndex, gainStats)
           }.maxBy(_._2.gain)
         (splits(featureIndex)(bestFeatureSplitIndex), bestFeatureGainStats)
@@ -984,13 +886,8 @@
             val rightChildStats =
               binAggregates.getImpurityCalculator(nodeFeatureOffset, lastCategory)
             rightChildStats.subtract(leftChildStats)
-<<<<<<< HEAD
+            predict = Some(predict.getOrElse(calculatePredict(leftChildStats, rightChildStats)))
             val gainStats = calculateGainForSplit(leftChildStats, rightChildStats, level, metadata)
-=======
-            predict = Some(predict.getOrElse(calculatePredict(leftChildStats, rightChildStats)))
-            val gainStats =
-              calculateGainForSplit(leftChildStats, rightChildStats, nodeImpurity, level, metadata)
->>>>>>> 79cdb9b6
             (splitIndex, gainStats)
           }.maxBy(_._2.gain)
         val categoriesForSplit =
