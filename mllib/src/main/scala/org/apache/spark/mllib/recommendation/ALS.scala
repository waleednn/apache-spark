--- conflicted
+++ resolved
@@ -94,36 +94,23 @@
  * preferences rather than explicit ratings given to items.
  */
 class ALS private (
-<<<<<<< HEAD
-  private var numBlocks: Int,
-  private var rank: Int,
-  private var iterations: Int,
-  private var lambda: Double,
-  private var lambdaL1: Double,
-  private var implicitPrefs: Boolean,
-  private var alpha: Double,
-  private var seed: Long = System.currentTimeMillis()) extends Serializable with Logging {
-=======
     private var numUserBlocks: Int,
     private var numProductBlocks: Int,
     private var rank: Int,
     private var iterations: Int,
     private var lambda: Double,
+      private var lambdaL1: Double,
+
     private var implicitPrefs: Boolean,
     private var alpha: Double,
     private var seed: Long = System.nanoTime()
   ) extends Serializable with Logging {
->>>>>>> 2a732110
-
   /**
    * Constructs an ALS instance with default parameters: {numBlocks: -1, rank: 10, iterations: 10,
    * lambda: 0.01, lambdaL1: 0.0, implicitPrefs: false, alpha: 1.0}.
    */
-<<<<<<< HEAD
-  def this() = this(-1, 10, 10, 0.01, 0.0, false, 1.0)
-=======
-  def this() = this(-1, -1, 10, 10, 0.01, false, 1.0)
->>>>>>> 2a732110
+
+  def this() = this(-1, -1, 10, 10, 0.01, 0.0, false, 1.0)
 
   /**
    * Set the number of blocks for both user blocks and product blocks to parallelize the computation
@@ -234,14 +221,7 @@
     } else {
       this.numProductBlocks
     }
-
-<<<<<<< HEAD
-    val ratingsByUserBlock = ratings.map { rating =>
-      (partitioner.getPartition(rating.user), rating)
-    }
-    val ratingsByProductBlock = ratings.map { rating =>
-      (partitioner.getPartition(rating.product),
-=======
+    
     val userPartitioner = new ALSPartitioner(numUserBlocks)
     val productPartitioner = new ALSPartitioner(numProductBlocks)
 
@@ -250,18 +230,13 @@
     }
     val ratingsByProductBlock = ratings.map { rating =>
       (productPartitioner.getPartition(rating.product),
->>>>>>> 2a732110
         Rating(rating.product, rating.user, rating.rating))
     }
 
     val (userInLinks, userOutLinks) =
       makeLinkRDDs(numUserBlocks, numProductBlocks, ratingsByUserBlock, productPartitioner)
     val (productInLinks, productOutLinks) =
-<<<<<<< HEAD
-      makeLinkRDDs(numBlocks, ratingsByProductBlock, partitioner)
-=======
       makeLinkRDDs(numProductBlocks, numUserBlocks, ratingsByProductBlock, userPartitioner)
->>>>>>> 2a732110
     userInLinks.setName("userInLinks")
     userOutLinks.setName("userOutLinks")
     productInLinks.setName("productInLinks")
@@ -295,42 +270,28 @@
         users.setName(s"users-$iter").persist()
         val YtY = Some(sc.broadcast(computeYtY(users)))
         val previousProducts = products
-<<<<<<< HEAD
-        products = updateFeatures(users, userOutLinks, productInLinks, partitioner, rank, lambda, lambdaL1, alpha, YtY)
-=======
+        
         products = updateFeatures(numProductBlocks, users, userOutLinks, productInLinks,
-          userPartitioner, rank, lambda, alpha, YtY)
->>>>>>> 2a732110
+          userPartitioner, rank, lambda, lambdaL1, alpha, YtY)
         previousProducts.unpersist()
         logInfo("Re-computing U given I (Iteration %d/%d)".format(iter, iterations))
         products.setName(s"products-$iter").persist()
         val XtX = Some(sc.broadcast(computeYtY(products)))
         val previousUsers = users
-<<<<<<< HEAD
-        users = updateFeatures(products, productOutLinks, userInLinks, partitioner, rank, lambda, lambdaL1, alpha, XtX)
-=======
         users = updateFeatures(numUserBlocks, products, productOutLinks, userInLinks,
-          productPartitioner, rank, lambda, alpha, XtX)
->>>>>>> 2a732110
+          productPartitioner, rank, lambda, lambdaL1, alpha, XtX)
         previousUsers.unpersist()
       }
     } else {
       for (iter <- 1 to iterations) {
         // perform ALS update
         logInfo("Re-computing I given U (Iteration %d/%d)".format(iter, iterations))
-<<<<<<< HEAD
-        products = updateFeatures(users, userOutLinks, productInLinks, partitioner, rank, lambda, lambdaL1, alpha, YtY = None)
-        products.setName(s"products-$iter")
-        logInfo("Re-computing U given I (Iteration %d/%d)".format(iter, iterations))
-        users = updateFeatures(products, productOutLinks, userInLinks, partitioner, rank, lambda, lambdaL1, alpha, YtY = None)
-=======
         products = updateFeatures(numProductBlocks, users, userOutLinks, productInLinks,
-          userPartitioner, rank, lambda, alpha, YtY = None)
+          userPartitioner, rank, lambda, lambdaL1, alpha, YtY = None)
         products.setName(s"products-$iter")
         logInfo("Re-computing U given I (Iteration %d/%d)".format(iter, iterations))
         users = updateFeatures(numUserBlocks, products, productOutLinks, userInLinks,
-          productPartitioner, rank, lambda, alpha, YtY = None)
->>>>>>> 2a732110
+          productPartitioner, rank, lambda, lambdaL1, alpha, YtY = None)
         users.setName(s"users-$iter")
       }
     }
@@ -418,19 +379,11 @@
   /**
    * Flatten out blocked user or product factors into an RDD of (id, factor vector) pairs
    */
-<<<<<<< HEAD
-  private def unblockFactors(blockedFactors: RDD[(Int, Array[Array[Double]])],
-    outLinks: RDD[(Int, OutLinkBlock)]) = {
-    blockedFactors.join(outLinks).flatMap {
-      case (b, (factors, outLinkBlock)) =>
-        for (i <- 0 until factors.length) yield (outLinkBlock.elementIds(i), factors(i))
-=======
   private def unblockFactors(
       blockedFactors: RDD[(Int, Array[Array[Double]])],
       outLinks: RDD[(Int, OutLinkBlock)]): RDD[(Int, Array[Double])] = {
     blockedFactors.join(outLinks).flatMap { case (b, (factors, outLinkBlock)) =>
       for (i <- 0 until factors.length) yield (outLinkBlock.elementIds(i), factors(i))
->>>>>>> 2a732110
     }
   }
 
@@ -438,13 +391,8 @@
    * Make the out-links table for a block of the users (or products) dataset given the list of
    * (user, product, rating) values for the users in that block (or the opposite for products).
    */
-<<<<<<< HEAD
-  private def makeOutLinkBlock(numBlocks: Int, ratings: Array[Rating],
-    partitioner: Partitioner): OutLinkBlock = {
-=======
   private def makeOutLinkBlock(numProductBlocks: Int, ratings: Array[Rating],
       productPartitioner: Partitioner): OutLinkBlock = {
->>>>>>> 2a732110
     val userIds = ratings.map(_.user).distinct.sorted
     val numUsers = userIds.length
     val userIdToPos = userIds.zipWithIndex.toMap
@@ -459,13 +407,8 @@
    * Make the in-links table for a block of the users (or products) dataset given a list of
    * (user, product, rating) values for the users in that block (or the opposite for products).
    */
-<<<<<<< HEAD
-  private def makeInLinkBlock(numBlocks: Int, ratings: Array[Rating],
-    partitioner: Partitioner): InLinkBlock = {
-=======
   private def makeInLinkBlock(numProductBlocks: Int, ratings: Array[Rating],
       productPartitioner: Partitioner): InLinkBlock = {
->>>>>>> 2a732110
     val userIds = ratings.map(_.user).distinct.sorted
     val userIdToPos = userIds.zipWithIndex.toMap
     // Split out our ratings by product block
@@ -497,23 +440,6 @@
    * the users (or (blockId, (p, u, r)) for the products). We create these simultaneously to avoid
    * having to shuffle the (blockId, (u, p, r)) RDD twice, or to cache it.
    */
-<<<<<<< HEAD
-  private def makeLinkRDDs(numBlocks: Int, ratings: RDD[(Int, Rating)], partitioner: Partitioner): (RDD[(Int, InLinkBlock)], RDD[(Int, OutLinkBlock)]) =
-    {
-      val grouped = ratings.partitionBy(new HashPartitioner(numBlocks))
-      val links = grouped.mapPartitionsWithIndex((blockId, elements) => {
-        val ratings = elements.map { _._2 }.toArray
-        val inLinkBlock = makeInLinkBlock(numBlocks, ratings, partitioner)
-        val outLinkBlock = makeOutLinkBlock(numBlocks, ratings, partitioner)
-        Iterator.single((blockId, (inLinkBlock, outLinkBlock)))
-      }, true)
-      val inLinks = links.mapValues(_._1)
-      val outLinks = links.mapValues(_._2)
-      inLinks.persist(StorageLevel.MEMORY_AND_DISK)
-      outLinks.persist(StorageLevel.MEMORY_AND_DISK)
-      (inLinks, outLinks)
-    }
-=======
   private def makeLinkRDDs(
       numUserBlocks: Int,
       numProductBlocks: Int,
@@ -532,8 +458,6 @@
     outLinks.persist(StorageLevel.MEMORY_AND_DISK)
     (inLinks, outLinks)
   }
->>>>>>> 2a732110
-
   /**
    * Make a random factor vector with the given random.
    */
@@ -555,27 +479,7 @@
    * by destination and joins them with the in-link info to figure out how to update each user.
    * It returns an RDD of new feature vectors for each user block.
    */
-  private def updateFeatures(
-<<<<<<< HEAD
-    products: RDD[(Int, Array[Array[Double]])],
-    productOutLinks: RDD[(Int, OutLinkBlock)],
-    userInLinks: RDD[(Int, InLinkBlock)],
-    partitioner: Partitioner,
-    rank: Int,
-    lambda: Double,
-    lambdaL1: Double,
-    alpha: Double,
-    YtY: Option[Broadcast[DoubleMatrix]]): RDD[(Int, Array[Array[Double]])] =
-    {
-      val numBlocks = products.partitions.size
-      productOutLinks.join(products).flatMap {
-        case (bid, (outLinkBlock, factors)) =>
-          val toSend = Array.fill(numBlocks)(new ArrayBuffer[Array[Double]])
-          for (p <- 0 until outLinkBlock.elementIds.length; userBlock <- 0 until numBlocks) {
-            if (outLinkBlock.shouldSend(p)(userBlock)) {
-              toSend(userBlock) += factors(p)
-            }
-=======
+   private def updateFeatures(
       numUserBlocks: Int,
       products: RDD[(Int, Array[Array[Double]])],
       productOutLinks: RDD[(Int, OutLinkBlock)],
@@ -583,6 +487,7 @@
       productPartitioner: Partitioner,
       rank: Int,
       lambda: Double,
+      lambdaL1: Double,
       alpha: Double,
       YtY: Option[Broadcast[DoubleMatrix]]): RDD[(Int, Array[Array[Double]])] = {
     productOutLinks.join(products).flatMap { case (bid, (outLinkBlock, factors)) =>
@@ -590,27 +495,16 @@
         for (p <- 0 until outLinkBlock.elementIds.length; userBlock <- 0 until numUserBlocks) {
           if (outLinkBlock.shouldSend(p)(userBlock)) {
             toSend(userBlock) += factors(p)
->>>>>>> 2a732110
           }
-          toSend.zipWithIndex.map { case (buf, idx) => (idx, (bid, buf.toArray)) }
-      }.groupByKey(partitioner)
-        .join(userInLinks)
-        .mapValues {
-          case (messages, inLinkBlock) =>
-            updateBlock(messages, inLinkBlock, rank, lambda, lambdaL1, alpha, YtY)
         }
-<<<<<<< HEAD
-    }
-=======
         toSend.zipWithIndex.map{ case (buf, idx) => (idx, (bid, buf.toArray)) }
     }.groupByKey(productPartitioner)
      .join(userInLinks)
      .mapValues{ case (messages, inLinkBlock) =>
-        updateBlock(messages, inLinkBlock, rank, lambda, alpha, YtY)
-      }
-  }
->>>>>>> 2a732110
-
+        updateBlock(messages, inLinkBlock, rank, lambda, lambdaL1, alpha, YtY)
+      }
+   }
+   
   private def diagnose(H: DoubleMatrix, f: DoubleMatrix,
     qpResult: DenseVector[Double], lsResult: DenseVector[Double]) {
     println("H")
@@ -628,57 +522,7 @@
    * it received from each product and its InLinkBlock.
    */
   private def updateBlock(messages: Iterable[(Int, Array[Array[Double]])], inLinkBlock: InLinkBlock,
-<<<<<<< HEAD
-    rank: Int, lambda: Double, lambdaL1: Double, alpha: Double, YtY: Option[Broadcast[DoubleMatrix]]): Array[Array[Double]] =
-    {
-      // Sort the incoming block factor messages by block ID and make them an array
-      val blockFactors = messages.toSeq.sortBy(_._1).map(_._2).toArray // Array[Array[Double]]
-      val numBlocks = blockFactors.length
-      val numUsers = inLinkBlock.elementIds.length
-
-      // We'll sum up the XtXes using vectors that represent only the lower-triangular part, since
-      // the matrices are symmetric
-      val triangleSize = rank * (rank + 1) / 2
-      val userXtX = Array.fill(numUsers)(DoubleMatrix.zeros(triangleSize))
-      val userXy = Array.fill(numUsers)(DoubleMatrix.zeros(rank))
-
-      // Some temp variables to avoid memory allocation
-      val tempXtX = DoubleMatrix.zeros(triangleSize)
-      val fullXtX = DoubleMatrix.zeros(rank, rank)
-
-      // Compute the XtX and Xy values for each user by adding products it rated in each product
-      // block
-      for (productBlock <- 0 until numBlocks) {
-        var p = 0
-        while (p < blockFactors(productBlock).length) {
-          val x = wrapDoubleArray(blockFactors(productBlock)(p))
-          tempXtX.fill(0.0)
-          dspr(1.0, x, tempXtX)
-          val (us, rs) = inLinkBlock.ratingsForBlock(productBlock)(p)
-          if (implicitPrefs) {
-            var i = 0
-            while (i < us.length) {
-              // Extension to the original paper to handle rs(i) < 0. confidence is a function
-              // of |rs(i)| instead so that it is never negative:
-              val confidence = 1 + alpha * abs(rs(i))
-              SimpleBlas.axpy(confidence - 1.0, tempXtX, userXtX(us(i)))
-              // For rs(i) < 0, the corresponding entry in P is 0 now, not 1 -- negative rs(i)
-              // means we try to reconstruct 0. We add terms only where P = 1, so, term below
-              // is now only added for rs(i) > 0:
-              if (rs(i) > 0) {
-                SimpleBlas.axpy(confidence, x, userXy(us(i)))
-              }
-              i += 1
-            }
-          } else {
-            var i = 0
-            while (i < us.length) {
-              userXtX(us(i)).addi(tempXtX)
-              SimpleBlas.axpy(rs(i), x, userXy(us(i)))
-              i += 1
-            }
-=======
-      rank: Int, lambda: Double, alpha: Double, YtY: Option[Broadcast[DoubleMatrix]])
+      rank: Int, lambda: Double, lambdaL1: Double, alpha: Double, YtY: Option[Broadcast[DoubleMatrix]])
     : Array[Array[Double]] =
   {
     // Sort the incoming block factor messages by block ID and make them an array
@@ -731,12 +575,12 @@
             userXtX(us(i)).addi(tempXtX)
             SimpleBlas.axpy(rs(i), x, userXy(us(i)))
             i += 1
->>>>>>> 2a732110
           }
-          p += 1
         }
-      }
-      
+        p += 1
+      }
+    }
+    
       var lsTime: Long = 0
       var directQpTime: Long = 0
       var failed: Long = 0
@@ -753,13 +597,13 @@
         // Compute the full XtX matrix from the lower-triangular part we got above
         fillFullMatrix(userXtX(index), fullXtX)
         // Add regularization
+        val regParam = numRatings(index) * lambda
         var i = 0
         while (i < rank) {
-          fullXtX.data(i * rank + i) += lambda
-          i += 1
+        	fullXtX.data(i * rank + i) += regParam
+        	i += 1
         }
-
-<<<<<<< HEAD
+      
         // Solve the resulting matrix, which is symmetric and positive-definite
         val result = if (implicitPrefs) {
           val H = fullXtX.add(YtY.get.value)
@@ -813,32 +657,12 @@
           qpResult.data
         }
         result
-=======
-    val ws = if (nonnegative) NNLS.createWorkspace(rank) else null
-
-    // Solve the least-squares problem for each user and return the new feature vectors
-    Array.range(0, numUsers).map { index =>
-      // Compute the full XtX matrix from the lower-triangular part we got above
-      fillFullMatrix(userXtX(index), fullXtX)
-      // Add regularization
-      val regParam = numRatings(index) * lambda
-      var i = 0
-      while (i < rank) {
-        fullXtX.data(i * rank + i) += regParam
-        i += 1
-      }
-      // Solve the resulting matrix, which is symmetric and positive-definite
-      if (implicitPrefs) {
-        solveLeastSquares(fullXtX.addi(YtY.get.value), userXy(index), ws)
-      } else {
-        solveLeastSquares(fullXtX, userXy(index), ws)
->>>>>>> 2a732110
       }
       println(s"lsTime ${lsTime/1e6} qpTime ${quadraticMinimizer.solveTime/1e6} failed ${failed}")
       if(ws!=null) println(s"lsIters ${ws.iterations} admmIters ${quadraticMinimizer.iterations}")
       factors
     }
-
+    
   /**
    * Given A^T A and A^T b, find the x minimising ||Ax - b||_2, possibly subject
    * to nonnegativity constraints if `nonnegative` is true.
@@ -873,8 +697,6 @@
   }
 }
 
-<<<<<<< HEAD
-=======
 /**
  * Partitioner for ALS.
  */
@@ -893,7 +715,6 @@
   }
 }
 
->>>>>>> 2a732110
 /**
  * Top-level methods for calling Alternating Least Squares (ALS) matrix factorization.
  */
@@ -914,25 +735,15 @@
    * @param seed       random seed
    */
   def train(
-<<<<<<< HEAD
-    ratings: RDD[Rating],
-    rank: Int,
-    iterations: Int,
-    lambda: Double,
-    lambdaL1: Double,
-    blocks: Int,
-    seed: Long): MatrixFactorizationModel = {
-    new ALS(blocks, rank, iterations, lambda, lambdaL1, false, 1.0, seed).run(ratings)
-=======
       ratings: RDD[Rating],
       rank: Int,
       iterations: Int,
       lambda: Double,
+      lambdaL1: Double,
       blocks: Int,
       seed: Long
     ): MatrixFactorizationModel = {
-    new ALS(blocks, blocks, rank, iterations, lambda, false, 1.0, seed).run(ratings)
->>>>>>> 2a732110
+    new ALS(blocks, blocks, rank, iterations, lambda, lambdaL1, false, 1.0, seed).run(ratings)
   }
 
   /**
@@ -950,23 +761,14 @@
    * @param blocks     level of parallelism to split computation into
    */
   def train(
-<<<<<<< HEAD
-    ratings: RDD[Rating],
-    rank: Int,
-    iterations: Int,
-    lambda: Double,
-    lambdaL1: Double,
-    blocks: Int): MatrixFactorizationModel = {
-    new ALS(blocks, rank, iterations, lambda, lambdaL1, false, 1.0).run(ratings)
-=======
       ratings: RDD[Rating],
       rank: Int,
       iterations: Int,
       lambda: Double,
+      lambdaL1: Double,
       blocks: Int
     ): MatrixFactorizationModel = {
-    new ALS(blocks, blocks, rank, iterations, lambda, false, 1.0).run(ratings)
->>>>>>> 2a732110
+    new ALS(blocks, blocks, rank, iterations, lambda, lambdaL1, false, 1.0).run(ratings)
   }
 
   /**
@@ -1016,27 +818,16 @@
    * @param seed       random seed
    */
   def trainImplicit(
-<<<<<<< HEAD
-    ratings: RDD[Rating],
-    rank: Int,
-    iterations: Int,
-    lambda: Double,
-    lambdaL1: Double,
-    blocks: Int,
-    alpha: Double,
-    seed: Long): MatrixFactorizationModel = {
-    new ALS(blocks, rank, iterations, lambda, lambdaL1, true, alpha, seed).run(ratings)
-=======
       ratings: RDD[Rating],
       rank: Int,
       iterations: Int,
       lambda: Double,
+      lambdaL1: Double,
       blocks: Int,
       alpha: Double,
       seed: Long
     ): MatrixFactorizationModel = {
-    new ALS(blocks, blocks, rank, iterations, lambda, true, alpha, seed).run(ratings)
->>>>>>> 2a732110
+    new ALS(blocks, blocks, rank, iterations, lambda, lambdaL1, true, alpha, seed).run(ratings)
   }
 
   /**
@@ -1054,25 +845,15 @@
    * @param alpha      confidence parameter (only applies when immplicitPrefs = true)
    */
   def trainImplicit(
-<<<<<<< HEAD
-    ratings: RDD[Rating],
-    rank: Int,
-    iterations: Int,
-    lambda: Double,
-    lambdaL1: Double,
-    blocks: Int,
-    alpha: Double): MatrixFactorizationModel = {
-    new ALS(blocks, rank, iterations, lambda, lambdaL1, true, alpha).run(ratings)
-=======
       ratings: RDD[Rating],
       rank: Int,
       iterations: Int,
       lambda: Double,
+      lambdaL1: Double,
       blocks: Int,
       alpha: Double
     ): MatrixFactorizationModel = {
-    new ALS(blocks, blocks, rank, iterations, lambda, true, alpha).run(ratings)
->>>>>>> 2a732110
+    new ALS(blocks, blocks, rank, iterations, lambda, lambdaL1, true, alpha).run(ratings)
   }
 
   /**
