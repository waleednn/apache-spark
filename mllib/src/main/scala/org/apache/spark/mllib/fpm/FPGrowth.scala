--- conflicted
+++ resolved
@@ -32,12 +32,8 @@
 import org.apache.spark.annotation.Experimental
 import org.apache.spark.api.java.JavaRDD
 import org.apache.spark.api.java.JavaSparkContext.fakeClassTag
-<<<<<<< HEAD
-import org.apache.spark.mllib.fpm.FPGrowth.FreqItemset
+import org.apache.spark.mllib.fpm.FPGrowth._
 import org.apache.spark.mllib.util.{Loader, Saveable}
-=======
-import org.apache.spark.mllib.fpm.FPGrowth._
->>>>>>> d538919c
 import org.apache.spark.rdd.RDD
 import org.apache.spark.SparkContext
 import org.apache.spark.storage.StorageLevel
@@ -51,10 +47,17 @@
  * @tparam Item item type
  */
 @Experimental
-<<<<<<< HEAD
 class FPGrowthModel[Item: ClassTag](val freqItemsets: RDD[FreqItemset[Item]])
       extends Saveable with Serializable{
 
+  /**
+   * Generates association rules for the [[Item]]s in [[freqItemsets]].
+   * @param confidence minimal confidence of the rules produced
+   */
+  def generateAssociationRules(confidence: Double): RDD[AssociationRules.Rule[Item]] = {
+    val associationRules = new AssociationRules(confidence)
+    associationRules.run(freqItemsets)
+  }
   override def save(sc: SparkContext, path: String): Unit = {
     FPGrowthModel.SaveLoadV1_0.save(sc, this, path)
   }
@@ -92,16 +95,6 @@
       }.toDF()
       dataRDD.write.parquet(Loader.dataPath(path))
     }
-=======
-class FPGrowthModel[Item: ClassTag](val freqItemsets: RDD[FreqItemset[Item]]) extends Serializable {
-  /**
-   * Generates association rules for the [[Item]]s in [[freqItemsets]].
-   * @param confidence minimal confidence of the rules produced
-   */
-  def generateAssociationRules(confidence: Double): RDD[AssociationRules.Rule[Item]] = {
-    val associationRules = new AssociationRules(confidence)
-    associationRules.run(freqItemsets)
->>>>>>> d538919c
   }
 }
 
