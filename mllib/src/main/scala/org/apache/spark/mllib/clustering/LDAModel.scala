--- conflicted
+++ resolved
@@ -17,12 +17,8 @@
 
 package org.apache.spark.mllib.clustering
 
-<<<<<<< HEAD
 import breeze.linalg.{DenseVector => BDV, DenseMatrix => BDM, sum, normalize}
 import breeze.numerics.{lgamma, digamma, exp}
-=======
-import breeze.linalg.{DenseMatrix => BDM, normalize, sum => brzSum, DenseVector => BDV}
->>>>>>> 1aca9c13
 
 import org.apache.hadoop.fs.Path
 
@@ -203,7 +199,6 @@
     }.toArray
   }
 
-<<<<<<< HEAD
   /**
    * Backwards compatibility constructor, assumes sensible values for other arguments. This will
    * NOT be what you want (prefer setting explicitly in other constructor)
@@ -214,19 +209,17 @@
     this(topics, 1D, 1D, 100D)
   }
 
-=======
   override protected def formatVersion = "1.0"
 
   override def save(sc: SparkContext, path: String): Unit = {
     LocalLDAModel.SaveLoadV1_0.save(sc, path, topicsMatrix)
   }
->>>>>>> 1aca9c13
+
   // TODO
   // override def logLikelihood(documents: RDD[(Long, Vector)]): Double = ???
 
   // TODO:
   // override def topicDistributions(documents: RDD[(Long, Vector)]): RDD[(Long, Vector)] = ???
-
 
   /**
    * Calculate and return per-word likelihood bound, using the `batch` of
@@ -268,7 +261,7 @@
       gammaShape: Double,
       k: Int,
       vocabSize: Long): Double = {
-    // Double transpose because dirichletExpectation normalizes by row and we need to normalize
+    // transpose because dirichletExpectation normalizes by row and we need to normalize
     // by topic (columns of lambda)
     val Elogbeta = LDAUtils.dirichletExpectation(lambda.t).t
 
@@ -528,10 +521,10 @@
    *  log P(topics, topic distributions for docs | alpha, eta)
    */
   lazy val logPrior: Double = {
+    val alpha = this.alpha // To avoid closure capture of this
+    val eta = this.eta
     // Term vertices: Compute phi_{wk}.  Use to compute prior log probability.
     // Doc vertex: Compute theta_{kj}.  Use to compute prior log probability.
-    val alpha = this.alpha // To avoid closure capture of this
-    val eta = this.eta
     val N_k = globalTopicTotals
     val smoothed_N_k: TopicCounts = N_k + (vocabSize * (eta - 1.0))
     val seqOp: (Double, (VertexId, TopicCounts)) => Double = {
@@ -575,7 +568,7 @@
 
   override def save(sc: SparkContext, path: String): Unit = {
     DistributedLDAModel.SaveLoadV1_0.save(
-      sc, path, graph, globalTopicTotals, k, vocabSize, docConcentration, topicConcentration,
+      sc, path, graph, globalTopicTotals, k, vocabSize, alpha, eta,
       iterationTimes)
   }
 }
