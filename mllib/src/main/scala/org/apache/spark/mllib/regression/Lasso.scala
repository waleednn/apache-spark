--- conflicted
+++ resolved
@@ -211,23 +211,6 @@
       numIterations: Int): LassoModel = {
     train(input, numIterations, 1.0, 1.0, 1.0)
   }
-<<<<<<< HEAD
-=======
-
-  def main(args: Array[String]) {
-    if (args.length != 5) {
-      println("Usage: Lasso <master> <input_dir> <step_size> <regularization_parameter> <niters>")
-      System.exit(1)
-    }
-    val sc = new SparkContext(args(0), "Lasso")
-    val data = MLUtils.loadLabeledData(sc, args(1))
-    val model = LassoWithSGD.train(data, args(4).toInt, args(2).toDouble, args(3).toDouble)
-
-    println("Weights: " + model.weights)
-    println("Intercept: " + model.intercept)
-
-    sc.stop()
-  }
 }
 
 object LassoWithADMM {
@@ -295,5 +278,4 @@
 
     sc.stop()
   }
->>>>>>> 8df01660
 }