--- conflicted
+++ resolved
@@ -19,7 +19,6 @@
 
 import org.apache.spark.mllib.regression.LabeledPoint
 import org.apache.spark.mllib.tree.LearningMetadata
-import org.apache.spark.mllib.tree.configuration.Strategy
 import org.apache.spark.mllib.tree.model.Bin
 import org.apache.spark.rdd.RDD
 
@@ -49,8 +48,8 @@
    * Convert an input dataset into its TreePoint representation,
    * binning feature values in preparation for DecisionTree training.
    * @param input     Input dataset.
-   * @param strategy  DecisionTree training info, used for dataset metadata.
    * @param bins      Bins for features, of size (numFeatures, numBins).
+   * @param metadata  DecisionTree training info, used for dataset metadata.
    * @return  TreePoint dataset representation
    */
   def convertToTreeRDD(
@@ -65,7 +64,7 @@
   /**
    * Convert one LabeledPoint into its TreePoint representation.
    * @param bins      Bins for features, of size (numFeatures, numBins).
-   * @param categoricalFeaturesInfo  Map over categorical features: feature index --> feature arity
+   * @param metadata  DecisionTree training info, used for dataset metadata.
    */
   private def labeledPointToTreePoint(
       labeledPoint: LabeledPoint,
@@ -179,13 +178,9 @@
           sequentialBinSearchForOrderedCategoricalFeature()
         }
       if (binIndex == -1) {
-<<<<<<< HEAD
-        println(s"findBin: binIndex = -1.  isUnorderedFeature = $isUnorderedFeature, featureIndex = $featureIndex, labeledPoint = $labeledPoint")
-        throw new UnknownError("no bin was found for categorical variable.")
-=======
         throw new UnknownError("No bin was found for categorical feature." +
-          s" Feature index: $featureIndex.  Feature value: ${labeledPoint.features(featureIndex)}")
->>>>>>> 26d10dd5
+          s"  Feature index: $featureIndex.  isUnorderedFeature = $isUnorderedFeature." +
+          s"  Feature value: ${labeledPoint.features(featureIndex)}")
       }
       binIndex
     }
