/*
 * Licensed to the Apache Software Foundation (ASF) under one or more
 * contributor license agreements.  See the NOTICE file distributed with
 * this work for additional information regarding copyright ownership.
 * The ASF licenses this file to You under the Apache License, Version 2.0
 * (the "License"); you may not use this file except in compliance with
 * the License.  You may obtain a copy of the License at
 *
 *    http://www.apache.org/licenses/LICENSE-2.0
 *
 * Unless required by applicable law or agreed to in writing, software
 * distributed under the License is distributed on an "AS IS" BASIS,
 * WITHOUT WARRANTIES OR CONDITIONS OF ANY KIND, either express or implied.
 * See the License for the specific language governing permissions and
 * limitations under the License.
 */

package org.apache.spark.mllib.linalg.distributed

import breeze.linalg.{DenseMatrix => BDM}

import org.apache.spark._
<<<<<<< HEAD
import org.apache.spark.mllib.linalg.{Matrices, DenseMatrix}
=======
import org.apache.spark.mllib.linalg._
import org.apache.spark.mllib.rdd.RDDFunctions._
>>>>>>> ba414d2c
import org.apache.spark.rdd.RDD
import org.apache.spark.SparkContext._
import org.apache.spark.storage.StorageLevel
import org.apache.spark.util.Utils

/**
 * A grid partitioner, which stores every block in a separate partition.
 *
 * @param numRowBlocks Number of blocks that form the rows of the matrix.
 * @param numColBlocks Number of blocks that form the columns of the matrix.
 * @param rowPerBlock Number of rows that make up each block.
 * @param colPerBlock Number of columns that make up each block.
 */
private[mllib] class GridPartitioner(
    val numRowBlocks: Int,
    val numColBlocks: Int,
    val rowPerBlock: Int,
<<<<<<< HEAD
    val colPerBlock: Int) extends Partitioner {
  val name: String
}

/**
 * A grid partitioner, which stores every block in a separate partition.
 *
 * @param numRowBlocks Number of blocks that form the rows of the matrix.
 * @param numColBlocks Number of blocks that form the columns of the matrix.
 * @param rowPerBlock Number of rows that make up each block.
 * @param colPerBlock Number of columns that make up each block.
 */
class GridPartitioner(
    val numRowBlocks: Int,
    val numColBlocks: Int,
    override val rowPerBlock: Int,
    override val colPerBlock: Int)
  extends BlockMatrixPartitioner(numRowBlocks * numColBlocks, rowPerBlock, colPerBlock) {

  override val name = "grid"

  override val numPartitions = numRowBlocks * numColBlocks
=======
    val colPerBlock: Int,
    override val numPartitions: Int) extends Partitioner {
>>>>>>> ba414d2c

  /**
   * Returns the index of the partition the SubMatrix belongs to.
   *
   * @param key The key for the SubMatrix. Can be its position in the grid (its column major index)
   *            or a tuple of three integers that are the final row index after the multiplication,
   *            the index of the block to multiply with, and the final column index after the
   *            multiplication.
   * @return The index of the partition, which the SubMatrix belongs to.
   */
  override def getPartition(key: Any): Int = {
    key match {
<<<<<<< HEAD
      case ind: Int =>
        Utils.nonNegativeMod(key.asInstanceOf[Int], numPartitions)
      case indices: (Int, Int, Int) =>
        Utils.nonNegativeMod(indices._1 + indices._3 * numRowBlocks, numPartitions)
      case _ =>
        throw new IllegalArgumentException("Unrecognized key")
    }
  }

  /** Checks whether the partitioners have the same characteristics */
  override def equals(obj: Any): Boolean = {
    obj match {
      case r: GridPartitioner =>
        (this.numPartitions == r.numPartitions) && (this.rowPerBlock == r.rowPerBlock) &&
          (this.colPerBlock == r.colPerBlock)
=======
      case ind: (Int, Int) =>
        Utils.nonNegativeMod(ind._1 + ind._2 * numRowBlocks, numPartitions)
      case indices: (Int, Int, Int) =>
        Utils.nonNegativeMod(indices._1 + indices._3 * numRowBlocks, numPartitions)
>>>>>>> ba414d2c
      case _ =>
        throw new IllegalArgumentException("Unrecognized key")
    }
  }

  /**
   * Returns the index of the partition the SubMatrix belongs to.
   *
   * @param key The key for the SubMatrix. Should be the row index of the SubMatrix.
   * @return The index of the partition, which the SubMatrix belongs to.
   */
  override def getPartition(key: Any): Int = {
    Utils.nonNegativeMod(key.asInstanceOf[Int], numPartitions)
  }

  /** Checks whether the partitioners have the same characteristics */
  override def equals(obj: Any): Boolean = {
    obj match {
      case r: GridPartitioner =>
        (this.numPartitions == r.numPartitions) && (this.rowPerBlock == r.rowPerBlock) &&
          (this.colPerBlock == r.colPerBlock)
      case _ =>
        false
    }
  }
}

/**
<<<<<<< HEAD
 * A specialized partitioner that stores all blocks in the same column in just one partition.
 *
 * @param numPartitions Number of partitions. Should be set as the number of blocks that form
 *                      the columns of the matrix.
 * @param rowPerBlock Number of rows that make up each block.
 * @param colPerBlock Number of columns that make up each block.
 */
class ColumnBasedPartitioner(
    override val numPartitions: Int,
    override val rowPerBlock: Int,
    override val colPerBlock: Int)
  extends BlockMatrixPartitioner(numPartitions, rowPerBlock, colPerBlock) {

  override val name = "column"

  /**
   * Returns the index of the partition the SubMatrix belongs to.
   *
   * @param key The key for the SubMatrix. Should be the column index of the SubMatrix.
   * @return The index of the partition, which the SubMatrix belongs to.
   */
  override def getPartition(key: Any): Int = {
    Utils.nonNegativeMod(key.asInstanceOf[Int], numPartitions)
  }

  /** Checks whether the partitioners have the same characteristics */
  override def equals(obj: Any): Boolean = {
    obj match {
      case p: ColumnBasedPartitioner =>
        (this.numPartitions == p.numPartitions) && (this.rowPerBlock == p.rowPerBlock) &&
          (this.colPerBlock == p.colPerBlock)
      case r: RowBasedPartitioner =>
        (this.numPartitions == r.numPartitions) && (this.colPerBlock == r.rowPerBlock)
      case _ =>
        false
    }
  }
}

/**
=======
>>>>>>> ba414d2c
 * Represents a distributed matrix in blocks of local matrices.
 *
 * @param numRowBlocks Number of blocks that form the rows of this matrix
 * @param numColBlocks Number of blocks that form the columns of this matrix
 * @param rdd The RDD of SubMatrices (local matrices) that form this matrix
 */
class BlockMatrix(
    val numRowBlocks: Int,
    val numColBlocks: Int,
    val rdd: RDD[((Int, Int), Matrix)]) extends DistributedMatrix with Logging {

<<<<<<< HEAD

  // A key-value pair RDD is required to partition properly
  private var matrixRDD: RDD[(Int, SubMatrix)] = keyBy()
=======
  type SubMatrix = ((Int, Int), Matrix) // ((blockRowIndex, blockColIndex), matrix)
>>>>>>> ba414d2c

  /**
   * Alternate constructor for BlockMatrix without the input of a partitioner. Will use a Grid
   * Partitioner by default.
   *
   * @param numRowBlocks Number of blocks that form the rows of this matrix
   * @param numColBlocks Number of blocks that form the columns of this matrix
   * @param rdd The RDD of SubMatrices (local matrices) that form this matrix
   * @param rowPerBlock Number of rows that make up each block.
   * @param colPerBlock Number of columns that make up each block.
   */
  def this(
      numRowBlocks: Int,
      numColBlocks: Int,
      rdd: RDD[((Int, Int), Matrix)],
      rowPerBlock: Int,
      colPerBlock: Int) = {
    this(numRowBlocks, numColBlocks, rdd)
    val part = new GridPartitioner(numRowBlocks, numColBlocks, rowPerBlock,
      colPerBlock, rdd.partitions.length)
    setPartitioner(part)
  }

  private[mllib] var partitioner: GridPartitioner = {
    val firstSubMatrix = rdd.first()._2
    new GridPartitioner(numRowBlocks, numColBlocks,
      firstSubMatrix.numRows, firstSubMatrix.numCols, rdd.partitions.length)
  }

  /**
   * Set the partitioner for the matrix. For internal use only. Users should use `repartition`.
   * @param part A partitioner that specifies how SubMatrices are stored in the cluster
   */
  private def setPartitioner(part: GridPartitioner): Unit = {
    partitioner = part
  }

  private lazy val dims: (Long, Long) = getDim

  override def numRows(): Long = dims._1
  override def numCols(): Long = dims._2

  /** Returns the dimensions of the matrix. */
  def getDim: (Long, Long) = {
    // picks the sizes of the matrix with the maximum indices
    def pickSizeByGreaterIndex(
        example: (Int, Int, Int, Int),
        base: (Int, Int, Int, Int)): (Int, Int, Int, Int) = {
      if (example._1 > base._1 && example._2 > base._2) {
        (example._1, example._2, example._3, example._4)
      } else if (example._1 > base._1) {
        (example._1, base._2, example._3, base._4)
      } else if (example._2 > base._2) {
        (base._1, example._2, base._3, example._4)
      } else {
        (base._1, base._2, base._3, base._4)
      }
    }

    val lastRowCol = rdd.treeAggregate((0, 0, 0, 0))(
      seqOp = (c, v) => (c, v) match { case (base, ((blockXInd, blockYInd), mat)) =>
        pickSizeByGreaterIndex((blockXInd, blockYInd, mat.numRows, mat.numCols), base)
      },
      combOp = (c1, c2) => (c1, c2) match {
        case (res1, res2) =>
          pickSizeByGreaterIndex(res1, res2)
      })

    (lastRowCol._1.toLong * partitioner.rowPerBlock + lastRowCol._3,
      lastRowCol._2.toLong * partitioner.colPerBlock + lastRowCol._4)
  }

  /** Returns the Frobenius Norm of the matrix */
  def normFro(): Double = {
    math.sqrt(rdd.map { mat => mat._2 match {
      case sparse: SparseMatrix =>
        sparse.values.map(x => math.pow(x, 2)).sum
      case dense: DenseMatrix =>
        dense.values.map(x => math.pow(x, 2)).sum
    }
    }.reduce(_ + _))
  }

  /** Cache the underlying RDD. */
  def cache(): DistributedMatrix = {
    rdd.cache()
    this
  }

  /** Set the storage level for the underlying RDD. */
  def persist(storageLevel: StorageLevel): DistributedMatrix = {
    rdd.persist(storageLevel)
    this
  }

  /** Collect the distributed matrix on the driver as a local matrix. */
  def toLocalMatrix(): Matrix = {
    val parts = rdd.collect().sortBy(x => (x._1._2, x._1._1))
    val nRows = numRows().toInt
    val nCols = numCols().toInt
    val values = new Array[Double](nRows * nCols)

    parts.foreach { part =>
      val rowOffset = part._1._1 * partitioner.rowPerBlock
      val colOffset = part._1._2 * partitioner.colPerBlock
      val block = part._2
      var j = 0
      while (j < block.numCols) {
        var i = 0
        val indStart = (j + colOffset) * nRows + rowOffset
        val indEnd = block.numRows
        val matStart = j * block.numRows
        val mat = block.toArray
        while (i < indEnd) {
          values(indStart + i) = mat(matStart + i)
          i += 1
        }
        j += 1
      }
    }
    new DenseMatrix(nRows, nCols, values)
  }

  /** Collects data and assembles a local dense breeze matrix (for test only). */
  private[mllib] def toBreeze(): BDM[Double] = {
    val localMat = toLocalMatrix()
    new BDM[Double](localMat.numRows, localMat.numCols, localMat.toArray)
  }

  def add(other: DistributedMatrix): DistributedMatrix = {
    other match {
      // We really need a function to check if two matrices are partitioned similarly
      case otherBlocked: BlockMatrix =>
        if (checkPartitioning(otherBlocked, OperationNames.add)){
          val addedBlocks = rdd.zip(otherBlocked.rdd).map{ case (a, b) =>
            val result = a.mat.toBreeze + b.mat.toBreeze
            new SubMatrix(a.blockRowIndex, a.blockColIndex,
              Matrices.fromBreeze(result).asInstanceOf[DenseMatrix])
          }
          new BlockMatrix(numRowBlocks, numColBlocks, addedBlocks, partitioner)
        } else {
          throw new SparkException(
            "Cannot add matrices with non-matching partitioners")
        }
      case _ =>
        throw new IllegalArgumentException("Cannot add matrices of different types")
    }
  }

  def multiply(other: DistributedMatrix): BlockMatrix = {
    other match {
      case otherBlocked: BlockMatrix =>
        if (checkPartitioning(otherBlocked, OperationNames.multiply)){
          val otherPartitioner = otherBlocked.partitioner
          val resultPartitioner = new GridPartitioner(numRowBlocks, otherBlocked.numColBlocks,
            partitioner.rowPerBlock, otherBlocked.partitioner.colPerBlock)

          val newBlocks =
            if (partitioner.name == "column" && otherPartitioner.name == "row" &&
              partitioner.numPartitions == otherPartitioner.numPartitions) {

              val multiplyBlocks = matrixRDD.join(otherBlocked.matrixRDD, partitioner).
                  map { case (key, (mat1, mat2)) =>
                  val C = mat1.mat multiply mat2.mat
                  (mat1.blockRowIndex + numRowBlocks * mat2.blockColIndex, C.toBreeze)
                }.reduceByKey(resultPartitioner, (a, b) => a + b)

              multiplyBlocks.map{ case (index, mat) =>
                val colId = index / numRowBlocks
                val rowId = index - colId * numRowBlocks
                new SubMatrix(rowId, colId, Matrices.fromBreeze(mat).asInstanceOf[DenseMatrix])
              }
            } else {
              val flatA = matrixRDD.flatMap{ case (index, block) =>
                val colId = block.blockColIndex
                val rowId = block.blockRowIndex

                for (j <- 0 until otherBlocked.numColBlocks) yield ((rowId, colId, j), block)
              }

              val flatB = otherBlocked.matrixRDD.flatMap{ case (index, block) =>
                val colId = block.blockColIndex
                val rowId = block.blockRowIndex

                for (i <- 0 until numRowBlocks) yield ((i, rowId, colId), block)
              }

              val multiplyBlocks = flatA.join(flatB, resultPartitioner).
                map { case ((rowId, j, colId), (mat1, mat2)) =>
                  val C = mat1.mat multiply mat2.mat
                  (rowId + numRowBlocks * colId, C.toBreeze)
              }.reduceByKey(resultPartitioner, (a, b) => a + b)

              multiplyBlocks.map{ case (index, mat) =>
                val colId = index / numRowBlocks
                val rowId = index - colId * numRowBlocks
                new SubMatrix(rowId, colId, Matrices.fromBreeze(mat).asInstanceOf[DenseMatrix])
              }
            }
          new BlockMatrix(numRowBlocks, otherBlocked.numColBlocks, newBlocks, resultPartitioner)
        } else {
          throw new SparkException(
            "Cannot multiply matrices with non-matching partitioners")
        }
      case _ =>
        throw new IllegalArgumentException("Cannot add matrices of different types")
    }
  }

  private def checkPartitioning(other: BlockMatrix, operation: Int): Boolean = {
    val otherPartitioner = other.partitioner
    operation match {
      case OperationNames.add =>
        partitioner.equals(otherPartitioner)
      case OperationNames.multiply =>
        partitioner.colPerBlock == otherPartitioner.rowPerBlock &&
          numColBlocks == other.numRowBlocks
      case _ =>
        throw new IllegalArgumentException("Unsupported operation")
    }
  }
}

/**
 * Maintains supported and default block matrix operation names.
 *
 * Currently supported operations: `add`, `multiply`.
 */
private object OperationNames {

  val add: Int = 1
  val multiply: Int = 2

}<|MERGE_RESOLUTION|>--- conflicted
+++ resolved
@@ -19,15 +19,10 @@
 
 import breeze.linalg.{DenseMatrix => BDM}
 
-import org.apache.spark._
-<<<<<<< HEAD
-import org.apache.spark.mllib.linalg.{Matrices, DenseMatrix}
-=======
+import org.apache.spark.{Logging, Partitioner, SparkException}
 import org.apache.spark.mllib.linalg._
 import org.apache.spark.mllib.rdd.RDDFunctions._
->>>>>>> ba414d2c
 import org.apache.spark.rdd.RDD
-import org.apache.spark.SparkContext._
 import org.apache.spark.storage.StorageLevel
 import org.apache.spark.util.Utils
 
@@ -43,33 +38,8 @@
     val numRowBlocks: Int,
     val numColBlocks: Int,
     val rowPerBlock: Int,
-<<<<<<< HEAD
-    val colPerBlock: Int) extends Partitioner {
-  val name: String
-}
-
-/**
- * A grid partitioner, which stores every block in a separate partition.
- *
- * @param numRowBlocks Number of blocks that form the rows of the matrix.
- * @param numColBlocks Number of blocks that form the columns of the matrix.
- * @param rowPerBlock Number of rows that make up each block.
- * @param colPerBlock Number of columns that make up each block.
- */
-class GridPartitioner(
-    val numRowBlocks: Int,
-    val numColBlocks: Int,
-    override val rowPerBlock: Int,
-    override val colPerBlock: Int)
-  extends BlockMatrixPartitioner(numRowBlocks * numColBlocks, rowPerBlock, colPerBlock) {
-
-  override val name = "grid"
-
-  override val numPartitions = numRowBlocks * numColBlocks
-=======
     val colPerBlock: Int,
     override val numPartitions: Int) extends Partitioner {
->>>>>>> ba414d2c
 
   /**
    * Returns the index of the partition the SubMatrix belongs to.
@@ -82,9 +52,8 @@
    */
   override def getPartition(key: Any): Int = {
     key match {
-<<<<<<< HEAD
-      case ind: Int =>
-        Utils.nonNegativeMod(key.asInstanceOf[Int], numPartitions)
+      case ind: (Int, Int) =>
+        Utils.nonNegativeMod(ind._1 + ind._2 * numRowBlocks, numPartitions)
       case indices: (Int, Int, Int) =>
         Utils.nonNegativeMod(indices._1 + indices._3 * numRowBlocks, numPartitions)
       case _ =>
@@ -98,33 +67,6 @@
       case r: GridPartitioner =>
         (this.numPartitions == r.numPartitions) && (this.rowPerBlock == r.rowPerBlock) &&
           (this.colPerBlock == r.colPerBlock)
-=======
-      case ind: (Int, Int) =>
-        Utils.nonNegativeMod(ind._1 + ind._2 * numRowBlocks, numPartitions)
-      case indices: (Int, Int, Int) =>
-        Utils.nonNegativeMod(indices._1 + indices._3 * numRowBlocks, numPartitions)
->>>>>>> ba414d2c
-      case _ =>
-        throw new IllegalArgumentException("Unrecognized key")
-    }
-  }
-
-  /**
-   * Returns the index of the partition the SubMatrix belongs to.
-   *
-   * @param key The key for the SubMatrix. Should be the row index of the SubMatrix.
-   * @return The index of the partition, which the SubMatrix belongs to.
-   */
-  override def getPartition(key: Any): Int = {
-    Utils.nonNegativeMod(key.asInstanceOf[Int], numPartitions)
-  }
-
-  /** Checks whether the partitioners have the same characteristics */
-  override def equals(obj: Any): Boolean = {
-    obj match {
-      case r: GridPartitioner =>
-        (this.numPartitions == r.numPartitions) && (this.rowPerBlock == r.rowPerBlock) &&
-          (this.colPerBlock == r.colPerBlock)
       case _ =>
         false
     }
@@ -132,49 +74,6 @@
 }
 
 /**
-<<<<<<< HEAD
- * A specialized partitioner that stores all blocks in the same column in just one partition.
- *
- * @param numPartitions Number of partitions. Should be set as the number of blocks that form
- *                      the columns of the matrix.
- * @param rowPerBlock Number of rows that make up each block.
- * @param colPerBlock Number of columns that make up each block.
- */
-class ColumnBasedPartitioner(
-    override val numPartitions: Int,
-    override val rowPerBlock: Int,
-    override val colPerBlock: Int)
-  extends BlockMatrixPartitioner(numPartitions, rowPerBlock, colPerBlock) {
-
-  override val name = "column"
-
-  /**
-   * Returns the index of the partition the SubMatrix belongs to.
-   *
-   * @param key The key for the SubMatrix. Should be the column index of the SubMatrix.
-   * @return The index of the partition, which the SubMatrix belongs to.
-   */
-  override def getPartition(key: Any): Int = {
-    Utils.nonNegativeMod(key.asInstanceOf[Int], numPartitions)
-  }
-
-  /** Checks whether the partitioners have the same characteristics */
-  override def equals(obj: Any): Boolean = {
-    obj match {
-      case p: ColumnBasedPartitioner =>
-        (this.numPartitions == p.numPartitions) && (this.rowPerBlock == p.rowPerBlock) &&
-          (this.colPerBlock == p.colPerBlock)
-      case r: RowBasedPartitioner =>
-        (this.numPartitions == r.numPartitions) && (this.colPerBlock == r.rowPerBlock)
-      case _ =>
-        false
-    }
-  }
-}
-
-/**
-=======
->>>>>>> ba414d2c
  * Represents a distributed matrix in blocks of local matrices.
  *
  * @param numRowBlocks Number of blocks that form the rows of this matrix
@@ -186,13 +85,7 @@
     val numColBlocks: Int,
     val rdd: RDD[((Int, Int), Matrix)]) extends DistributedMatrix with Logging {
 
-<<<<<<< HEAD
-
-  // A key-value pair RDD is required to partition properly
-  private var matrixRDD: RDD[(Int, SubMatrix)] = keyBy()
-=======
   type SubMatrix = ((Int, Int), Matrix) // ((blockRowIndex, blockColIndex), matrix)
->>>>>>> ba414d2c
 
   /**
    * Alternate constructor for BlockMatrix without the input of a partitioner. Will use a Grid
@@ -268,11 +161,11 @@
   /** Returns the Frobenius Norm of the matrix */
   def normFro(): Double = {
     math.sqrt(rdd.map { mat => mat._2 match {
-      case sparse: SparseMatrix =>
-        sparse.values.map(x => math.pow(x, 2)).sum
-      case dense: DenseMatrix =>
-        dense.values.map(x => math.pow(x, 2)).sum
-    }
+        case sparse: SparseMatrix =>
+          sparse.values.map(x => math.pow(x, 2)).sum
+        case dense: DenseMatrix =>
+          dense.values.map(x => math.pow(x, 2)).sum
+      }
     }.reduce(_ + _))
   }
 
@@ -406,7 +299,9 @@
     val otherPartitioner = other.partitioner
     operation match {
       case OperationNames.add =>
-        partitioner.equals(otherPartitioner)
+        partitioner.rowPerBlock == otherPartitioner.rowPerBlock &&
+          partitioner.colPerBlock == otherPartitioner.colPerBlock &&
+          numColBlocks == other.numRowBlocks
       case OperationNames.multiply =>
         partitioner.colPerBlock == otherPartitioner.rowPerBlock &&
           numColBlocks == other.numRowBlocks
@@ -422,8 +317,6 @@
  * Currently supported operations: `add`, `multiply`.
  */
 private object OperationNames {
-
   val add: Int = 1
   val multiply: Int = 2
-
 }