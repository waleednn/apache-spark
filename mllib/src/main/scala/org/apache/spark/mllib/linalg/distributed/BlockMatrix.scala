--- conflicted
+++ resolved
@@ -67,20 +67,6 @@
     val rowPerBlock: Int,
     val colPerBlock: Int) extends Partitioner {
   val name: String
-
-<<<<<<< HEAD
-=======
-  /**
-   * Returns the index of the partition the SubMatrix belongs to.
-   *
-   * @param key The key for the SubMatrix. Can be its row index, column index or position in the
-   *            grid.
-   * @return The index of the partition, which the SubMatrix belongs to.
-   */
-  override def getPartition(key: Any): Int = {
-    Utils.nonNegativeMod(key.asInstanceOf[Int], numPartitions)
-  }
->>>>>>> f41d8db8
 }
 
 /**
@@ -102,7 +88,15 @@
 
   override val numPartitions = numRowBlocks * numColBlocks
 
-<<<<<<< HEAD
+  /**
+   * Returns the index of the partition the SubMatrix belongs to.
+   *
+   * @param key The key for the SubMatrix. Can be its position in the grid (its column major index)
+   *            or a tuple of three integers that are the final row index after the multiplication,
+   *            the index of the block to multiply with, and the final column index after the
+   *            multiplication.
+   * @return The index of the partition, which the SubMatrix belongs to.
+   */
   override def getPartition(key: Any): Int = {
     key match {
       case ind: Int =>
@@ -114,9 +108,7 @@
     }
   }
 
-=======
   /** Checks whether the partitioners have the same characteristics */
->>>>>>> f41d8db8
   override def equals(obj: Any): Boolean = {
     obj match {
       case r: GridPartitioner =>
@@ -144,14 +136,17 @@
 
   override val name = "row"
 
-<<<<<<< HEAD
+  /**
+   * Returns the index of the partition the SubMatrix belongs to.
+   *
+   * @param key The key for the SubMatrix. Should be the row index of the SubMatrix.
+   * @return The index of the partition, which the SubMatrix belongs to.
+   */
   override def getPartition(key: Any): Int = {
     Utils.nonNegativeMod(key.asInstanceOf[Int], numPartitions)
   }
 
-=======
   /** Checks whether the partitioners have the same characteristics */
->>>>>>> f41d8db8
   override def equals(obj: Any): Boolean = {
     obj match {
       case r: RowBasedPartitioner =>
@@ -179,14 +174,17 @@
 
   override val name = "column"
 
-<<<<<<< HEAD
+  /**
+   * Returns the index of the partition the SubMatrix belongs to.
+   *
+   * @param key The key for the SubMatrix. Should be the column index of the SubMatrix.
+   * @return The index of the partition, which the SubMatrix belongs to.
+   */
   override def getPartition(key: Any): Int = {
     Utils.nonNegativeMod(key.asInstanceOf[Int], numPartitions)
   }
 
-=======
   /** Checks whether the partitioners have the same characteristics */
->>>>>>> f41d8db8
   override def equals(obj: Any): Boolean = {
     obj match {
       case p: ColumnBasedPartitioner =>
@@ -396,7 +394,6 @@
           val resultPartitioner = new GridPartitioner(numRowBlocks, otherBlocked.numColBlocks,
             partitioner.rowPerBlock, otherBlocked.partitioner.colPerBlock)
 
-<<<<<<< HEAD
           val newBlocks =
             if (partitioner.name == "column" && otherPartitioner.name == "row" &&
               partitioner.numPartitions == otherPartitioner.numPartitions) {
@@ -404,25 +401,25 @@
               val multiplyBlocks = matrixRDD.join(otherBlocked.matrixRDD, partitioner).
                   map { case (key, (mat1, mat2)) =>
                   val C = mat1.mat multiply mat2.mat
-                  (mat1.blockIdRow + numRowBlocks * mat2.blockIdCol, C.toBreeze)
+                  (mat1.blockRowIndex + numRowBlocks * mat2.blockColIndex, C.toBreeze)
                 }.reduceByKey(resultPartitioner, (a, b) => a + b)
 
               multiplyBlocks.map{ case (index, mat) =>
                 val colId = index / numRowBlocks
                 val rowId = index - colId * numRowBlocks
-                new BlockPartition(rowId, colId, Matrices.fromBreeze(mat).asInstanceOf[DenseMatrix])
+                new SubMatrix(rowId, colId, Matrices.fromBreeze(mat).asInstanceOf[DenseMatrix])
               }
             } else {
               val flatA = matrixRDD.flatMap{ case (index, block) =>
-                val colId = block.blockIdCol
-                val rowId = block.blockIdRow
+                val colId = block.blockColIndex
+                val rowId = block.blockRowIndex
 
                 for (j <- 0 until otherBlocked.numColBlocks) yield ((rowId, colId, j), block)
               }
 
               val flatB = otherBlocked.matrixRDD.flatMap{ case (index, block) =>
-                val colId = block.blockIdCol
-                val rowId = block.blockIdRow
+                val colId = block.blockColIndex
+                val rowId = block.blockRowIndex
 
                 for (i <- 0 until numRowBlocks) yield ((i, rowId, colId), block)
               }
@@ -436,22 +433,9 @@
               multiplyBlocks.map{ case (index, mat) =>
                 val colId = index / numRowBlocks
                 val rowId = index - colId * numRowBlocks
-                new BlockPartition(rowId, colId, Matrices.fromBreeze(mat).asInstanceOf[DenseMatrix])
+                new SubMatrix(rowId, colId, Matrices.fromBreeze(mat).asInstanceOf[DenseMatrix])
               }
             }
-=======
-          val multiplyBlocks = matrixRDD.join(otherBlocked.matrixRDD, partitioner).
-            map { case (key, (mat1, mat2)) =>
-            val C = mat1.mat multiply mat2.mat
-            (mat1.blockRowIndex + numRowBlocks * mat2.blockColIndex, C.toBreeze)
-          }.reduceByKey(resultPartitioner, (a, b) => a + b)
-
-          val newBlocks = multiplyBlocks.map{ case (index, mat) =>
-            val colId = index / numRowBlocks
-            val rowId = index - colId * numRowBlocks
-            new SubMatrix(rowId, colId, Matrices.fromBreeze(mat).asInstanceOf[DenseMatrix])
-          }
->>>>>>> f41d8db8
           new BlockMatrix(numRowBlocks, otherBlocked.numColBlocks, newBlocks, resultPartitioner)
         } else {
           throw new SparkException(
