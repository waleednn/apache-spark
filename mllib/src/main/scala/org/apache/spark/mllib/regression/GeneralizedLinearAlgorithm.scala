/*
 * Licensed to the Apache Software Foundation (ASF) under one or more
 * contributor license agreements.  See the NOTICE file distributed with
 * this work for additional information regarding copyright ownership.
 * The ASF licenses this file to You under the Apache License, Version 2.0
 * (the "License"); you may not use this file except in compliance with
 * the License.  You may obtain a copy of the License at
 *
 *    http://www.apache.org/licenses/LICENSE-2.0
 *
 * Unless required by applicable law or agreed to in writing, software
 * distributed under the License is distributed on an "AS IS" BASIS,
 * WITHOUT WARRANTIES OR CONDITIONS OF ANY KIND, either express or implied.
 * See the License for the specific language governing permissions and
 * limitations under the License.
 */

package org.apache.spark.mllib.regression

import org.apache.spark.annotation.{DeveloperApi, Since}
import org.apache.spark.mllib.feature.StandardScaler
import org.apache.spark.{Logging, SparkException}
import org.apache.spark.rdd.RDD
import org.apache.spark.mllib.optimization._
import org.apache.spark.mllib.linalg.{Vectors, Vector}
import org.apache.spark.mllib.util.MLUtils._
import org.apache.spark.storage.StorageLevel

/**
 * :: DeveloperApi ::
 * GeneralizedLinearModel (GLM) represents a model trained using
 * GeneralizedLinearAlgorithm. GLMs consist of a weight vector and
 * an intercept.
 *
 * @param weights Weights computed for every feature.
 * @param intercept Intercept computed for this model.
 *
 */
@Since("0.8.0")
@DeveloperApi
abstract class GeneralizedLinearModel @Since("1.0.0") (
    @Since("1.0.0") val weights: Vector,
    @Since("0.8.0") val intercept: Double)
  extends Serializable {

  /**
   * Predict the result given a data point and the weights learned.
   *
   * @param dataMatrix Row vector containing the features for this data point
   * @param weightMatrix Column vector containing the weights of the model
   * @param intercept Intercept of the model.
   */
  protected def predictPoint(dataMatrix: Vector, weightMatrix: Vector, intercept: Double): Double

  /**
   * Predict values for the given data set using the model trained.
   *
   * @param testData RDD representing data points to be predicted
   * @return RDD[Double] where each entry contains the corresponding prediction
   *
   */
  @Since("1.0.0")
  def predict(testData: RDD[Vector]): RDD[Double] = {
    // A small optimization to avoid serializing the entire model. Only the weightsMatrix
    // and intercept is needed.
    val localWeights = weights
    val bcWeights = testData.context.broadcast(localWeights)
    val localIntercept = intercept
    testData.mapPartitions { iter =>
      val w = bcWeights.value
      iter.map(v => predictPoint(v, w, localIntercept))
    }
  }

  /**
   * Predict values for a single data point using the model trained.
   *
   * @param testData array representing a single data point
   * @return Double prediction from the trained model
   *
   */
  @Since("1.0.0")
  def predict(testData: Vector): Double = {
    predictPoint(testData, weights, intercept)
  }

  /**
   * Print a summary of the model.
   */
  override def toString: String = {
    s"${this.getClass.getName}: intercept = ${intercept}, numFeatures = ${weights.size}"
  }
}

/**
 * :: DeveloperApi ::
 * GeneralizedLinearAlgorithm implements methods to train a Generalized Linear Model (GLM).
 * This class should be extended with an Optimizer to create a new GLM.
 *
 */
@Since("0.8.0")
@DeveloperApi
abstract class GeneralizedLinearAlgorithm[M <: GeneralizedLinearModel]
  extends Logging with Serializable {

  protected val validators: Seq[RDD[LabeledPoint] => Boolean] = List()

  /**
   * The optimizer to solve the problem.
   *
   */
  @Since("0.8.0")
  def optimizer: Optimizer

  /** Whether to add intercept (default: false). */
  protected var addIntercept: Boolean = false

  protected var validateData: Boolean = true

  /**
   * In `GeneralizedLinearModel`, only single linear predictor is allowed for both weights
   * and intercept. However, for multinomial logistic regression, with K possible outcomes,
   * we are training K-1 independent binary logistic regression models which requires K-1 sets
   * of linear predictor.
   *
   * As a result, the workaround here is if more than two sets of linear predictors are needed,
   * we construct bigger `weights` vector which can hold both weights and intercepts.
   * If the intercepts are added, the dimension of `weights` will be
   * (numOfLinearPredictor) * (numFeatures + 1) . If the intercepts are not added,
   * the dimension of `weights` will be (numOfLinearPredictor) * numFeatures.
   *
   * Thus, the intercepts will be encapsulated into weights, and we leave the value of intercept
   * in GeneralizedLinearModel as zero.
   */
  protected var numOfLinearPredictor: Int = 1

  /**
   * Whether to perform feature scaling before model training to reduce the condition numbers
   * which can significantly help the optimizer converging faster. The scaling correction will be
   * translated back to resulting model weights, so it's transparent to users.
   * Note: This technique is used in both libsvm and glmnet packages. Default false.
   */
  private[mllib] var useFeatureScaling = false

  /**
   * The dimension of training features.
   *
   */
  @Since("1.4.0")
  def getNumFeatures: Int = this.numFeatures

  /**
   * The dimension of training features.
   */
  protected var numFeatures: Int = -1

  /**
   * Set if the algorithm should use feature scaling to improve the convergence during optimization.
   */
  private[mllib] def setFeatureScaling(useFeatureScaling: Boolean): this.type = {
    this.useFeatureScaling = useFeatureScaling
    this
  }

  /**
   * Create a model given the weights and intercept
   */
  protected def createModel(weights: Vector, intercept: Double): M

  /**
   * Get if the algorithm uses addIntercept
   *
   */
  @Since("1.4.0")
  def isAddIntercept: Boolean = this.addIntercept

  /**
   * Set if the algorithm should add an intercept. Default false.
   * We set the default to false because adding the intercept will cause memory allocation.
   *
   */
  @Since("0.8.0")
  def setIntercept(addIntercept: Boolean): this.type = {
    this.addIntercept = addIntercept
    this
  }

  /**
   * Set if the algorithm should validate data before training. Default true.
   *
   */
  @Since("0.8.0")
  def setValidateData(validateData: Boolean): this.type = {
    this.validateData = validateData
    this
  }

  /**
<<<<<<< HEAD
   * Generate the initial weights when the user does not supply them
   */
  protected def generateInitialWeights(input: RDD[LabeledPoint]): Vector = {
=======
   * Run the algorithm with the configured parameters on an input
   * RDD of LabeledPoint entries.
   *
   */
  @Since("0.8.0")
  def run(input: RDD[LabeledPoint]): M = {
>>>>>>> bb7f3523
    if (numFeatures < 0) {
      numFeatures = input.map(_.features.size).first()
    }

    /**
     * When `numOfLinearPredictor > 1`, the intercepts are encapsulated into weights,
     * so the `weights` will include the intercepts. When `numOfLinearPredictor == 1`,
     * the intercept will be stored as separated value in `GeneralizedLinearModel`.
     * This will result in different behaviors since when `numOfLinearPredictor == 1`,
     * users have no way to set the initial intercept, while in the other case, users
     * can set the intercepts as part of weights.
     *
     * TODO: See if we can deprecate `intercept` in `GeneralizedLinearModel`, and always
     * have the intercept as part of weights to have consistent design.
     */
    if (numOfLinearPredictor == 1) {
      Vectors.zeros(numFeatures)
    } else if (addIntercept) {
      Vectors.zeros((numFeatures + 1) * numOfLinearPredictor)
    } else {
      Vectors.zeros(numFeatures * numOfLinearPredictor)
    }
  }

  /**
   * Run the algorithm with the configured parameters on an input
   * RDD of LabeledPoint entries.
   */
  def run(input: RDD[LabeledPoint]): M = {
    run(input, generateInitialWeights(input))
  }

  /**
   * Run the algorithm with the configured parameters on an input RDD
   * of LabeledPoint entries starting from the initial weights provided.
   *
   */
  @Since("1.0.0")
  def run(input: RDD[LabeledPoint], initialWeights: Vector): M = {

    if (numFeatures < 0) {
      numFeatures = input.map(_.features.size).first()
    }

    if (input.getStorageLevel == StorageLevel.NONE) {
      logWarning("The input data is not directly cached, which may hurt performance if its"
        + " parent RDDs are also uncached.")
    }

    // Check the data properties before running the optimizer
    if (validateData && !validators.forall(func => func(input))) {
      throw new SparkException("Input validation failed.")
    }

    /**
     * Scaling columns to unit variance as a heuristic to reduce the condition number:
     *
     * During the optimization process, the convergence (rate) depends on the condition number of
     * the training dataset. Scaling the variables often reduces this condition number
     * heuristically, thus improving the convergence rate. Without reducing the condition number,
     * some training datasets mixing the columns with different scales may not be able to converge.
     *
     * GLMNET and LIBSVM packages perform the scaling to reduce the condition number, and return
     * the weights in the original scale.
     * See page 9 in http://cran.r-project.org/web/packages/glmnet/glmnet.pdf
     *
     * Here, if useFeatureScaling is enabled, we will standardize the training features by dividing
     * the variance of each column (without subtracting the mean), and train the model in the
     * scaled space. Then we transform the coefficients from the scaled space to the original scale
     * as GLMNET and LIBSVM do.
     *
     * Currently, it's only enabled in LogisticRegressionWithLBFGS
     */
    val scaler = if (useFeatureScaling) {
      new StandardScaler(withStd = true, withMean = false).fit(input.map(_.features))
    } else {
      null
    }

    // Prepend an extra variable consisting of all 1.0's for the intercept.
    // TODO: Apply feature scaling to the weight vector instead of input data.
    val data =
      if (addIntercept) {
        if (useFeatureScaling) {
          input.map(lp => (lp.label, appendBias(scaler.transform(lp.features)))).cache()
        } else {
          input.map(lp => (lp.label, appendBias(lp.features))).cache()
        }
      } else {
        if (useFeatureScaling) {
          input.map(lp => (lp.label, scaler.transform(lp.features))).cache()
        } else {
          input.map(lp => (lp.label, lp.features))
        }
      }

    /**
     * TODO: For better convergence, in logistic regression, the intercepts should be computed
     * from the prior probability distribution of the outcomes; for linear regression,
     * the intercept should be set as the average of response.
     */
    val initialWeightsWithIntercept = if (addIntercept && numOfLinearPredictor == 1) {
      appendBias(initialWeights)
    } else {
      /** If `numOfLinearPredictor > 1`, initialWeights already contains intercepts. */
      initialWeights
    }

    val weightsWithIntercept = optimizer.optimize(data, initialWeightsWithIntercept)

    val intercept = if (addIntercept && numOfLinearPredictor == 1) {
      weightsWithIntercept(weightsWithIntercept.size - 1)
    } else {
      0.0
    }

    var weights = if (addIntercept && numOfLinearPredictor == 1) {
      Vectors.dense(weightsWithIntercept.toArray.slice(0, weightsWithIntercept.size - 1))
    } else {
      weightsWithIntercept
    }

    /**
     * The weights and intercept are trained in the scaled space; we're converting them back to
     * the original scale.
     *
     * Math shows that if we only perform standardization without subtracting means, the intercept
     * will not be changed. w_i = w_i' / v_i where w_i' is the coefficient in the scaled space, w_i
     * is the coefficient in the original space, and v_i is the variance of the column i.
     */
    if (useFeatureScaling) {
      if (numOfLinearPredictor == 1) {
        weights = scaler.transform(weights)
      } else {
        /**
         * For `numOfLinearPredictor > 1`, we have to transform the weights back to the original
         * scale for each set of linear predictor. Note that the intercepts have to be explicitly
         * excluded when `addIntercept == true` since the intercepts are part of weights now.
         */
        var i = 0
        val n = weights.size / numOfLinearPredictor
        val weightsArray = weights.toArray
        while (i < numOfLinearPredictor) {
          val start = i * n
          val end = (i + 1) * n - { if (addIntercept) 1 else 0 }

          val partialWeightsArray = scaler.transform(
            Vectors.dense(weightsArray.slice(start, end))).toArray

          System.arraycopy(partialWeightsArray, 0, weightsArray, start, partialWeightsArray.size)
          i += 1
        }
        weights = Vectors.dense(weightsArray)
      }
    }

    // Warn at the end of the run as well, for increased visibility.
    if (input.getStorageLevel == StorageLevel.NONE) {
      logWarning("The input data was not directly cached, which may hurt performance if its"
        + " parent RDDs are also uncached.")
    }

    // Unpersist cached data
    if (data.getStorageLevel != StorageLevel.NONE) {
      data.unpersist(false)
    }

    createModel(weights, intercept)
  }
}<|MERGE_RESOLUTION|>--- conflicted
+++ resolved
@@ -196,18 +196,9 @@
   }
 
   /**
-<<<<<<< HEAD
    * Generate the initial weights when the user does not supply them
    */
   protected def generateInitialWeights(input: RDD[LabeledPoint]): Vector = {
-=======
-   * Run the algorithm with the configured parameters on an input
-   * RDD of LabeledPoint entries.
-   *
-   */
-  @Since("0.8.0")
-  def run(input: RDD[LabeledPoint]): M = {
->>>>>>> bb7f3523
     if (numFeatures < 0) {
       numFeatures = input.map(_.features.size).first()
     }
@@ -235,7 +226,9 @@
   /**
    * Run the algorithm with the configured parameters on an input
    * RDD of LabeledPoint entries.
-   */
+   *
+   */
+  @Since("0.8.0")
   def run(input: RDD[LabeledPoint]): M = {
     run(input, generateInitialWeights(input))
   }
