--- conflicted
+++ resolved
@@ -139,27 +139,19 @@
 
     // Prepend an extra variable consisting of all 1.0's for the intercept.
     val data = if (addIntercept) {
-<<<<<<< HEAD
       input.map(labeledPoint => (labeledPoint.label, prependOne(labeledPoint.features)))
-=======
-      input.map(labeledPoint => (labeledPoint.label, 1.0 +: labeledPoint.features))
->>>>>>> d6660536
     } else {
       input.map(labeledPoint => (labeledPoint.label, labeledPoint.features))
     }
 
     val initialWeightsWithIntercept = if (addIntercept) {
-<<<<<<< HEAD
       prependOne(initialWeights)
-=======
-      0.0 +: initialWeights
->>>>>>> d6660536
     } else {
       initialWeights
     }
 
     val weightsWithIntercept = optimizer.optimize(data, initialWeightsWithIntercept)
-<<<<<<< HEAD
+
     val intercept = if (addIntercept) weightsWithIntercept(0) else 0.0
     val weights =
       if (addIntercept) {
@@ -167,17 +159,6 @@
       } else {
         weightsWithIntercept
       }
-=======
-
-    val (intercept, weights) = if (addIntercept) {
-      (weightsWithIntercept(0), weightsWithIntercept.tail)
-    } else {
-      (0.0, weightsWithIntercept)
-    }
-
-    logInfo("Final weights " + weights.mkString(","))
-    logInfo("Final intercept " + intercept)
->>>>>>> d6660536
 
     createModel(weights, intercept)
   }
