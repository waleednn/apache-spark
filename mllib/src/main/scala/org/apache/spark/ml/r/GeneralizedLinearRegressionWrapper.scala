--- conflicted
+++ resolved
@@ -90,18 +90,14 @@
       .setMaxIter(maxIter)
       .setRegParam(regParam)
       .setFeaturesCol(rFormula.getFeaturesCol)
-<<<<<<< HEAD
     // set variancePower and linkPower if family is tweedie; otherwise, set link function
     if (family.toLowerCase == "tweedie") {
       glr.setVariancePower(variancePower).setLinkPower(linkPower)
     } else {
       glr.setLink(link)
     }
-=======
-
     if (weightCol != null) glr.setWeightCol(weightCol)
 
->>>>>>> 207067ea
     val pipeline = new Pipeline()
       .setStages(Array(rFormulaModel, glr))
       .fit(data)
