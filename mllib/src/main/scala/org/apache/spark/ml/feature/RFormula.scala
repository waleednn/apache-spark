--- conflicted
+++ resolved
@@ -77,16 +77,12 @@
 
   override def fit(dataset: DataFrame): RFormulaModel = {
     require(parsedFormula.isDefined, "Must call setFormula() first.")
-<<<<<<< HEAD
     val fittedFormula = parsedFormula.get.fit(dataset.schema)
-    val factorLevels = fittedFormula.terms.flatMap { term =>
-=======
     // StringType terms and terms representing interactions need to be encoded before assembly.
     // TODO(ekl) add support for feature interactions
     var encoderStages = Seq[PipelineStage]()
     var tempColumns = Seq[String]()
-    val encodedTerms = parsedFormula.get.terms.map { term =>
->>>>>>> c302a2c4
+    val encodedTerms = fittedFormula.terms.map { term =>
       dataset.schema(term) match {
         case column if column.dataType == StringType =>
           val indexCol = term + "_idx_" + uid
@@ -99,18 +95,13 @@
         case _ =>
           term
       }
-<<<<<<< HEAD
-    }.toMap
-    copyValues(new RFormulaModel(uid, fittedFormula, factorLevels).setParent(this))
-=======
     }
     encoderStages :+= new VectorAssembler(uid)
       .setInputCols(encodedTerms.toArray)
       .setOutputCol($(featuresCol))
     encoderStages :+= new ColumnPruner(tempColumns.toSet)
     val pipelineModel = new Pipeline(uid).setStages(encoderStages.toArray).fit(dataset)
-    copyValues(new RFormulaModel(uid, parsedFormula.get, pipelineModel))
->>>>>>> c302a2c4
+    copyValues(new RFormulaModel(uid, fittedFormula, pipelineModel))
   }
 
   // optimistic schema; does not contain any ML attributes
@@ -136,13 +127,8 @@
  */
 private[feature] class RFormulaModel(
     override val uid: String,
-<<<<<<< HEAD
     fittedFormula: FittedRFormula,
-    factorLevels: Map[String, StringIndexerModel])
-=======
-    parsedFormula: ParsedRFormula,
     pipelineModel: PipelineModel)
->>>>>>> c302a2c4
   extends Model[RFormulaModel] with RFormulaBase {
 
   override def transform(dataset: DataFrame): DataFrame = {
@@ -169,11 +155,7 @@
   }
 
   override def copy(extra: ParamMap): RFormulaModel = copyValues(
-<<<<<<< HEAD
-    new RFormulaModel(uid, fittedFormula, factorLevels))
-=======
-    new RFormulaModel(uid, parsedFormula, pipelineModel))
->>>>>>> c302a2c4
+    new RFormulaModel(uid, fittedFormula, pipelineModel))
 
   override def toString: String = s"RFormulaModel(${fittedFormula})"
 
@@ -202,38 +184,6 @@
       !columnNames.contains($(labelCol)) || schema($(labelCol)).dataType == DoubleType,
       "Label column already exists and is not of type DoubleType.")
   }
-<<<<<<< HEAD
-
-  private def featureTransformer(schema: StructType): Transformer = {
-    // StringType terms and terms representing interactions need to be encoded before assembly.
-    // TODO(ekl) add support for feature interactions
-    var encoderStages = Seq[Transformer]()
-    var tempColumns = Seq[String]()
-    val encodedTerms = fittedFormula.terms.map { term =>
-      schema(term) match {
-        case column if column.dataType == StringType =>
-          val encodedTerm = term + "_onehot_" + uid
-          val indexer = factorLevels(term)
-          val indexCol = indexer.getOrDefault(indexer.outputCol)
-          encoderStages :+= indexer
-          encoderStages :+= new OneHotEncoder()
-            .setInputCol(indexCol)
-            .setOutputCol(encodedTerm)
-          tempColumns :+= encodedTerm
-          tempColumns :+= indexCol
-          encodedTerm
-        case _ =>
-          term
-      }
-    }
-    encoderStages :+= new VectorAssembler(uid)
-      .setInputCols(encodedTerms.toArray)
-      .setOutputCol($(featuresCol))
-    encoderStages :+= new ColumnPruner(tempColumns.toSet)
-    new PipelineModel(uid, encoderStages.toArray)
-  }
-=======
->>>>>>> c302a2c4
 }
 
 /**
