/*
 * Licensed to the Apache Software Foundation (ASF) under one or more
 * contributor license agreements.  See the NOTICE file distributed with
 * this work for additional information regarding copyright ownership.
 * The ASF licenses this file to You under the Apache License, Version 2.0
 * (the "License"); you may not use this file except in compliance with
 * the License.  You may obtain a copy of the License at
 *
 *    http://www.apache.org/licenses/LICENSE-2.0
 *
 * Unless required by applicable law or agreed to in writing, software
 * distributed under the License is distributed on an "AS IS" BASIS,
 * WITHOUT WARRANTIES OR CONDITIONS OF ANY KIND, either express or implied.
 * See the License for the specific language governing permissions and
 * limitations under the License.
 */

package org.apache.spark.ml.param.shared

import java.io.PrintWriter

import scala.reflect.ClassTag

/**
 * Code generator for shared params (sharedParams.scala). Run under the Spark folder with
 * {{{
 *   build/sbt "mllib/runMain org.apache.spark.ml.param.shared.SharedParamsCodeGen"
 * }}}
 */
private[shared] object SharedParamsCodeGen {

  def main(args: Array[String]): Unit = {
    val params = Seq(
      ParamDesc[Double]("regParam", "regularization parameter (>= 0)",
        isValid = "ParamValidators.gtEq(0)"),
      ParamDesc[Int]("maxIter", "maximum number of iterations (>= 0)",
        isValid = "ParamValidators.gtEq(0)"),
      ParamDesc[String]("featuresCol", "features column name", Some("\"features\"")),
      ParamDesc[String]("labelCol", "label column name", Some("\"label\"")),
      ParamDesc[String]("predictionCol", "prediction column name", Some("\"prediction\"")),
      ParamDesc[String]("weightCol", "whether to over-/undersamples each of training" +
        " sample according to the given weights in `weightCol`. If empty, " +
        " all samples are supposed to have weight one", Some("\"\"")),
      ParamDesc[String]("rawPredictionCol", "raw prediction (a.k.a. confidence) column name",
        Some("\"rawPrediction\"")),
      ParamDesc[String]("probabilityCol", "Column name for predicted class conditional" +
        " probabilities. Note: Not all models output well-calibrated probability estimates!" +
        " These probabilities should be treated as confidences, not precise probabilities",
        Some("\"probability\"")),
      ParamDesc[Double]("threshold",
        "threshold in binary classification prediction, in range [0, 1]", Some("0.5"),
        isValid = "ParamValidators.inRange(0, 1)", finalMethods = false),
      ParamDesc[Array[Double]]("thresholds", "Thresholds in multi-class classification" +
        " to adjust the probability of predicting each class." +
        " Array must have length equal to the number of classes, with values >= 0." +
        " The class with largest value p/t is predicted, where p is the original probability" +
        " of that class and t is the class' threshold.",
        isValid = "(t: Array[Double]) => t.forall(_ >= 0)", finalMethods = false),
      ParamDesc[String]("inputCol", "input column name"),
      ParamDesc[Array[String]]("inputCols", "input column names"),
      ParamDesc[String]("outputCol", "output column name", Some("uid + \"__output\"")),
      ParamDesc[Int]("checkpointInterval", "checkpoint interval (>= 1)",
        isValid = "ParamValidators.gtEq(1)"),
      ParamDesc[Boolean]("fitIntercept", "whether to fit an intercept term", Some("true")),
      ParamDesc[String]("handleInvalid", "how to handle invalid entries. Options are skip (which " +
        "will filter out rows with bad values), or error (which will throw an errror). More " +
        "options may be added later.",
        isValid = "ParamValidators.inArray(Array(\"skip\", \"error\"))"),
      ParamDesc[Boolean]("standardization", "whether to standardize the training features" +
        " before fitting the model", Some("true")),
      ParamDesc[Long]("seed", "random seed", Some("this.getClass.getName.hashCode.toLong")),
      ParamDesc[Double]("elasticNetParam", "the ElasticNet mixing parameter, in range [0, 1]." +
        " For alpha = 0, the penalty is an L2 penalty. For alpha = 1, it is an L1 penalty",
        isValid = "ParamValidators.inRange(0, 1)"),
      ParamDesc[Double]("tol", "the convergence tolerance for iterative algorithms"),
<<<<<<< HEAD
      ParamDesc[Double]("stepSize", "Step size to be used for each iteration of optimization"))
=======
      ParamDesc[Double]("stepSize", "Step size to be used for each iteration of optimization."),
      ParamDesc[String]("weightCol", "weight column name. If this is not set or empty, we treat " +
        "all instance weights as 1.0."))
>>>>>>> 90cb9f05

    val code = genSharedParams(params)
    val file = "src/main/scala/org/apache/spark/ml/param/shared/sharedParams.scala"
    val writer = new PrintWriter(file)
    writer.write(code)
    writer.close()
  }

  /** Description of a param. */
  private case class ParamDesc[T: ClassTag](
      name: String,
      doc: String,
      defaultValueStr: Option[String] = None,
      isValid: String = "",
      finalMethods: Boolean = true) {

    require(name.matches("[a-z][a-zA-Z0-9]*"), s"Param name $name is invalid.")
    require(doc.nonEmpty) // TODO: more rigorous on doc

    def paramTypeName: String = {
      val c = implicitly[ClassTag[T]].runtimeClass
      c match {
        case _ if c == classOf[Int] => "IntParam"
        case _ if c == classOf[Long] => "LongParam"
        case _ if c == classOf[Float] => "FloatParam"
        case _ if c == classOf[Double] => "DoubleParam"
        case _ if c == classOf[Boolean] => "BooleanParam"
        case _ if c.isArray && c.getComponentType == classOf[String] => s"StringArrayParam"
        case _ if c.isArray && c.getComponentType == classOf[Double] => s"DoubleArrayParam"
        case _ => s"Param[${getTypeString(c)}]"
      }
    }

    def valueTypeName: String = {
      val c = implicitly[ClassTag[T]].runtimeClass
      getTypeString(c)
    }

    private def getTypeString(c: Class[_]): String = {
      c match {
        case _ if c == classOf[Int] => "Int"
        case _ if c == classOf[Long] => "Long"
        case _ if c == classOf[Float] => "Float"
        case _ if c == classOf[Double] => "Double"
        case _ if c == classOf[Boolean] => "Boolean"
        case _ if c == classOf[String] => "String"
        case _ if c.isArray => s"Array[${getTypeString(c.getComponentType)}]"
      }
    }
  }

  /** Generates the HasParam trait code for the input param. */
  private def genHasParamTrait(param: ParamDesc[_]): String = {
    val name = param.name
    val Name = name(0).toUpper +: name.substring(1)
    val Param = param.paramTypeName
    val T = param.valueTypeName
    val doc = param.doc
    val defaultValue = param.defaultValueStr
    val defaultValueDoc = defaultValue.map { v =>
      s" (default: $v)"
    }.getOrElse("")
    val setDefault = defaultValue.map { v =>
      s"""
         |  setDefault($name, $v)
         |""".stripMargin
    }.getOrElse("")
    val isValid = if (param.isValid != "") {
      ", " + param.isValid
    } else {
      ""
    }
    val methodStr = if (param.finalMethods) {
      "final def"
    } else {
      "def"
    }

    s"""
      |/**
      | * Trait for shared param $name$defaultValueDoc.
      | */
      |private[ml] trait Has$Name extends Params {
      |
      |  /**
      |   * Param for $doc.
      |   * @group param
      |   */
      |  final val $name: $Param = new $Param(this, "$name", "$doc"$isValid)
      |$setDefault
      |  /** @group getParam */
      |  $methodStr get$Name: $T = $$($name)
      |}
      |""".stripMargin
  }

  /** Generates Scala source code for the input params with header. */
  private def genSharedParams(params: Seq[ParamDesc[_]]): String = {
    val header =
      """/*
        | * Licensed to the Apache Software Foundation (ASF) under one or more
        | * contributor license agreements.  See the NOTICE file distributed with
        | * this work for additional information regarding copyright ownership.
        | * The ASF licenses this file to You under the Apache License, Version 2.0
        | * (the "License"); you may not use this file except in compliance with
        | * the License.  You may obtain a copy of the License at
        | *
        | *    http://www.apache.org/licenses/LICENSE-2.0
        | *
        | * Unless required by applicable law or agreed to in writing, software
        | * distributed under the License is distributed on an "AS IS" BASIS,
        | * WITHOUT WARRANTIES OR CONDITIONS OF ANY KIND, either express or implied.
        | * See the License for the specific language governing permissions and
        | * limitations under the License.
        | */
        |
        |package org.apache.spark.ml.param.shared
        |
        |import org.apache.spark.ml.param._
        |
        |// DO NOT MODIFY THIS FILE! It was generated by SharedParamsCodeGen.
        |
        |// scalastyle:off
        |""".stripMargin

    val footer = "// scalastyle:on\n"

    val traits = params.map(genHasParamTrait).mkString

    header + traits + footer
  }
}<|MERGE_RESOLUTION|>--- conflicted
+++ resolved
@@ -73,13 +73,10 @@
         " For alpha = 0, the penalty is an L2 penalty. For alpha = 1, it is an L1 penalty",
         isValid = "ParamValidators.inRange(0, 1)"),
       ParamDesc[Double]("tol", "the convergence tolerance for iterative algorithms"),
-<<<<<<< HEAD
       ParamDesc[Double]("stepSize", "Step size to be used for each iteration of optimization"))
-=======
       ParamDesc[Double]("stepSize", "Step size to be used for each iteration of optimization."),
       ParamDesc[String]("weightCol", "weight column name. If this is not set or empty, we treat " +
         "all instance weights as 1.0."))
->>>>>>> 90cb9f05
 
     val code = genSharedParams(params)
     val file = "src/main/scala/org/apache/spark/ml/param/shared/sharedParams.scala"
