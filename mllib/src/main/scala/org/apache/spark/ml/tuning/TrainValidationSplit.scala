/*
 * Licensed to the Apache Software Foundation (ASF) under one or more
 * contributor license agreements.  See the NOTICE file distributed with
 * this work for additional information regarding copyright ownership.
 * The ASF licenses this file to You under the Apache License, Version 2.0
 * (the "License"); you may not use this file except in compliance with
 * the License.  You may obtain a copy of the License at
 *
 *    http://www.apache.org/licenses/LICENSE-2.0
 *
 * Unless required by applicable law or agreed to in writing, software
 * distributed under the License is distributed on an "AS IS" BASIS,
 * WITHOUT WARRANTIES OR CONDITIONS OF ANY KIND, either express or implied.
 * See the License for the specific language governing permissions and
 * limitations under the License.
 */

package org.apache.spark.ml.tuning

import java.util.{List => JList, Locale}

import scala.collection.JavaConverters._
import scala.concurrent.Future
import scala.concurrent.duration.Duration
import scala.language.existentials

import org.apache.hadoop.fs.Path
import org.json4s.DefaultFormats

import org.apache.spark.annotation.Since
import org.apache.spark.internal.Logging
import org.apache.spark.ml.{Estimator, Model}
import org.apache.spark.ml.evaluation.Evaluator
import org.apache.spark.ml.param.{DoubleParam, ParamMap, ParamValidators}
import org.apache.spark.ml.param.shared.{HasCollectSubModels, HasParallelism}
import org.apache.spark.ml.util._
import org.apache.spark.sql.{DataFrame, Dataset}
import org.apache.spark.sql.types.StructType
import org.apache.spark.util.ThreadUtils

/**
 * Params for [[TrainValidationSplit]] and [[TrainValidationSplitModel]].
 */
private[ml] trait TrainValidationSplitParams extends ValidatorParams {
  /**
   * Param for ratio between train and validation data. Must be between 0 and 1.
   * Default: 0.75
   *
   * @group param
   */
  val trainRatio: DoubleParam = new DoubleParam(this, "trainRatio",
    "ratio between training set and validation set (>= 0 && <= 1)", ParamValidators.inRange(0, 1))

  /** @group getParam */
  def getTrainRatio: Double = $(trainRatio)

  setDefault(trainRatio -> 0.75)
}

/**
 * Validation for hyper-parameter tuning.
 * Randomly splits the input dataset into train and validation sets,
 * and uses evaluation metric on the validation set to select the best model.
 * Similar to [[CrossValidator]], but only splits the set once.
 */
@Since("1.5.0")
class TrainValidationSplit @Since("1.5.0") (@Since("1.5.0") override val uid: String)
  extends Estimator[TrainValidationSplitModel]
  with TrainValidationSplitParams with HasParallelism with HasCollectSubModels
  with MLWritable with Logging {

  @Since("1.5.0")
  def this() = this(Identifiable.randomUID("tvs"))

  /** @group setParam */
  @Since("1.5.0")
  def setEstimator(value: Estimator[_]): this.type = set(estimator, value)

  /** @group setParam */
  @Since("1.5.0")
  def setEstimatorParamMaps(value: Array[ParamMap]): this.type = set(estimatorParamMaps, value)

  /** @group setParam */
  @Since("1.5.0")
  def setEvaluator(value: Evaluator): this.type = set(evaluator, value)

  /** @group setParam */
  @Since("1.5.0")
  def setTrainRatio(value: Double): this.type = set(trainRatio, value)

  /** @group setParam */
  @Since("2.0.0")
  def setSeed(value: Long): this.type = set(seed, value)

  /**
   * Set the mamixum level of parallelism to evaluate models in parallel.
   * Default is 1 for serial evaluation
   *
   * @group expertSetParam
   */
  @Since("2.3.0")
  def setParallelism(value: Int): this.type = set(parallelism, value)

  /**
   * Whether to collect submodels when fitting. If set, we can get submodels from
   * the returned model.
   *
   * Note: If set this param, when you save the returned model, you can set an option
   * "persistSubModels" to be "true" before saving, in order to save these submodels.
   * You can check documents of
   * {@link org.apache.spark.ml.tuning.TrainValidationSplitModel.TrainValidationSplitModelWriter}
   * for more information.
   *
   * @group expertSetParam
   */@Since("2.3.0")
  def setCollectSubModels(value: Boolean): this.type = set(collectSubModels, value)

  @Since("2.0.0")
  override def fit(dataset: Dataset[_]): TrainValidationSplitModel = {
    val schema = dataset.schema
    transformSchema(schema, logging = true)
    val est = $(estimator)
    val eval = $(evaluator)
    val epm = $(estimatorParamMaps)

    // Create execution context based on $(parallelism)
    val executionContext = getExecutionContext

    val instr = Instrumentation.create(this, dataset)
    instr.logParams(trainRatio, seed, parallelism)
    logTuningParams(instr)

    val Array(trainingDataset, validationDataset) =
      dataset.randomSplit(Array($(trainRatio), 1 - $(trainRatio)), $(seed))
    trainingDataset.cache()
    validationDataset.cache()

    val collectSubModelsParam = $(collectSubModels)

    var subModels: Option[Array[Model[_]]] = if (collectSubModelsParam) {
      Some(Array.fill[Model[_]](epm.length)(null))
    } else None

    // Fit models in a Future for training in parallel
    logDebug(s"Train split with multiple sets of parameters.")
<<<<<<< HEAD
=======
    val modelFutures = epm.zipWithIndex.map { case (paramMap, paramIndex) =>
      Future[Model[_]] {
        val model = est.fit(trainingDataset, paramMap).asInstanceOf[Model[_]]

        if (collectSubModelsParam) {
          subModels.get(paramIndex) = model
        }
        model
      } (executionContext)
    }

    // Unpersist training data only when all models have trained
    Future.sequence[Model[_], Iterable](modelFutures)(implicitly, executionContext)
      .onComplete { _ => trainingDataset.unpersist() } (executionContext)
>>>>>>> 1e6f7605

    val metrics = new Array[Double](epm.length)
    est.fit(trainingDataset, epm, true, executionContext,
      (model: Model[_], paramMap: ParamMap, paramMapIndex: Int) => {
        // TODO: duplicate evaluator to take extra params from input
        val metric = eval.evaluate(model.transform(validationDataset, paramMap))
        logDebug(s"Got metric $metric for model trained with $paramMap.")
        metrics(paramMapIndex) = metric
      }
    )

    // Unpersist validation set once all metrics have been produced
    validationDataset.unpersist()

    logInfo(s"Train validation split metrics: ${metrics.toSeq}")
    val (bestMetric, bestIndex) =
      if (eval.isLargerBetter) metrics.zipWithIndex.maxBy(_._1)
      else metrics.zipWithIndex.minBy(_._1)
    logInfo(s"Best set of parameters:\n${epm(bestIndex)}")
    logInfo(s"Best train validation split metric: $bestMetric.")
    val bestModel = est.fit(dataset, epm(bestIndex)).asInstanceOf[Model[_]]
    instr.logSuccess(bestModel)
    copyValues(new TrainValidationSplitModel(uid, bestModel, metrics)
      .setSubModels(subModels).setParent(this))
  }

  @Since("1.5.0")
  override def transformSchema(schema: StructType): StructType = transformSchemaImpl(schema)

  @Since("1.5.0")
  override def copy(extra: ParamMap): TrainValidationSplit = {
    val copied = defaultCopy(extra).asInstanceOf[TrainValidationSplit]
    if (copied.isDefined(estimator)) {
      copied.setEstimator(copied.getEstimator.copy(extra))
    }
    if (copied.isDefined(evaluator)) {
      copied.setEvaluator(copied.getEvaluator.copy(extra))
    }
    copied
  }

  @Since("2.0.0")
  override def write: MLWriter = new TrainValidationSplit.TrainValidationSplitWriter(this)
}

@Since("2.0.0")
object TrainValidationSplit extends MLReadable[TrainValidationSplit] {

  @Since("2.0.0")
  override def read: MLReader[TrainValidationSplit] = new TrainValidationSplitReader

  @Since("2.0.0")
  override def load(path: String): TrainValidationSplit = super.load(path)

  private[TrainValidationSplit] class TrainValidationSplitWriter(instance: TrainValidationSplit)
    extends MLWriter {

    ValidatorParams.validateParams(instance)

    override protected def saveImpl(path: String): Unit =
      ValidatorParams.saveImpl(path, instance, sc)
  }

  private class TrainValidationSplitReader extends MLReader[TrainValidationSplit] {

    /** Checked against metadata when loading model */
    private val className = classOf[TrainValidationSplit].getName

    override def load(path: String): TrainValidationSplit = {
      implicit val format = DefaultFormats

      val (metadata, estimator, evaluator, estimatorParamMaps) =
        ValidatorParams.loadImpl(path, sc, className)
      val tvs = new TrainValidationSplit(metadata.uid)
        .setEstimator(estimator)
        .setEvaluator(evaluator)
        .setEstimatorParamMaps(estimatorParamMaps)
      DefaultParamsReader.getAndSetParams(tvs, metadata,
        skipParams = Option(List("estimatorParamMaps")))
      tvs
    }
  }
}

/**
 * Model from train validation split.
 *
 * @param uid Id.
 * @param bestModel Estimator determined best model.
 * @param validationMetrics Evaluated validation metrics.
 */
@Since("1.5.0")
class TrainValidationSplitModel private[ml] (
    @Since("1.5.0") override val uid: String,
    @Since("1.5.0") val bestModel: Model[_],
    @Since("1.5.0") val validationMetrics: Array[Double])
  extends Model[TrainValidationSplitModel] with TrainValidationSplitParams with MLWritable {

  /** A Python-friendly auxiliary constructor. */
  private[ml] def this(uid: String, bestModel: Model[_], validationMetrics: JList[Double]) = {
    this(uid, bestModel, validationMetrics.asScala.toArray)
  }

  private var _subModels: Option[Array[Model[_]]] = None

  private[tuning] def setSubModels(subModels: Option[Array[Model[_]]])
    : TrainValidationSplitModel = {
    _subModels = subModels
    this
  }

  /**
   * @return submodels represented in array. The index of array corresponds to the ordering of
   *         estimatorParamMaps
   * @throws IllegalArgumentException if subModels are not available. To retrieve subModels,
   *         make sure to set collectSubModels to true before fitting.
   */
  @Since("2.3.0")
  def subModels: Array[Model[_]] = {
    require(_subModels.isDefined, "subModels not available, To retrieve subModels, make sure " +
      "to set collectSubModels to true before fitting.")
    _subModels.get
  }

  @Since("2.3.0")
  def hasSubModels: Boolean = _subModels.isDefined

  @Since("2.0.0")
  override def transform(dataset: Dataset[_]): DataFrame = {
    transformSchema(dataset.schema, logging = true)
    bestModel.transform(dataset)
  }

  @Since("1.5.0")
  override def transformSchema(schema: StructType): StructType = {
    bestModel.transformSchema(schema)
  }

  @Since("1.5.0")
  override def copy(extra: ParamMap): TrainValidationSplitModel = {
    val copied = new TrainValidationSplitModel (
      uid,
      bestModel.copy(extra).asInstanceOf[Model[_]],
      validationMetrics.clone()
    ).setSubModels(TrainValidationSplitModel.copySubModels(_subModels))
    copyValues(copied, extra).setParent(parent)
  }

  @Since("2.0.0")
  override def write: TrainValidationSplitModel.TrainValidationSplitModelWriter = {
    new TrainValidationSplitModel.TrainValidationSplitModelWriter(this)
  }
}

@Since("2.0.0")
object TrainValidationSplitModel extends MLReadable[TrainValidationSplitModel] {

  private[TrainValidationSplitModel] def copySubModels(subModels: Option[Array[Model[_]]])
    : Option[Array[Model[_]]] = {
    subModels.map(_.map(_.copy(ParamMap.empty).asInstanceOf[Model[_]]))
  }

  @Since("2.0.0")
  override def read: MLReader[TrainValidationSplitModel] = new TrainValidationSplitModelReader

  @Since("2.0.0")
  override def load(path: String): TrainValidationSplitModel = super.load(path)

  /**
   * Writer for TrainValidationSplitModel.
   * @param instance TrainValidationSplitModel instance used to construct the writer
   *
   * TrainValidationSplitModel supports an option "persistSubModels", with possible values
   * "true" or "false". If you set the collectSubModels Param before fitting, then you can
   * set "persistSubModels" to "true" in order to persist the subModels. By default,
   * "persistSubModels" will be "true" when subModels are available and "false" otherwise.
   * If subModels are not available, then setting "persistSubModels" to "true" will cause
   * an exception.
   */
  @Since("2.3.0")
  final class TrainValidationSplitModelWriter private[tuning] (
      instance: TrainValidationSplitModel) extends MLWriter {

    ValidatorParams.validateParams(instance)

    override protected def saveImpl(path: String): Unit = {
      val persistSubModelsParam = optionMap.getOrElse("persistsubmodels",
        if (instance.hasSubModels) "true" else "false")

      require(Array("true", "false").contains(persistSubModelsParam.toLowerCase(Locale.ROOT)),
        s"persistSubModels option value ${persistSubModelsParam} is invalid, the possible " +
        "values are \"true\" or \"false\"")
      val persistSubModels = persistSubModelsParam.toBoolean

      import org.json4s.JsonDSL._
      val extraMetadata = ("validationMetrics" -> instance.validationMetrics.toSeq) ~
        ("persistSubModels" -> persistSubModels)
      ValidatorParams.saveImpl(path, instance, sc, Some(extraMetadata))
      val bestModelPath = new Path(path, "bestModel").toString
      instance.bestModel.asInstanceOf[MLWritable].save(bestModelPath)
      if (persistSubModels) {
        require(instance.hasSubModels, "When persisting tuning models, you can only set " +
          "persistSubModels to true if the tuning was done with collectSubModels set to true. " +
          "To save the sub-models, try rerunning fitting with collectSubModels set to true.")
        val subModelsPath = new Path(path, "subModels")
        for (paramIndex <- 0 until instance.getEstimatorParamMaps.length) {
          val modelPath = new Path(subModelsPath, paramIndex.toString).toString
          instance.subModels(paramIndex).asInstanceOf[MLWritable].save(modelPath)
        }
      }
    }
  }

  private class TrainValidationSplitModelReader extends MLReader[TrainValidationSplitModel] {

    /** Checked against metadata when loading model */
    private val className = classOf[TrainValidationSplitModel].getName

    override def load(path: String): TrainValidationSplitModel = {
      implicit val format = DefaultFormats

      val (metadata, estimator, evaluator, estimatorParamMaps) =
        ValidatorParams.loadImpl(path, sc, className)
      val bestModelPath = new Path(path, "bestModel").toString
      val bestModel = DefaultParamsReader.loadParamsInstance[Model[_]](bestModelPath, sc)
      val validationMetrics = (metadata.metadata \ "validationMetrics").extract[Seq[Double]].toArray
      val persistSubModels = (metadata.metadata \ "persistSubModels")
        .extractOrElse[Boolean](false)

      val subModels: Option[Array[Model[_]]] = if (persistSubModels) {
        val subModelsPath = new Path(path, "subModels")
        val _subModels = Array.fill[Model[_]](estimatorParamMaps.length)(null)
        for (paramIndex <- 0 until estimatorParamMaps.length) {
          val modelPath = new Path(subModelsPath, paramIndex.toString).toString
          _subModels(paramIndex) =
            DefaultParamsReader.loadParamsInstance(modelPath, sc)
        }
        Some(_subModels)
      } else None

      val model = new TrainValidationSplitModel(metadata.uid, bestModel, validationMetrics)
        .setSubModels(subModels)
      model.set(model.estimator, estimator)
        .set(model.evaluator, evaluator)
        .set(model.estimatorParamMaps, estimatorParamMaps)
      DefaultParamsReader.getAndSetParams(model, metadata,
        skipParams = Option(List("estimatorParamMaps")))
      model
    }
  }
}<|MERGE_RESOLUTION|>--- conflicted
+++ resolved
@@ -143,27 +143,13 @@
 
     // Fit models in a Future for training in parallel
     logDebug(s"Train split with multiple sets of parameters.")
-<<<<<<< HEAD
-=======
-    val modelFutures = epm.zipWithIndex.map { case (paramMap, paramIndex) =>
-      Future[Model[_]] {
-        val model = est.fit(trainingDataset, paramMap).asInstanceOf[Model[_]]
-
-        if (collectSubModelsParam) {
-          subModels.get(paramIndex) = model
-        }
-        model
-      } (executionContext)
-    }
-
-    // Unpersist training data only when all models have trained
-    Future.sequence[Model[_], Iterable](modelFutures)(implicitly, executionContext)
-      .onComplete { _ => trainingDataset.unpersist() } (executionContext)
->>>>>>> 1e6f7605
 
     val metrics = new Array[Double](epm.length)
     est.fit(trainingDataset, epm, true, executionContext,
       (model: Model[_], paramMap: ParamMap, paramMapIndex: Int) => {
+        if (collectSubModelsParam) {
+          subModels.get(paramMapIndex) = model
+        }
         // TODO: duplicate evaluator to take extra params from input
         val metric = eval.evaluate(model.transform(validationDataset, paramMap))
         logDebug(s"Got metric $metric for model trained with $paramMap.")
