/*
 * Licensed to the Apache Software Foundation (ASF) under one or more
 * contributor license agreements.  See the NOTICE file distributed with
 * this work for additional information regarding copyright ownership.
 * The ASF licenses this file to You under the Apache License, Version 2.0
 * (the "License"); you may not use this file except in compliance with
 * the License.  You may obtain a copy of the License at
 *
 *    http://www.apache.org/licenses/LICENSE-2.0
 *
 * Unless required by applicable law or agreed to in writing, software
 * distributed under the License is distributed on an "AS IS" BASIS,
 * WITHOUT WARRANTIES OR CONDITIONS OF ANY KIND, either express or implied.
 * See the License for the specific language governing permissions and
 * limitations under the License.
 */

package org.apache.spark.ml.classification

import java.util.UUID

import scala.language.existentials

<<<<<<< HEAD
import org.apache.hadoop.fs.Path
import org.json4s.JsonDSL._
import org.json4s.jackson.JsonMethods._
import org.json4s.{DefaultFormats, JObject, _}

import org.apache.spark.SparkContext
=======
>>>>>>> 008a5582
import org.apache.spark.annotation.{Experimental, Since}
import org.apache.spark.ml._
import org.apache.spark.ml.attribute._
import org.apache.spark.ml.param.{Param, ParamMap, ParamPair, Params}
import org.apache.spark.ml.util._
import org.apache.spark.mllib.linalg.Vector
import org.apache.spark.sql.functions._
import org.apache.spark.sql.types._
import org.apache.spark.sql.{DataFrame, Row}
import org.apache.spark.storage.StorageLevel

trait ClassifierTypeTrait {
  // scalastyle:off structural.type
  type ClassifierType = Classifier[F, E, M] forSome {
    type F
    type M <: ClassificationModel[F, M]
    type E <: Classifier[F, E, M]
  }
  // scalastyle:on structural.type
}

/**
 * Params for [[OneVsRest]].
 */
private[ml] trait OneVsRestParams extends PredictorParams with ClassifierTypeTrait {


  /**
   * param for the base binary classifier that we reduce multiclass classification into.
   * The base classifier input and output columns are ignored in favor of
   * the ones specified in [[OneVsRest]].
   * @group param
   */
  val classifier: Param[ClassifierType] = new Param(this, "classifier", "base binary classifier")

  /** @group getParam */
  def getClassifier: ClassifierType = $(classifier)
}

/**
 * :: Experimental ::
 * Model produced by [[OneVsRest]].
 * This stores the models resulting from training k binary classifiers: one for each class.
 * Each example is scored against all k models, and the model with the highest score
 * is picked to label the example.
 *
 * @param labelMetadata Metadata of label column if it exists, or Nominal attribute
 *                      representing the number of classes in training dataset otherwise.
 * @param models The binary classification models for the reduction.
 *               The i-th model is produced by testing the i-th class (taking label 1) vs the rest
 *               (taking label 0).
 */
@Since("1.4.0")
@Experimental
final class OneVsRestModel private[ml] (
<<<<<<< HEAD
    override val uid: String,
    val labelMetadata: Metadata,
    val models: Array[_ <: ClassificationModel[_, _]])
  extends Model[OneVsRestModel] with OneVsRestParams with MLWritable {
=======
    @Since("1.4.0")  override val uid: String,
    @Since("1.4.0") labelMetadata: Metadata,
    @Since("1.4.0") val models: Array[_ <: ClassificationModel[_, _]])
  extends Model[OneVsRestModel] with OneVsRestParams {
>>>>>>> 008a5582

  @Since("1.4.0")
  override def transformSchema(schema: StructType): StructType = {
    validateAndTransformSchema(schema, fitting = false, getClassifier.featuresDataType)
  }

  @Since("1.4.0")
  override def transform(dataset: DataFrame): DataFrame = {
    // Check schema
    transformSchema(dataset.schema, logging = true)

    // determine the input columns: these need to be passed through
    val origCols = dataset.schema.map(f => col(f.name))

    // add an accumulator column to store predictions of all the models
    val accColName = "mbc$acc" + UUID.randomUUID().toString
    val initUDF = udf { () => Map[Int, Double]() }
    val newDataset = dataset.withColumn(accColName, initUDF())

    // persist if underlying dataset is not persistent.
    val handlePersistence = dataset.rdd.getStorageLevel == StorageLevel.NONE
    if (handlePersistence) {
      newDataset.persist(StorageLevel.MEMORY_AND_DISK)
    }

    // update the accumulator column with the result of prediction of models
    val aggregatedDataset = models.zipWithIndex.foldLeft[DataFrame](newDataset) {
      case (df, (model, index)) =>
        val rawPredictionCol = model.getRawPredictionCol
        val columns = origCols ++ List(col(rawPredictionCol), col(accColName))

        // add temporary column to store intermediate scores and update
        val tmpColName = "mbc$tmp" + UUID.randomUUID().toString
        val updateUDF = udf { (predictions: Map[Int, Double], prediction: Vector) =>
          predictions + ((index, prediction(1)))
        }
        val transformedDataset = model.transform(df).select(columns: _*)
        val updatedDataset = transformedDataset
          .withColumn(tmpColName, updateUDF(col(accColName), col(rawPredictionCol)))
        val newColumns = origCols ++ List(col(tmpColName))

        // switch out the intermediate column with the accumulator column
        updatedDataset.select(newColumns: _*).withColumnRenamed(tmpColName, accColName)
    }

    if (handlePersistence) {
      newDataset.unpersist()
    }

    // output the index of the classifier with highest confidence as prediction
    val labelUDF = udf { (predictions: Map[Int, Double]) =>
      predictions.maxBy(_._2)._1.toDouble
    }

    // output label and label metadata as prediction
    aggregatedDataset
      .withColumn($(predictionCol), labelUDF(col(accColName)), labelMetadata)
      .drop(accColName)
  }

  @Since("1.4.1")
  override def copy(extra: ParamMap): OneVsRestModel = {
    val copied = new OneVsRestModel(
      uid, labelMetadata, models.map(_.copy(extra).asInstanceOf[ClassificationModel[_, _]]))
    copyValues(copied, extra).setParent(parent)
  }

  @Since("1.7.0")
  override def write: MLWriter = new OneVsRestModel.OneVsRestModelWriter(this)
}

@Since("1.7.0")
object OneVsRestModel extends MLReadable[OneVsRestModel] {

  @Since("1.7.0")
  override def read: MLReader[OneVsRestModel] = new OneVsRestModelReader

  @Since("1.7.0")
  override def load(path: String): OneVsRestModel = super.load(path)

  /** [[MLWriter]] instance for [[OneVsRestModel]] */
  private[OneVsRestModel] class OneVsRestModelWriter(instance: OneVsRestModel) extends MLWriter {

    SharedReadWrite.validateParams(instance)

    private case class Data(labelMetadata: Map[String, Any])

    override protected def saveImpl(path: String): Unit = {
      // Save model data: labelMetadata
      val dataPath = new Path(path, "data").toString
      sc.parallelize(Seq(instance.labelMetadata.json), 1).saveAsTextFile(dataPath)
      SharedReadWrite.saveImpl(path, instance, sc, Some("numClasses" -> instance.models.length))
    }
  }

  private class OneVsRestModelReader extends MLReader[OneVsRestModel] {

    /** Checked against metadata when loading model */
    private val className = classOf[OneVsRestModel].getName

    override def load(path: String): OneVsRestModel = {
      implicit val format = DefaultFormats
      val (metadata, classifier) = SharedReadWrite.load(path, sc, className)
      val numClasses = (metadata.metadata \ "numClasses").extract[Int]
      val models = Range(0, numClasses).toArray.map { idx =>
        val modelPath = new Path(path, s"model_$idx").toString
        DefaultParamsReader.loadParamsInstance[ClassificationModel[_, _]](modelPath, sc)
      }
      val dataPath = new Path(path, "data").toString
      val dataStr = sc.textFile(dataPath, 1).first()
      val labelMetadata = Metadata.fromJson(dataStr)
      val ovrModel = new OneVsRestModel(metadata.uid, labelMetadata, models)
      DefaultParamsReader.getAndSetParams(ovrModel, metadata)
      ovrModel.set("classifier", classifier)
      ovrModel
    }
  }
}

/**
 * :: Experimental ::
 *
 * Reduction of Multiclass Classification to Binary Classification.
 * Performs reduction using one against all strategy.
 * For a multiclass classification with k classes, train k models (one per class).
 * Each example is scored against all k models and the model with highest score
 * is picked to label the example.
 */
@Since("1.4.0")
@Experimental
<<<<<<< HEAD
final class OneVsRest(override val uid: String)
  extends Estimator[OneVsRestModel] with OneVsRestParams with MLWritable {
=======
final class OneVsRest @Since("1.4.0") (
    @Since("1.4.0") override val uid: String)
  extends Estimator[OneVsRestModel] with OneVsRestParams {
>>>>>>> 008a5582

  @Since("1.4.0")
  def this() = this(Identifiable.randomUID("oneVsRest"))

  /** @group setParam */
  @Since("1.4.0")
  def setClassifier(value: Classifier[_, _, _]): this.type = {
    set(classifier, value.asInstanceOf[ClassifierType])
  }

  /** @group setParam */
  @Since("1.5.0")
  def setLabelCol(value: String): this.type = set(labelCol, value)

  /** @group setParam */
  @Since("1.5.0")
  def setFeaturesCol(value: String): this.type = set(featuresCol, value)

  /** @group setParam */
  @Since("1.5.0")
  def setPredictionCol(value: String): this.type = set(predictionCol, value)

  @Since("1.4.0")
  override def transformSchema(schema: StructType): StructType = {
    validateAndTransformSchema(schema, fitting = true, getClassifier.featuresDataType)
  }

  @Since("1.4.0")
  override def fit(dataset: DataFrame): OneVsRestModel = {
    // determine number of classes either from metadata if provided, or via computation.
    val labelSchema = dataset.schema($(labelCol))
    val computeNumClasses: () => Int = () => {
      val Row(maxLabelIndex: Double) = dataset.agg(max($(labelCol))).head()
      // classes are assumed to be numbered from 0,...,maxLabelIndex
      maxLabelIndex.toInt + 1
    }
    val numClasses = MetadataUtils.getNumClasses(labelSchema).fold(computeNumClasses())(identity)

    val multiclassLabeled = dataset.select($(labelCol), $(featuresCol))

    // persist if underlying dataset is not persistent.
    val handlePersistence = dataset.rdd.getStorageLevel == StorageLevel.NONE
    if (handlePersistence) {
      multiclassLabeled.persist(StorageLevel.MEMORY_AND_DISK)
    }

    // create k columns, one for each binary classifier.
    val models = Range(0, numClasses).par.map { index =>
      // generate new label metadata for the binary problem.
      val newLabelMeta = BinaryAttribute.defaultAttr.withName("label").toMetadata()
      val labelColName = "mc2b$" + index
      val trainingDataset = multiclassLabeled.withColumn(
        labelColName, when(col($(labelCol)) === index.toDouble, 1.0).otherwise(0.0), newLabelMeta)
      val classifier = getClassifier
      val paramMap = new ParamMap()
      paramMap.put(classifier.labelCol -> labelColName)
      paramMap.put(classifier.featuresCol -> getFeaturesCol)
      paramMap.put(classifier.predictionCol -> getPredictionCol)
      classifier.fit(trainingDataset, paramMap)
    }.toArray[ClassificationModel[_, _]]

    if (handlePersistence) {
      multiclassLabeled.unpersist()
    }

    // extract label metadata from label column if present, or create a nominal attribute
    // to output the number of labels
    val labelAttribute = Attribute.fromStructField(labelSchema) match {
      case _: NumericAttribute | UnresolvedAttribute =>
        NominalAttribute.defaultAttr.withName("label").withNumValues(numClasses)
      case attr: Attribute => attr
    }
    val model = new OneVsRestModel(uid, labelAttribute.toMetadata(), models).setParent(this)
    copyValues(model)
  }

  @Since("1.4.1")
  override def copy(extra: ParamMap): OneVsRest = {
    val copied = defaultCopy(extra).asInstanceOf[OneVsRest]
    if (isDefined(classifier)) {
      copied.setClassifier($(classifier).copy(extra))
    }
    copied
  }

  @Since("1.7.0")
  override def write: MLWriter = new OneVsRest.OneVsRestWriter(this)
}

private[classification] object SharedReadWrite extends ClassifierTypeTrait {

  def validateParams(instance: OneVsRestParams): Unit = {
    def checkElement(elem: Params, name: String): Unit = elem match {
      case stage: MLWritable => // good
      case other =>
        throw new UnsupportedOperationException("OneVsRest write will fail " +
          s" because it contains $name which does not implement Writable." +
          s" Non-Writable $name: ${other.uid} of type ${other.getClass}")
    }

    instance match {
      case ovrModel: OneVsRestModel => ovrModel.models.foreach(checkElement(_, "model"))
      case _ => // no need to check OneVsRest here
    }

    checkElement(instance.getClassifier, "classifier")
  }

  private[classification] def saveImpl(
      path: String,
      instance: OneVsRestParams,
      sc: SparkContext,
      extraMetadata: Option[JObject] = None): Unit = {

    val params = instance.extractParamMap().toSeq.asInstanceOf[Seq[ParamPair[Any]]]
    val jsonParams = render(params
      .filter { case ParamPair(p, v) => p.name != "classifier" }
      .map { case ParamPair(p, v) => p.name -> parse(p.jsonEncode(v)) }
      .toList)

    DefaultParamsWriter.saveMetadata(instance, path, sc, extraMetadata, Some(jsonParams))

    val classifierPath = new Path(path, "metadata_classifier").toString
    instance.getClassifier.asInstanceOf[MLWritable].save(classifierPath)

    instance match {
      case ovrModel: OneVsRestModel =>
        ovrModel.asInstanceOf[OneVsRestModel].models.zipWithIndex.foreach {
          case (model: MLWritable, idx) =>
            val modelPath = new Path(path, s"model_$idx").toString
            model.save(modelPath)
          case _ => // do nothing here since we have already checked the models
        }
      case _ => // OneVsRest has already saved
    }
  }

  private[classification] def load(
      path: String,
      sc: SparkContext,
      expectedClassName: String): (DefaultParamsReader.Metadata, ClassifierType) = {

    val metadata = DefaultParamsReader.loadMetadata(path, sc, expectedClassName)

    val classifierPath = new Path(path, "metadata_classifier").toString
    val estimator = DefaultParamsReader.loadParamsInstance[ClassifierType](classifierPath, sc)

    (metadata, estimator)
  }
}

@Since("1.7.0")
object OneVsRest extends MLReadable[OneVsRest] {

  @Since("1.7.0")
  override def read: MLReader[OneVsRest] = new OneVsRestReader

  @Since("1.7.0")
  override def load(path: String): OneVsRest = super.load(path)

  /** [[MLWriter]] instance for [[OneVsRest]] */
  private[OneVsRest] class OneVsRestWriter(instance: OneVsRest) extends MLWriter {

    SharedReadWrite.validateParams(instance)

    override protected def saveImpl(path: String): Unit = {
      SharedReadWrite.saveImpl(path, instance, sc)
    }
  }

  private class OneVsRestReader extends MLReader[OneVsRest] {

    /** Checked against metadata when loading model */
    private val className = classOf[OneVsRest].getName

    override def load(path: String): OneVsRest = {
      val (metadata, classifier) = SharedReadWrite.load(path, sc, className)
      val ovr = new OneVsRest(metadata.uid)
      DefaultParamsReader.getAndSetParams(ovr, metadata)
      ovr.setClassifier(classifier)
    }
  }
}<|MERGE_RESOLUTION|>--- conflicted
+++ resolved
@@ -21,15 +21,12 @@
 
 import scala.language.existentials
 
-<<<<<<< HEAD
 import org.apache.hadoop.fs.Path
 import org.json4s.JsonDSL._
 import org.json4s.jackson.JsonMethods._
 import org.json4s.{DefaultFormats, JObject, _}
 
 import org.apache.spark.SparkContext
-=======
->>>>>>> 008a5582
 import org.apache.spark.annotation.{Experimental, Since}
 import org.apache.spark.ml._
 import org.apache.spark.ml.attribute._
@@ -85,17 +82,10 @@
 @Since("1.4.0")
 @Experimental
 final class OneVsRestModel private[ml] (
-<<<<<<< HEAD
-    override val uid: String,
-    val labelMetadata: Metadata,
-    val models: Array[_ <: ClassificationModel[_, _]])
+    @Since("1.4.0") override val uid: String,
+    @Since("1.4.0") val labelMetadata: Metadata,
+    @Since("1.4.0") val models: Array[_ <: ClassificationModel[_, _]])
   extends Model[OneVsRestModel] with OneVsRestParams with MLWritable {
-=======
-    @Since("1.4.0")  override val uid: String,
-    @Since("1.4.0") labelMetadata: Metadata,
-    @Since("1.4.0") val models: Array[_ <: ClassificationModel[_, _]])
-  extends Model[OneVsRestModel] with OneVsRestParams {
->>>>>>> 008a5582
 
   @Since("1.4.0")
   override def transformSchema(schema: StructType): StructType = {
@@ -226,14 +216,9 @@
  */
 @Since("1.4.0")
 @Experimental
-<<<<<<< HEAD
-final class OneVsRest(override val uid: String)
-  extends Estimator[OneVsRestModel] with OneVsRestParams with MLWritable {
-=======
 final class OneVsRest @Since("1.4.0") (
     @Since("1.4.0") override val uid: String)
-  extends Estimator[OneVsRestModel] with OneVsRestParams {
->>>>>>> 008a5582
+  extends Estimator[OneVsRestModel] with OneVsRestParams with MLWritable {
 
   @Since("1.4.0")
   def this() = this(Identifiable.randomUID("oneVsRest"))
