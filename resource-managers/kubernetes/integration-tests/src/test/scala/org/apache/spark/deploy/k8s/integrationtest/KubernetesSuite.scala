/*
 * Licensed to the Apache Software Foundation (ASF) under one or more
 * contributor license agreements.  See the NOTICE file distributed with
 * this work for additional information regarding copyright ownership.
 * The ASF licenses this file to You under the Apache License, Version 2.0
 * (the "License"); you may not use this file except in compliance with
 * the License.  You may obtain a copy of the License at
 *
 *    http://www.apache.org/licenses/LICENSE-2.0
 *
 * Unless required by applicable law or agreed to in writing, software
 * distributed under the License is distributed on an "AS IS" BASIS,
 * WITHOUT WARRANTIES OR CONDITIONS OF ANY KIND, either express or implied.
 * See the License for the specific language governing permissions and
 * limitations under the License.
 */
package org.apache.spark.deploy.k8s.integrationtest

import java.io.File
import java.nio.file.{Path, Paths}
import java.util.UUID
import java.util.regex.Pattern

import com.google.common.io.PatternFilenameFilter
import io.fabric8.kubernetes.api.model.Pod
import org.scalatest.{BeforeAndAfter, BeforeAndAfterAll, Tag}
import org.scalatest.concurrent.{Eventually, PatienceConfiguration}
import org.scalatest.time.{Minutes, Seconds, Span}
import scala.collection.JavaConverters._

import org.apache.spark.SparkFunSuite
import org.apache.spark.deploy.k8s.integrationtest.TestConfig._
import org.apache.spark.deploy.k8s.integrationtest.backend.{IntegrationTestBackend, IntegrationTestBackendFactory}

private[spark] class KubernetesSuite extends SparkFunSuite
  with BeforeAndAfterAll with BeforeAndAfter with BasicTestsSuite with SecretsTestsSuite
  with PythonTestsSuite {

  import KubernetesSuite._

  private var testBackend: IntegrationTestBackend = _
  private var sparkHomeDir: Path = _
  private var image: String = _
  private var pyImage: String = _
  private var driverPodName: String = _

  protected var kubernetesTestComponents: KubernetesTestComponents = _
  protected var sparkAppConf: SparkAppConf = _
  protected var containerLocalSparkDistroExamplesJar: String = _
  protected var appLocator: String = _

  override def beforeAll(): Unit = {
    // The scalatest-maven-plugin gives system properties that are referenced but not set null
    // values. We need to remove the null-value properties before initializing the test backend.
    val nullValueProperties = System.getProperties.asScala
      .filter(entry => entry._2.equals("null"))
      .map(entry => entry._1.toString)
    nullValueProperties.foreach { key =>
      System.clearProperty(key)
    }

    val sparkDirProp = System.getProperty("spark.kubernetes.test.unpackSparkDir")
    require(sparkDirProp != null, "Spark home directory must be provided in system properties.")
    sparkHomeDir = Paths.get(sparkDirProp)
    require(sparkHomeDir.toFile.isDirectory,
      s"No directory found for spark home specified at $sparkHomeDir.")
    val imageTag = getTestImageTag
    val imageRepo = getTestImageRepo
    image = s"$imageRepo/spark:$imageTag"
    pyImage = s"$imageRepo/spark-py:$imageTag"

    val sparkDistroExamplesJarFile: File = sparkHomeDir.resolve(Paths.get("examples", "jars"))
      .toFile
      .listFiles(new PatternFilenameFilter(Pattern.compile("^spark-examples_.*\\.jar$")))(0)
    containerLocalSparkDistroExamplesJar = s"local:///opt/spark/examples/jars/" +
      s"${sparkDistroExamplesJarFile.getName}"
    testBackend = IntegrationTestBackendFactory.getTestBackend
    testBackend.initialize()
    kubernetesTestComponents = new KubernetesTestComponents(testBackend.getKubernetesClient)
  }

  override def afterAll(): Unit = {
    testBackend.cleanUp()
}

  before {
    appLocator = UUID.randomUUID().toString.replaceAll("-", "")
    driverPodName = "spark-test-app-" + UUID.randomUUID().toString.replaceAll("-", "")
    sparkAppConf = kubernetesTestComponents.newSparkAppConf()
      .set("spark.kubernetes.container.image", image)
      .set("spark.kubernetes.driver.pod.name", driverPodName)
      .set("spark.kubernetes.driver.label.spark-app-locator", appLocator)
      .set("spark.kubernetes.executor.label.spark-app-locator", appLocator)
    if (!kubernetesTestComponents.hasUserSpecifiedNamespace) {
      kubernetesTestComponents.createNamespace()
    }
  }

  after {
    if (!kubernetesTestComponents.hasUserSpecifiedNamespace) {
      kubernetesTestComponents.deleteNamespace()
    }
    deleteDriverPod()
  }

<<<<<<< HEAD
  test("Run SparkPi with no resources", k8sTestTag) {
    runSparkPiAndVerifyCompletion()
  }

  test("Run SparkPi with a very long application name.", k8sTestTag) {
    sparkAppConf.set("spark.app.name", "long" * 40)
    runSparkPiAndVerifyCompletion()
  }

  test("Use SparkLauncher.NO_RESOURCE", k8sTestTag) {
    sparkAppConf.setJars(Seq(containerLocalSparkDistroExamplesJar))
    runSparkPiAndVerifyCompletion(
      appResource = SparkLauncher.NO_RESOURCE)
  }

  test("Run SparkPi with a master URL without a scheme.", k8sTestTag) {
    val url = kubernetesTestComponents.kubernetesClient.getMasterUrl
    val k8sMasterUrl = if (url.getPort < 0) {
      s"k8s://${url.getHost}"
    } else {
      s"k8s://${url.getHost}:${url.getPort}"
    }
    sparkAppConf.set("spark.master", k8sMasterUrl)
    runSparkPiAndVerifyCompletion()
  }

  test("Run SparkPi with an argument.", k8sTestTag) {
    runSparkPiAndVerifyCompletion(appArgs = Array("5"))
  }

  test("Run SparkPi with custom labels, annotations, and environment variables.", k8sTestTag) {
    sparkAppConf
      .set("spark.kubernetes.driver.label.label1", "label1-value")
      .set("spark.kubernetes.driver.label.label2", "label2-value")
      .set("spark.kubernetes.driver.annotation.annotation1", "annotation1-value")
      .set("spark.kubernetes.driver.annotation.annotation2", "annotation2-value")
      .set("spark.kubernetes.driverEnv.ENV1", "VALUE1")
      .set("spark.kubernetes.driverEnv.ENV2", "VALUE2")
      .set("spark.kubernetes.executor.label.label1", "label1-value")
      .set("spark.kubernetes.executor.label.label2", "label2-value")
      .set("spark.kubernetes.executor.annotation.annotation1", "annotation1-value")
      .set("spark.kubernetes.executor.annotation.annotation2", "annotation2-value")
      .set("spark.executorEnv.ENV1", "VALUE1")
      .set("spark.executorEnv.ENV2", "VALUE2")

    runSparkPiAndVerifyCompletion(
      driverPodChecker = (driverPod: Pod) => {
        doBasicDriverPodCheck(driverPod)
        checkCustomSettings(driverPod)
      },
      executorPodChecker = (executorPod: Pod) => {
        doBasicExecutorPodCheck(executorPod)
        checkCustomSettings(executorPod)
      })
  }

  test("Run in client mode.", k8sTestTag) {
    val labels = Map("spark-app-selector" -> driverPodName)
    val driverPort = 7077
    val blockManagerPort = 10000
    val driverService = testBackend
      .getKubernetesClient
      .services()
      .inNamespace(kubernetesTestComponents.namespace)
      .createNew()
        .withNewMetadata()
          .withName(s"$driverPodName-svc")
          .endMetadata()
        .withNewSpec()
          .withClusterIP("None")
          .withSelector(labels.asJava)
          .addNewPort()
            .withName("driver-port")
            .withPort(driverPort)
            .withNewTargetPort(driverPort)
            .endPort()
          .addNewPort()
            .withName("block-manager")
            .withPort(blockManagerPort)
            .withNewTargetPort(blockManagerPort)
            .endPort()
          .endSpec()
        .done()
    try {
      val driverPod = testBackend
        .getKubernetesClient
        .pods()
        .inNamespace(kubernetesTestComponents.namespace)
        .createNew()
        .withNewMetadata()
          .withName(driverPodName)
          .withLabels(labels.asJava)
          .endMetadata()
        .withNewSpec()
          .withServiceAccountName("default")
          .addNewContainer()
            .withName("spark-example")
            .withImage(image)
            .withImagePullPolicy("IfNotPresent")
            .withCommand("/opt/spark/bin/run-example")
            .addToArgs("--master", s"k8s://https://kubernetes.default.svc")
            .addToArgs("--deploy-mode", "client")
            .addToArgs("--conf", s"spark.kubernetes.container.image=$image")
            .addToArgs(
              "--conf",
              s"spark.kubernetes.namespace=${kubernetesTestComponents.namespace}")
            .addToArgs("--conf", "spark.kubernetes.authenticate.oauthTokenFile=" +
              "/var/run/secrets/kubernetes.io/serviceaccount/token")
            .addToArgs("--conf", "spark.kubernetes.authenticate.caCertFile=" +
              "/var/run/secrets/kubernetes.io/serviceaccount/ca.crt")
            .addToArgs("--conf", s"spark.kubernetes.driver.pod.name=$driverPodName")
            .addToArgs("--conf", "spark.executor.memory=500m")
            .addToArgs("--conf", "spark.executor.cores=1")
            .addToArgs("--conf", "spark.executor.instances=1")
            .addToArgs("--conf",
              s"spark.driver.host=" +
                s"${driverService.getMetadata.getName}.${kubernetesTestComponents.namespace}.svc")
            .addToArgs("--conf", s"spark.driver.port=$driverPort")
            .addToArgs("--conf", s"spark.driver.blockManager.port=$blockManagerPort")
            .addToArgs("SparkPi")
            .addToArgs("10")
            .endContainer()
          .endSpec()
        .done()
      Eventually.eventually(TIMEOUT, INTERVAL) {
        assert(kubernetesTestComponents.kubernetesClient
          .pods()
          .withName(driverPodName)
          .getLog
          .contains("Pi is roughly 3"), "The application did not complete.")
      }
    } finally {
      // Have to delete the service manually since it doesn't have an owner reference
      kubernetesTestComponents
        .kubernetesClient
        .services()
        .inNamespace(kubernetesTestComponents.namespace)
        .delete(driverService)
    }
  }

  test("Run extraJVMOptions check on driver", k8sTestTag) {
    sparkAppConf
      .set("spark.driver.extraJavaOptions", "-Dspark.test.foo=spark.test.bar")
    runSparkJVMCheckAndVerifyCompletion(
      expectedJVMValue = Seq("(spark.test.foo,spark.test.bar)"))
  }

  test("Run SparkRemoteFileTest using a remote data file", k8sTestTag) {
    sparkAppConf
      .set("spark.files", REMOTE_PAGE_RANK_DATA_FILE)
    runSparkRemoteCheckAndVerifyCompletion(
      appArgs = Array(REMOTE_PAGE_RANK_FILE_NAME))
  }

  test("Run PySpark on simple pi.py example", k8sTestTag) {
    sparkAppConf
      .set("spark.kubernetes.container.image", s"${getTestImageRepo}/spark-py:${getTestImageTag}")
    runSparkApplicationAndVerifyCompletion(
      appResource = PYSPARK_PI,
      mainClass = "",
      expectedLogOnCompletion = Seq("Pi is roughly 3"),
      appArgs = Array("5"),
      driverPodChecker = doBasicDriverPyPodCheck,
      executorPodChecker = doBasicExecutorPyPodCheck,
      appLocator = appLocator,
      isJVM = false)
  }

  test("Run PySpark with Python2 to test a pyfiles example", k8sTestTag) {
    sparkAppConf
      .set("spark.kubernetes.container.image", s"${getTestImageRepo}/spark-py:${getTestImageTag}")
      .set("spark.kubernetes.pyspark.pythonversion", "2")
    runSparkApplicationAndVerifyCompletion(
      appResource = PYSPARK_FILES,
      mainClass = "",
      expectedLogOnCompletion = Seq(
        "Python runtime version check is: True",
        "Python environment version check is: True"),
      appArgs = Array("python"),
      driverPodChecker = doBasicDriverPyPodCheck,
      executorPodChecker = doBasicExecutorPyPodCheck,
      appLocator = appLocator,
      isJVM = false,
      pyFiles = Some(PYSPARK_CONTAINER_TESTS))
  }

  test("Run PySpark with Python3 to test a pyfiles example", k8sTestTag) {
    sparkAppConf
      .set("spark.kubernetes.container.image", s"${getTestImageRepo}/spark-py:${getTestImageTag}")
      .set("spark.kubernetes.pyspark.pythonversion", "3")
    runSparkApplicationAndVerifyCompletion(
      appResource = PYSPARK_FILES,
      mainClass = "",
      expectedLogOnCompletion = Seq(
        "Python runtime version check is: True",
        "Python environment version check is: True"),
      appArgs = Array("python3"),
      driverPodChecker = doBasicDriverPyPodCheck,
      executorPodChecker = doBasicExecutorPyPodCheck,
      appLocator = appLocator,
      isJVM = false,
      pyFiles = Some(PYSPARK_CONTAINER_TESTS))
  }

  private def runSparkPiAndVerifyCompletion(
=======
  protected def runSparkPiAndVerifyCompletion(
>>>>>>> 244bcff1
      appResource: String = containerLocalSparkDistroExamplesJar,
      driverPodChecker: Pod => Unit = doBasicDriverPodCheck,
      executorPodChecker: Pod => Unit = doBasicExecutorPodCheck,
      appArgs: Array[String] = Array.empty[String],
      appLocator: String = appLocator,
      isJVM: Boolean = true ): Unit = {
    runSparkApplicationAndVerifyCompletion(
      appResource,
      SPARK_PI_MAIN_CLASS,
      Seq("Pi is roughly 3"),
      appArgs,
      driverPodChecker,
      executorPodChecker,
      appLocator,
      isJVM)
  }

  protected def runSparkRemoteCheckAndVerifyCompletion(
      appResource: String = containerLocalSparkDistroExamplesJar,
      driverPodChecker: Pod => Unit = doBasicDriverPodCheck,
      executorPodChecker: Pod => Unit = doBasicExecutorPodCheck,
      appArgs: Array[String],
      appLocator: String = appLocator): Unit = {
    runSparkApplicationAndVerifyCompletion(
      appResource,
      SPARK_REMOTE_MAIN_CLASS,
      Seq(s"Mounting of ${appArgs.head} was true"),
      appArgs,
      driverPodChecker,
      executorPodChecker,
      appLocator,
      true)
  }

  protected def runSparkJVMCheckAndVerifyCompletion(
      appResource: String = containerLocalSparkDistroExamplesJar,
      mainClass: String = SPARK_DRIVER_MAIN_CLASS,
      driverPodChecker: Pod => Unit = doBasicDriverPodCheck,
      appArgs: Array[String] = Array("5"),
      expectedJVMValue: Seq[String]): Unit = {
    val appArguments = SparkAppArguments(
      mainAppResource = appResource,
      mainClass = mainClass,
      appArgs = appArgs)
    SparkAppLauncher.launch(
      appArguments,
      sparkAppConf,
      TIMEOUT.value.toSeconds.toInt,
      sparkHomeDir,
      true)

    val driverPod = kubernetesTestComponents.kubernetesClient
      .pods()
      .withLabel("spark-app-locator", appLocator)
      .withLabel("spark-role", "driver")
      .list()
      .getItems
      .get(0)
    doBasicDriverPodCheck(driverPod)

    Eventually.eventually(TIMEOUT, INTERVAL) {
      expectedJVMValue.foreach { e =>
        assert(kubernetesTestComponents.kubernetesClient
          .pods()
          .withName(driverPod.getMetadata.getName)
          .getLog
          .contains(e), "The application did not complete.")
      }
    }
  }

  protected def runSparkApplicationAndVerifyCompletion(
      appResource: String,
      mainClass: String,
      expectedLogOnCompletion: Seq[String],
      appArgs: Array[String],
      driverPodChecker: Pod => Unit,
      executorPodChecker: Pod => Unit,
      appLocator: String,
      isJVM: Boolean,
      pyFiles: Option[String] = None): Unit = {
    val appArguments = SparkAppArguments(
      mainAppResource = appResource,
      mainClass = mainClass,
      appArgs = appArgs)
    SparkAppLauncher.launch(
      appArguments,
      sparkAppConf,
      TIMEOUT.value.toSeconds.toInt,
      sparkHomeDir,
      isJVM,
      pyFiles)

    val driverPod = kubernetesTestComponents.kubernetesClient
      .pods()
      .withLabel("spark-app-locator", appLocator)
      .withLabel("spark-role", "driver")
      .list()
      .getItems
      .get(0)
    driverPodChecker(driverPod)

    val executorPods = kubernetesTestComponents.kubernetesClient
      .pods()
      .withLabel("spark-app-locator", appLocator)
      .withLabel("spark-role", "executor")
      .list()
      .getItems
    executorPods.asScala.foreach { pod =>
      executorPodChecker(pod)
    }

    Eventually.eventually(TIMEOUT, INTERVAL) {
      expectedLogOnCompletion.foreach { e =>
        assert(kubernetesTestComponents.kubernetesClient
          .pods()
          .withName(driverPod.getMetadata.getName)
          .getLog
          .contains(e), "The application did not complete.")
      }
    }
  }

  protected def doBasicDriverPodCheck(driverPod: Pod): Unit = {
    assert(driverPod.getMetadata.getName === driverPodName)
    assert(driverPod.getSpec.getContainers.get(0).getImage === image)
    assert(driverPod.getSpec.getContainers.get(0).getName === "spark-kubernetes-driver")
  }


  protected def doBasicDriverPyPodCheck(driverPod: Pod): Unit = {
    assert(driverPod.getMetadata.getName === driverPodName)
    assert(driverPod.getSpec.getContainers.get(0).getImage === pyImage)
    assert(driverPod.getSpec.getContainers.get(0).getName === "spark-kubernetes-driver")
  }

  protected def doBasicExecutorPodCheck(executorPod: Pod): Unit = {
    assert(executorPod.getSpec.getContainers.get(0).getImage === image)
    assert(executorPod.getSpec.getContainers.get(0).getName === "executor")
  }

  protected def doBasicExecutorPyPodCheck(executorPod: Pod): Unit = {
    assert(executorPod.getSpec.getContainers.get(0).getImage === pyImage)
    assert(executorPod.getSpec.getContainers.get(0).getName === "executor")
  }

  protected def checkCustomSettings(pod: Pod): Unit = {
    assert(pod.getMetadata.getLabels.get("label1") === "label1-value")
    assert(pod.getMetadata.getLabels.get("label2") === "label2-value")
    assert(pod.getMetadata.getAnnotations.get("annotation1") === "annotation1-value")
    assert(pod.getMetadata.getAnnotations.get("annotation2") === "annotation2-value")

    val container = pod.getSpec.getContainers.get(0)
    val envVars = container
      .getEnv
      .asScala
      .map { env =>
        (env.getName, env.getValue)
      }
      .toMap
    assert(envVars("ENV1") === "VALUE1")
    assert(envVars("ENV2") === "VALUE2")
  }

  private def deleteDriverPod(): Unit = {
    kubernetesTestComponents.kubernetesClient.pods().withName(driverPodName).delete()
    Eventually.eventually(TIMEOUT, INTERVAL) {
      assert(kubernetesTestComponents.kubernetesClient
        .pods()
        .withName(driverPodName)
        .get() == null)
    }
  }
}

private[spark] object KubernetesSuite {
  val k8sTestTag = Tag("k8s")
  val SPARK_PI_MAIN_CLASS: String = "org.apache.spark.examples.SparkPi"
  val SPARK_REMOTE_MAIN_CLASS: String = "org.apache.spark.examples.SparkRemoteFileTest"
  val SPARK_DRIVER_MAIN_CLASS: String = "org.apache.spark.examples.DriverSubmissionTest"
  val TIMEOUT = PatienceConfiguration.Timeout(Span(2, Minutes))
  val INTERVAL = PatienceConfiguration.Interval(Span(2, Seconds))
}<|MERGE_RESOLUTION|>--- conflicted
+++ resolved
@@ -38,12 +38,11 @@
 
   import KubernetesSuite._
 
-  private var testBackend: IntegrationTestBackend = _
-  private var sparkHomeDir: Path = _
-  private var image: String = _
-  private var pyImage: String = _
-  private var driverPodName: String = _
-
+  protected var testBackend: IntegrationTestBackend = _
+  protected var sparkHomeDir: Path = _
+  protected var image: String = _
+  protected var pyImage: String = _
+  protected var driverPodName: String = _
   protected var kubernetesTestComponents: KubernetesTestComponents = _
   protected var sparkAppConf: SparkAppConf = _
   protected var containerLocalSparkDistroExamplesJar: String = _
@@ -103,216 +102,8 @@
     deleteDriverPod()
   }
 
-<<<<<<< HEAD
-  test("Run SparkPi with no resources", k8sTestTag) {
-    runSparkPiAndVerifyCompletion()
-  }
-
-  test("Run SparkPi with a very long application name.", k8sTestTag) {
-    sparkAppConf.set("spark.app.name", "long" * 40)
-    runSparkPiAndVerifyCompletion()
-  }
-
-  test("Use SparkLauncher.NO_RESOURCE", k8sTestTag) {
-    sparkAppConf.setJars(Seq(containerLocalSparkDistroExamplesJar))
-    runSparkPiAndVerifyCompletion(
-      appResource = SparkLauncher.NO_RESOURCE)
-  }
-
-  test("Run SparkPi with a master URL without a scheme.", k8sTestTag) {
-    val url = kubernetesTestComponents.kubernetesClient.getMasterUrl
-    val k8sMasterUrl = if (url.getPort < 0) {
-      s"k8s://${url.getHost}"
-    } else {
-      s"k8s://${url.getHost}:${url.getPort}"
-    }
-    sparkAppConf.set("spark.master", k8sMasterUrl)
-    runSparkPiAndVerifyCompletion()
-  }
-
-  test("Run SparkPi with an argument.", k8sTestTag) {
-    runSparkPiAndVerifyCompletion(appArgs = Array("5"))
-  }
-
-  test("Run SparkPi with custom labels, annotations, and environment variables.", k8sTestTag) {
-    sparkAppConf
-      .set("spark.kubernetes.driver.label.label1", "label1-value")
-      .set("spark.kubernetes.driver.label.label2", "label2-value")
-      .set("spark.kubernetes.driver.annotation.annotation1", "annotation1-value")
-      .set("spark.kubernetes.driver.annotation.annotation2", "annotation2-value")
-      .set("spark.kubernetes.driverEnv.ENV1", "VALUE1")
-      .set("spark.kubernetes.driverEnv.ENV2", "VALUE2")
-      .set("spark.kubernetes.executor.label.label1", "label1-value")
-      .set("spark.kubernetes.executor.label.label2", "label2-value")
-      .set("spark.kubernetes.executor.annotation.annotation1", "annotation1-value")
-      .set("spark.kubernetes.executor.annotation.annotation2", "annotation2-value")
-      .set("spark.executorEnv.ENV1", "VALUE1")
-      .set("spark.executorEnv.ENV2", "VALUE2")
-
-    runSparkPiAndVerifyCompletion(
-      driverPodChecker = (driverPod: Pod) => {
-        doBasicDriverPodCheck(driverPod)
-        checkCustomSettings(driverPod)
-      },
-      executorPodChecker = (executorPod: Pod) => {
-        doBasicExecutorPodCheck(executorPod)
-        checkCustomSettings(executorPod)
-      })
-  }
-
-  test("Run in client mode.", k8sTestTag) {
-    val labels = Map("spark-app-selector" -> driverPodName)
-    val driverPort = 7077
-    val blockManagerPort = 10000
-    val driverService = testBackend
-      .getKubernetesClient
-      .services()
-      .inNamespace(kubernetesTestComponents.namespace)
-      .createNew()
-        .withNewMetadata()
-          .withName(s"$driverPodName-svc")
-          .endMetadata()
-        .withNewSpec()
-          .withClusterIP("None")
-          .withSelector(labels.asJava)
-          .addNewPort()
-            .withName("driver-port")
-            .withPort(driverPort)
-            .withNewTargetPort(driverPort)
-            .endPort()
-          .addNewPort()
-            .withName("block-manager")
-            .withPort(blockManagerPort)
-            .withNewTargetPort(blockManagerPort)
-            .endPort()
-          .endSpec()
-        .done()
-    try {
-      val driverPod = testBackend
-        .getKubernetesClient
-        .pods()
-        .inNamespace(kubernetesTestComponents.namespace)
-        .createNew()
-        .withNewMetadata()
-          .withName(driverPodName)
-          .withLabels(labels.asJava)
-          .endMetadata()
-        .withNewSpec()
-          .withServiceAccountName("default")
-          .addNewContainer()
-            .withName("spark-example")
-            .withImage(image)
-            .withImagePullPolicy("IfNotPresent")
-            .withCommand("/opt/spark/bin/run-example")
-            .addToArgs("--master", s"k8s://https://kubernetes.default.svc")
-            .addToArgs("--deploy-mode", "client")
-            .addToArgs("--conf", s"spark.kubernetes.container.image=$image")
-            .addToArgs(
-              "--conf",
-              s"spark.kubernetes.namespace=${kubernetesTestComponents.namespace}")
-            .addToArgs("--conf", "spark.kubernetes.authenticate.oauthTokenFile=" +
-              "/var/run/secrets/kubernetes.io/serviceaccount/token")
-            .addToArgs("--conf", "spark.kubernetes.authenticate.caCertFile=" +
-              "/var/run/secrets/kubernetes.io/serviceaccount/ca.crt")
-            .addToArgs("--conf", s"spark.kubernetes.driver.pod.name=$driverPodName")
-            .addToArgs("--conf", "spark.executor.memory=500m")
-            .addToArgs("--conf", "spark.executor.cores=1")
-            .addToArgs("--conf", "spark.executor.instances=1")
-            .addToArgs("--conf",
-              s"spark.driver.host=" +
-                s"${driverService.getMetadata.getName}.${kubernetesTestComponents.namespace}.svc")
-            .addToArgs("--conf", s"spark.driver.port=$driverPort")
-            .addToArgs("--conf", s"spark.driver.blockManager.port=$blockManagerPort")
-            .addToArgs("SparkPi")
-            .addToArgs("10")
-            .endContainer()
-          .endSpec()
-        .done()
-      Eventually.eventually(TIMEOUT, INTERVAL) {
-        assert(kubernetesTestComponents.kubernetesClient
-          .pods()
-          .withName(driverPodName)
-          .getLog
-          .contains("Pi is roughly 3"), "The application did not complete.")
-      }
-    } finally {
-      // Have to delete the service manually since it doesn't have an owner reference
-      kubernetesTestComponents
-        .kubernetesClient
-        .services()
-        .inNamespace(kubernetesTestComponents.namespace)
-        .delete(driverService)
-    }
-  }
-
-  test("Run extraJVMOptions check on driver", k8sTestTag) {
-    sparkAppConf
-      .set("spark.driver.extraJavaOptions", "-Dspark.test.foo=spark.test.bar")
-    runSparkJVMCheckAndVerifyCompletion(
-      expectedJVMValue = Seq("(spark.test.foo,spark.test.bar)"))
-  }
-
-  test("Run SparkRemoteFileTest using a remote data file", k8sTestTag) {
-    sparkAppConf
-      .set("spark.files", REMOTE_PAGE_RANK_DATA_FILE)
-    runSparkRemoteCheckAndVerifyCompletion(
-      appArgs = Array(REMOTE_PAGE_RANK_FILE_NAME))
-  }
-
-  test("Run PySpark on simple pi.py example", k8sTestTag) {
-    sparkAppConf
-      .set("spark.kubernetes.container.image", s"${getTestImageRepo}/spark-py:${getTestImageTag}")
-    runSparkApplicationAndVerifyCompletion(
-      appResource = PYSPARK_PI,
-      mainClass = "",
-      expectedLogOnCompletion = Seq("Pi is roughly 3"),
-      appArgs = Array("5"),
-      driverPodChecker = doBasicDriverPyPodCheck,
-      executorPodChecker = doBasicExecutorPyPodCheck,
-      appLocator = appLocator,
-      isJVM = false)
-  }
-
-  test("Run PySpark with Python2 to test a pyfiles example", k8sTestTag) {
-    sparkAppConf
-      .set("spark.kubernetes.container.image", s"${getTestImageRepo}/spark-py:${getTestImageTag}")
-      .set("spark.kubernetes.pyspark.pythonversion", "2")
-    runSparkApplicationAndVerifyCompletion(
-      appResource = PYSPARK_FILES,
-      mainClass = "",
-      expectedLogOnCompletion = Seq(
-        "Python runtime version check is: True",
-        "Python environment version check is: True"),
-      appArgs = Array("python"),
-      driverPodChecker = doBasicDriverPyPodCheck,
-      executorPodChecker = doBasicExecutorPyPodCheck,
-      appLocator = appLocator,
-      isJVM = false,
-      pyFiles = Some(PYSPARK_CONTAINER_TESTS))
-  }
-
-  test("Run PySpark with Python3 to test a pyfiles example", k8sTestTag) {
-    sparkAppConf
-      .set("spark.kubernetes.container.image", s"${getTestImageRepo}/spark-py:${getTestImageTag}")
-      .set("spark.kubernetes.pyspark.pythonversion", "3")
-    runSparkApplicationAndVerifyCompletion(
-      appResource = PYSPARK_FILES,
-      mainClass = "",
-      expectedLogOnCompletion = Seq(
-        "Python runtime version check is: True",
-        "Python environment version check is: True"),
-      appArgs = Array("python3"),
-      driverPodChecker = doBasicDriverPyPodCheck,
-      executorPodChecker = doBasicExecutorPyPodCheck,
-      appLocator = appLocator,
-      isJVM = false,
-      pyFiles = Some(PYSPARK_CONTAINER_TESTS))
-  }
-
-  private def runSparkPiAndVerifyCompletion(
-=======
+
   protected def runSparkPiAndVerifyCompletion(
->>>>>>> 244bcff1
       appResource: String = containerLocalSparkDistroExamplesJar,
       driverPodChecker: Pod => Unit = doBasicDriverPodCheck,
       executorPodChecker: Pod => Unit = doBasicExecutorPodCheck,
