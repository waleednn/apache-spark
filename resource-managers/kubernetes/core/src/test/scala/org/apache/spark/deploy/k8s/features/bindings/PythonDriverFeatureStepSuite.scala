/*
 * Licensed to the Apache Software Foundation (ASF) under one or more
 * contributor license agreements.  See the NOTICE file distributed with
 * this work for additional information regarding copyright ownership.
 * The ASF licenses this file to You under the Apache License, Version 2.0
 * (the "License"); you may not use this file except in compliance with
 * the License.  You may obtain a copy of the License at
 *
 *    http://www.apache.org/licenses/LICENSE-2.0
 *
 * Unless required by applicable law or agreed to in writing, software
 * distributed under the License is distributed on an "AS IS" BASIS,
 * WITHOUT WARRANTIES OR CONDITIONS OF ANY KIND, either express or implied.
 * See the License for the specific language governing permissions and
 * limitations under the License.
 */
package org.apache.spark.deploy.k8s.features.bindings

import scala.collection.JavaConverters._

import org.apache.spark.{SparkConf, SparkFunSuite}
import org.apache.spark.deploy.k8s.{KubernetesConf, KubernetesDriverSpecificConf, SparkPod}
import org.apache.spark.deploy.k8s.Config._
import org.apache.spark.deploy.k8s.Constants._
import org.apache.spark.deploy.k8s.submit.PythonMainAppResource

class PythonDriverFeatureStepSuite extends SparkFunSuite {

  test("Python Step modifies container correctly") {
    val expectedMainResource = "/main.py"
    val mainResource = "local:///main.py"
    val pyFiles = Seq("local:///example2.py", "local:///example3.py")
    val expectedPySparkFiles =
      "/example2.py:/example3.py"
    val baseDriverPod = SparkPod.initialPod()
    val sparkConf = new SparkConf(false)
      .set(KUBERNETES_PYSPARK_MAIN_APP_RESOURCE, mainResource)
      .set(KUBERNETES_PYSPARK_PY_FILES, pyFiles.mkString(","))
      .set("spark.files", "local:///example.py")
      .set(PYSPARK_MAJOR_PYTHON_VERSION, "2")
    val kubernetesConf = KubernetesConf(
      sparkConf,
      KubernetesDriverSpecificConf(
        Some(PythonMainAppResource("local:///main.py")),
        "test-app",
        "python-runner",
        Seq("5 7")),
      appResourceNamePrefix = "",
      appId = "",
      roleLabels = Map.empty,
      roleAnnotations = Map.empty,
      roleSecretNamesToMountPaths = Map.empty,
      roleSecretEnvNamesToKeyRefs = Map.empty,
      roleEnvs = Map.empty,
<<<<<<< HEAD
      sparkFiles = Seq.empty[String],
      hadoopConfDir = None)
=======
      roleVolumes = Nil,
      sparkFiles = Seq.empty[String])
>>>>>>> d6b7545b

    val step = new PythonDriverFeatureStep(kubernetesConf)
    val driverPod = step.configurePod(baseDriverPod).pod
    val driverContainerwithPySpark = step.configurePod(baseDriverPod).container
    assert(driverContainerwithPySpark.getEnv.size === 4)
    val envs = driverContainerwithPySpark
      .getEnv
      .asScala
      .map(env => (env.getName, env.getValue))
      .toMap
    assert(envs(ENV_PYSPARK_PRIMARY) === expectedMainResource)
    assert(envs(ENV_PYSPARK_FILES) === expectedPySparkFiles)
    assert(envs(ENV_PYSPARK_ARGS) === "5 7")
    assert(envs(ENV_PYSPARK_MAJOR_PYTHON_VERSION) === "2")
  }
  test("Python Step testing empty pyfiles") {
    val mainResource = "local:///main.py"
    val baseDriverPod = SparkPod.initialPod()
    val sparkConf = new SparkConf(false)
      .set(KUBERNETES_PYSPARK_MAIN_APP_RESOURCE, mainResource)
      .set(PYSPARK_MAJOR_PYTHON_VERSION, "3")
    val kubernetesConf = KubernetesConf(
      sparkConf,
      KubernetesDriverSpecificConf(
        Some(PythonMainAppResource("local:///main.py")),
        "test-class-py",
        "python-runner",
        Seq.empty[String]),
      appResourceNamePrefix = "",
      appId = "",
      roleLabels = Map.empty,
      roleAnnotations = Map.empty,
      roleSecretNamesToMountPaths = Map.empty,
      roleSecretEnvNamesToKeyRefs = Map.empty,
      roleEnvs = Map.empty,
<<<<<<< HEAD
      sparkFiles = Seq.empty[String],
      hadoopConfDir = None)
=======
      roleVolumes = Nil,
      sparkFiles = Seq.empty[String])
>>>>>>> d6b7545b
    val step = new PythonDriverFeatureStep(kubernetesConf)
    val driverContainerwithPySpark = step.configurePod(baseDriverPod).container
    val args = driverContainerwithPySpark
      .getArgs.asScala
    assert(driverContainerwithPySpark.getArgs.size === 5)
    assert(args === List(
      "driver-py",
      "--properties-file", SPARK_CONF_PATH,
      "--class", "test-class-py"))
    val envs = driverContainerwithPySpark
      .getEnv
      .asScala
      .map(env => (env.getName, env.getValue))
      .toMap
    assert(envs(ENV_PYSPARK_MAJOR_PYTHON_VERSION) === "3")
  }
}<|MERGE_RESOLUTION|>--- conflicted
+++ resolved
@@ -52,13 +52,9 @@
       roleSecretNamesToMountPaths = Map.empty,
       roleSecretEnvNamesToKeyRefs = Map.empty,
       roleEnvs = Map.empty,
-<<<<<<< HEAD
+      roleVolumes = Nil,
       sparkFiles = Seq.empty[String],
       hadoopConfDir = None)
-=======
-      roleVolumes = Nil,
-      sparkFiles = Seq.empty[String])
->>>>>>> d6b7545b
 
     val step = new PythonDriverFeatureStep(kubernetesConf)
     val driverPod = step.configurePod(baseDriverPod).pod
@@ -94,13 +90,9 @@
       roleSecretNamesToMountPaths = Map.empty,
       roleSecretEnvNamesToKeyRefs = Map.empty,
       roleEnvs = Map.empty,
-<<<<<<< HEAD
+      roleVolumes = Nil,
       sparkFiles = Seq.empty[String],
       hadoopConfDir = None)
-=======
-      roleVolumes = Nil,
-      sparkFiles = Seq.empty[String])
->>>>>>> d6b7545b
     val step = new PythonDriverFeatureStep(kubernetesConf)
     val driverContainerwithPySpark = step.configurePod(baseDriverPod).container
     val args = driverContainerwithPySpark
