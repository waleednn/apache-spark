--- conflicted
+++ resolved
@@ -43,13 +43,9 @@
       secretNamesToMountPaths,
       Map.empty,
       Map.empty,
-<<<<<<< HEAD
+      Nil,
       Seq.empty[String],
       hadoopConfDir = None)
-=======
-      Nil,
-      Seq.empty[String])
->>>>>>> d6b7545b
 
     val step = new MountSecretsFeatureStep(kubernetesConf)
     val driverPodWithSecretsMounted = step.configurePod(baseDriverPod).pod
