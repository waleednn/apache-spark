--- conflicted
+++ resolved
@@ -141,13 +141,9 @@
       Map.empty,
       Map.empty,
       Map.empty,
-<<<<<<< HEAD
+      Nil,
       Seq.empty[String],
       hadoopConfDir = None)
-=======
-      Nil,
-      Seq.empty[String])
->>>>>>> d6b7545b
     when(driverBuilder.buildFromFeatures(kubernetesConf)).thenReturn(BUILT_KUBERNETES_SPEC)
     when(kubernetesClient.pods()).thenReturn(podOperations)
     when(podOperations.withName(POD_NAME)).thenReturn(namedPods)
