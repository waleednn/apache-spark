/*
 * Licensed to the Apache Software Foundation (ASF) under one or more
 * contributor license agreements.  See the NOTICE file distributed with
 * this work for additional information regarding copyright ownership.
 * The ASF licenses this file to You under the Apache License, Version 2.0
 * (the "License"); you may not use this file except in compliance with
 * the License.  You may obtain a copy of the License at
 *
 *    http://www.apache.org/licenses/LICENSE-2.0
 *
 * Unless required by applicable law or agreed to in writing, software
 * distributed under the License is distributed on an "AS IS" BASIS,
 * WITHOUT WARRANTIES OR CONDITIONS OF ANY KIND, either express or implied.
 * See the License for the specific language governing permissions and
 * limitations under the License.
 */
package org.apache.spark.deploy.k8s.features

import java.io.File

import com.google.common.base.Charsets
import com.google.common.io.{BaseEncoding, Files}
import io.fabric8.kubernetes.api.model.{ContainerBuilder, HasMetadata, PodBuilder, Secret}
import org.mockito.{Mock, MockitoAnnotations}
import org.scalatest.BeforeAndAfter
import scala.collection.JavaConverters._

import org.apache.spark.{SparkConf, SparkFunSuite}
import org.apache.spark.deploy.k8s.{KubernetesConf, KubernetesDriverSpecificConf, SparkPod}
import org.apache.spark.deploy.k8s.Config._
import org.apache.spark.deploy.k8s.Constants._
import org.apache.spark.util.Utils

class DriverKubernetesCredentialsFeatureStepSuite extends SparkFunSuite with BeforeAndAfter {

  private val KUBERNETES_RESOURCE_NAME_PREFIX = "spark"
  private val APP_ID = "k8s-app"
  private var credentialsTempDirectory: File = _
  private val BASE_DRIVER_POD = SparkPod.initialPod()

  @Mock
  private var driverSpecificConf: KubernetesDriverSpecificConf = _

  before {
    MockitoAnnotations.initMocks(this)
    credentialsTempDirectory = Utils.createTempDir()
  }

  after {
    credentialsTempDirectory.delete()
  }

  test("Don't set any credentials") {
    val kubernetesConf = KubernetesConf(
      new SparkConf(false),
      driverSpecificConf,
      KUBERNETES_RESOURCE_NAME_PREFIX,
      APP_ID,
      Map.empty,
      Map.empty,
      Map.empty,
      Map.empty,
<<<<<<< HEAD
      Seq.empty[String])
=======
      Map.empty)
>>>>>>> 21e1fc7d
    val kubernetesCredentialsStep = new DriverKubernetesCredentialsFeatureStep(kubernetesConf)
    assert(kubernetesCredentialsStep.configurePod(BASE_DRIVER_POD) === BASE_DRIVER_POD)
    assert(kubernetesCredentialsStep.getAdditionalPodSystemProperties().isEmpty)
    assert(kubernetesCredentialsStep.getAdditionalKubernetesResources().isEmpty)
  }

  test("Only set credentials that are manually mounted.") {
    val submissionSparkConf = new SparkConf(false)
      .set(
        s"$KUBERNETES_AUTH_DRIVER_MOUNTED_CONF_PREFIX.$OAUTH_TOKEN_FILE_CONF_SUFFIX",
        "/mnt/secrets/my-token.txt")
      .set(
        s"$KUBERNETES_AUTH_DRIVER_MOUNTED_CONF_PREFIX.$CLIENT_KEY_FILE_CONF_SUFFIX",
        "/mnt/secrets/my-key.pem")
      .set(
        s"$KUBERNETES_AUTH_DRIVER_MOUNTED_CONF_PREFIX.$CLIENT_CERT_FILE_CONF_SUFFIX",
        "/mnt/secrets/my-cert.pem")
      .set(
        s"$KUBERNETES_AUTH_DRIVER_MOUNTED_CONF_PREFIX.$CA_CERT_FILE_CONF_SUFFIX",
        "/mnt/secrets/my-ca.pem")
    val kubernetesConf = KubernetesConf(
      submissionSparkConf,
      driverSpecificConf,
      KUBERNETES_RESOURCE_NAME_PREFIX,
      APP_ID,
      Map.empty,
      Map.empty,
      Map.empty,
      Map.empty,
<<<<<<< HEAD
      Seq.empty[String])
=======
      Map.empty)
>>>>>>> 21e1fc7d

    val kubernetesCredentialsStep = new DriverKubernetesCredentialsFeatureStep(kubernetesConf)
    assert(kubernetesCredentialsStep.configurePod(BASE_DRIVER_POD) === BASE_DRIVER_POD)
    assert(kubernetesCredentialsStep.getAdditionalKubernetesResources().isEmpty)
    val resolvedProperties = kubernetesCredentialsStep.getAdditionalPodSystemProperties()
    resolvedProperties.foreach { case (propKey, propValue) =>
      assert(submissionSparkConf.get(propKey) === propValue)
    }
  }

  test("Mount credentials from the submission client as a secret.") {
    val caCertFile = writeCredentials("ca.pem", "ca-cert")
    val clientKeyFile = writeCredentials("key.pem", "key")
    val clientCertFile = writeCredentials("cert.pem", "cert")
    val submissionSparkConf = new SparkConf(false)
      .set(
        s"$KUBERNETES_AUTH_DRIVER_CONF_PREFIX.$OAUTH_TOKEN_CONF_SUFFIX",
        "token")
      .set(
        s"$KUBERNETES_AUTH_DRIVER_CONF_PREFIX.$CLIENT_KEY_FILE_CONF_SUFFIX",
        clientKeyFile.getAbsolutePath)
      .set(
        s"$KUBERNETES_AUTH_DRIVER_CONF_PREFIX.$CLIENT_CERT_FILE_CONF_SUFFIX",
        clientCertFile.getAbsolutePath)
      .set(
        s"$KUBERNETES_AUTH_DRIVER_CONF_PREFIX.$CA_CERT_FILE_CONF_SUFFIX",
        caCertFile.getAbsolutePath)
    val kubernetesConf = KubernetesConf(
      submissionSparkConf,
      driverSpecificConf,
      KUBERNETES_RESOURCE_NAME_PREFIX,
      APP_ID,
      Map.empty,
      Map.empty,
      Map.empty,
      Map.empty,
<<<<<<< HEAD
      Seq.empty[String])
=======
      Map.empty)
>>>>>>> 21e1fc7d
    val kubernetesCredentialsStep = new DriverKubernetesCredentialsFeatureStep(kubernetesConf)
    val resolvedProperties = kubernetesCredentialsStep.getAdditionalPodSystemProperties()
    val expectedSparkConf = Map(
      s"$KUBERNETES_AUTH_DRIVER_CONF_PREFIX.$OAUTH_TOKEN_CONF_SUFFIX" -> "<present_but_redacted>",
      s"$KUBERNETES_AUTH_DRIVER_MOUNTED_CONF_PREFIX.$OAUTH_TOKEN_FILE_CONF_SUFFIX" ->
        DRIVER_CREDENTIALS_OAUTH_TOKEN_PATH,
      s"$KUBERNETES_AUTH_DRIVER_MOUNTED_CONF_PREFIX.$CLIENT_KEY_FILE_CONF_SUFFIX" ->
        DRIVER_CREDENTIALS_CLIENT_KEY_PATH,
      s"$KUBERNETES_AUTH_DRIVER_MOUNTED_CONF_PREFIX.$CLIENT_CERT_FILE_CONF_SUFFIX" ->
        DRIVER_CREDENTIALS_CLIENT_CERT_PATH,
      s"$KUBERNETES_AUTH_DRIVER_MOUNTED_CONF_PREFIX.$CA_CERT_FILE_CONF_SUFFIX" ->
        DRIVER_CREDENTIALS_CA_CERT_PATH)
    assert(resolvedProperties === expectedSparkConf)
    assert(kubernetesCredentialsStep.getAdditionalKubernetesResources().size === 1)
    val credentialsSecret = kubernetesCredentialsStep
      .getAdditionalKubernetesResources()
      .head
      .asInstanceOf[Secret]
    assert(credentialsSecret.getMetadata.getName ===
      s"$KUBERNETES_RESOURCE_NAME_PREFIX-kubernetes-credentials")
    val decodedSecretData = credentialsSecret.getData.asScala.map { data =>
      (data._1, new String(BaseEncoding.base64().decode(data._2), Charsets.UTF_8))
    }
    val expectedSecretData = Map(
      DRIVER_CREDENTIALS_CA_CERT_SECRET_NAME -> "ca-cert",
      DRIVER_CREDENTIALS_OAUTH_TOKEN_SECRET_NAME -> "token",
      DRIVER_CREDENTIALS_CLIENT_KEY_SECRET_NAME -> "key",
      DRIVER_CREDENTIALS_CLIENT_CERT_SECRET_NAME -> "cert")
    assert(decodedSecretData === expectedSecretData)
    val driverPod = kubernetesCredentialsStep.configurePod(BASE_DRIVER_POD)
    val driverPodVolumes = driverPod.pod.getSpec.getVolumes.asScala
    assert(driverPodVolumes.size === 1)
    assert(driverPodVolumes.head.getName === DRIVER_CREDENTIALS_SECRET_VOLUME_NAME)
    assert(driverPodVolumes.head.getSecret != null)
    assert(driverPodVolumes.head.getSecret.getSecretName === credentialsSecret.getMetadata.getName)
    val driverContainerVolumeMount = driverPod.container.getVolumeMounts.asScala
    assert(driverContainerVolumeMount.size === 1)
    assert(driverContainerVolumeMount.head.getName === DRIVER_CREDENTIALS_SECRET_VOLUME_NAME)
    assert(driverContainerVolumeMount.head.getMountPath === DRIVER_CREDENTIALS_SECRETS_BASE_DIR)
  }

  private def writeCredentials(credentialsFileName: String, credentialsContents: String): File = {
    val credentialsFile = new File(credentialsTempDirectory, credentialsFileName)
    Files.write(credentialsContents, credentialsFile, Charsets.UTF_8)
    credentialsFile
  }
}<|MERGE_RESOLUTION|>--- conflicted
+++ resolved
@@ -60,11 +60,8 @@
       Map.empty,
       Map.empty,
       Map.empty,
-<<<<<<< HEAD
+      Map.empty,
       Seq.empty[String])
-=======
-      Map.empty)
->>>>>>> 21e1fc7d
     val kubernetesCredentialsStep = new DriverKubernetesCredentialsFeatureStep(kubernetesConf)
     assert(kubernetesCredentialsStep.configurePod(BASE_DRIVER_POD) === BASE_DRIVER_POD)
     assert(kubernetesCredentialsStep.getAdditionalPodSystemProperties().isEmpty)
@@ -94,11 +91,8 @@
       Map.empty,
       Map.empty,
       Map.empty,
-<<<<<<< HEAD
+      Map.empty,
       Seq.empty[String])
-=======
-      Map.empty)
->>>>>>> 21e1fc7d
 
     val kubernetesCredentialsStep = new DriverKubernetesCredentialsFeatureStep(kubernetesConf)
     assert(kubernetesCredentialsStep.configurePod(BASE_DRIVER_POD) === BASE_DRIVER_POD)
@@ -135,11 +129,8 @@
       Map.empty,
       Map.empty,
       Map.empty,
-<<<<<<< HEAD
+      Map.empty,
       Seq.empty[String])
-=======
-      Map.empty)
->>>>>>> 21e1fc7d
     val kubernetesCredentialsStep = new DriverKubernetesCredentialsFeatureStep(kubernetesConf)
     val resolvedProperties = kubernetesCredentialsStep.getAdditionalPodSystemProperties()
     val expectedSparkConf = Map(
