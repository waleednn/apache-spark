/*
 * Licensed to the Apache Software Foundation (ASF) under one or more
 * contributor license agreements.  See the NOTICE file distributed with
 * this work for additional information regarding copyright ownership.
 * The ASF licenses this file to You under the Apache License, Version 2.0
 * (the "License"); you may not use this file except in compliance with
 * the License.  You may obtain a copy of the License at
 *
 *    http://www.apache.org/licenses/LICENSE-2.0
 *
 * Unless required by applicable law or agreed to in writing, software
 * distributed under the License is distributed on an "AS IS" BASIS,
 * WITHOUT WARRANTIES OR CONDITIONS OF ANY KIND, either express or implied.
 * See the License for the specific language governing permissions and
 * limitations under the License.
 */
package org.apache.spark.deploy.k8s.features

import scala.collection.JavaConverters._

import io.fabric8.kubernetes.api.model.LocalObjectReferenceBuilder

import org.apache.spark.{SparkConf, SparkFunSuite}
import org.apache.spark.deploy.k8s.{KubernetesConf, KubernetesDriverSpecificConf, SparkPod}
import org.apache.spark.deploy.k8s.Config._
import org.apache.spark.deploy.k8s.Constants._
import org.apache.spark.deploy.k8s.submit.JavaMainAppResource
import org.apache.spark.deploy.k8s.submit.PythonMainAppResource

class BasicDriverFeatureStepSuite extends SparkFunSuite {

  private val APP_ID = "spark-app-id"
  private val RESOURCE_NAME_PREFIX = "spark"
  private val DRIVER_LABELS = Map("labelkey" -> "labelvalue")
  private val CONTAINER_IMAGE_PULL_POLICY = "IfNotPresent"
  private val APP_NAME = "spark-test"
  private val MAIN_CLASS = "org.apache.spark.examples.SparkPi"
  private val PY_MAIN_CLASS = "org.apache.spark.deploy.PythonRunner"
  private val APP_ARGS = Array("arg1", "arg2", "\"arg 3\"")
  private val CUSTOM_ANNOTATION_KEY = "customAnnotation"
  private val CUSTOM_ANNOTATION_VALUE = "customAnnotationValue"
  private val DRIVER_ANNOTATIONS = Map(CUSTOM_ANNOTATION_KEY -> CUSTOM_ANNOTATION_VALUE)
  private val DRIVER_CUSTOM_ENV1 = "customDriverEnv1"
  private val DRIVER_CUSTOM_ENV2 = "customDriverEnv2"
  private val DRIVER_ENVS = Map(
    DRIVER_CUSTOM_ENV1 -> DRIVER_CUSTOM_ENV1,
    DRIVER_CUSTOM_ENV2 -> DRIVER_CUSTOM_ENV2)
  private val TEST_IMAGE_PULL_SECRETS = Seq("my-secret-1", "my-secret-2")
  private val TEST_IMAGE_PULL_SECRET_OBJECTS =
    TEST_IMAGE_PULL_SECRETS.map { secret =>
      new LocalObjectReferenceBuilder().withName(secret).build()
    }
  private val emptyDriverSpecificConf = KubernetesDriverSpecificConf(
    None,
    APP_NAME,
    MAIN_CLASS,
    APP_ARGS)


  test("Check the pod respects all configurations from the user.") {
    val sparkConf = new SparkConf()
      .set(KUBERNETES_DRIVER_POD_NAME, "spark-driver-pod")
      .set("spark.driver.cores", "2")
      .set(KUBERNETES_DRIVER_LIMIT_CORES, "4")
      .set(org.apache.spark.internal.config.DRIVER_MEMORY.key, "256M")
      .set(org.apache.spark.internal.config.DRIVER_MEMORY_OVERHEAD, 200L)
      .set(CONTAINER_IMAGE, "spark-driver:latest")
      .set(IMAGE_PULL_SECRETS, TEST_IMAGE_PULL_SECRETS.mkString(","))
    val kubernetesConf = KubernetesConf(
      sparkConf,
      emptyDriverSpecificConf,
      RESOURCE_NAME_PREFIX,
      APP_ID,
      DRIVER_LABELS,
      DRIVER_ANNOTATIONS,
      Map.empty,
      Map.empty,
      DRIVER_ENVS,
<<<<<<< HEAD
      Seq.empty[String],
      hadoopConfDir = None)
=======
      Nil,
      Seq.empty[String])
>>>>>>> d6b7545b

    val featureStep = new BasicDriverFeatureStep(kubernetesConf)
    val basePod = SparkPod.initialPod()
    val configuredPod = featureStep.configurePod(basePod)

    assert(configuredPod.container.getName === DRIVER_CONTAINER_NAME)
    assert(configuredPod.container.getImage === "spark-driver:latest")
    assert(configuredPod.container.getImagePullPolicy === CONTAINER_IMAGE_PULL_POLICY)

    assert(configuredPod.container.getEnv.size === 3)
    val envs = configuredPod.container
      .getEnv
      .asScala
      .map(env => (env.getName, env.getValue))
      .toMap
    assert(envs(DRIVER_CUSTOM_ENV1) === DRIVER_ENVS(DRIVER_CUSTOM_ENV1))
    assert(envs(DRIVER_CUSTOM_ENV2) === DRIVER_ENVS(DRIVER_CUSTOM_ENV2))

    assert(configuredPod.pod.getSpec().getImagePullSecrets.asScala ===
      TEST_IMAGE_PULL_SECRET_OBJECTS)

    assert(configuredPod.container.getEnv.asScala.exists(envVar =>
      envVar.getName.equals(ENV_DRIVER_BIND_ADDRESS) &&
        envVar.getValueFrom.getFieldRef.getApiVersion.equals("v1") &&
        envVar.getValueFrom.getFieldRef.getFieldPath.equals("status.podIP")))

    val resourceRequirements = configuredPod.container.getResources
    val requests = resourceRequirements.getRequests.asScala
    assert(requests("cpu").getAmount === "2")
    assert(requests("memory").getAmount === "456Mi")
    val limits = resourceRequirements.getLimits.asScala
    assert(limits("memory").getAmount === "456Mi")
    assert(limits("cpu").getAmount === "4")

    val driverPodMetadata = configuredPod.pod.getMetadata
    assert(driverPodMetadata.getName === "spark-driver-pod")
    assert(driverPodMetadata.getLabels.asScala === DRIVER_LABELS)
    assert(driverPodMetadata.getAnnotations.asScala === DRIVER_ANNOTATIONS)
    assert(configuredPod.pod.getSpec.getRestartPolicy === "Never")
    val expectedSparkConf = Map(
      KUBERNETES_DRIVER_POD_NAME.key -> "spark-driver-pod",
      "spark.app.id" -> APP_ID,
      KUBERNETES_EXECUTOR_POD_NAME_PREFIX.key -> RESOURCE_NAME_PREFIX,
      "spark.kubernetes.submitInDriver" -> "true")
    assert(featureStep.getAdditionalPodSystemProperties() === expectedSparkConf)
  }

  test("Check appropriate entrypoint rerouting for various bindings") {
    val javaSparkConf = new SparkConf()
      .set(org.apache.spark.internal.config.DRIVER_MEMORY.key, "4g")
      .set(CONTAINER_IMAGE, "spark-driver:latest")
    val pythonSparkConf = new SparkConf()
      .set(org.apache.spark.internal.config.DRIVER_MEMORY.key, "4g")
      .set(CONTAINER_IMAGE, "spark-driver-py:latest")
    val javaKubernetesConf = KubernetesConf(
      javaSparkConf,
      KubernetesDriverSpecificConf(
        Some(JavaMainAppResource("")),
        APP_NAME,
        PY_MAIN_CLASS,
        APP_ARGS),
      RESOURCE_NAME_PREFIX,
      APP_ID,
      DRIVER_LABELS,
      DRIVER_ANNOTATIONS,
      Map.empty,
      Map.empty,
      DRIVER_ENVS,
<<<<<<< HEAD
      Seq.empty[String],
      hadoopConfDir = None)
=======
      Nil,
      Seq.empty[String])
>>>>>>> d6b7545b
    val pythonKubernetesConf = KubernetesConf(
      pythonSparkConf,
      KubernetesDriverSpecificConf(
        Some(PythonMainAppResource("")),
        APP_NAME,
        PY_MAIN_CLASS,
        APP_ARGS),
      RESOURCE_NAME_PREFIX,
      APP_ID,
      DRIVER_LABELS,
      DRIVER_ANNOTATIONS,
      Map.empty,
      Map.empty,
      DRIVER_ENVS,
<<<<<<< HEAD
      Seq.empty[String],
      hadoopConfDir = None)
=======
      Nil,
      Seq.empty[String])
>>>>>>> d6b7545b
    val javaFeatureStep = new BasicDriverFeatureStep(javaKubernetesConf)
    val pythonFeatureStep = new BasicDriverFeatureStep(pythonKubernetesConf)
    val basePod = SparkPod.initialPod()
    val configuredJavaPod = javaFeatureStep.configurePod(basePod)
    val configuredPythonPod = pythonFeatureStep.configurePod(basePod)
    assert(configuredJavaPod.container.getImage === "spark-driver:latest")
    assert(configuredPythonPod.container.getImage === "spark-driver-py:latest")
  }

  test("Additional system properties resolve jars and set cluster-mode confs.") {
    val allJars = Seq("local:///opt/spark/jar1.jar", "hdfs:///opt/spark/jar2.jar")
    val allFiles = Seq("https://localhost:9000/file1.txt", "local:///opt/spark/file2.txt")
    val sparkConf = new SparkConf()
      .set(KUBERNETES_DRIVER_POD_NAME, "spark-driver-pod")
      .setJars(allJars)
      .set("spark.files", allFiles.mkString(","))
      .set(CONTAINER_IMAGE, "spark-driver:latest")
    val kubernetesConf = KubernetesConf(
      sparkConf,
      emptyDriverSpecificConf,
      RESOURCE_NAME_PREFIX,
      APP_ID,
      DRIVER_LABELS,
      DRIVER_ANNOTATIONS,
      Map.empty,
      Map.empty,
      DRIVER_ENVS,
<<<<<<< HEAD
      allFiles,
      hadoopConfDir = None)
=======
      Nil,
      allFiles)

>>>>>>> d6b7545b
    val step = new BasicDriverFeatureStep(kubernetesConf)
    val additionalProperties = step.getAdditionalPodSystemProperties()
    val expectedSparkConf = Map(
      KUBERNETES_DRIVER_POD_NAME.key -> "spark-driver-pod",
      "spark.app.id" -> APP_ID,
      KUBERNETES_EXECUTOR_POD_NAME_PREFIX.key -> RESOURCE_NAME_PREFIX,
      "spark.kubernetes.submitInDriver" -> "true",
      "spark.jars" -> "/opt/spark/jar1.jar,hdfs:///opt/spark/jar2.jar",
      "spark.files" -> "https://localhost:9000/file1.txt,/opt/spark/file2.txt")
    assert(additionalProperties === expectedSparkConf)
  }
}<|MERGE_RESOLUTION|>--- conflicted
+++ resolved
@@ -76,13 +76,9 @@
       Map.empty,
       Map.empty,
       DRIVER_ENVS,
-<<<<<<< HEAD
+      Nil,
       Seq.empty[String],
       hadoopConfDir = None)
-=======
-      Nil,
-      Seq.empty[String])
->>>>>>> d6b7545b
 
     val featureStep = new BasicDriverFeatureStep(kubernetesConf)
     val basePod = SparkPod.initialPod()
@@ -151,13 +147,10 @@
       Map.empty,
       Map.empty,
       DRIVER_ENVS,
-<<<<<<< HEAD
+      Nil,
       Seq.empty[String],
       hadoopConfDir = None)
-=======
-      Nil,
-      Seq.empty[String])
->>>>>>> d6b7545b
+
     val pythonKubernetesConf = KubernetesConf(
       pythonSparkConf,
       KubernetesDriverSpecificConf(
@@ -172,13 +165,9 @@
       Map.empty,
       Map.empty,
       DRIVER_ENVS,
-<<<<<<< HEAD
+      Nil,
       Seq.empty[String],
       hadoopConfDir = None)
-=======
-      Nil,
-      Seq.empty[String])
->>>>>>> d6b7545b
     val javaFeatureStep = new BasicDriverFeatureStep(javaKubernetesConf)
     val pythonFeatureStep = new BasicDriverFeatureStep(pythonKubernetesConf)
     val basePod = SparkPod.initialPod()
@@ -206,14 +195,10 @@
       Map.empty,
       Map.empty,
       DRIVER_ENVS,
-<<<<<<< HEAD
+      Nil,
       allFiles,
       hadoopConfDir = None)
-=======
-      Nil,
-      allFiles)
-
->>>>>>> d6b7545b
+
     val step = new BasicDriverFeatureStep(kubernetesConf)
     val additionalProperties = step.getAdditionalPodSystemProperties()
     val expectedSparkConf = Map(
