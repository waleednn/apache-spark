--- conflicted
+++ resolved
@@ -184,13 +184,6 @@
       PYSPARK_STEP_TYPE)
   }
 
-<<<<<<< HEAD
-  test("Apply R step if main resource is R.") {
-    val conf = KubernetesConf(
-      new SparkConf(false),
-      KubernetesDriverSpecificConf(
-        Some(RMainAppResource("example.R")),
-=======
   test("Apply volumes step if mounts are present.") {
     val volumeSpec = KubernetesVolumeSpec(
       "volume",
@@ -201,39 +194,54 @@
       new SparkConf(false),
       KubernetesDriverSpecificConf(
         None,
->>>>>>> f1a99ad5
-        "test-app",
-        "main",
-        Seq.empty),
-      "prefix",
-      "appId",
-      Map.empty,
-      Map.empty,
-      Map.empty,
-      Map.empty,
-      Map.empty,
-<<<<<<< HEAD
-=======
+        "test-app",
+        "main",
+        Seq.empty),
+      "prefix",
+      "appId",
+      Map.empty,
+      Map.empty,
+      Map.empty,
+      Map.empty,
+      Map.empty,
       volumeSpec :: Nil,
->>>>>>> f1a99ad5
-      Seq.empty[String])
-    validateStepTypesApplied(
-      builderUnderTest.buildFromFeatures(conf),
-      BASIC_STEP_TYPE,
-      CREDENTIALS_STEP_TYPE,
-      SERVICE_STEP_TYPE,
-      LOCAL_DIRS_STEP_TYPE,
-<<<<<<< HEAD
+      Seq.empty[String])
+    validateStepTypesApplied(
+      builderUnderTest.buildFromFeatures(conf),
+      BASIC_STEP_TYPE,
+      CREDENTIALS_STEP_TYPE,
+      SERVICE_STEP_TYPE,
+      LOCAL_DIRS_STEP_TYPE,
+      MOUNT_VOLUMES_STEP_TYPE,
+      JAVA_STEP_TYPE)
+  }
+
+  test("Apply R step if main resource is R.") {
+    val conf = KubernetesConf(
+      new SparkConf(false),
+      KubernetesDriverSpecificConf(
+        Some(RMainAppResource("example.R")),
+        "test-app",
+        "main",
+        Seq.empty),
+      "prefix",
+      "appId",
+      Map.empty,
+      Map.empty,
+      Map.empty,
+      Map.empty,
+      Map.empty,
+      Nil,
+      Seq.empty[String])
+    validateStepTypesApplied(
+      builderUnderTest.buildFromFeatures(conf),
+      BASIC_STEP_TYPE,
+      CREDENTIALS_STEP_TYPE,
+      SERVICE_STEP_TYPE,
+      LOCAL_DIRS_STEP_TYPE,
       R_STEP_TYPE)
   }
 
-=======
-      MOUNT_VOLUMES_STEP_TYPE,
-      JAVA_STEP_TYPE)
-  }
-
-
->>>>>>> f1a99ad5
   private def validateStepTypesApplied(resolvedSpec: KubernetesDriverSpec, stepTypes: String*)
     : Unit = {
     assert(resolvedSpec.systemProperties.size === stepTypes.size)
