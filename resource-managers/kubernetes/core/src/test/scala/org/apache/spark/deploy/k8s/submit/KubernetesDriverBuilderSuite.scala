/*
 * Licensed to the Apache Software Foundation (ASF) under one or more
 * contributor license agreements.  See the NOTICE file distributed with
 * this work for additional information regarding copyright ownership.
 * The ASF licenses this file to You under the Apache License, Version 2.0
 * (the "License"); you may not use this file except in compliance with
 * the License.  You may obtain a copy of the License at
 *
 *    http://www.apache.org/licenses/LICENSE-2.0
 *
 * Unless required by applicable law or agreed to in writing, software
 * distributed under the License is distributed on an "AS IS" BASIS,
 * WITHOUT WARRANTIES OR CONDITIONS OF ANY KIND, either express or implied.
 * See the License for the specific language governing permissions and
 * limitations under the License.
 */
package org.apache.spark.deploy.k8s.submit

import io.fabric8.kubernetes.api.model.PodBuilder
import io.fabric8.kubernetes.client.KubernetesClient
import org.mockito.Mockito._

import org.apache.spark.{SparkConf, SparkException, SparkFunSuite}
import org.apache.spark.deploy.k8s._
import org.apache.spark.deploy.k8s.Config.{CONTAINER_IMAGE, KUBERNETES_DRIVER_PODTEMPLATE_FILE, KUBERNETES_EXECUTOR_PODTEMPLATE_FILE}
import org.apache.spark.deploy.k8s.features._
<<<<<<< HEAD
import org.apache.spark.deploy.k8s.features.bindings.{JavaDriverFeatureStep, PythonDriverFeatureStep, RDriverFeatureStep}
import org.apache.spark.deploy.k8s.features.hadooputils.{HadoopBootstrapUtil, HadoopKerberosLogin}
import org.apache.spark.deploy.k8s.security.KubernetesHadoopDelegationTokenManager
=======
>>>>>>> fc65b4af

class KubernetesDriverBuilderSuite extends SparkFunSuite {

  private val BASIC_STEP_TYPE = "basic"
  private val CREDENTIALS_STEP_TYPE = "credentials"
  private val SERVICE_STEP_TYPE = "service"
  private val LOCAL_DIRS_STEP_TYPE = "local-dirs"
  private val SECRETS_STEP_TYPE = "mount-secrets"
  private val DRIVER_CMD_STEP_TYPE = "driver-command"
  private val ENV_SECRETS_STEP_TYPE = "env-secrets"
  private val HADOOP_GLOBAL_STEP_TYPE = "hadoop-global"
  private val MOUNT_VOLUMES_STEP_TYPE = "mount-volumes"
  private val TEMPLATE_VOLUME_STEP_TYPE = "template-volume"

  private val basicFeatureStep = KubernetesFeaturesTestUtils.getMockConfigStepForStepType(
    BASIC_STEP_TYPE, classOf[BasicDriverFeatureStep])

  private val credentialsStep = KubernetesFeaturesTestUtils.getMockConfigStepForStepType(
    CREDENTIALS_STEP_TYPE, classOf[DriverKubernetesCredentialsFeatureStep])

  private val serviceStep = KubernetesFeaturesTestUtils.getMockConfigStepForStepType(
    SERVICE_STEP_TYPE, classOf[DriverServiceFeatureStep])

  private val localDirsStep = KubernetesFeaturesTestUtils.getMockConfigStepForStepType(
    LOCAL_DIRS_STEP_TYPE, classOf[LocalDirsFeatureStep])

  private val secretsStep = KubernetesFeaturesTestUtils.getMockConfigStepForStepType(
    SECRETS_STEP_TYPE, classOf[MountSecretsFeatureStep])

  private val driverCommandStep = KubernetesFeaturesTestUtils.getMockConfigStepForStepType(
    DRIVER_CMD_STEP_TYPE, classOf[DriverCommandFeatureStep])

  private val envSecretsStep = KubernetesFeaturesTestUtils.getMockConfigStepForStepType(
    ENV_SECRETS_STEP_TYPE, classOf[EnvSecretsFeatureStep])

  private val hadoopGlobalStep = KubernetesFeaturesTestUtils.getMockConfigStepForStepType(
    HADOOP_GLOBAL_STEP_TYPE, classOf[KerberosConfDriverFeatureStep])

  private val mountVolumesStep = KubernetesFeaturesTestUtils.getMockConfigStepForStepType(
    MOUNT_VOLUMES_STEP_TYPE, classOf[MountVolumesFeatureStep])

  private val templateVolumeStep = KubernetesFeaturesTestUtils.getMockConfigStepForStepType(
    TEMPLATE_VOLUME_STEP_TYPE, classOf[PodTemplateConfigMapStep]
  )

  private val builderUnderTest: KubernetesDriverBuilder =
    new KubernetesDriverBuilder(
      _ => basicFeatureStep,
      _ => credentialsStep,
      _ => serviceStep,
      _ => secretsStep,
      _ => envSecretsStep,
      _ => localDirsStep,
      _ => mountVolumesStep,
<<<<<<< HEAD
      _ => pythonStep,
      _ => rStep,
      _ => javaStep,
      (_: KubernetesConf[KubernetesDriverSpecificConf],
        _: HadoopBootstrapUtil,
        _: HadoopKerberosLogin,
        _: KubernetesHadoopDelegationTokenManager)
          => hadoopGlobalStep,
=======
      _ => driverCommandStep,
      _ => hadoopGlobalStep,
>>>>>>> fc65b4af
      _ => templateVolumeStep)

  test("Apply fundamental steps all the time.") {
    val conf = KubernetesConf(
      new SparkConf(false),
      KubernetesDriverSpecificConf(
        JavaMainAppResource(Some("example.jar")),
        "test-app",
        "main",
        Seq.empty),
      "prefix",
      "appId",
      Map.empty,
      Map.empty,
      Map.empty,
      Map.empty,
      Map.empty,
      Nil,
      hadoopConfSpec = None)
    validateStepTypesApplied(
      builderUnderTest.buildFromFeatures(conf),
      BASIC_STEP_TYPE,
      CREDENTIALS_STEP_TYPE,
      SERVICE_STEP_TYPE,
      LOCAL_DIRS_STEP_TYPE,
      DRIVER_CMD_STEP_TYPE)
  }

  test("Apply secrets step if secrets are present.") {
    val conf = KubernetesConf(
      new SparkConf(false),
      KubernetesDriverSpecificConf(
        JavaMainAppResource(None),
        "test-app",
        "main",
        Seq.empty),
      "prefix",
      "appId",
      Map.empty,
      Map.empty,
      Map("secret" -> "secretMountPath"),
      Map("EnvName" -> "SecretName:secretKey"),
      Map.empty,
      Nil,
      hadoopConfSpec = None)
    validateStepTypesApplied(
      builderUnderTest.buildFromFeatures(conf),
      BASIC_STEP_TYPE,
      CREDENTIALS_STEP_TYPE,
      SERVICE_STEP_TYPE,
      LOCAL_DIRS_STEP_TYPE,
      SECRETS_STEP_TYPE,
      ENV_SECRETS_STEP_TYPE,
      DRIVER_CMD_STEP_TYPE)
  }

  test("Apply volumes step if mounts are present.") {
    val volumeSpec = KubernetesVolumeSpec(
      "volume",
      "/tmp",
      false,
      KubernetesHostPathVolumeConf("/path"))
    val conf = KubernetesConf(
      new SparkConf(false),
      KubernetesDriverSpecificConf(
        JavaMainAppResource(None),
        "test-app",
        "main",
        Seq.empty),
      "prefix",
      "appId",
      Map.empty,
      Map.empty,
      Map.empty,
      Map.empty,
      Map.empty,
      volumeSpec :: Nil,
      hadoopConfSpec = None)
    validateStepTypesApplied(
      builderUnderTest.buildFromFeatures(conf),
      BASIC_STEP_TYPE,
      CREDENTIALS_STEP_TYPE,
      SERVICE_STEP_TYPE,
      LOCAL_DIRS_STEP_TYPE,
      MOUNT_VOLUMES_STEP_TYPE,
      DRIVER_CMD_STEP_TYPE)
  }

  test("Apply template volume step if executor template is present.") {
    val sparkConf = spy(new SparkConf(false))
    doReturn(Option("filename")).when(sparkConf)
      .get(KUBERNETES_EXECUTOR_PODTEMPLATE_FILE)
    val conf = KubernetesConf(
      sparkConf,
      KubernetesDriverSpecificConf(
        JavaMainAppResource(Some("example.jar")),
        "test-app",
        "main",
        Seq.empty),
      "prefix",
      "appId",
      Map.empty,
      Map.empty,
      Map.empty,
      Map.empty,
      Map.empty,
      Nil,
      Option.empty)
    validateStepTypesApplied(
      builderUnderTest.buildFromFeatures(conf),
      BASIC_STEP_TYPE,
      CREDENTIALS_STEP_TYPE,
      SERVICE_STEP_TYPE,
      LOCAL_DIRS_STEP_TYPE,
      DRIVER_CMD_STEP_TYPE,
      TEMPLATE_VOLUME_STEP_TYPE)
  }

  test("Apply HadoopSteps if HADOOP_CONF_DIR is defined.") {
    val conf = KubernetesConf(
      new SparkConf(false),
      KubernetesDriverSpecificConf(
        JavaMainAppResource(None),
        "test-app",
        "main",
        Seq.empty),
      "prefix",
      "appId",
      Map.empty,
      Map.empty,
      Map.empty,
      Map.empty,
      Map.empty,
      Nil,
      hadoopConfSpec = Some(
        HadoopConfSpec(
          Some("/var/hadoop-conf"),
          None)))
    validateStepTypesApplied(
      builderUnderTest.buildFromFeatures(conf),
      BASIC_STEP_TYPE,
      CREDENTIALS_STEP_TYPE,
      SERVICE_STEP_TYPE,
      LOCAL_DIRS_STEP_TYPE,
      DRIVER_CMD_STEP_TYPE,
      HADOOP_GLOBAL_STEP_TYPE)
  }

  test("Apply HadoopSteps if HADOOP_CONF ConfigMap is defined.") {
    val conf = KubernetesConf(
      new SparkConf(false),
      KubernetesDriverSpecificConf(
        JavaMainAppResource(None),
        "test-app",
        "main",
        Seq.empty),
      "prefix",
      "appId",
      Map.empty,
      Map.empty,
      Map.empty,
      Map.empty,
      Map.empty,
      Nil,
      hadoopConfSpec = Some(
        HadoopConfSpec(
          None,
          Some("pre-defined-configMapName"))))
    validateStepTypesApplied(
      builderUnderTest.buildFromFeatures(conf),
      BASIC_STEP_TYPE,
      CREDENTIALS_STEP_TYPE,
      SERVICE_STEP_TYPE,
      LOCAL_DIRS_STEP_TYPE,
      DRIVER_CMD_STEP_TYPE,
      HADOOP_GLOBAL_STEP_TYPE)
  }

  private def validateStepTypesApplied(resolvedSpec: KubernetesDriverSpec, stepTypes: String*)
  : Unit = {
    assert(resolvedSpec.systemProperties.size === stepTypes.size)
    stepTypes.foreach { stepType =>
      assert(resolvedSpec.pod.pod.getMetadata.getLabels.get(stepType) === stepType)
      assert(resolvedSpec.driverKubernetesResources.containsSlice(
        KubernetesFeaturesTestUtils.getSecretsForStepType(stepType)))
      assert(resolvedSpec.systemProperties(stepType) === stepType)
    }
  }

  test("Start with empty pod if template is not specified") {
    val kubernetesClient = mock(classOf[KubernetesClient])
    val driverBuilder = KubernetesDriverBuilder.apply(kubernetesClient, new SparkConf())
    verify(kubernetesClient, never()).pods()
  }

  test("Starts with template if specified") {
    val kubernetesClient = PodBuilderSuiteUtils.loadingMockKubernetesClient()
    val sparkConf = new SparkConf(false)
      .set(CONTAINER_IMAGE, "spark-driver:latest")
      .set(KUBERNETES_DRIVER_PODTEMPLATE_FILE, "template-file.yaml")
    val kubernetesConf = new KubernetesConf(
      sparkConf,
      KubernetesDriverSpecificConf(
        JavaMainAppResource(Some("example.jar")),
        "test-app",
        "main",
        Seq.empty),
      "prefix",
      "appId",
      Map.empty,
      Map.empty,
      Map.empty,
      Map.empty,
      Map.empty,
      Nil,
      Option.empty)
    val driverSpec = KubernetesDriverBuilder
      .apply(kubernetesClient, sparkConf)
      .buildFromFeatures(kubernetesConf)
    PodBuilderSuiteUtils.verifyPodWithSupportedFeatures(driverSpec.pod)
  }

  test("Throws on misconfigured pod template") {
    val kubernetesClient = PodBuilderSuiteUtils.loadingMockKubernetesClient(
      new PodBuilder()
        .withNewMetadata()
        .addToLabels("test-label-key", "test-label-value")
        .endMetadata()
        .build())
    val sparkConf = new SparkConf(false)
      .set(CONTAINER_IMAGE, "spark-driver:latest")
      .set(KUBERNETES_DRIVER_PODTEMPLATE_FILE, "template-file.yaml")
    val kubernetesConf = new KubernetesConf(
      sparkConf,
      KubernetesDriverSpecificConf(
        JavaMainAppResource(Some("example.jar")),
        "test-app",
        "main",
        Seq.empty),
      "prefix",
      "appId",
      Map.empty,
      Map.empty,
      Map.empty,
      Map.empty,
      Map.empty,
      Nil,
      Option.empty)
    val exception = intercept[SparkException] {
      KubernetesDriverBuilder
        .apply(kubernetesClient, sparkConf)
        .buildFromFeatures(kubernetesConf)
    }
    assert(exception.getMessage.contains("Could not load pod from template file."))
  }
}<|MERGE_RESOLUTION|>--- conflicted
+++ resolved
@@ -24,12 +24,8 @@
 import org.apache.spark.deploy.k8s._
 import org.apache.spark.deploy.k8s.Config.{CONTAINER_IMAGE, KUBERNETES_DRIVER_PODTEMPLATE_FILE, KUBERNETES_EXECUTOR_PODTEMPLATE_FILE}
 import org.apache.spark.deploy.k8s.features._
-<<<<<<< HEAD
-import org.apache.spark.deploy.k8s.features.bindings.{JavaDriverFeatureStep, PythonDriverFeatureStep, RDriverFeatureStep}
-import org.apache.spark.deploy.k8s.features.hadooputils.{HadoopBootstrapUtil, HadoopKerberosLogin}
+import org.apache.spark.deploy.k8s.features.hadooputils._
 import org.apache.spark.deploy.k8s.security.KubernetesHadoopDelegationTokenManager
-=======
->>>>>>> fc65b4af
 
 class KubernetesDriverBuilderSuite extends SparkFunSuite {
 
@@ -84,19 +80,12 @@
       _ => envSecretsStep,
       _ => localDirsStep,
       _ => mountVolumesStep,
-<<<<<<< HEAD
-      _ => pythonStep,
-      _ => rStep,
-      _ => javaStep,
+      _ => driverCommandStep,
       (_: KubernetesConf[KubernetesDriverSpecificConf],
-        _: HadoopBootstrapUtil,
-        _: HadoopKerberosLogin,
-        _: KubernetesHadoopDelegationTokenManager)
-          => hadoopGlobalStep,
-=======
-      _ => driverCommandStep,
-      _ => hadoopGlobalStep,
->>>>>>> fc65b4af
+       _: HadoopBootstrapUtil,
+       _: HadoopKerberosLogin,
+       _: KubernetesHadoopDelegationTokenManager)
+      => hadoopGlobalStep,
       _ => templateVolumeStep)
 
   test("Apply fundamental steps all the time.") {
