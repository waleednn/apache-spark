--- conflicted
+++ resolved
@@ -58,19 +58,6 @@
   private val krb5File = kubernetesConf.get(KUBERNETES_KERBEROS_KRB5_FILE)
   private val krb5CMap = kubernetesConf.get(KUBERNETES_KERBEROS_KRB5_CONFIG_MAP)
   private val hadoopConf = SparkHadoopUtil.get.newConfiguration(kubernetesConf.sparkConf)
-<<<<<<< HEAD
-  private val tokenManager = new HadoopDelegationTokenManager(kubernetesConf.sparkConf,
-    hadoopConf, null)
-  private val isKerberosEnabled =
-    (hadoopConfDir.isDefined && UserGroupInformation.isSecurityEnabled) ||
-      (hadoopConfigMapName.isDefined && (krb5File.isDefined || krb5CMap.isDefined))
-  require(keytab.isEmpty || isKerberosEnabled,
-    "You must enable Kerberos support if you are specifying a Kerberos Keytab")
-
-  require(existingSecretName.isEmpty || isKerberosEnabled,
-    "You must enable Kerberos support if you are specifying a Kerberos Secret")
-=======
->>>>>>> 8e76d662
 
   KubernetesUtils.requireNandDefined(
     krb5File,
@@ -104,7 +91,7 @@
   private lazy val delegationTokens: Array[Byte] = {
     if (keytab.isEmpty && existingSecretName.isEmpty) {
       val tokenManager = new HadoopDelegationTokenManager(kubernetesConf.sparkConf,
-        SparkHadoopUtil.get.newConfiguration(kubernetesConf.sparkConf))
+        SparkHadoopUtil.get.newConfiguration(kubernetesConf.sparkConf), null)
       val creds = UserGroupInformation.getCurrentUser().getCredentials()
       tokenManager.obtainDelegationTokens(creds)
       // If no tokens and no secrets are stored in the credentials, make sure nothing is returned,
