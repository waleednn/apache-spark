/*
 * Licensed to the Apache Software Foundation (ASF) under one or more
 * contributor license agreements.  See the NOTICE file distributed with
 * this work for additional information regarding copyright ownership.
 * The ASF licenses this file to You under the Apache License, Version 2.0
 * (the "License"); you may not use this file except in compliance with
 * the License.  You may obtain a copy of the License at
 *
 *    http://www.apache.org/licenses/LICENSE-2.0
 *
 * Unless required by applicable law or agreed to in writing, software
 * distributed under the License is distributed on an "AS IS" BASIS,
 * WITHOUT WARRANTIES OR CONDITIONS OF ANY KIND, either express or implied.
 * See the License for the specific language governing permissions and
 * limitations under the License.
 */
package org.apache.spark.deploy.k8s

import scala.collection.mutable

import io.fabric8.kubernetes.api.model.{LocalObjectReference, LocalObjectReferenceBuilder, Pod}
import org.apache.hadoop.conf.Configuration

import org.apache.spark.SparkConf
import org.apache.spark.deploy.k8s.Config._
import org.apache.spark.deploy.k8s.Constants._
import org.apache.spark.deploy.k8s.security.KubernetesHadoopDelegationTokenManager
import org.apache.spark.deploy.k8s.submit._
import org.apache.spark.deploy.k8s.submit.KubernetesClientApplication._
import org.apache.spark.internal.config.ConfigEntry
<<<<<<< HEAD
import org.apache.spark.launcher.SparkLauncher
=======
import org.apache.spark.util.Utils
>>>>>>> 0025a839


private[spark] sealed trait KubernetesRoleSpecificConf

/*
 * Structure containing metadata for Kubernetes logic that builds a Spark driver.
 */
private[spark] case class KubernetesDriverSpecificConf(
    mainAppResource: MainAppResource,
    mainClass: String,
    appName: String,
    appArgs: Seq[String],
    pyFiles: Seq[String] = Nil) extends KubernetesRoleSpecificConf {

  require(mainAppResource != null, "Main resource must be provided.")

}

/*
 * Structure containing metadata for Kubernetes logic that builds a Spark executor.
 */
private[spark] case class KubernetesExecutorSpecificConf(
    executorId: String,
    driverPod: Option[Pod])
  extends KubernetesRoleSpecificConf

/*
 * Structure containing metadata for HADOOP_CONF_DIR customization
 */
private[spark] case class HadoopConfSpec(
    hadoopConfDir: Option[String],
    hadoopConfigMapName: Option[String])

/**
 * Structure containing metadata for Kubernetes logic to build Spark pods.
 */
private[spark] case class KubernetesConf[T <: KubernetesRoleSpecificConf](
    sparkConf: SparkConf,
    roleSpecificConf: T,
    appResourceNamePrefix: String,
    appId: String,
    mountLocalFilesSecretName: Option[String],
    roleLabels: Map[String, String],
    roleAnnotations: Map[String, String],
    roleSecretNamesToMountPaths: Map[String, String],
    roleSecretEnvNamesToKeyRefs: Map[String, String],
    roleEnvs: Map[String, String],
    roleVolumes: Iterable[KubernetesVolumeSpec[_ <: KubernetesVolumeSpecificConf]],
    hadoopConfSpec: Option[HadoopConfSpec]) {

  def hadoopConfigMapName: String = s"$appResourceNamePrefix-hadoop-config"

  def krbConfigMapName: String = s"$appResourceNamePrefix-krb5-file"

  def tokenManager(conf: SparkConf, hConf: Configuration): KubernetesHadoopDelegationTokenManager =
    new KubernetesHadoopDelegationTokenManager(conf, hConf)

  def namespace(): String = sparkConf.get(KUBERNETES_NAMESPACE)

  def imagePullPolicy(): String = sparkConf.get(CONTAINER_IMAGE_PULL_POLICY)

  def imagePullSecrets(): Seq[LocalObjectReference] = {
    sparkConf
      .get(IMAGE_PULL_SECRETS)
      .map(_.split(","))
      .getOrElse(Array.empty[String])
      .map(_.trim)
      .map { secret =>
        new LocalObjectReferenceBuilder().withName(secret).build()
      }
  }

  def nodeSelector(): Map[String, String] =
    KubernetesUtils.parsePrefixedKeyValuePairs(sparkConf, KUBERNETES_NODE_SELECTOR_PREFIX)

  def get[T](config: ConfigEntry[T]): T = sparkConf.get(config)

  def get(conf: String): String = sparkConf.get(conf)

  def get(conf: String, defaultValue: String): String = sparkConf.get(conf, defaultValue)

  def getOption(key: String): Option[String] = sparkConf.getOption(key)
}

private[spark] object KubernetesConf {
  def createDriverConf(
      sparkConf: SparkConf,
      appName: String,
      appResourceNamePrefix: String,
      appId: String,
      mainAppResource: MainAppResource,
      mainClass: String,
      appArgs: Array[String],
      maybePyFiles: Option[String],
      hadoopConfDir: Option[String]): KubernetesConf[KubernetesDriverSpecificConf] = {
<<<<<<< HEAD
    val sparkConfWithMainAppJar = sparkConf.clone()
    val additionalFiles = mutable.ArrayBuffer.empty[String]
    mainAppResource.foreach {
        case JavaMainAppResource(res) =>
          val previousJars = sparkConf
            .getOption("spark.jars")
            .map(_.split(","))
            .getOrElse(Array.empty)
          if (!previousJars.contains(res)) {
            sparkConfWithMainAppJar.setJars(previousJars ++ Seq(res))
          }
        // The function of this outer match is to account for multiple nonJVM
        // bindings that will all have increased default MEMORY_OVERHEAD_FACTOR to 0.4
        case nonJVM: NonJVMResource =>
          nonJVM match {
            case PythonMainAppResource(res) =>
              additionalFiles += res
              maybePyFiles.foreach{maybePyFiles =>
                additionalFiles.appendAll(maybePyFiles.split(","))}
              sparkConfWithMainAppJar.set(KUBERNETES_PYSPARK_MAIN_APP_RESOURCE, res)
            case RMainAppResource(res) =>
              additionalFiles += res
              sparkConfWithMainAppJar.set(KUBERNETES_R_MAIN_APP_RESOURCE, res)
          }
          sparkConfWithMainAppJar.setIfMissing(MEMORY_OVERHEAD_FACTOR, 0.4)
    }

    val trimmedJars = sparkConfWithMainAppJar.getOption("spark.jars")
      .map(_.split(","))
      .getOrElse(Array.empty)
      .map(_.trim)
      .filterNot(_.isEmpty)

    if (trimmedJars.nonEmpty) {
      sparkConfWithMainAppJar.setJars(trimmedJars)
    }

    val trimmedFiles = sparkConfWithMainAppJar.getOption("spark.files")
      .map(_.split(","))
      .getOrElse(Array.empty)
      .map(_.trim)
      .filterNot(_.isEmpty)

    if (trimmedFiles.nonEmpty) {
      sparkConfWithMainAppJar.set("spark.files", trimmedFiles.mkString(","))
    }

=======
>>>>>>> 0025a839
    val driverCustomLabels = KubernetesUtils.parsePrefixedKeyValuePairs(
      sparkConf, KUBERNETES_DRIVER_LABEL_PREFIX)
    require(!driverCustomLabels.contains(SPARK_APP_ID_LABEL), "Label with key " +
      s"$SPARK_APP_ID_LABEL is not allowed as it is reserved for Spark bookkeeping " +
      "operations.")
    require(!driverCustomLabels.contains(SPARK_ROLE_LABEL), "Label with key " +
      s"$SPARK_ROLE_LABEL is not allowed as it is reserved for Spark bookkeeping " +
      "operations.")
    val driverLabels = driverCustomLabels ++ Map(
      SPARK_APP_ID_LABEL -> appId,
      SPARK_ROLE_LABEL -> SPARK_POD_DRIVER_ROLE)
    val driverAnnotations = KubernetesUtils.parsePrefixedKeyValuePairs(
      sparkConf, KUBERNETES_DRIVER_ANNOTATION_PREFIX)
    val driverSecretNamesToMountPaths = KubernetesUtils.parsePrefixedKeyValuePairs(
      sparkConf, KUBERNETES_DRIVER_SECRETS_PREFIX)
    val driverSecretEnvNamesToKeyRefs = KubernetesUtils.parsePrefixedKeyValuePairs(
      sparkConf, KUBERNETES_DRIVER_SECRET_KEY_REF_PREFIX)
    val driverEnvs = KubernetesUtils.parsePrefixedKeyValuePairs(
      sparkConf, KUBERNETES_DRIVER_ENV_PREFIX)
    val driverVolumes = KubernetesVolumeUtils.parseVolumesWithPrefix(
      sparkConf, KUBERNETES_DRIVER_VOLUMES_PREFIX).map(_.get)
    // Also parse executor volumes in order to verify configuration
    // before the driver pod is created
    KubernetesVolumeUtils.parseVolumesWithPrefix(
      sparkConf, KUBERNETES_EXECUTOR_VOLUMES_PREFIX).map(_.get)

    val hadoopConfigMapName = sparkConf.get(KUBERNETES_HADOOP_CONF_CONFIG_MAP)
    KubernetesUtils.requireNandDefined(
      hadoopConfDir,
      hadoopConfigMapName,
      "Do not specify both the `HADOOP_CONF_DIR` in your ENV and the ConfigMap " +
      "as the creation of an additional ConfigMap, when one is already specified is extraneous" )
    val hadoopConfSpec =
      if (hadoopConfDir.isDefined || hadoopConfigMapName.isDefined) {
        Some(HadoopConfSpec(hadoopConfDir, hadoopConfigMapName))
      } else {
        None
      }
    val pyFiles = maybePyFiles.map(Utils.stringToSeq).getOrElse(Nil)


    KubernetesConf(
      sparkConf.clone(),
      KubernetesDriverSpecificConf(mainAppResource, mainClass, appName, appArgs, pyFiles),
      appResourceNamePrefix,
      appId,
      Some(s"$appResourceNamePrefix-submitted-local-files"),
      driverLabels,
      driverAnnotations,
      driverSecretNamesToMountPaths,
      driverSecretEnvNamesToKeyRefs,
      driverEnvs,
      driverVolumes,
      hadoopConfSpec)
  }

  def createExecutorConf(
      sparkConf: SparkConf,
      executorId: String,
      appId: String,
      driverPod: Option[Pod]): KubernetesConf[KubernetesExecutorSpecificConf] = {
    val executorCustomLabels = KubernetesUtils.parsePrefixedKeyValuePairs(
      sparkConf, KUBERNETES_EXECUTOR_LABEL_PREFIX)
    require(
      !executorCustomLabels.contains(SPARK_APP_ID_LABEL),
      s"Custom executor labels cannot contain $SPARK_APP_ID_LABEL as it is reserved for Spark.")
    require(
      !executorCustomLabels.contains(SPARK_EXECUTOR_ID_LABEL),
      s"Custom executor labels cannot contain $SPARK_EXECUTOR_ID_LABEL as it is reserved for" +
        " Spark.")
    require(
      !executorCustomLabels.contains(SPARK_ROLE_LABEL),
      s"Custom executor labels cannot contain $SPARK_ROLE_LABEL as it is reserved for Spark.")
    val executorLabels = Map(
      SPARK_EXECUTOR_ID_LABEL -> executorId,
      SPARK_APP_ID_LABEL -> appId,
      SPARK_ROLE_LABEL -> SPARK_POD_EXECUTOR_ROLE) ++
      executorCustomLabels
    val executorAnnotations = KubernetesUtils.parsePrefixedKeyValuePairs(
      sparkConf, KUBERNETES_EXECUTOR_ANNOTATION_PREFIX)
    val executorMountSecrets = KubernetesUtils.parsePrefixedKeyValuePairs(
      sparkConf, KUBERNETES_EXECUTOR_SECRETS_PREFIX)
    val executorEnvSecrets = KubernetesUtils.parsePrefixedKeyValuePairs(
      sparkConf, KUBERNETES_EXECUTOR_SECRET_KEY_REF_PREFIX)
    val executorEnv = sparkConf.getExecutorEnv.toMap
    val executorVolumes = KubernetesVolumeUtils.parseVolumesWithPrefix(
      sparkConf, KUBERNETES_EXECUTOR_VOLUMES_PREFIX).map(_.get)

    // If no prefix is defined then we are in pure client mode
    // (not the one used by cluster mode inside the container)
    val appResourceNamePrefix = {
      if (sparkConf.getOption(KUBERNETES_EXECUTOR_POD_NAME_PREFIX.key).isEmpty) {
        getResourceNamePrefix(getAppName(sparkConf))
      } else {
        sparkConf.get(KUBERNETES_EXECUTOR_POD_NAME_PREFIX)
      }
    }

    KubernetesConf(
      sparkConf.clone(),
      KubernetesExecutorSpecificConf(executorId, driverPod),
      appResourceNamePrefix,
      appId,
      sparkConf.get(EXECUTOR_SUBMITTED_SMALL_FILES_SECRET),
      executorLabels,
      executorAnnotations,
      executorMountSecrets,
      executorEnvSecrets,
      executorEnv,
      executorVolumes,
      None)
  }
}<|MERGE_RESOLUTION|>--- conflicted
+++ resolved
@@ -16,8 +16,6 @@
  */
 package org.apache.spark.deploy.k8s
 
-import scala.collection.mutable
-
 import io.fabric8.kubernetes.api.model.{LocalObjectReference, LocalObjectReferenceBuilder, Pod}
 import org.apache.hadoop.conf.Configuration
 
@@ -28,11 +26,7 @@
 import org.apache.spark.deploy.k8s.submit._
 import org.apache.spark.deploy.k8s.submit.KubernetesClientApplication._
 import org.apache.spark.internal.config.ConfigEntry
-<<<<<<< HEAD
-import org.apache.spark.launcher.SparkLauncher
-=======
 import org.apache.spark.util.Utils
->>>>>>> 0025a839
 
 
 private[spark] sealed trait KubernetesRoleSpecificConf
@@ -128,56 +122,6 @@
       appArgs: Array[String],
       maybePyFiles: Option[String],
       hadoopConfDir: Option[String]): KubernetesConf[KubernetesDriverSpecificConf] = {
-<<<<<<< HEAD
-    val sparkConfWithMainAppJar = sparkConf.clone()
-    val additionalFiles = mutable.ArrayBuffer.empty[String]
-    mainAppResource.foreach {
-        case JavaMainAppResource(res) =>
-          val previousJars = sparkConf
-            .getOption("spark.jars")
-            .map(_.split(","))
-            .getOrElse(Array.empty)
-          if (!previousJars.contains(res)) {
-            sparkConfWithMainAppJar.setJars(previousJars ++ Seq(res))
-          }
-        // The function of this outer match is to account for multiple nonJVM
-        // bindings that will all have increased default MEMORY_OVERHEAD_FACTOR to 0.4
-        case nonJVM: NonJVMResource =>
-          nonJVM match {
-            case PythonMainAppResource(res) =>
-              additionalFiles += res
-              maybePyFiles.foreach{maybePyFiles =>
-                additionalFiles.appendAll(maybePyFiles.split(","))}
-              sparkConfWithMainAppJar.set(KUBERNETES_PYSPARK_MAIN_APP_RESOURCE, res)
-            case RMainAppResource(res) =>
-              additionalFiles += res
-              sparkConfWithMainAppJar.set(KUBERNETES_R_MAIN_APP_RESOURCE, res)
-          }
-          sparkConfWithMainAppJar.setIfMissing(MEMORY_OVERHEAD_FACTOR, 0.4)
-    }
-
-    val trimmedJars = sparkConfWithMainAppJar.getOption("spark.jars")
-      .map(_.split(","))
-      .getOrElse(Array.empty)
-      .map(_.trim)
-      .filterNot(_.isEmpty)
-
-    if (trimmedJars.nonEmpty) {
-      sparkConfWithMainAppJar.setJars(trimmedJars)
-    }
-
-    val trimmedFiles = sparkConfWithMainAppJar.getOption("spark.files")
-      .map(_.split(","))
-      .getOrElse(Array.empty)
-      .map(_.trim)
-      .filterNot(_.isEmpty)
-
-    if (trimmedFiles.nonEmpty) {
-      sparkConfWithMainAppJar.set("spark.files", trimmedFiles.mkString(","))
-    }
-
-=======
->>>>>>> 0025a839
     val driverCustomLabels = KubernetesUtils.parsePrefixedKeyValuePairs(
       sparkConf, KUBERNETES_DRIVER_LABEL_PREFIX)
     require(!driverCustomLabels.contains(SPARK_APP_ID_LABEL), "Label with key " +
