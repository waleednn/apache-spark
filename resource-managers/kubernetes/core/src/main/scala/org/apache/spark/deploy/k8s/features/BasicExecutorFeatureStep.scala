--- conflicted
+++ resolved
@@ -157,7 +157,6 @@
           .endResources()
         .build()
     }.getOrElse(executorContainer)
-<<<<<<< HEAD
     val containerWithLifecycle = kubernetesConf.workerDecomissioning() match {
       case true =>
         new ContainerBuilder(executorContainer).editOrNewLifecycle()
@@ -171,11 +170,7 @@
           .build()
       case false => containerWithLimitCores
     }
-    val driverPod = kubernetesConf.roleSpecificConf.driverPod
-    val ownerReference = driverPod.map(pod =>
-=======
     val ownerReference = kubernetesConf.driverPod.map { pod =>
->>>>>>> b14a26ee
       new OwnerReferenceBuilder()
         .withController(true)
         .withApiVersion(pod.getApiVersion)
