/*
 * Licensed to the Apache Software Foundation (ASF) under one or more
 * contributor license agreements.  See the NOTICE file distributed with
 * this work for additional information regarding copyright ownership.
 * The ASF licenses this file to You under the Apache License, Version 2.0
 * (the "License"); you may not use this file except in compliance with
 * the License.  You may obtain a copy of the License at
 *
 *    http://www.apache.org/licenses/LICENSE-2.0
 *
 * Unless required by applicable law or agreed to in writing, software
 * distributed under the License is distributed on an "AS IS" BASIS,
 * WITHOUT WARRANTIES OR CONDITIONS OF ANY KIND, either express or implied.
 * See the License for the specific language governing permissions and
 * limitations under the License.
 */
package org.apache.spark.deploy.k8s

import java.util.concurrent.TimeUnit

import org.apache.spark.internal.Logging
import org.apache.spark.internal.config.ConfigBuilder

private[spark] object Config extends Logging {

  val KUBERNETES_NAMESPACE =
    ConfigBuilder("spark.kubernetes.namespace")
      .doc("The namespace that will be used for running the driver and executor pods.")
      .stringConf
      .createWithDefault("default")

  val CONTAINER_IMAGE =
    ConfigBuilder("spark.kubernetes.container.image")
      .doc("Container image to use for Spark containers. Individual container types " +
        "(e.g. driver or executor) can also be configured to use different images if desired, " +
        "by setting the container type-specific image name.")
      .stringConf
      .createOptional

  val DRIVER_CONTAINER_IMAGE =
    ConfigBuilder("spark.kubernetes.driver.container.image")
      .doc("Container image to use for the driver.")
      .fallbackConf(CONTAINER_IMAGE)

  val EXECUTOR_CONTAINER_IMAGE =
    ConfigBuilder("spark.kubernetes.executor.container.image")
      .doc("Container image to use for the executors.")
      .fallbackConf(CONTAINER_IMAGE)

  val CONTAINER_IMAGE_PULL_POLICY =
    ConfigBuilder("spark.kubernetes.container.image.pullPolicy")
      .doc("Kubernetes image pull policy. Valid values are Always, Never, and IfNotPresent.")
      .stringConf
      .checkValues(Set("Always", "Never", "IfNotPresent"))
      .createWithDefault("IfNotPresent")

  val IMAGE_PULL_SECRETS =
    ConfigBuilder("spark.kubernetes.container.image.pullSecrets")
      .doc("Comma separated list of the Kubernetes secrets used " +
        "to access private image registries.")
      .stringConf
      .createOptional

  val KUBERNETES_AUTH_DRIVER_CONF_PREFIX =
      "spark.kubernetes.authenticate.driver"
  val KUBERNETES_AUTH_DRIVER_MOUNTED_CONF_PREFIX =
      "spark.kubernetes.authenticate.driver.mounted"
  val KUBERNETES_AUTH_CLIENT_MODE_PREFIX = "spark.kubernetes.authenticate"
  val OAUTH_TOKEN_CONF_SUFFIX = "oauthToken"
  val OAUTH_TOKEN_FILE_CONF_SUFFIX = "oauthTokenFile"
  val CLIENT_KEY_FILE_CONF_SUFFIX = "clientKeyFile"
  val CLIENT_CERT_FILE_CONF_SUFFIX = "clientCertFile"
  val CA_CERT_FILE_CONF_SUFFIX = "caCertFile"

  val KUBERNETES_SERVICE_ACCOUNT_NAME =
    ConfigBuilder(s"$KUBERNETES_AUTH_DRIVER_CONF_PREFIX.serviceAccountName")
      .doc("Service account that is used when running the driver pod. The driver pod uses " +
        "this service account when requesting executor pods from the API server. If specific " +
        "credentials are given for the driver pod to use, the driver will favor " +
        "using those credentials instead.")
      .stringConf
      .createOptional

  val KUBERNETES_DRIVER_LIMIT_CORES =
    ConfigBuilder("spark.kubernetes.driver.limit.cores")
      .doc("Specify the hard cpu limit for the driver pod")
      .stringConf
      .createOptional

  val KUBERNETES_DRIVER_SUBMIT_CHECK =
    ConfigBuilder("spark.kubernetes.submitInDriver")
    .internal()
    .booleanConf
    .createWithDefault(false)

  val KUBERNETES_EXECUTOR_LIMIT_CORES =
    ConfigBuilder("spark.kubernetes.executor.limit.cores")
      .doc("Specify the hard cpu limit for each executor pod")
      .stringConf
      .createOptional

  val KUBERNETES_EXECUTOR_REQUEST_CORES =
    ConfigBuilder("spark.kubernetes.executor.request.cores")
      .doc("Specify the cpu request for each executor pod")
      .stringConf
      .createOptional

  val KUBERNETES_DRIVER_POD_NAME =
    ConfigBuilder("spark.kubernetes.driver.pod.name")
      .doc("Name of the driver pod.")
      .stringConf
      .createOptional

  val KUBERNETES_EXECUTOR_POD_NAME_PREFIX =
    ConfigBuilder("spark.kubernetes.executor.podNamePrefix")
      .doc("Prefix to use in front of the executor pod names.")
      .internal()
      .stringConf
      .createWithDefault("spark")

  val KUBERNETES_PYSPARK_PY_FILES =
    ConfigBuilder("spark.kubernetes.python.pyFiles")
      .doc("The PyFiles that are distributed via client arguments")
      .internal()
      .stringConf
      .createOptional

  val KUBERNETES_PYSPARK_MAIN_APP_RESOURCE =
    ConfigBuilder("spark.kubernetes.python.mainAppResource")
      .doc("The main app resource for pyspark jobs")
      .internal()
      .stringConf
      .createOptional

  val KUBERNETES_PYSPARK_APP_ARGS =
    ConfigBuilder("spark.kubernetes.python.appArgs")
      .doc("The app arguments for PySpark Jobs")
      .internal()
      .stringConf
      .createOptional

  val KUBERNETES_R_MAIN_APP_RESOURCE =
    ConfigBuilder("spark.kubernetes.r.mainAppResource")
      .doc("The main app resource for SparkR jobs")
      .internal()
      .stringConf
      .createOptional

  val KUBERNETES_R_APP_ARGS =
    ConfigBuilder("spark.kubernetes.r.appArgs")
      .doc("The app arguments for SparkR Jobs")
      .internal()
      .stringConf
      .createOptional

  val KUBERNETES_ALLOCATION_BATCH_SIZE =
    ConfigBuilder("spark.kubernetes.allocation.batch.size")
      .doc("Number of pods to launch at once in each round of executor allocation.")
      .intConf
      .checkValue(value => value > 0, "Allocation batch size should be a positive integer")
      .createWithDefault(5)

  val KUBERNETES_ALLOCATION_BATCH_DELAY =
    ConfigBuilder("spark.kubernetes.allocation.batch.delay")
      .doc("Time to wait between each round of executor allocation.")
      .timeConf(TimeUnit.MILLISECONDS)
      .checkValue(value => value > 0, "Allocation batch delay must be a positive time value.")
      .createWithDefaultString("1s")

  val KUBERNETES_EXECUTOR_LOST_REASON_CHECK_MAX_ATTEMPTS =
    ConfigBuilder("spark.kubernetes.executor.lostCheck.maxAttempts")
      .doc("Maximum number of attempts allowed for checking the reason of an executor loss " +
        "before it is assumed that the executor failed.")
      .intConf
      .checkValue(value => value > 0, "Maximum attempts of checks of executor lost reason " +
        "must be a positive integer")
      .createWithDefault(10)

  val WAIT_FOR_APP_COMPLETION =
    ConfigBuilder("spark.kubernetes.submission.waitAppCompletion")
      .doc("In cluster mode, whether to wait for the application to finish before exiting the " +
        "launcher process.")
      .booleanConf
      .createWithDefault(true)

  val REPORT_INTERVAL =
    ConfigBuilder("spark.kubernetes.report.interval")
      .doc("Interval between reports of the current app status in cluster mode.")
      .timeConf(TimeUnit.MILLISECONDS)
      .checkValue(interval => interval > 0, s"Logging interval must be a positive time value.")
      .createWithDefaultString("1s")

  val KUBERNETES_EXECUTOR_API_POLLING_INTERVAL =
    ConfigBuilder("spark.kubernetes.executor.apiPollingInterval")
      .doc("Interval between polls against the Kubernetes API server to inspect the " +
        "state of executors.")
      .timeConf(TimeUnit.MILLISECONDS)
      .checkValue(interval => interval > 0, s"API server polling interval must be a" +
        " positive time value.")
      .createWithDefaultString("30s")

  val KUBERNETES_EXECUTOR_EVENT_PROCESSING_INTERVAL =
    ConfigBuilder("spark.kubernetes.executor.eventProcessingInterval")
      .doc("Interval between successive inspection of executor events sent from the" +
        " Kubernetes API.")
      .timeConf(TimeUnit.MILLISECONDS)
      .checkValue(interval => interval > 0, s"Event processing interval must be a positive" +
        " time value.")
      .createWithDefaultString("1s")

  val MEMORY_OVERHEAD_FACTOR =
    ConfigBuilder("spark.kubernetes.memoryOverheadFactor")
      .doc("This sets the Memory Overhead Factor that will allocate memory to non-JVM jobs " +
        "which in the case of JVM tasks will default to 0.10 and 0.40 for non-JVM jobs")
      .doubleConf
      .checkValue(mem_overhead => mem_overhead >= 0 && mem_overhead < 1,
        "Ensure that memory overhead is a double between 0 --> 1.0")
      .createWithDefault(0.1)

  val PYSPARK_MAJOR_PYTHON_VERSION =
    ConfigBuilder("spark.kubernetes.pyspark.pythonVersion")
      .doc("This sets the major Python version. Either 2 or 3. (Python2 or Python3)")
      .stringConf
      .checkValue(pv => List("2", "3").contains(pv),
        "Ensure that major Python version is either Python2 or Python3")
      .createWithDefault("2")

<<<<<<< HEAD
  val APP_RESOURCE_TYPE =
    ConfigBuilder("spark.kubernetes.resource.type")
      .doc("This sets the resource type internally")
      .internal()
      .stringConf
      .createOptional
=======
  val KUBERNETES_LOCAL_DIRS_TMPFS =
    ConfigBuilder("spark.kubernetes.local.dirs.tmpfs")
      .doc("If set to true then emptyDir volumes created to back SPARK_LOCAL_DIRS will have " +
        "their medium set to Memory so that they will be created as tmpfs (i.e. RAM) backed " +
        "volumes. This may improve performance but scratch space usage will count towards " +
        "your pods memory limit so you may wish to request more memory.")
      .booleanConf
      .createWithDefault(false)
>>>>>>> 9241e1e7

  val KUBERNETES_AUTH_SUBMISSION_CONF_PREFIX =
    "spark.kubernetes.authenticate.submission"

  val KUBERNETES_NODE_SELECTOR_PREFIX = "spark.kubernetes.node.selector."

  val KUBERNETES_DRIVER_LABEL_PREFIX = "spark.kubernetes.driver.label."
  val KUBERNETES_DRIVER_ANNOTATION_PREFIX = "spark.kubernetes.driver.annotation."
  val KUBERNETES_DRIVER_SECRETS_PREFIX = "spark.kubernetes.driver.secrets."
  val KUBERNETES_DRIVER_SECRET_KEY_REF_PREFIX = "spark.kubernetes.driver.secretKeyRef."
  val KUBERNETES_DRIVER_VOLUMES_PREFIX = "spark.kubernetes.driver.volumes."

  val KUBERNETES_EXECUTOR_LABEL_PREFIX = "spark.kubernetes.executor.label."
  val KUBERNETES_EXECUTOR_ANNOTATION_PREFIX = "spark.kubernetes.executor.annotation."
  val KUBERNETES_EXECUTOR_SECRETS_PREFIX = "spark.kubernetes.executor.secrets."
  val KUBERNETES_EXECUTOR_SECRET_KEY_REF_PREFIX = "spark.kubernetes.executor.secretKeyRef."
  val KUBERNETES_EXECUTOR_VOLUMES_PREFIX = "spark.kubernetes.executor.volumes."

  val KUBERNETES_VOLUMES_HOSTPATH_TYPE = "hostPath"
  val KUBERNETES_VOLUMES_PVC_TYPE = "persistentVolumeClaim"
  val KUBERNETES_VOLUMES_EMPTYDIR_TYPE = "emptyDir"
  val KUBERNETES_VOLUMES_MOUNT_PATH_KEY = "mount.path"
  val KUBERNETES_VOLUMES_MOUNT_READONLY_KEY = "mount.readOnly"
  val KUBERNETES_VOLUMES_OPTIONS_PATH_KEY = "options.path"
  val KUBERNETES_VOLUMES_OPTIONS_CLAIM_NAME_KEY = "options.claimName"
  val KUBERNETES_VOLUMES_OPTIONS_MEDIUM_KEY = "options.medium"
  val KUBERNETES_VOLUMES_OPTIONS_SIZE_LIMIT_KEY = "options.sizeLimit"

  val KUBERNETES_DRIVER_ENV_PREFIX = "spark.kubernetes.driverEnv."
}<|MERGE_RESOLUTION|>--- conflicted
+++ resolved
@@ -225,14 +225,13 @@
         "Ensure that major Python version is either Python2 or Python3")
       .createWithDefault("2")
 
-<<<<<<< HEAD
   val APP_RESOURCE_TYPE =
     ConfigBuilder("spark.kubernetes.resource.type")
       .doc("This sets the resource type internally")
       .internal()
       .stringConf
       .createOptional
-=======
+
   val KUBERNETES_LOCAL_DIRS_TMPFS =
     ConfigBuilder("spark.kubernetes.local.dirs.tmpfs")
       .doc("If set to true then emptyDir volumes created to back SPARK_LOCAL_DIRS will have " +
@@ -241,7 +240,6 @@
         "your pods memory limit so you may wish to request more memory.")
       .booleanConf
       .createWithDefault(false)
->>>>>>> 9241e1e7
 
   val KUBERNETES_AUTH_SUBMISSION_CONF_PREFIX =
     "spark.kubernetes.authenticate.submission"
