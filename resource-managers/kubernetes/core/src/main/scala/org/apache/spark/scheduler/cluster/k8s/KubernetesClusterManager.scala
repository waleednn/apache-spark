/*
 * Licensed to the Apache Software Foundation (ASF) under one or more
 * contributor license agreements.  See the NOTICE file distributed with
 * this work for additional information regarding copyright ownership.
 * The ASF licenses this file to You under the Apache License, Version 2.0
 * (the "License"); you may not use this file except in compliance with
 * the License.  You may obtain a copy of the License at
 *
 *    http://www.apache.org/licenses/LICENSE-2.0
 *
 * Unless required by applicable law or agreed to in writing, software
 * distributed under the License is distributed on an "AS IS" BASIS,
 * WITHOUT WARRANTIES OR CONDITIONS OF ANY KIND, either express or implied.
 * See the License for the specific language governing permissions and
 * limitations under the License.
 */
package org.apache.spark.scheduler.cluster.k8s

import java.io.File

import io.fabric8.kubernetes.client.{Config, KubernetesClient}

<<<<<<< HEAD
import org.apache.spark.{SparkConf, SparkContext, SparkException}
import org.apache.spark.deploy.k8s.{InitContainerBootstrap, KubernetesUtils, MountSecretsBootstrap, SparkKubernetesClientFactory}
=======
import org.apache.spark.{SparkContext, SparkException}
import org.apache.spark.deploy.k8s.{KubernetesUtils, MountSecretsBootstrap, SparkKubernetesClientFactory}
>>>>>>> 816a5496
import org.apache.spark.deploy.k8s.Config._
import org.apache.spark.deploy.k8s.Constants._
import org.apache.spark.internal.Logging
import org.apache.spark.scheduler.{ExternalClusterManager, SchedulerBackend, TaskScheduler, TaskSchedulerImpl}
import org.apache.spark.util.ThreadUtils

trait ManagerSpecificHandlers {
   def createKubernetesClient(sparkConf: SparkConf): KubernetesClient
 }

private[spark] class KubernetesClusterManager extends ExternalClusterManager
  with ManagerSpecificHandlers with Logging {

 class InClusterHandlers extends ManagerSpecificHandlers {
   override def createKubernetesClient(sparkConf: SparkConf): KubernetesClient =
       SparkKubernetesClientFactory.createKubernetesClient(
           KUBERNETES_MASTER_INTERNAL_URL,
           Some(sparkConf.get(KUBERNETES_NAMESPACE)),
           APISERVER_AUTH_DRIVER_MOUNTED_CONF_PREFIX,
           sparkConf,
           Some(new File(Config.KUBERNETES_SERVICE_ACCOUNT_TOKEN_PATH)),
           Some(new File(Config.KUBERNETES_SERVICE_ACCOUNT_CA_CRT_PATH)))
  }

  class OutClusterHandlers extends ManagerSpecificHandlers {
   override def createKubernetesClient(sparkConf: SparkConf): KubernetesClient =
     SparkKubernetesClientFactory.createKubernetesClient(
         sparkConf.get("spark.master").replace("k8s://", ""),
         Some(sparkConf.get(KUBERNETES_NAMESPACE)),
         APISERVER_AUTH_DRIVER_MOUNTED_CONF_PREFIX,
         sparkConf,
         Some(new File(Config.KUBERNETES_SERVICE_ACCOUNT_TOKEN_PATH)),
         Some(new File(Config.KUBERNETES_SERVICE_ACCOUNT_CA_CRT_PATH)))
  }

  val modeHandler: ManagerSpecificHandlers = null

  override def createKubernetesClient(sparkConf: SparkConf): KubernetesClient =
     modeHandler.createKubernetesClient(sparkConf)

  override def canCreate(masterURL: String): Boolean = masterURL.startsWith("k8s")

  override def createTaskScheduler(sc: SparkContext, masterURL: String): TaskScheduler = {
    if (masterURL.startsWith("k8s") &&
      sc.deployMode == "client" &&
      !sc.conf.get(KUBERNETES_DRIVER_SUBMIT_CHECK).getOrElse(false)) {
      throw new SparkException("Client mode is currently not supported for Kubernetes.")
    }

    new TaskSchedulerImpl(sc)
  }

  override def createSchedulerBackend(
      sc: SparkContext,
      masterURL: String,
      scheduler: TaskScheduler): SchedulerBackend = {
<<<<<<< HEAD
    val modeHandler: ManagerSpecificHandlers = {
      new java.io.File(Config.KUBERNETES_SERVICE_ACCOUNT_TOKEN_PATH).exists() match {
        case true => new InClusterHandlers()
        case false => new OutClusterHandlers()
      }
    }
    val sparkConf = sc.getConf
    val initContainerConfigMap = sparkConf.get(INIT_CONTAINER_CONFIG_MAP_NAME)
    val initContainerConfigMapKey = sparkConf.get(INIT_CONTAINER_CONFIG_MAP_KEY_CONF)

    if (initContainerConfigMap.isEmpty) {
      logWarning("The executor's init-container config map is not specified. Executors will " +
        "therefore not attempt to fetch remote or submitted dependencies.")
    }

    if (initContainerConfigMapKey.isEmpty) {
      logWarning("The executor's init-container config map key is not specified. Executors will " +
        "therefore not attempt to fetch remote or submitted dependencies.")
    }

    // Only set up the bootstrap if they've provided both the config map key and the config map
    // name. The config map might not be provided if init-containers aren't being used to
    // bootstrap dependencies.
    val initContainerBootstrap = for {
      configMap <- initContainerConfigMap
      configMapKey <- initContainerConfigMapKey
    } yield {
      val initContainerImage = sparkConf
        .get(INIT_CONTAINER_IMAGE)
        .getOrElse(throw new SparkException(
          "Must specify the init-container image when there are remote dependencies"))
      new InitContainerBootstrap(
        initContainerImage,
        sparkConf.get(CONTAINER_IMAGE_PULL_POLICY),
        sparkConf.get(JARS_DOWNLOAD_LOCATION),
        sparkConf.get(FILES_DOWNLOAD_LOCATION),
        configMap,
        configMapKey,
        SPARK_POD_EXECUTOR_ROLE,
        sparkConf)
    }

=======
>>>>>>> 816a5496
    val executorSecretNamesToMountPaths = KubernetesUtils.parsePrefixedKeyValuePairs(
      sc.conf, KUBERNETES_EXECUTOR_SECRETS_PREFIX)
    val mountSecretBootstrap = if (executorSecretNamesToMountPaths.nonEmpty) {
      Some(new MountSecretsBootstrap(executorSecretNamesToMountPaths))
    } else {
      None
    }

<<<<<<< HEAD
    val kubernetesClient = modeHandler.createKubernetesClient(sparkConf)
=======
    val kubernetesClient = SparkKubernetesClientFactory.createKubernetesClient(
      KUBERNETES_MASTER_INTERNAL_URL,
      Some(sc.conf.get(KUBERNETES_NAMESPACE)),
      KUBERNETES_AUTH_DRIVER_MOUNTED_CONF_PREFIX,
      sc.conf,
      Some(new File(Config.KUBERNETES_SERVICE_ACCOUNT_TOKEN_PATH)),
      Some(new File(Config.KUBERNETES_SERVICE_ACCOUNT_CA_CRT_PATH)))
>>>>>>> 816a5496

    val executorPodFactory = new ExecutorPodFactory(sc.conf, mountSecretBootstrap)

    val allocatorExecutor = ThreadUtils
      .newDaemonSingleThreadScheduledExecutor("kubernetes-pod-allocator")
    val requestExecutorsService = ThreadUtils.newDaemonCachedThreadPool(
      "kubernetes-executor-requests")
    new KubernetesClusterSchedulerBackend(
      scheduler.asInstanceOf[TaskSchedulerImpl],
      sc.env.rpcEnv,
      executorPodFactory,
      kubernetesClient,
      allocatorExecutor,
      requestExecutorsService)
  }

  override def initialize(scheduler: TaskScheduler, backend: SchedulerBackend): Unit = {
    scheduler.asInstanceOf[TaskSchedulerImpl].initialize(backend)
  }
}<|MERGE_RESOLUTION|>--- conflicted
+++ resolved
@@ -20,13 +20,8 @@
 
 import io.fabric8.kubernetes.client.{Config, KubernetesClient}
 
-<<<<<<< HEAD
 import org.apache.spark.{SparkConf, SparkContext, SparkException}
-import org.apache.spark.deploy.k8s.{InitContainerBootstrap, KubernetesUtils, MountSecretsBootstrap, SparkKubernetesClientFactory}
-=======
-import org.apache.spark.{SparkContext, SparkException}
 import org.apache.spark.deploy.k8s.{KubernetesUtils, MountSecretsBootstrap, SparkKubernetesClientFactory}
->>>>>>> 816a5496
 import org.apache.spark.deploy.k8s.Config._
 import org.apache.spark.deploy.k8s.Constants._
 import org.apache.spark.internal.Logging
@@ -83,51 +78,7 @@
       sc: SparkContext,
       masterURL: String,
       scheduler: TaskScheduler): SchedulerBackend = {
-<<<<<<< HEAD
-    val modeHandler: ManagerSpecificHandlers = {
-      new java.io.File(Config.KUBERNETES_SERVICE_ACCOUNT_TOKEN_PATH).exists() match {
-        case true => new InClusterHandlers()
-        case false => new OutClusterHandlers()
-      }
-    }
-    val sparkConf = sc.getConf
-    val initContainerConfigMap = sparkConf.get(INIT_CONTAINER_CONFIG_MAP_NAME)
-    val initContainerConfigMapKey = sparkConf.get(INIT_CONTAINER_CONFIG_MAP_KEY_CONF)
 
-    if (initContainerConfigMap.isEmpty) {
-      logWarning("The executor's init-container config map is not specified. Executors will " +
-        "therefore not attempt to fetch remote or submitted dependencies.")
-    }
-
-    if (initContainerConfigMapKey.isEmpty) {
-      logWarning("The executor's init-container config map key is not specified. Executors will " +
-        "therefore not attempt to fetch remote or submitted dependencies.")
-    }
-
-    // Only set up the bootstrap if they've provided both the config map key and the config map
-    // name. The config map might not be provided if init-containers aren't being used to
-    // bootstrap dependencies.
-    val initContainerBootstrap = for {
-      configMap <- initContainerConfigMap
-      configMapKey <- initContainerConfigMapKey
-    } yield {
-      val initContainerImage = sparkConf
-        .get(INIT_CONTAINER_IMAGE)
-        .getOrElse(throw new SparkException(
-          "Must specify the init-container image when there are remote dependencies"))
-      new InitContainerBootstrap(
-        initContainerImage,
-        sparkConf.get(CONTAINER_IMAGE_PULL_POLICY),
-        sparkConf.get(JARS_DOWNLOAD_LOCATION),
-        sparkConf.get(FILES_DOWNLOAD_LOCATION),
-        configMap,
-        configMapKey,
-        SPARK_POD_EXECUTOR_ROLE,
-        sparkConf)
-    }
-
-=======
->>>>>>> 816a5496
     val executorSecretNamesToMountPaths = KubernetesUtils.parsePrefixedKeyValuePairs(
       sc.conf, KUBERNETES_EXECUTOR_SECRETS_PREFIX)
     val mountSecretBootstrap = if (executorSecretNamesToMountPaths.nonEmpty) {
@@ -136,17 +87,15 @@
       None
     }
 
-<<<<<<< HEAD
+
+    val modeHandler: ManagerSpecificHandlers = {
+      new java.io.File(Config.KUBERNETES_SERVICE_ACCOUNT_TOKEN_PATH).exists() match {
+        case true => new InClusterHandlers()
+        case false => new OutClusterHandlers()
+      }
+    }
+    val sparkConf = sc.getConf
     val kubernetesClient = modeHandler.createKubernetesClient(sparkConf)
-=======
-    val kubernetesClient = SparkKubernetesClientFactory.createKubernetesClient(
-      KUBERNETES_MASTER_INTERNAL_URL,
-      Some(sc.conf.get(KUBERNETES_NAMESPACE)),
-      KUBERNETES_AUTH_DRIVER_MOUNTED_CONF_PREFIX,
-      sc.conf,
-      Some(new File(Config.KUBERNETES_SERVICE_ACCOUNT_TOKEN_PATH)),
-      Some(new File(Config.KUBERNETES_SERVICE_ACCOUNT_CA_CRT_PATH)))
->>>>>>> 816a5496
 
     val executorPodFactory = new ExecutorPodFactory(sc.conf, mountSecretBootstrap)
 
