--- conflicted
+++ resolved
@@ -94,12 +94,8 @@
 
     val executorPodsAllocator = new ExecutorPodsAllocator(
       sc.conf,
-<<<<<<< HEAD
+      sc.env.securityManager,
       new KubernetesExecutorBuilder(),
-=======
-      sc.env.securityManager,
-      KubernetesExecutorBuilder(kubernetesClient, sc.conf),
->>>>>>> dbd90e54
       kubernetesClient,
       snapshotsStore,
       new SystemClock())
