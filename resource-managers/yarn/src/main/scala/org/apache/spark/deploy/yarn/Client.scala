--- conflicted
+++ resolved
@@ -774,17 +774,6 @@
       .map { case (k, v) => (k.substring(amEnvPrefix.length), v) }
       .foreach { case (k, v) => YarnSparkHadoopUtil.addPathToEnvironment(env, k, v) }
 
-<<<<<<< HEAD
-    // Keep this for backwards compatibility but users should move to the config
-    sysEnvironment.get("SPARK_YARN_USER_ENV").foreach { userEnvs =>
-    // Allow users to specify some environment variables.
-      YarnSparkHadoopUtil.setEnvFromInputString(env, userEnvs)
-      // Pass SPARK_YARN_USER_ENV itself to the AM so it can use it to set up executor environments.
-      env("SPARK_YARN_USER_ENV") = userEnvs
-    }
-
-=======
->>>>>>> 415f9f34
     // If pyFiles contains any .py files, we need to add LOCALIZED_PYTHON_DIR to the PYTHONPATH
     // of the container processes too. Add all non-.py files directly to PYTHONPATH.
     //
@@ -812,29 +801,6 @@
     }
 
     if (isClusterMode) {
-<<<<<<< HEAD
-      sysEnvironment.get("SPARK_JAVA_OPTS").foreach { value =>
-        val warning =
-          s"""
-            |SPARK_JAVA_OPTS was detected (set to '$value').
-            |This is deprecated in Spark 1.0+.
-            |
-            |Please instead use:
-            | - ./spark-submit with conf/spark-defaults.conf to set defaults for an application
-            | - ./spark-submit with --driver-java-options to set -X options for a driver
-            | - spark.executor.extraJavaOptions to set -X options for executors
-          """.stripMargin
-        logWarning(warning)
-        for (proc <- Seq("driver", "executor")) {
-          val key = s"spark.$proc.extraJavaOptions"
-          if (sparkConf.contains(key)) {
-            throw new SparkException(s"Found both $key and SPARK_JAVA_OPTS. Use only the former.")
-          }
-        }
-        env("SPARK_JAVA_OPTS") = value
-      }
-=======
->>>>>>> 415f9f34
       // propagate PYSPARK_DRIVER_PYTHON and PYSPARK_PYTHON to driver in cluster mode
       Seq("PYSPARK_DRIVER_PYTHON", "PYSPARK_PYTHON").foreach { envname =>
         if (!env.contains(envname)) {
@@ -907,13 +873,7 @@
 
     // Include driver-specific java options if we are launching a driver
     if (isClusterMode) {
-<<<<<<< HEAD
-      val driverOpts = sparkConf.get(DRIVER_JAVA_OPTIONS).orElse(
-        sysEnvironment.get("SPARK_JAVA_OPTS"))
-      driverOpts.foreach { opts =>
-=======
       sparkConf.get(DRIVER_JAVA_OPTIONS).foreach { opts =>
->>>>>>> 415f9f34
         javaOpts ++= Utils.splitCommandString(opts).map(YarnSparkHadoopUtil.escapeForShell)
       }
       val libraryPaths = Seq(sparkConf.get(DRIVER_LIBRARY_PATH),
