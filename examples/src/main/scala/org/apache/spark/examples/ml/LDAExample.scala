--- conflicted
+++ resolved
@@ -17,7 +17,6 @@
 
 package org.apache.spark.examples.ml
 
-<<<<<<< HEAD
 // scalastyle:off println
 import org.apache.spark.{SparkConf, SparkContext}
 // $example on$
@@ -26,14 +25,6 @@
 import org.apache.spark.ml.feature.{CountVectorizer, CountVectorizerModel, RegexTokenizer,
 StopWordsRemover}
 import org.apache.spark.ml.Pipeline
-=======
-import org.apache.spark.{SparkContext, SparkConf}
-import org.apache.spark.mllib.linalg.{VectorUDT, Vectors}
-// $example on$
-import org.apache.spark.ml.clustering.LDA
-import org.apache.spark.sql.{Row, SQLContext}
-import org.apache.spark.sql.types.{StructField, StructType}
->>>>>>> 195c85cd
 // $example off$
 
 /**
@@ -59,7 +50,6 @@
     val conf = new SparkConf().setAppName(s"${this.getClass.getSimpleName}")
     val sc = new SparkContext(conf)
 
-    // $example on$
     // Loads data
     val (dataset, vocab) = preprocess(sc, input)
 
@@ -81,11 +71,6 @@
     // Shows the result
     topics.show(false)
     transformed.show(false)
-<<<<<<< HEAD
-=======
-
-    // $example off$
->>>>>>> 195c85cd
     sc.stop()
   }
 
@@ -94,7 +79,7 @@
    * @return (corpus, vocabulary as array)
    */
   private def preprocess(sc: SparkContext,
-      path: String): (DataFrame, Array[String]) = {
+                         path: String): (DataFrame, Array[String]) = {
 
     val sqlContext = SQLContext.getOrCreate(sc)
     import sqlContext.implicits._
