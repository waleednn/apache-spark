#
# Licensed to the Apache Software Foundation (ASF) under one or more
# contributor license agreements.  See the NOTICE file distributed with
# this work for additional information regarding copyright ownership.
# The ASF licenses this file to You under the Apache License, Version 2.0
# (the "License"); you may not use this file except in compliance with
# the License.  You may obtain a copy of the License at
#
#    http://www.apache.org/licenses/LICENSE-2.0
#
# Unless required by applicable law or agreed to in writing, software
# distributed under the License is distributed on an "AS IS" BASIS,
# WITHOUT WARRANTIES OR CONDITIONS OF ANY KIND, either express or implied.
# See the License for the specific language governing permissions and
# limitations under the License.
#

from functools import total_ordering
import itertools
import os
import re

all_modules = []


@total_ordering
class Module(object):
    """
    A module is the basic abstraction in our test runner script. Each module consists of a set
    of source files, a set of test commands, and a set of dependencies on other modules. We use
    modules to define a dependency graph that let us determine which tests to run based on which
    files have changed.
    """

    def __init__(
        self,
        name,
        dependencies,
        source_file_regexes,
        build_profile_flags=(),
        environ=None,
        sbt_test_goals=(),
        python_test_goals=(),
        excluded_python_implementations=(),
        test_tags=(),
        should_run_r_tests=False,
        should_run_build_tests=False,
    ):
        """
        Define a new module.

        :param name: A short module name, for display in logging and error messages.
        :param dependencies: A set of dependencies for this module. This should only include direct
            dependencies; transitive dependencies are resolved automatically.
        :param source_file_regexes: a set of regexes that match source files belonging to this
            module. These regexes are applied by attempting to match at the beginning of the
            filename strings.
        :param build_profile_flags: A set of profile flags that should be passed to Maven or SBT in
            order to build and test this module (e.g. '-PprofileName').
        :param environ: A dict of environment variables that should be set when files in this
            module are changed.
        :param sbt_test_goals: A set of SBT test goals for testing this module.
        :param python_test_goals: A set of Python test goals for testing this module.
        :param excluded_python_implementations: A set of Python implementations that are not
            supported by this module's Python components. The values in this set should match
            strings returned by Python's `platform.python_implementation()`.
        :param test_tags A set of tags that will be excluded when running unit tests if the module
            is not explicitly changed.
        :param should_run_r_tests: If true, changes in this module will trigger all R tests.
        :param should_run_build_tests: If true, changes in this module will trigger build tests.
        """
        self.name = name
        self.dependencies = dependencies
        self.source_file_prefixes = source_file_regexes
        self.sbt_test_goals = sbt_test_goals
        self.build_profile_flags = build_profile_flags
        self.environ = environ or {}
        self.python_test_goals = python_test_goals
        self.excluded_python_implementations = excluded_python_implementations
        self.test_tags = test_tags
        self.should_run_r_tests = should_run_r_tests
        self.should_run_build_tests = should_run_build_tests

        self.dependent_modules = set()
        for dep in dependencies:
            dep.dependent_modules.add(self)
        all_modules.append(self)

    def contains_file(self, filename):
        return any(re.match(p, filename) for p in self.source_file_prefixes)

    def __repr__(self):
        return "Module<%s>" % self.name

    def __lt__(self, other):
        return self.name < other.name

    def __eq__(self, other):
        return self.name == other.name

    def __ne__(self, other):
        return not (self.name == other.name)

    def __hash__(self):
        return hash(self.name)


tags = Module(
    name="tags",
    dependencies=[],
    source_file_regexes=[
        "common/tags/",
    ],
)

kvstore = Module(
    name="kvstore",
    dependencies=[tags],
    source_file_regexes=[
        "common/kvstore/",
    ],
    sbt_test_goals=[
        "kvstore/test",
    ],
)

network_common = Module(
    name="network-common",
    dependencies=[tags],
    source_file_regexes=[
        "common/network-common/",
    ],
    sbt_test_goals=[
        "network-common/test",
    ],
)

network_shuffle = Module(
    name="network-shuffle",
    dependencies=[tags],
    source_file_regexes=[
        "common/network-shuffle/",
    ],
    sbt_test_goals=[
        "network-shuffle/test",
    ],
)

unsafe = Module(
    name="unsafe",
    dependencies=[tags],
    source_file_regexes=[
        "common/unsafe",
    ],
    sbt_test_goals=[
        "unsafe/test",
    ],
)

launcher = Module(
    name="launcher",
    dependencies=[tags],
    source_file_regexes=[
        "launcher/",
    ],
    sbt_test_goals=[
        "launcher/test",
    ],
)

core = Module(
    name="core",
    dependencies=[kvstore, network_common, network_shuffle, unsafe, launcher],
    source_file_regexes=[
        "core/",
    ],
    sbt_test_goals=[
        "core/test",
    ],
)

catalyst = Module(
    name="catalyst",
    dependencies=[tags, core],
    source_file_regexes=[
        "sql/catalyst/",
    ],
    sbt_test_goals=[
        "catalyst/test",
    ],
    environ=None
    if "GITHUB_ACTIONS" not in os.environ
    else {"ENABLE_DOCKER_INTEGRATION_TESTS": "1"},
)

sql = Module(
    name="sql",
    dependencies=[catalyst],
    source_file_regexes=[
        "sql/core/",
    ],
    sbt_test_goals=[
        "sql/test",
    ],
    environ=None
    if "GITHUB_ACTIONS" not in os.environ
    else {"ENABLE_DOCKER_INTEGRATION_TESTS": "1"},
)

hive = Module(
    name="hive",
    dependencies=[sql],
    source_file_regexes=[
        "sql/hive/",
        "bin/spark-sql",
    ],
    build_profile_flags=[
        "-Phive",
    ],
    sbt_test_goals=[
        "hive/test",
    ],
    test_tags=["org.apache.spark.tags.ExtendedHiveTest"],
)

repl = Module(
    name="repl",
    dependencies=[hive],
    source_file_regexes=[
        "repl/",
    ],
    sbt_test_goals=[
        "repl/test",
    ],
)

hive_thriftserver = Module(
    name="hive-thriftserver",
    dependencies=[hive],
    source_file_regexes=[
        "sql/hive-thriftserver",
        "sbin/start-thriftserver.sh",
    ],
    build_profile_flags=[
        "-Phive-thriftserver",
    ],
    sbt_test_goals=[
        "hive-thriftserver/test",
    ],
)

avro = Module(
    name="avro",
    dependencies=[sql],
    source_file_regexes=[
        "connector/avro",
    ],
    sbt_test_goals=[
        "avro/test",
    ],
)

sql_kafka = Module(
    name="sql-kafka-0-10",
    dependencies=[sql],
    source_file_regexes=[
        "connector/kafka-0-10-sql",
    ],
    sbt_test_goals=[
        "sql-kafka-0-10/test",
    ],
)

connect = Module(
    name="connect",
    dependencies=[sql],
    source_file_regexes=[
        "connector/connect",
    ],
    sbt_test_goals=[
        "connect/test",
    ],
)

protobuf = Module(
    name="protobuf",
    dependencies=[sql],
    source_file_regexes=[
        "connector/protobuf",
    ],
    sbt_test_goals=[
        "protobuf/test",
    ],
)

sketch = Module(
    name="sketch",
    dependencies=[tags],
    source_file_regexes=[
        "common/sketch/",
    ],
    sbt_test_goals=["sketch/test"],
)

graphx = Module(
    name="graphx",
    dependencies=[tags, core],
    source_file_regexes=[
        "graphx/",
    ],
    sbt_test_goals=["graphx/test"],
)

streaming = Module(
    name="streaming",
    dependencies=[tags, core],
    source_file_regexes=[
        "streaming",
    ],
    sbt_test_goals=[
        "streaming/test",
    ],
)


# Don't set the dependencies because changes in other modules should not trigger Kinesis tests.
# Kinesis tests depends on external Amazon kinesis service. We should run these tests only when
# files in streaming_kinesis_asl are changed, so that if Kinesis experiences an outage, we don't
# fail other PRs.
streaming_kinesis_asl = Module(
    name="streaming-kinesis-asl",
    dependencies=[tags, core],
    source_file_regexes=[
        "connector/kinesis-asl/",
        "connector/kinesis-asl-assembly/",
    ],
    build_profile_flags=[
        "-Pkinesis-asl",
    ],
    environ={"ENABLE_KINESIS_TESTS": "1"},
    sbt_test_goals=[
        "streaming-kinesis-asl/test",
    ],
)


streaming_kafka_0_10 = Module(
    name="streaming-kafka-0-10",
    dependencies=[streaming, core],
    source_file_regexes=[
        # The ending "/" is necessary otherwise it will include "sql-kafka" codes
        "connector/kafka-0-10/",
        "connector/kafka-0-10-assembly",
        "connector/kafka-0-10-token-provider",
    ],
    sbt_test_goals=["streaming-kafka-0-10/test", "token-provider-kafka-0-10/test"],
)


mllib_local = Module(
    name="mllib-local",
    dependencies=[tags, core],
    source_file_regexes=[
        "mllib-local",
    ],
    sbt_test_goals=[
        "mllib-local/test",
    ],
)


mllib = Module(
    name="mllib",
    dependencies=[mllib_local, streaming, sql],
    source_file_regexes=[
        "data/mllib/",
        "mllib/",
    ],
    sbt_test_goals=[
        "mllib/test",
    ],
)


examples = Module(
    name="examples",
    dependencies=[graphx, mllib, streaming, hive],
    source_file_regexes=[
        "examples/",
    ],
    sbt_test_goals=[
        "examples/test",
    ],
)

pyspark_core = Module(
    name="pyspark-core",
    dependencies=[core],
    source_file_regexes=["python/(?!pyspark/(ml|mllib|sql|streaming))"],
    python_test_goals=[
        # doctests
        "pyspark.rdd",
        "pyspark.context",
        "pyspark.conf",
        "pyspark.broadcast",
        "pyspark.accumulators",
        "pyspark.files",
        "pyspark.serializers",
        "pyspark.profiler",
        "pyspark.shuffle",
        "pyspark.taskcontext",
        "pyspark.util",
        # unittests
        "pyspark.tests.test_appsubmit",
        "pyspark.tests.test_broadcast",
        "pyspark.tests.test_conf",
        "pyspark.tests.test_context",
        "pyspark.tests.test_daemon",
        "pyspark.tests.test_install_spark",
        "pyspark.tests.test_join",
        "pyspark.tests.test_memory_profiler",
        "pyspark.tests.test_profiler",
        "pyspark.tests.test_rdd",
        "pyspark.tests.test_rddbarrier",
        "pyspark.tests.test_rddsampler",
        "pyspark.tests.test_readwrite",
        "pyspark.tests.test_serializers",
        "pyspark.tests.test_shuffle",
        "pyspark.tests.test_statcounter",
        "pyspark.tests.test_taskcontext",
        "pyspark.tests.test_util",
        "pyspark.tests.test_worker",
    ],
)

pyspark_sql = Module(
    name="pyspark-sql",
    dependencies=[pyspark_core, hive, avro, protobuf],
    source_file_regexes=["python/pyspark/sql"],
    python_test_goals=[
        # doctests
        "pyspark.sql.types",
        "pyspark.sql.context",
        "pyspark.sql.session",
        "pyspark.sql.conf",
        "pyspark.sql.catalog",
        "pyspark.sql.column",
        "pyspark.sql.dataframe",
        "pyspark.sql.group",
        "pyspark.sql.functions",
        "pyspark.sql.readwriter",
        "pyspark.sql.streaming.query",
        "pyspark.sql.streaming.readwriter",
        "pyspark.sql.streaming.listener",
        "pyspark.sql.udf",
        "pyspark.sql.window",
        "pyspark.sql.avro.functions",
        "pyspark.sql.protobuf.functions",
        "pyspark.sql.pandas.conversion",
        "pyspark.sql.pandas.map_ops",
        "pyspark.sql.pandas.group_ops",
        "pyspark.sql.pandas.types",
        "pyspark.sql.pandas.serializers",
        "pyspark.sql.pandas.typehints",
        "pyspark.sql.pandas.utils",
        "pyspark.sql.observation",
        # unittests
        "pyspark.sql.tests.test_arrow",
        "pyspark.sql.tests.test_catalog",
        "pyspark.sql.tests.test_column",
        "pyspark.sql.tests.test_conf",
        "pyspark.sql.tests.test_context",
        "pyspark.sql.tests.test_dataframe",
        "pyspark.sql.tests.test_datasources",
        "pyspark.sql.tests.test_functions",
        "pyspark.sql.tests.test_group",
        "pyspark.sql.tests.pandas.test_pandas_cogrouped_map",
        "pyspark.sql.tests.pandas.test_pandas_grouped_map",
        "pyspark.sql.tests.pandas.test_pandas_grouped_map_with_state",
        "pyspark.sql.tests.pandas.test_pandas_map",
        "pyspark.sql.tests.test_arrow_map",
        "pyspark.sql.tests.pandas.test_pandas_udf",
        "pyspark.sql.tests.pandas.test_pandas_udf_grouped_agg",
        "pyspark.sql.tests.pandas.test_pandas_udf_scalar",
        "pyspark.sql.tests.pandas.test_pandas_udf_typehints",
        "pyspark.sql.tests.pandas.test_pandas_udf_typehints_with_future_annotations",
        "pyspark.sql.tests.pandas.test_pandas_udf_window",
        "pyspark.sql.tests.test_pandas_sqlmetrics",
        "pyspark.sql.tests.test_readwriter",
        "pyspark.sql.tests.test_serde",
        "pyspark.sql.tests.test_session",
        "pyspark.sql.tests.streaming.test_streaming",
        "pyspark.sql.tests.streaming.test_streaming_listener",
        "pyspark.sql.tests.test_types",
        "pyspark.sql.tests.test_udf",
        "pyspark.sql.tests.test_udf_profiler",
        "pyspark.sql.tests.test_utils",
    ],
)

pyspark_connect = Module(
    name="pyspark-connect",
    dependencies=[pyspark_sql, connect],
    source_file_regexes=["python/pyspark/sql/connect"],
    python_test_goals=[
        # doctests
        "pyspark.sql.connect.catalog",
        "pyspark.sql.connect.group",
        "pyspark.sql.connect.session",
        "pyspark.sql.connect.window",
        "pyspark.sql.connect.column",
<<<<<<< HEAD
        "pyspark.sql.connect.dataframe",
=======
        "pyspark.sql.connect.readwriter",
>>>>>>> cb869328
        # unittests
        "pyspark.sql.tests.connect.test_connect_plan",
        "pyspark.sql.tests.connect.test_connect_basic",
        "pyspark.sql.tests.connect.test_connect_function",
        "pyspark.sql.tests.connect.test_connect_column",
        "pyspark.sql.tests.connect.test_parity_catalog",
        "pyspark.sql.tests.connect.test_parity_functions",
        "pyspark.sql.tests.connect.test_parity_dataframe",
    ],
    excluded_python_implementations=[
        "PyPy"  # Skip these tests under PyPy since they require numpy, pandas, and pyarrow and
        # they aren't available there
    ],
)

pyspark_resource = Module(
    name="pyspark-resource",
    dependencies=[pyspark_core],
    source_file_regexes=["python/pyspark/resource"],
    python_test_goals=[
        # doctests
        "pyspark.resource.profile",
        # unittests
        "pyspark.resource.tests.test_resources",
    ],
)


pyspark_streaming = Module(
    name="pyspark-streaming",
    dependencies=[pyspark_core, streaming, streaming_kinesis_asl],
    source_file_regexes=["python/pyspark/streaming"],
    python_test_goals=[
        # doctests
        "pyspark.streaming.util",
        # unittests
        "pyspark.streaming.tests.test_context",
        "pyspark.streaming.tests.test_dstream",
        "pyspark.streaming.tests.test_kinesis",
        "pyspark.streaming.tests.test_listener",
    ],
)


pyspark_mllib = Module(
    name="pyspark-mllib",
    dependencies=[pyspark_core, pyspark_streaming, pyspark_sql, mllib],
    source_file_regexes=["python/pyspark/mllib"],
    python_test_goals=[
        # doctests
        "pyspark.mllib.classification",
        "pyspark.mllib.clustering",
        "pyspark.mllib.evaluation",
        "pyspark.mllib.feature",
        "pyspark.mllib.fpm",
        "pyspark.mllib.linalg.__init__",
        "pyspark.mllib.linalg.distributed",
        "pyspark.mllib.random",
        "pyspark.mllib.recommendation",
        "pyspark.mllib.regression",
        "pyspark.mllib.stat._statistics",
        "pyspark.mllib.stat.KernelDensity",
        "pyspark.mllib.tree",
        "pyspark.mllib.util",
        # unittests
        "pyspark.mllib.tests.test_algorithms",
        "pyspark.mllib.tests.test_feature",
        "pyspark.mllib.tests.test_linalg",
        "pyspark.mllib.tests.test_stat",
        "pyspark.mllib.tests.test_streaming_algorithms",
        "pyspark.mllib.tests.test_util",
    ],
    excluded_python_implementations=[
        "PyPy"  # Skip these tests under PyPy since they require numpy and it isn't available there
    ],
)


pyspark_ml = Module(
    name="pyspark-ml",
    dependencies=[pyspark_core, pyspark_mllib],
    source_file_regexes=["python/pyspark/ml/"],
    python_test_goals=[
        # doctests
        "pyspark.ml.classification",
        "pyspark.ml.clustering",
        "pyspark.ml.evaluation",
        "pyspark.ml.feature",
        "pyspark.ml.fpm",
        "pyspark.ml.functions",
        "pyspark.ml.image",
        "pyspark.ml.linalg.__init__",
        "pyspark.ml.recommendation",
        "pyspark.ml.regression",
        "pyspark.ml.stat",
        "pyspark.ml.tuning",
        # unittests
        "pyspark.ml.tests.test_algorithms",
        "pyspark.ml.tests.test_base",
        "pyspark.ml.tests.test_evaluation",
        "pyspark.ml.tests.test_feature",
        "pyspark.ml.tests.test_image",
        "pyspark.ml.tests.test_linalg",
        "pyspark.ml.tests.test_param",
        "pyspark.ml.tests.test_persistence",
        "pyspark.ml.tests.test_pipeline",
        "pyspark.ml.tests.test_stat",
        "pyspark.ml.tests.test_training_summary",
        "pyspark.ml.tests.test_tuning",
        "pyspark.ml.tests.test_util",
        "pyspark.ml.tests.test_wrapper",
    ],
    excluded_python_implementations=[
        "PyPy"  # Skip these tests under PyPy since they require numpy and it isn't available there
    ],
)

pyspark_pandas = Module(
    name="pyspark-pandas",
    dependencies=[pyspark_core, pyspark_sql],
    source_file_regexes=["python/pyspark/pandas/"],
    python_test_goals=[
        # doctests
        "pyspark.pandas.accessors",
        "pyspark.pandas.base",
        "pyspark.pandas.categorical",
        "pyspark.pandas.config",
        "pyspark.pandas.datetimes",
        "pyspark.pandas.exceptions",
        "pyspark.pandas.extensions",
        "pyspark.pandas.groupby",
        "pyspark.pandas.indexing",
        "pyspark.pandas.internal",
        "pyspark.pandas.mlflow",
        "pyspark.pandas.namespace",
        "pyspark.pandas.numpy_compat",
        "pyspark.pandas.sql_processor",
        "pyspark.pandas.sql_formatter",
        "pyspark.pandas.strings",
        "pyspark.pandas.supported_api_gen",
        "pyspark.pandas.utils",
        "pyspark.pandas.window",
        "pyspark.pandas.indexes.base",
        "pyspark.pandas.indexes.category",
        "pyspark.pandas.indexes.datetimes",
        "pyspark.pandas.indexes.timedelta",
        "pyspark.pandas.indexes.multi",
        "pyspark.pandas.indexes.numeric",
        "pyspark.pandas.spark.accessors",
        "pyspark.pandas.spark.utils",
        "pyspark.pandas.typedef.typehints",
        # unittests
        "pyspark.pandas.tests.data_type_ops.test_base",
        "pyspark.pandas.tests.data_type_ops.test_binary_ops",
        "pyspark.pandas.tests.data_type_ops.test_boolean_ops",
        "pyspark.pandas.tests.data_type_ops.test_categorical_ops",
        "pyspark.pandas.tests.data_type_ops.test_complex_ops",
        "pyspark.pandas.tests.data_type_ops.test_date_ops",
        "pyspark.pandas.tests.data_type_ops.test_datetime_ops",
        "pyspark.pandas.tests.data_type_ops.test_null_ops",
        "pyspark.pandas.tests.data_type_ops.test_num_ops",
        "pyspark.pandas.tests.data_type_ops.test_string_ops",
        "pyspark.pandas.tests.data_type_ops.test_udt_ops",
        "pyspark.pandas.tests.data_type_ops.test_timedelta_ops",
        "pyspark.pandas.tests.indexes.test_category",
        "pyspark.pandas.tests.indexes.test_timedelta",
        "pyspark.pandas.tests.plot.test_frame_plot",
        "pyspark.pandas.tests.plot.test_frame_plot_matplotlib",
        "pyspark.pandas.tests.plot.test_frame_plot_plotly",
        "pyspark.pandas.tests.plot.test_series_plot",
        "pyspark.pandas.tests.plot.test_series_plot_matplotlib",
        "pyspark.pandas.tests.plot.test_series_plot_plotly",
        "pyspark.pandas.tests.test_categorical",
        "pyspark.pandas.tests.test_config",
        "pyspark.pandas.tests.test_csv",
        "pyspark.pandas.tests.test_dataframe_conversion",
        "pyspark.pandas.tests.test_dataframe_spark_io",
        "pyspark.pandas.tests.test_default_index",
        "pyspark.pandas.tests.test_expanding",
        "pyspark.pandas.tests.test_extension",
        "pyspark.pandas.tests.test_frame_spark",
        "pyspark.pandas.tests.test_generic_functions",
        "pyspark.pandas.tests.test_indexops_spark",
        "pyspark.pandas.tests.test_internal",
        "pyspark.pandas.tests.test_namespace",
        "pyspark.pandas.tests.test_numpy_compat",
        "pyspark.pandas.tests.test_ops_on_diff_frames_groupby_expanding",
        "pyspark.pandas.tests.test_ops_on_diff_frames_groupby_rolling",
        "pyspark.pandas.tests.test_repr",
        "pyspark.pandas.tests.test_resample",
        "pyspark.pandas.tests.test_reshape",
        "pyspark.pandas.tests.test_rolling",
        "pyspark.pandas.tests.test_scalars",
        "pyspark.pandas.tests.test_series_conversion",
        "pyspark.pandas.tests.test_series_datetime",
        "pyspark.pandas.tests.test_series_string",
        "pyspark.pandas.tests.test_spark_functions",
        "pyspark.pandas.tests.test_sql",
        "pyspark.pandas.tests.test_typedef",
        "pyspark.pandas.tests.test_utils",
        "pyspark.pandas.tests.test_window",
    ],
    excluded_python_implementations=[
        "PyPy"  # Skip these tests under PyPy since they require numpy, pandas, and pyarrow and
        # they aren't available there
    ],
)

pyspark_pandas_slow = Module(
    name="pyspark-pandas-slow",
    dependencies=[pyspark_core, pyspark_sql],
    source_file_regexes=["python/pyspark/pandas/"],
    python_test_goals=[
        # doctests
        "pyspark.pandas.frame",
        "pyspark.pandas.generic",
        "pyspark.pandas.series",
        # unittests
        "pyspark.pandas.tests.indexes.test_base",
        "pyspark.pandas.tests.indexes.test_datetime",
        "pyspark.pandas.tests.test_dataframe",
        "pyspark.pandas.tests.test_groupby",
        "pyspark.pandas.tests.test_indexing",
        "pyspark.pandas.tests.test_ops_on_diff_frames",
        "pyspark.pandas.tests.test_ops_on_diff_frames_groupby",
        "pyspark.pandas.tests.test_series",
        "pyspark.pandas.tests.test_stats",
    ],
    excluded_python_implementations=[
        "PyPy"  # Skip these tests under PyPy since they require numpy, pandas, and pyarrow and
        # they aren't available there
    ],
)

sparkr = Module(
    name="sparkr",
    dependencies=[hive, mllib],
    source_file_regexes=[
        "R/",
    ],
    should_run_r_tests=True,
)


docs = Module(
    name="docs",
    dependencies=[],
    source_file_regexes=[
        "docs/",
    ],
)

build = Module(
    name="build",
    dependencies=[],
    source_file_regexes=[
        ".*pom.xml",
        "dev/test-dependencies.sh",
    ],
    should_run_build_tests=True,
)

yarn = Module(
    name="yarn",
    dependencies=[],
    source_file_regexes=[
        "resource-managers/yarn/",
        "common/network-yarn/",
    ],
    build_profile_flags=["-Pyarn"],
    sbt_test_goals=[
        "yarn/test",
        "network-yarn/test",
    ],
    test_tags=["org.apache.spark.tags.ExtendedYarnTest"],
)

mesos = Module(
    name="mesos",
    dependencies=[],
    source_file_regexes=["resource-managers/mesos/"],
    build_profile_flags=["-Pmesos"],
    sbt_test_goals=["mesos/test"],
)

kubernetes = Module(
    name="kubernetes",
    dependencies=[],
    source_file_regexes=["resource-managers/kubernetes"],
    build_profile_flags=["-Pkubernetes"],
    sbt_test_goals=["kubernetes/test"],
)

hadoop_cloud = Module(
    name="hadoop-cloud",
    dependencies=[],
    source_file_regexes=["hadoop-cloud"],
    build_profile_flags=["-Phadoop-cloud"],
    sbt_test_goals=["hadoop-cloud/test"],
)

spark_ganglia_lgpl = Module(
    name="spark-ganglia-lgpl",
    dependencies=[],
    build_profile_flags=["-Pspark-ganglia-lgpl"],
    source_file_regexes=[
        "connector/spark-ganglia-lgpl",
    ],
)

docker_integration_tests = Module(
    name="docker-integration-tests",
    dependencies=[sql],
    build_profile_flags=["-Pdocker-integration-tests"],
    source_file_regexes=["connector/docker-integration-tests"],
    sbt_test_goals=["docker-integration-tests/test"],
    environ=None
    if "GITHUB_ACTIONS" not in os.environ
    else {"ENABLE_DOCKER_INTEGRATION_TESTS": "1"},
    test_tags=["org.apache.spark.tags.DockerTest"],
)

# The root module is a dummy module which is used to run all of the tests.
# No other modules should directly depend on this module.
root = Module(
    name="root",
    dependencies=[build, core],  # Changes to build should trigger all tests.
    source_file_regexes=[],
    # In order to run all of the tests, enable every test profile:
    build_profile_flags=list(
        set(itertools.chain.from_iterable(m.build_profile_flags for m in all_modules))
    ),
    sbt_test_goals=[
        "test",
    ],
    python_test_goals=list(itertools.chain.from_iterable(m.python_test_goals for m in all_modules)),
    should_run_r_tests=True,
    should_run_build_tests=True,
)<|MERGE_RESOLUTION|>--- conflicted
+++ resolved
@@ -509,11 +509,8 @@
         "pyspark.sql.connect.session",
         "pyspark.sql.connect.window",
         "pyspark.sql.connect.column",
-<<<<<<< HEAD
+        "pyspark.sql.connect.readwriter",
         "pyspark.sql.connect.dataframe",
-=======
-        "pyspark.sql.connect.readwriter",
->>>>>>> cb869328
         # unittests
         "pyspark.sql.tests.connect.test_connect_plan",
         "pyspark.sql.tests.connect.test_connect_basic",
