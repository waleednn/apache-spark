--- conflicted
+++ resolved
@@ -31,10 +31,7 @@
     "BLOCK_SPARK_UNIT_TESTS": 18,
     "BLOCK_PYSPARK_UNIT_TESTS": 19,
     "BLOCK_SPARKR_UNIT_TESTS": 20,
-<<<<<<< HEAD
-    "BLOCK_BUILD_TESTS": 21,
-=======
     "BLOCK_JAVA_STYLE": 21,
->>>>>>> 43b2a639
+    "BLOCK_BUILD_TESTS": 22,
     "BLOCK_TIMEOUT": 124
 }