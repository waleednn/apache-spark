--- conflicted
+++ resolved
@@ -1137,19 +1137,11 @@
         codePoint = getLowercaseCodePoint(srcIter.next());
       }
       // Special handling for Turkish dotted uppercase letter I.
-<<<<<<< HEAD
       if (codePoint == SpecialCodePointConstants.ASCII_SMALL_I && srcIter.hasNext() &&
           trimChars.contains(SpecialCodePointConstants.COMBINED_ASCII_SMALL_I_COMBINING_DOT)) {
-        int nextCodePoint = getLowercaseCodePoint(srcIter.next());
-        if ((trimChars.contains(codePoint) && trimChars.contains(nextCodePoint))
-          || nextCodePoint == SpecialCodePointConstants.COMBINING_DOT) {
-=======
-      if (codePoint == CODE_POINT_LOWERCASE_I && srcIter.hasNext() &&
-          trimChars.contains(CODE_POINT_COMBINED_LOWERCASE_I_DOT)) {
         codePointBuffer = codePoint;
         codePoint = getLowercaseCodePoint(srcIter.next());
-        if (codePoint == CODE_POINT_COMBINING_DOT) {
->>>>>>> f394cd38
+        if (codePoint == SpecialCodePointConstants.COMBINING_DOT) {
           searchIndex += 2;
           codePointBuffer = -1;
         } else if (trimChars.contains(codePointBuffer)) {
@@ -1263,19 +1255,11 @@
         codePoint = getLowercaseCodePoint(srcIter.next());
       }
       // Special handling for Turkish dotted uppercase letter I.
-<<<<<<< HEAD
       if (codePoint == SpecialCodePointConstants.COMBINING_DOT && srcIter.hasNext() &&
           trimChars.contains(SpecialCodePointConstants.COMBINED_ASCII_SMALL_I_COMBINING_DOT)) {
-        int nextCodePoint = getLowercaseCodePoint(srcIter.next());
-        if ((trimChars.contains(codePoint) && trimChars.contains(nextCodePoint))
-          || nextCodePoint == SpecialCodePointConstants.ASCII_SMALL_I) {
-=======
-      if (codePoint == CODE_POINT_COMBINING_DOT && srcIter.hasNext() &&
-          trimChars.contains(CODE_POINT_COMBINED_LOWERCASE_I_DOT)) {
         codePointBuffer = codePoint;
         codePoint = getLowercaseCodePoint(srcIter.next());
-        if (codePoint == CODE_POINT_LOWERCASE_I) {
->>>>>>> f394cd38
+        if (codePoint == SpecialCodePointConstants.ASCII_SMALL_I) {
           searchIndex -= 2;
           codePointBuffer = -1;
         } else if (trimChars.contains(codePointBuffer)) {
