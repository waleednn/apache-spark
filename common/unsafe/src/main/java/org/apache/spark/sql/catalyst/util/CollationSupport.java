--- conflicted
+++ resolved
@@ -760,360 +760,4 @@
 
   // TODO: Add other collation-aware expressions.
 
-<<<<<<< HEAD
-  /**
-   * Utility class for collation-aware UTF8String operations.
-   */
-
-  private static class CollationAwareUTF8String {
-
-    private static boolean lowercaseMatchAt(final UTF8String l, final UTF8String r,
-        int pos, int len) {
-      if (len + pos > l.numChars() || pos < 0) {
-        return false;
-      }
-      return l.substring(pos, pos + len).toLowerCase().equals(r);
-    }
-
-    private static UTF8String replace(final UTF8String src, final UTF8String search,
-        final UTF8String replace, final int collationId) {
-      // This collation aware implementation is based on existing implementation on UTF8String
-      if (src.numBytes() == 0 || search.numBytes() == 0) {
-        return src;
-      }
-
-      StringSearch stringSearch = CollationFactory.getStringSearch(src, search, collationId);
-
-      // Find the first occurrence of the search string.
-      int end = stringSearch.next();
-      if (end == StringSearch.DONE) {
-        // Search string was not found, so string is unchanged.
-        return src;
-      }
-
-      // Initialize byte positions
-      int c = 0;
-      int byteStart = 0; // position in byte
-      int byteEnd = 0; // position in byte
-      while (byteEnd < src.numBytes() && c < end) {
-        byteEnd += UTF8String.numBytesForFirstByte(src.getByte(byteEnd));
-        c += 1;
-      }
-
-      // At least one match was found. Estimate space needed for result.
-      // The 16x multiplier here is chosen to match commons-lang3's implementation.
-      int increase = Math.max(0, Math.abs(replace.numBytes() - search.numBytes())) * 16;
-      final UTF8StringBuilder buf = new UTF8StringBuilder(src.numBytes() + increase);
-      while (end != StringSearch.DONE) {
-        buf.appendBytes(src.getBaseObject(), src.getBaseOffset() + byteStart, byteEnd - byteStart);
-        buf.append(replace);
-
-        // Move byteStart to the beginning of the current match
-        byteStart = byteEnd;
-        int cs = c;
-        // Move cs to the end of the current match
-        // This is necessary because the search string may contain 'multi-character' characters
-        while (byteStart < src.numBytes() && cs < c + stringSearch.getMatchLength()) {
-          byteStart += UTF8String.numBytesForFirstByte(src.getByte(byteStart));
-          cs += 1;
-        }
-        // Go to next match
-        end = stringSearch.next();
-        // Update byte positions
-        while (byteEnd < src.numBytes() && c < end) {
-          byteEnd += UTF8String.numBytesForFirstByte(src.getByte(byteEnd));
-          c += 1;
-        }
-      }
-      buf.appendBytes(src.getBaseObject(), src.getBaseOffset() + byteStart,
-        src.numBytes() - byteStart);
-      return buf.build();
-    }
-
-    private static UTF8String lowercaseReplace(final UTF8String src, final UTF8String search,
-        final UTF8String replace) {
-      if (src.numBytes() == 0 || search.numBytes() == 0) {
-        return src;
-      }
-      UTF8String lowercaseString = src.toLowerCase();
-      UTF8String lowercaseSearch = search.toLowerCase();
-
-      int start = 0;
-      int end = lowercaseString.indexOf(lowercaseSearch, 0);
-      if (end == -1) {
-        // Search string was not found, so string is unchanged.
-        return src;
-      }
-
-      // Initialize byte positions
-      int c = 0;
-      int byteStart = 0; // position in byte
-      int byteEnd = 0; // position in byte
-      while (byteEnd < src.numBytes() && c < end) {
-        byteEnd += UTF8String.numBytesForFirstByte(src.getByte(byteEnd));
-        c += 1;
-      }
-
-      // At least one match was found. Estimate space needed for result.
-      // The 16x multiplier here is chosen to match commons-lang3's implementation.
-      int increase = Math.max(0, replace.numBytes() - search.numBytes()) * 16;
-      final UTF8StringBuilder buf = new UTF8StringBuilder(src.numBytes() + increase);
-      while (end != -1) {
-        buf.appendBytes(src.getBaseObject(), src.getBaseOffset() + byteStart, byteEnd - byteStart);
-        buf.append(replace);
-        // Update character positions
-        start = end + lowercaseSearch.numChars();
-        end = lowercaseString.indexOf(lowercaseSearch, start);
-        // Update byte positions
-        byteStart = byteEnd + search.numBytes();
-        while (byteEnd < src.numBytes() && c < end) {
-          byteEnd += UTF8String.numBytesForFirstByte(src.getByte(byteEnd));
-          c += 1;
-        }
-      }
-      buf.appendBytes(src.getBaseObject(), src.getBaseOffset() + byteStart,
-        src.numBytes() - byteStart);
-      return buf.build();
-    }
-
-    private static String toUpperCase(final String target, final int collationId) {
-      ULocale locale = CollationFactory.fetchCollation(collationId)
-              .collator.getLocale(ULocale.ACTUAL_LOCALE);
-      return UCharacter.toUpperCase(locale, target);
-    }
-
-    private static String toLowerCase(final String target, final int collationId) {
-      ULocale locale = CollationFactory.fetchCollation(collationId)
-              .collator.getLocale(ULocale.ACTUAL_LOCALE);
-      return UCharacter.toLowerCase(locale, target);
-    }
-
-    private static String toTitleCase(final String target, final int collationId) {
-      ULocale locale = CollationFactory.fetchCollation(collationId)
-              .collator.getLocale(ULocale.ACTUAL_LOCALE);
-      return UCharacter.toTitleCase(locale, target, BreakIterator.getWordInstance(locale));
-    }
-
-    private static int findInSet(final UTF8String match, final UTF8String set, int collationId) {
-      if (match.contains(UTF8String.fromString(","))) {
-        return 0;
-      }
-
-      String setString = set.toString();
-      StringSearch stringSearch = CollationFactory.getStringSearch(setString, match.toString(),
-        collationId);
-
-      int wordStart = 0;
-      while ((wordStart = stringSearch.next()) != StringSearch.DONE) {
-        boolean isValidStart = wordStart == 0 || setString.charAt(wordStart - 1) == ',';
-        boolean isValidEnd = wordStart + stringSearch.getMatchLength() == setString.length()
-                || setString.charAt(wordStart + stringSearch.getMatchLength()) == ',';
-
-        if (isValidStart && isValidEnd) {
-          int pos = 0;
-          for (int i = 0; i < setString.length() && i < wordStart; i++) {
-            if (setString.charAt(i) == ',') {
-              pos++;
-            }
-          }
-
-          return pos + 1;
-        }
-      }
-
-      return 0;
-    }
-
-    private static int lowercaseIndexOf(final UTF8String target, final UTF8String pattern,
-        final int start) {
-      if (pattern.numChars() == 0) return 0;
-      int lenHaystack = target.numChars(), lenNeedle = pattern.numChars();
-      final UTF8String firstLower = pattern.substring(0, 1).toLowerCase();
-      final UTF8String needle = pattern.toLowerCase();
-      for (int i = start; i <= (lenHaystack - lenNeedle); i++) {
-        if (target.substring(i, i + 1).toLowerCase().equals(firstLower)) {
-          if (CollationAwareUTF8String.lowercaseMatchAt(target, needle, i, lenNeedle)) {
-            return i;
-          }
-        }
-      }
-      return -1;
-    }
-
-    private static int indexOf(final UTF8String target, final UTF8String pattern,
-        final int start, final int collationId) {
-      if (pattern.numBytes() == 0) {
-        return 0;
-      }
-
-      StringSearch stringSearch = CollationFactory.getStringSearch(target, pattern, collationId);
-      stringSearch.setIndex(start);
-
-      return stringSearch.next();
-    }
-
-    private static int find(UTF8String target, UTF8String pattern, int start,
-        int collationId) {
-      assert (pattern.numBytes() > 0);
-
-      StringSearch stringSearch = CollationFactory.getStringSearch(target, pattern, collationId);
-      // Set search start position (start from character at start position)
-      stringSearch.setIndex(target.bytePosToChar(start));
-
-      // Return either the byte position or -1 if not found
-      return target.charPosToByte(stringSearch.next());
-    }
-
-    private static UTF8String subStringIndex(final UTF8String string, final UTF8String delimiter,
-        int count, final int collationId) {
-      if (delimiter.numBytes() == 0 || count == 0 || string.numBytes() == 0) {
-        return UTF8String.EMPTY_UTF8;
-      }
-      if (count > 0) {
-        int idx = -1;
-        while (count > 0) {
-          idx = find(string, delimiter, idx + 1, collationId);
-          if (idx >= 0) {
-            count --;
-          } else {
-            // can not find enough delim
-            return string;
-          }
-        }
-        if (idx == 0) {
-          return UTF8String.EMPTY_UTF8;
-        }
-        byte[] bytes = new byte[idx];
-        copyMemory(string.getBaseObject(), string.getBaseOffset(), bytes, BYTE_ARRAY_OFFSET, idx);
-        return UTF8String.fromBytes(bytes);
-
-      } else {
-        count = -count;
-
-        StringSearch stringSearch = CollationFactory
-          .getStringSearch(string, delimiter, collationId);
-
-        int start = string.numChars() - 1;
-        int lastMatchLength = 0;
-        int prevStart = -1;
-        while (count > 0) {
-          stringSearch.reset();
-          prevStart = -1;
-          int matchStart = stringSearch.next();
-          lastMatchLength = stringSearch.getMatchLength();
-          while (matchStart <= start) {
-            if (matchStart != StringSearch.DONE) {
-              // Found a match, update the start position
-              prevStart = matchStart;
-              matchStart = stringSearch.next();
-            } else {
-              break;
-            }
-          }
-
-          if (prevStart == -1) {
-            // can not find enough delim
-            return string;
-          } else {
-            start = prevStart - 1;
-            count--;
-          }
-        }
-
-        int resultStart = prevStart + lastMatchLength;
-        if (resultStart == string.numChars()) {
-          return UTF8String.EMPTY_UTF8;
-        }
-
-        return string.substring(resultStart, string.numChars());
-      }
-    }
-
-    private static UTF8String lowercaseSubStringIndex(final UTF8String string,
-      final UTF8String delimiter, int count) {
-      if (delimiter.numBytes() == 0 || count == 0) {
-        return UTF8String.EMPTY_UTF8;
-      }
-
-      UTF8String lowercaseString = string.toLowerCase();
-      UTF8String lowercaseDelimiter = delimiter.toLowerCase();
-
-      if (count > 0) {
-        int idx = -1;
-        while (count > 0) {
-          idx = lowercaseString.find(lowercaseDelimiter, idx + 1);
-          if (idx >= 0) {
-            count --;
-          } else {
-            // can not find enough delim
-            return string;
-          }
-        }
-        if (idx == 0) {
-          return UTF8String.EMPTY_UTF8;
-        }
-        byte[] bytes = new byte[idx];
-        copyMemory(string.getBaseObject(), string.getBaseOffset(), bytes, BYTE_ARRAY_OFFSET, idx);
-        return UTF8String.fromBytes(bytes);
-
-      } else {
-        int idx = string.numBytes() - delimiter.numBytes() + 1;
-        count = -count;
-        while (count > 0) {
-          idx = lowercaseString.rfind(lowercaseDelimiter, idx - 1);
-          if (idx >= 0) {
-            count --;
-          } else {
-            // can not find enough delim
-            return string;
-          }
-        }
-        if (idx + delimiter.numBytes() == string.numBytes()) {
-          return UTF8String.EMPTY_UTF8;
-        }
-        int size = string.numBytes() - delimiter.numBytes() - idx;
-        byte[] bytes = new byte[size];
-        copyMemory(string.getBaseObject(), string.getBaseOffset() + idx + delimiter.numBytes(),
-                bytes, BYTE_ARRAY_OFFSET, size);
-        return UTF8String.fromBytes(bytes);
-      }
-    }
-
-    private static Map<String, String> getCollationAwareDict(UTF8String string,
-        Map<String, String> dict, int collationId) {
-      String srcStr = string.toString();
-
-      Map<String, String> collationAwareDict = new HashMap<>();
-      for (String key : dict.keySet()) {
-        StringSearch stringSearch =
-          CollationFactory.getStringSearch(string, UTF8String.fromString(key), collationId);
-
-        int pos = 0;
-        while ((pos = stringSearch.next()) != StringSearch.DONE) {
-          int codePoint = srcStr.codePointAt(pos);
-          int charCount = Character.charCount(codePoint);
-          String newKey = srcStr.substring(pos, pos + charCount);
-
-          boolean exists = false;
-          for (String existingKey : collationAwareDict.keySet()) {
-            if (stringSearch.getCollator().compare(existingKey, newKey) == 0) {
-              collationAwareDict.put(newKey, collationAwareDict.get(existingKey));
-              exists = true;
-              break;
-            }
-          }
-
-          if (!exists) {
-            collationAwareDict.put(newKey, dict.get(key));
-          }
-        }
-      }
-
-      return collationAwareDict;
-    }
-
-  }
-
-=======
->>>>>>> b371e7dd
 }