/*
 * Licensed to the Apache Software Foundation (ASF) under one or more
 * contributor license agreements.  See the NOTICE file distributed with
 * this work for additional information regarding copyright ownership.
 * The ASF licenses this file to You under the Apache License, Version 2.0
 * (the "License"); you may not use this file except in compliance with
 * the License.  You may obtain a copy of the License at
 *
 *    http://www.apache.org/licenses/LICENSE-2.0
 *
 * Unless required by applicable law or agreed to in writing, software
 * distributed under the License is distributed on an "AS IS" BASIS,
 * WITHOUT WARRANTIES OR CONDITIONS OF ANY KIND, either express or implied.
 * See the License for the specific language governing permissions and
 * limitations under the License.
 */
package org.apache.spark.sql.catalyst.util;

import com.ibm.icu.text.StringSearch;

import org.apache.spark.unsafe.UTF8StringBuilder;
import org.apache.spark.unsafe.types.UTF8String;

/**
 * Static entry point for collation-aware expressions (StringExpressions, RegexpExpressions, and
 * other expressions that require custom collation support), as well as private utility methods for
 * collation-aware UTF8String operations needed to implement .
 */
public final class CollationSupport {

  /**
   * Collation-aware string expressions.
   */

  public static class Contains {
    public static boolean exec(final UTF8String l, final UTF8String r, final int collationId) {
      CollationFactory.Collation collation = CollationFactory.fetchCollation(collationId);
      if (collation.supportsBinaryEquality) {
        return execBinary(l, r);
      } else if (collation.supportsLowercaseEquality) {
        return execLowercase(l, r);
      } else {
        return execICU(l, r, collationId);
      }
    }
    public static String genCode(final String l, final String r, final int collationId) {
      CollationFactory.Collation collation = CollationFactory.fetchCollation(collationId);
      String expr = "CollationSupport.Contains.exec";
      if (collation.supportsBinaryEquality) {
        return String.format(expr + "Binary(%s, %s)", l, r);
      } else if (collation.supportsLowercaseEquality) {
        return String.format(expr + "Lowercase(%s, %s)", l, r);
      } else {
        return String.format(expr + "ICU(%s, %s, %d)", l, r, collationId);
      }
    }
    public static boolean execBinary(final UTF8String l, final UTF8String r) {
      return l.contains(r);
    }
    public static boolean execLowercase(final UTF8String l, final UTF8String r) {
      return l.toLowerCase().contains(r.toLowerCase());
    }
    public static boolean execICU(final UTF8String l, final UTF8String r,
        final int collationId) {
      if (r.numBytes() == 0) return true;
      if (l.numBytes() == 0) return false;
      StringSearch stringSearch = CollationFactory.getStringSearch(l, r, collationId);
      return stringSearch.first() != StringSearch.DONE;
    }
  }

  public static class StartsWith {
    public static boolean exec(final UTF8String l, final UTF8String r,
        final int collationId) {
      CollationFactory.Collation collation = CollationFactory.fetchCollation(collationId);
      if (collation.supportsBinaryEquality) {
        return execBinary(l, r);
      } else if (collation.supportsLowercaseEquality) {
        return execLowercase(l, r);
      } else {
        return execICU(l, r, collationId);
      }
    }
    public static String genCode(final String l, final String r, final int collationId) {
      CollationFactory.Collation collation = CollationFactory.fetchCollation(collationId);
      String expr = "CollationSupport.StartsWith.exec";
      if (collation.supportsBinaryEquality) {
        return String.format(expr + "Binary(%s, %s)", l, r);
      } else if (collation.supportsLowercaseEquality) {
        return String.format(expr + "Lowercase(%s, %s)", l, r);
      } else {
        return String.format(expr + "ICU(%s, %s, %d)", l, r, collationId);
      }
    }
    public static boolean execBinary(final UTF8String l, final UTF8String r) {
      return l.startsWith(r);
    }
    public static boolean execLowercase(final UTF8String l, final UTF8String r) {
      return l.toLowerCase().startsWith(r.toLowerCase());
    }
    public static boolean execICU(final UTF8String l, final UTF8String r,
        final int collationId) {
      if (r.numBytes() == 0) return true;
      if (l.numBytes() == 0) return false;
      StringSearch stringSearch = CollationFactory.getStringSearch(l, r, collationId);
      return stringSearch.first() == 0;
    }
  }

  public static class EndsWith {
    public static boolean exec(final UTF8String l, final UTF8String r, final int collationId) {
      CollationFactory.Collation collation = CollationFactory.fetchCollation(collationId);
      if (collation.supportsBinaryEquality) {
        return execBinary(l, r);
      } else if (collation.supportsLowercaseEquality) {
        return execLowercase(l, r);
      } else {
        return execICU(l, r, collationId);
      }
    }
    public static String genCode(final String l, final String r, final int collationId) {
      CollationFactory.Collation collation = CollationFactory.fetchCollation(collationId);
      String expr = "CollationSupport.EndsWith.exec";
      if (collation.supportsBinaryEquality) {
        return String.format(expr + "Binary(%s, %s)", l, r);
      } else if (collation.supportsLowercaseEquality) {
        return String.format(expr + "Lowercase(%s, %s)", l, r);
      } else {
        return String.format(expr + "ICU(%s, %s, %d)", l, r, collationId);
      }
    }
    public static boolean execBinary(final UTF8String l, final UTF8String r) {
      return l.endsWith(r);
    }
    public static boolean execLowercase(final UTF8String l, final UTF8String r) {
      return l.toLowerCase().endsWith(r.toLowerCase());
    }
    public static boolean execICU(final UTF8String l, final UTF8String r,
        final int collationId) {
      if (r.numBytes() == 0) return true;
      if (l.numBytes() == 0) return false;
      StringSearch stringSearch = CollationFactory.getStringSearch(l, r, collationId);
      int endIndex = stringSearch.getTarget().getEndIndex();
      return stringSearch.last() == endIndex - stringSearch.getMatchLength();
    }
  }

  public static class StringReplace {
    public static UTF8String exec(final UTF8String src, final UTF8String search,
        final UTF8String replace, final int collationId) {
      CollationFactory.Collation collation = CollationFactory.fetchCollation(collationId);
      if (collation.supportsBinaryEquality) {
        return execBinary(src, search, replace);
      } else if (collation.supportsLowercaseEquality) {
        return execLowercase(src, search, replace);
      } else {
        return execICU(src, search, replace, collationId);
      }
    }
    public static String genCode(final String src, final String search, final String replace,
        final int collationId) {
      CollationFactory.Collation collation = CollationFactory.fetchCollation(collationId);
      String expr = "CollationSupport.StringReplace.exec";
      if (collation.supportsBinaryEquality) {
        return String.format(expr + "Binary(%s, %s, %s)", src, search, replace);
      } else if (collation.supportsLowercaseEquality) {
        return String.format(expr + "Lowercase(%s, %s, %s)", src, search, replace);
      } else {
        return String.format(expr + "ICU(%s, %s, %s, %d)", src, search, replace, collationId);
      }
    }
    public static UTF8String execBinary(final UTF8String src, final UTF8String search,
        final UTF8String replace) {
      return src.replace(search, replace);
    }
    public static UTF8String execLowercase(final UTF8String src, final UTF8String search,
        final UTF8String replace) {
      return CollationAwareUTF8String.lowercaseReplace(src, search, replace);
    }
    public static UTF8String execICU(final UTF8String src, final UTF8String search,
        final UTF8String replace, final int collationId) {
      return CollationAwareUTF8String.replace(src, search, replace, collationId);
    }
  }

  // TODO: Add more collation-aware string expressions.

  /**
   * Collation-aware regexp expressions.
   */

  // TODO: Add more collation-aware regexp expressions.

  /**
   * Other collation-aware expressions.
   */

  // TODO: Add other collation-aware expressions.

  /**
   * Utility class for collation-aware UTF8String operations.
   */

  private static class CollationAwareUTF8String {

<<<<<<< HEAD
    private static boolean matchAt(final UTF8String target, final UTF8String pattern,
        final int pos, final int collationId) {
      if (pattern.numChars() + pos > target.numChars() || pos < 0) {
        return false;
      }
      if (pattern.numBytes() == 0 || target.numBytes() == 0) {
        return pattern.numBytes() == 0;
      }
      return CollationFactory.getStringSearch(target.substring(
        pos, pos + pattern.numChars()), pattern, collationId).last() == 0;
    }

    private static UTF8String replace(final UTF8String src, final UTF8String search,
        final UTF8String replace, final int collationId) {
      // This collation aware implementation is based on existing implementation on UTF8String
      if (src.numBytes() == 0 || search.numBytes() == 0) {
        return src;
      }

      StringSearch stringSearch = CollationFactory.getStringSearch(src, search, collationId);

      // Find the first occurrence of the search string.
      int end = stringSearch.next();
      if (end == StringSearch.DONE) {
        // Search string was not found, so string is unchanged.
        return src;
      }

      // Initialize byte positions
      int c = 0;
      int byteStart = 0; // position in byte
      int byteEnd = 0; // position in byte
      while (byteEnd < src.numBytes() && c < end) {
        byteEnd += UTF8String.numBytesForFirstByte(src.getByte(byteEnd));
        c += 1;
      }

      // At least one match was found. Estimate space needed for result.
      // The 16x multiplier here is chosen to match commons-lang3's implementation.
      int increase = Math.max(0, Math.abs(replace.numBytes() - search.numBytes())) * 16;
      final UTF8StringBuilder buf = new UTF8StringBuilder(src.numBytes() + increase);
      while (end != StringSearch.DONE) {
        buf.appendBytes(src.getBaseObject(), src.getBaseOffset() + byteStart, byteEnd - byteStart);
        buf.append(replace);
        byteStart = byteEnd + search.numBytes();
        // Go to next match
        end = stringSearch.next();
        // Update byte positions
        while (byteEnd < src.numBytes() && c < end) {
          byteEnd += UTF8String.numBytesForFirstByte(src.getByte(byteEnd));
          c += 1;
        }
      }
      buf.appendBytes(src.getBaseObject(), src.getBaseOffset() + byteStart,
        src.numBytes() - byteStart);
      return buf.build();
    }

    private static UTF8String lowercaseReplace(final UTF8String src, final UTF8String search,
        final UTF8String replace) {
      if (src.numBytes() == 0 || search.numBytes() == 0) {
        return src;
      }
      UTF8String lowercaseString = src.toLowerCase();
      UTF8String lowercaseSearch = search.toLowerCase();

      int start = 0;
      int end = lowercaseString.indexOf(lowercaseSearch, 0);
      if (end == -1) {
        // Search string was not found, so string is unchanged.
        return src;
      }

      // Initialize byte positions
      int c = 0;
      int byteStart = 0; // position in byte
      int byteEnd = 0; // position in byte
      while (byteEnd < src.numBytes() && c < end) {
        byteEnd += UTF8String.numBytesForFirstByte(src.getByte(byteEnd));
        c += 1;
      }

      // At least one match was found. Estimate space needed for result.
      // The 16x multiplier here is chosen to match commons-lang3's implementation.
      int increase = Math.max(0, replace.numBytes() - search.numBytes()) * 16;
      final UTF8StringBuilder buf = new UTF8StringBuilder(src.numBytes() + increase);
      while (end != -1) {
        buf.appendBytes(src.getBaseObject(), src.getBaseOffset() + byteStart, byteEnd - byteStart);
        buf.append(replace);
        // Update character positions
        start = end + lowercaseSearch.numChars();
        end = lowercaseString.indexOf(lowercaseSearch, start);
        // Update byte positions
        byteStart = byteEnd + search.numBytes();
        while (byteEnd < src.numBytes() && c < end) {
          byteEnd += UTF8String.numBytesForFirstByte(src.getByte(byteEnd));
          c += 1;
        }
      }
      buf.appendBytes(src.getBaseObject(), src.getBaseOffset() + byteStart,
        src.numBytes() - byteStart);
      return buf.build();
    }

=======
>>>>>>> 1b53f122
  }

}<|MERGE_RESOLUTION|>--- conflicted
+++ resolved
@@ -203,7 +203,6 @@
 
   private static class CollationAwareUTF8String {
 
-<<<<<<< HEAD
     private static boolean matchAt(final UTF8String target, final UTF8String pattern,
         final int pos, final int collationId) {
       if (pattern.numChars() + pos > target.numChars() || pos < 0) {
@@ -308,8 +307,6 @@
       return buf.build();
     }
 
-=======
->>>>>>> 1b53f122
   }
 
 }