--- conflicted
+++ resolved
@@ -217,19 +217,6 @@
 
   private static class CollationAwareUTF8String {
 
-<<<<<<< HEAD
-    private static boolean matchAt(final UTF8String target, final UTF8String pattern,
-        final int pos, final int collationId) {
-      if (pattern.numChars() + pos > target.numChars() || pos < 0) {
-        return false;
-      }
-      if (pattern.numBytes() == 0 || target.numBytes() == 0) {
-        return pattern.numBytes() == 0;
-      }
-      return CollationFactory.getStringSearch(target.substring(
-        pos, pos + pattern.numChars()), pattern, collationId).last() == 0;
-    }
-
     private static Map<String, String> getCollationAwareDict(UTF8String string,
         Map<String, String> dict, int collationId) {
       String srcStr = string.toString();
@@ -263,8 +250,6 @@
       return collationAwareDict;
     }
 
-=======
->>>>>>> 1b53f122
   }
 
 }