/*
 * Licensed to the Apache Software Foundation (ASF) under one or more
 * contributor license agreements.  See the NOTICE file distributed with
 * this work for additional information regarding copyright ownership.
 * The ASF licenses this file to You under the Apache License, Version 2.0
 * (the "License"); you may not use this file except in compliance with
 * the License.  You may obtain a copy of the License at
 *
 *    http://www.apache.org/licenses/LICENSE-2.0
 *
 * Unless required by applicable law or agreed to in writing, software
 * distributed under the License is distributed on an "AS IS" BASIS,
 * WITHOUT WARRANTIES OR CONDITIONS OF ANY KIND, either express or implied.
 * See the License for the specific language governing permissions and
 * limitations under the License.
 */
package org.apache.spark.internal

/**
 * Various keys used for mapped diagnostic contexts(MDC) in logging.
 * All structured logging keys should be defined here for standardization.
 */
object LogKey extends Enumeration {
<<<<<<< HEAD
  val EXECUTOR_ID = Value
  val MIN_SIZE = Value
  val MAX_SIZE = Value
  val CONFIG = Value
  val CONFIG2 = Value
  val SHUFFLE_ID = Value
  val PARTITION_ID = Value
  val CLASS_NAME = Value
  val PATH = Value
  val BROADCAST_ID = Value
  val DRIVER_ID = Value
  val RPC_ADDRESS = Value
  val LINE = Value
  val LINE_NUM = Value
  val APP_DESC = Value
  val RETRY_COUNT = Value
  val APP_ID = Value
  val ERROR = Value
  val SUBMISSION_ID = Value
  val EXECUTOR_STATE_CHANGED = Value
  val MASTER_URL = Value
  val WORKER_URL = Value
  val MAX_ATTEMPTS = Value
  val REASON = Value
  val TASK_ID = Value
  val TID = Value
  val TASK_NAME = Value
  val TASK_ATTEMPT_ID = Value
  val TIMEOUT = Value
  val COMMAND = Value
  val EVENT_QUEUE = Value
  val JOB_ID = Value
  val STAGE_ID = Value
  val HOST = Value
  val CLASS_LOADER = Value
  val TASK_SET_NAME = Value
  val TASK_STATE = Value
  val COUNT = Value
  val SIZE = Value
=======
  val APPLICATION_ID = Value
  val APPLICATION_STATE = Value
  val BUCKET = Value
  val CONTAINER_ID = Value
  val EXECUTOR_ID = Value
  val EXIT_CODE = Value
  val MAX_EXECUTOR_FAILURES = Value
  val MAX_SIZE = Value
  val MIN_SIZE = Value
  val REMOTE_ADDRESS = Value
  val POD_ID = Value

  type LogKey = Value
>>>>>>> e6144e4d
}<|MERGE_RESOLUTION|>--- conflicted
+++ resolved
@@ -21,7 +21,6 @@
  * All structured logging keys should be defined here for standardization.
  */
 object LogKey extends Enumeration {
-<<<<<<< HEAD
   val EXECUTOR_ID = Value
   val MIN_SIZE = Value
   val MAX_SIZE = Value
@@ -61,19 +60,14 @@
   val TASK_STATE = Value
   val COUNT = Value
   val SIZE = Value
-=======
   val APPLICATION_ID = Value
   val APPLICATION_STATE = Value
   val BUCKET = Value
   val CONTAINER_ID = Value
-  val EXECUTOR_ID = Value
   val EXIT_CODE = Value
   val MAX_EXECUTOR_FAILURES = Value
-  val MAX_SIZE = Value
-  val MIN_SIZE = Value
   val REMOTE_ADDRESS = Value
   val POD_ID = Value
 
   type LogKey = Value
->>>>>>> e6144e4d
 }