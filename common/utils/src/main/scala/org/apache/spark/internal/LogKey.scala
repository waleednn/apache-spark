--- conflicted
+++ resolved
@@ -28,11 +28,7 @@
   val BLOCK_MANAGER_ID = Value
   val BROADCAST_ID = Value
   val BUCKET = Value
-<<<<<<< HEAD
   val CATEGORICAL_FEATURES = Value
-  val CONTAINER_ID = Value
-  val COUNT = Value
-=======
   val CLASS_LOADER = Value
   val CLASS_NAME = Value
   val COMMAND = Value
@@ -44,36 +40,27 @@
   val DRIVER_ID = Value
   val ERROR = Value
   val EVENT_QUEUE = Value
->>>>>>> f6999df0
   val EXECUTOR_ID = Value
   val EXECUTOR_STATE_CHANGED = Value
   val EXIT_CODE = Value
-<<<<<<< HEAD
+  val HOST = Value
+  val JOB_ID = Value
   val LEARNING_RATE = Value
+  val LINE = Value
+  val LINE_NUM = Value
+  val MASTER_URL = Value
+  val MAX_ATTEMPTS = Value
   val MAX_CATEGORIES = Value
   val MAX_EXECUTOR_FAILURES = Value
   val MAX_SIZE = Value
   val MIN_SIZE = Value
   val NUM_ITERATIONS = Value
+  val OLD_BLOCK_MANAGER_ID = Value
   val OPTIMIZER_CLASS_NAME = Value
-  val POD_ID = Value
-  val RANGE = Value
-  val REMOTE_ADDRESS = Value
-  val SUBSAMPLING_RATE = Value
-=======
-  val HOST = Value
-  val JOB_ID = Value
-  val LINE = Value
-  val LINE_NUM = Value
-  val MASTER_URL = Value
-  val MAX_ATTEMPTS = Value
-  val MAX_EXECUTOR_FAILURES = Value
-  val MAX_SIZE = Value
-  val MIN_SIZE = Value
-  val OLD_BLOCK_MANAGER_ID = Value
   val PARTITION_ID = Value
   val PATH = Value
   val POD_ID = Value
+  val RANGE = Value
   val REASON = Value
   val REMOTE_ADDRESS = Value
   val RETRY_COUNT = Value
@@ -82,6 +69,7 @@
   val SIZE = Value
   val STAGE_ID = Value
   val SUBMISSION_ID = Value
+  val SUBSAMPLING_RATE = Value
   val TASK_ATTEMPT_ID = Value
   val TASK_ID = Value
   val TASK_NAME = Value
@@ -90,7 +78,6 @@
   val TID = Value
   val TIMEOUT = Value
   val WORKER_URL = Value
->>>>>>> f6999df0
 
   type LogKey = Value
 }