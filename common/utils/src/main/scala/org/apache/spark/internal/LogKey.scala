--- conflicted
+++ resolved
@@ -33,13 +33,16 @@
   val CATEGORICAL_FEATURES = Value
   val CLASS_LOADER = Value
   val CLASS_NAME = Value
+  val CLUSTER_ID = Value
   val COMMAND = Value
   val COMMAND_OUTPUT = Value
   val COMPONENT = Value
   val CONFIG = Value
   val CONFIG2 = Value
+  val CONTAINER = Value
   val CONTAINER_ID = Value
   val COUNT = Value
+  val DATA = Value
   val DRIVER_ID = Value
   val END_POINT = Value
   val ERROR = Value
@@ -49,10 +52,12 @@
   val EXECUTOR_STATE = Value
   val EXIT_CODE = Value
   val FAILURES = Value
+  val GROUP_ID = Value
   val HOST = Value
   val INDEX = Value
   val JOB_ID = Value
   val JOIN_CONDITION = Value
+  val KEY = Value
   val LEARNING_RATE = Value
   val LINE = Value
   val LINE_NUM = Value
@@ -60,6 +65,7 @@
   val LOG_TYPE = Value
   val MASTER_URL = Value
   val MAX_ATTEMPTS = Value
+  val MAX_CAPACITY = Value
   val MAX_CATEGORIES = Value
   val MAX_EXECUTOR_FAILURES = Value
   val MAX_SIZE = Value
@@ -69,6 +75,8 @@
   val NEW_VALUE = Value
   val NUM_ITERATIONS = Value
   val OBJECT_ID = Value
+  val OFFSET = Value
+  val OFFSETS = Value
   val OLD_BLOCK_MANAGER_ID = Value
   val OLD_VALUE = Value
   val OPTIMIZER_CLASS_NAME = Value
@@ -77,13 +85,11 @@
   val PATH = Value
   val PATHS = Value
   val POD_ID = Value
-<<<<<<< HEAD
   val POLICY = Value
+  val PORT = Value
+  val PRODUCER_ID = Value
   val QUERY_ID = Value
-=======
-  val PORT = Value
   val QUERY_PLAN = Value
->>>>>>> 42dc815b
   val RANGE = Value
   val RDD_ID = Value
   val REASON = Value
@@ -91,21 +97,23 @@
   val REMOTE_ADDRESS = Value
   val RETRY_COUNT = Value
   val RPC_ADDRESS = Value
-<<<<<<< HEAD
-  val SESSION_ID = Value
-=======
   val RULE_BATCH_NAME = Value
   val RULE_NAME = Value
   val RULE_NUMBER_OF_RUNS = Value
+  val SERVICE_NAME = Value
+  val SESSION_ID = Value
+  val SHARD_ID = Value
   val SHUFFLE_BLOCK_INFO = Value
->>>>>>> 42dc815b
   val SHUFFLE_ID = Value
   val SHUFFLE_MERGE_ID = Value
   val SIZE = Value
   val SLEEP_TIME = Value
   val STAGE_ID = Value
+  val STATUS = Value
+  val STREAM_NAME = Value
   val SUBMISSION_ID = Value
   val SUBSAMPLING_RATE = Value
+  val TABLE_NAME = Value
   val TASK_ATTEMPT_ID = Value
   val TASK_ID = Value
   val TASK_NAME = Value
@@ -114,19 +122,18 @@
   val THREAD = Value
   val THREAD_NAME = Value
   val TID = Value
+  val TIP = Value
   val TIMEOUT = Value
-<<<<<<< HEAD
+  val TOPIC_PARTITION = Value
+  val TOTAL_EFFECTIVE_TIME = Value
   val TOTAL_TIME = Value
+  val URI = Value
+  val UNTIL_OFFSET = Value
+  val USER_NAME = Value
   val WAIT_RESULT_TIME = Value
   val WAIT_SEND_TIME = Value
   val WAIT_TIME = Value
-=======
-  val TOTAL_EFFECTIVE_TIME = Value
-  val TOTAL_TIME = Value
-  val URI = Value
-  val USER_NAME = Value
   val WATERMARK_CONSTRAINT = Value
->>>>>>> 42dc815b
   val WORKER_URL = Value
   val XSD_PATH = Value
 
