--- conflicted
+++ resolved
@@ -54,12 +54,9 @@
   val CSV_SCHEMA_FIELD_NAME = Value
   val CSV_SCHEMA_FIELD_NAMES = Value
   val CSV_SOURCE = Value
-<<<<<<< HEAD
-  val DATA_SOURCE_PROVIDER = Value
-=======
   val DATA = Value
   val DATABASE_NAME = Value
->>>>>>> 627f6082
+  val DATA_SOURCE_PROVIDER = Value
   val DRIVER_ID = Value
   val DROPPED_PARTITIONS = Value
   val END_POINT = Value
@@ -78,11 +75,8 @@
   val HIVE_OPERATION_STATE = Value
   val HIVE_OPERATION_TYPE = Value
   val HOST = Value
-<<<<<<< HEAD
   val IDENTIFIER = Value
-=======
   val INDEX = Value
->>>>>>> 627f6082
   val JOB_ID = Value
   val JOIN_CONDITION = Value
   val JOIN_CONDITION_SUB_EXPRESSION = Value
@@ -152,12 +146,9 @@
   val STAGE_ATTEMPT = Value
   val STAGE_ID = Value
   val STATEMENT_ID = Value
-<<<<<<< HEAD
+  val STATUS = Value
   val STDERR = Value
-=======
-  val STATUS = Value
   val STREAM_NAME = Value
->>>>>>> 627f6082
   val SUBMISSION_ID = Value
   val SUBSAMPLING_RATE = Value
   val TABLE_NAME = Value
