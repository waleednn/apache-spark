/*
 * Licensed to the Apache Software Foundation (ASF) under one or more
 * contributor license agreements.  See the NOTICE file distributed with
 * this work for additional information regarding copyright ownership.
 * The ASF licenses this file to You under the Apache License, Version 2.0
 * (the "License"); you may not use this file except in compliance with
 * the License.  You may obtain a copy of the License at
 *
 *    http://www.apache.org/licenses/LICENSE-2.0
 *
 * Unless required by applicable law or agreed to in writing, software
 * distributed under the License is distributed on an "AS IS" BASIS,
 * WITHOUT WARRANTIES OR CONDITIONS OF ANY KIND, either express or implied.
 * See the License for the specific language governing permissions and
 * limitations under the License.
 */
package org.apache.spark.internal

import java.util.Locale

/**
 * All structured logging `keys` used in `MDC` must be extends `LogKey`
 */
trait LogKey {
  val name: String = this.toString.toLowerCase(Locale.ROOT)
}

/**
 * Various keys used for mapped diagnostic contexts(MDC) in logging. All structured logging keys
 * should be defined here for standardization.
 */
object LogKeys {
  case object ACCUMULATOR_ID extends LogKey
  case object ACTUAL_BROADCAST_OUTPUT_STATUS_SIZE extends LogKey
  case object ACTUAL_NUM_FILES extends LogKey
  case object ACTUAL_PARTITION_COLUMN extends LogKey
  case object ADDED_JARS extends LogKey
  case object AGGREGATE_FUNCTIONS extends LogKey
  case object ALPHA extends LogKey
  case object ANALYSIS_ERROR extends LogKey
  case object APP_ATTEMPT_ID extends LogKey
  case object APP_ATTEMPT_SHUFFLE_MERGE_ID extends LogKey
  case object APP_DESC extends LogKey
  case object APP_EXECUTOR_ID extends LogKey
  case object APP_ID extends LogKey
  case object APP_NAME extends LogKey
  case object APP_STATE extends LogKey
  case object ARGS extends LogKey
  case object AUTH_ENABLED extends LogKey
  case object BACKUP_FILE extends LogKey
  case object BARRIER_EPOCH extends LogKey
  case object BARRIER_ID extends LogKey
  case object BATCH_ID extends LogKey
  case object BATCH_NAME extends LogKey
  case object BATCH_TIMESTAMP extends LogKey
  case object BATCH_WRITE extends LogKey
  case object BIND_ADDRESS extends LogKey
  case object BLOCK_ID extends LogKey
  case object BLOCK_IDS extends LogKey
  case object BLOCK_MANAGER_ID extends LogKey
  case object BLOCK_MANAGER_IDS extends LogKey
  case object BLOCK_TYPE extends LogKey
  case object BOOT extends LogKey
  case object BOOTSTRAP_TIME extends LogKey
  case object BROADCAST extends LogKey
  case object BROADCAST_ID extends LogKey
  case object BROADCAST_OUTPUT_STATUS_SIZE extends LogKey
  case object BUCKET extends LogKey
  case object BYTECODE_SIZE extends LogKey
  case object CACHED_TABLE_PARTITION_METADATA_SIZE extends LogKey
  case object CACHE_AUTO_REMOVED_SIZE extends LogKey
  case object CACHE_UNTIL_HIGHEST_CONSUMED_SIZE extends LogKey
  case object CACHE_UNTIL_LAST_PRODUCED_SIZE extends LogKey
  case object CALL_SITE_LONG_FORM extends LogKey
  case object CALL_SITE_SHORT_FORM extends LogKey
  case object CATALOG_NAME extends LogKey
  case object CATEGORICAL_FEATURES extends LogKey
  case object CHECKPOINT_FILE extends LogKey
  case object CHECKPOINT_LOCATION extends LogKey
  case object CHECKPOINT_PATH extends LogKey
  case object CHECKPOINT_ROOT extends LogKey
  case object CHECKPOINT_TIME extends LogKey
  case object CHECKSUM_FILE_NUM extends LogKey
  case object CHOSEN_WATERMARK extends LogKey
  case object CLASS_LOADER extends LogKey
  case object CLASS_NAME extends LogKey
  case object CLASS_PATH extends LogKey
  case object CLAUSES extends LogKey
  case object CLUSTER_CENTROIDS extends LogKey
  case object CLUSTER_ID extends LogKey
  case object CLUSTER_LABEL extends LogKey
  case object CLUSTER_LEVEL extends LogKey
  case object CLUSTER_WEIGHT extends LogKey
  case object CODEC_LEVEL extends LogKey
  case object CODEC_NAME extends LogKey
  case object CODEGEN_STAGE_ID extends LogKey
  case object COLUMN_DATA_TYPE_SOURCE extends LogKey
  case object COLUMN_DATA_TYPE_TARGET extends LogKey
  case object COLUMN_DEFAULT_VALUE extends LogKey
  case object COLUMN_NAME extends LogKey
  case object COMMAND extends LogKey
  case object COMMAND_OUTPUT extends LogKey
  case object COMMITTED_VERSION extends LogKey
  case object COMPACT_INTERVAL extends LogKey
  case object COMPONENT extends LogKey
  case object COMPUTE extends LogKey
  case object CONFIG extends LogKey
  case object CONFIG2 extends LogKey
  case object CONFIG3 extends LogKey
  case object CONFIG4 extends LogKey
  case object CONFIG5 extends LogKey
  case object CONFIG_DEPRECATION_MESSAGE extends LogKey
  case object CONFIG_KEY_UPDATED extends LogKey
  case object CONFIG_VERSION extends LogKey
  case object CONSUMER extends LogKey
  case object CONTAINER extends LogKey
  case object CONTAINER_ID extends LogKey
  case object CONTAINER_STATE extends LogKey
  case object CONTEXT extends LogKey
  case object CONTEXT_CREATION_SITE extends LogKey
  case object COST extends LogKey
  case object COUNT extends LogKey
  case object CREATED_POOL_NAME extends LogKey
  case object CROSS_VALIDATION_METRIC extends LogKey
  case object CROSS_VALIDATION_METRICS extends LogKey
  case object CSV_HEADER_COLUMN_NAME extends LogKey
  case object CSV_HEADER_COLUMN_NAMES extends LogKey
  case object CSV_HEADER_LENGTH extends LogKey
  case object CSV_SCHEMA_FIELD_NAME extends LogKey
  case object CSV_SCHEMA_FIELD_NAMES extends LogKey
  case object CSV_SOURCE extends LogKey
  case object CURRENT_BATCH_ID extends LogKey
  case object CURRENT_FILE extends LogKey
  case object CURRENT_MEMORY_BYTES extends LogKey
  case object CURRENT_PATH extends LogKey
  case object CURRENT_TIME extends LogKey
  case object DATA extends LogKey
  case object DATABASE_NAME extends LogKey
  case object DATAFRAME_CACHE_ENTRY extends LogKey
  case object DATAFRAME_ID extends LogKey
  case object DATA_FILE extends LogKey
  case object DATA_FILE_NUM extends LogKey
  case object DATA_SOURCE extends LogKey
  case object DATA_SOURCES extends LogKey
  case object DEFAULT_COMPACTION_INTERVAL extends LogKey
  case object DEFAULT_COMPACT_INTERVAL extends LogKey
  case object DEFAULT_ISOLATION_LEVEL extends LogKey
  case object DEFAULT_NAME extends LogKey
  case object DEFAULT_SCHEDULING_MODE extends LogKey
  case object DEFAULT_VALUE extends LogKey
  case object DELAY extends LogKey
  case object DELEGATE extends LogKey
  case object DELTA extends LogKey
  case object DEPRECATED_KEY extends LogKey
  case object DESCRIPTION extends LogKey
  case object DESIRED_NUM_PARTITIONS extends LogKey
  case object DESTINATION_PATH extends LogKey
  case object DFS_FILE extends LogKey
  case object DIFF_DELTA extends LogKey
  case object DIVISIBLE_CLUSTER_INDICES_SIZE extends LogKey
  case object DRIVER_ID extends LogKey
  case object DRIVER_LIBRARY_PATH_KEY extends LogKey
  case object DRIVER_STATE extends LogKey
  case object DROPPED_PARTITIONS extends LogKey
  case object DURATION extends LogKey
  case object EARLIEST_LOADED_VERSION extends LogKey
  case object EFFECTIVE_STORAGE_LEVEL extends LogKey
  case object ELAPSED_TIME extends LogKey
  case object ENCODING extends LogKey
  case object END_INDEX extends LogKey
  case object END_POINT extends LogKey
  case object END_VERSION extends LogKey
  case object ENGINE extends LogKey
  case object EPOCH extends LogKey
  case object ERROR extends LogKey
  case object ESTIMATOR_PARAMETER_MAP extends LogKey
  case object EVALUATED_FILTERS extends LogKey
  case object EVENT extends LogKey
  case object EVENT_LOG_DESTINATION extends LogKey
  case object EVENT_LOOP extends LogKey
  case object EVENT_NAME extends LogKey
  case object EVENT_QUEUE extends LogKey
  case object EXCEPTION extends LogKey
  case object EXECUTE_INFO extends LogKey
  case object EXECUTE_KEY extends LogKey
  case object EXECUTION_MEMORY_SIZE extends LogKey
  case object EXECUTION_PLAN_LEAVES extends LogKey
  case object EXECUTOR_BACKEND extends LogKey
  case object EXECUTOR_DESIRED_COUNT extends LogKey
  case object EXECUTOR_ENVS extends LogKey
  case object EXECUTOR_ENV_REGEX extends LogKey
  case object EXECUTOR_ID extends LogKey
  case object EXECUTOR_IDS extends LogKey
  case object EXECUTOR_LAUNCH_COMMANDS extends LogKey
  case object EXECUTOR_LAUNCH_COUNT extends LogKey
  case object EXECUTOR_RESOURCES extends LogKey
  case object EXECUTOR_SHUFFLE_INFO extends LogKey
  case object EXECUTOR_STATE extends LogKey
  case object EXECUTOR_TARGET_COUNT extends LogKey
  case object EXECUTOR_TIMEOUT extends LogKey
  case object EXEC_AMOUNT extends LogKey
  case object EXISTING_FILE extends LogKey
  case object EXISTING_JARS extends LogKey
  case object EXISTING_PATH extends LogKey
  case object EXIT_CODE extends LogKey
  case object EXPECTED_ANSWER extends LogKey
  case object EXPECTED_NUM_FILES extends LogKey
  case object EXPECTED_PARTITION_COLUMN extends LogKey
  case object EXPIRY_TIMESTAMP extends LogKey
  case object EXPR extends LogKey
  case object EXPR_TERMS extends LogKey
  case object EXTENDED_EXPLAIN_GENERATOR extends LogKey
  case object FAILURES extends LogKey
  case object FALLBACK_VERSION extends LogKey
  case object FEATURE_COLUMN extends LogKey
  case object FEATURE_DIMENSION extends LogKey
  case object FIELD_NAME extends LogKey
  case object FILE_ABSOLUTE_PATH extends LogKey
  case object FILE_END_OFFSET extends LogKey
  case object FILE_FORMAT extends LogKey
  case object FILE_FORMAT2 extends LogKey
  case object FILE_LENGTH_XATTR extends LogKey
  case object FILE_MODIFICATION_TIME extends LogKey
  case object FILE_NAME extends LogKey
  case object FILE_NAME2 extends LogKey
  case object FILE_NAME3 extends LogKey
  case object FILE_START_OFFSET extends LogKey
  case object FILE_VERSION extends LogKey
  case object FILTER extends LogKey
  case object FILTERS extends LogKey
  case object FINAL_CONTEXT extends LogKey
  case object FINAL_OUTPUT_PATH extends LogKey
  case object FINAL_PATH extends LogKey
  case object FINISH_TRIGGER_DURATION extends LogKey
  case object FROM_OFFSET extends LogKey
  case object FROM_TIME extends LogKey
  case object FUNCTION_NAME extends LogKey
  case object FUNCTION_PARAMETER extends LogKey
  case object GLOBAL_INIT_FILE extends LogKey
  case object GLOBAL_WATERMARK extends LogKey
  case object GROUP_BY_EXPRS extends LogKey
  case object GROUP_ID extends LogKey
  case object HADOOP_VERSION extends LogKey
  case object HASH_JOIN_KEYS extends LogKey
  case object HASH_MAP_SIZE extends LogKey
  case object HAS_R_PACKAGE extends LogKey
  case object HEARTBEAT extends LogKey
  case object HEARTBEAT_INTERVAL extends LogKey
  case object HISTORY_DIR extends LogKey
  case object HIVE_CLIENT_VERSION extends LogKey
  case object HIVE_METASTORE_VERSION extends LogKey
  case object HIVE_OPERATION_STATE extends LogKey
  case object HIVE_OPERATION_TYPE extends LogKey
  case object HOST extends LogKey
  case object HOST_PORT extends LogKey
  case object HOST_PORT2 extends LogKey
  case object HUGE_METHOD_LIMIT extends LogKey
  case object IDENTIFIER extends LogKey
  case object INCOMPATIBLE_TYPES extends LogKey
  case object INDEX extends LogKey
  case object INDEX_FILE extends LogKey
  case object INDEX_FILE_NUM extends LogKey
  case object INDEX_NAME extends LogKey
  case object INFERENCE_MODE extends LogKey
  case object INIT extends LogKey
  case object INITIAL_CAPACITY extends LogKey
  case object INITIAL_HEARTBEAT_INTERVAL extends LogKey
  case object INIT_MODE extends LogKey
  case object INPUT extends LogKey
  case object INTERVAL extends LogKey
  case object ISOLATION_LEVEL extends LogKey
  case object ISSUE_DATE extends LogKey
  case object IS_NETWORK_REQUEST_DONE extends LogKey
  case object JAR_ENTRY extends LogKey
  case object JAR_MESSAGE extends LogKey
  case object JAVA_VERSION extends LogKey
  case object JOB_ID extends LogKey
  case object JOIN_CONDITION extends LogKey
  case object JOIN_CONDITION_SUB_EXPR extends LogKey
  case object JOIN_TYPE extends LogKey
  case object K8S_CONTEXT extends LogKey
  case object KAFKA_PULLS_COUNT extends LogKey
  case object KAFKA_RECORDS_PULLED_COUNT extends LogKey
  case object KEY extends LogKey
  case object KEYTAB extends LogKey
  case object KEYTAB_FILE extends LogKey
  case object LABEL_COLUMN extends LogKey
  case object LARGEST_CLUSTER_INDEX extends LogKey
  case object LAST_ACCESS_TIME extends LogKey
  case object LAST_VALID_TIME extends LogKey
  case object LATEST_BATCH_ID extends LogKey
  case object LATEST_COMMITTED_BATCH_ID extends LogKey
  case object LATEST_SHUFFLE_MERGE_ID extends LogKey
  case object LEARNING_RATE extends LogKey
  case object LEFT_EXPR extends LogKey
  case object LEFT_LOGICAL_PLAN_STATS_SIZE_IN_BYTES extends LogKey
  case object LINE extends LogKey
  case object LINE_NUM extends LogKey
  case object LISTENER extends LogKey
  case object LOADED_VERSION extends LogKey
  case object LOAD_FACTOR extends LogKey
  case object LOAD_TIME extends LogKey
<<<<<<< HEAD
  case object LOCAL_DIRS extends LogKey
=======
  case object LOCAL_SCRATCH_DIR extends LogKey
>>>>>>> 85a6e35d
  case object LOCATION extends LogKey
  case object LOGICAL_PLAN_COLUMNS extends LogKey
  case object LOGICAL_PLAN_LEAVES extends LogKey
  case object LOG_ID extends LogKey
  case object LOG_KEY_FILE extends LogKey
  case object LOG_OFFSET extends LogKey
  case object LOG_TYPE extends LogKey
  case object LOWER_BOUND extends LogKey
  case object MALFORMATTED_STIRNG extends LogKey
  case object MAP_ID extends LogKey
  case object MASTER_URL extends LogKey
  case object MAX_ATTEMPTS extends LogKey
  case object MAX_CACHE_UNTIL_HIGHEST_CONSUMED_SIZE extends LogKey
  case object MAX_CACHE_UNTIL_LAST_PRODUCED_SIZE extends LogKey
  case object MAX_CAPACITY extends LogKey
  case object MAX_CATEGORIES extends LogKey
  case object MAX_CHUNKS_BEING_TRANSFERRED extends LogKey
  case object MAX_EXECUTOR_FAILURES extends LogKey
  case object MAX_FILE_VERSION extends LogKey
  case object MAX_JVM_METHOD_PARAMS_LENGTH extends LogKey
  case object MAX_LOG_NUM_POLICY extends LogKey
  case object MAX_MEMORY_SIZE extends LogKey
  case object MAX_METHOD_CODE_SIZE extends LogKey
  case object MAX_NUM_PARTITIONS extends LogKey
  case object MAX_NUM_ROWS_IN_MEMORY_BUFFER extends LogKey
  case object MAX_SIZE extends LogKey
  case object MAX_SLOTS extends LogKey
  case object MAX_SPLIT_BYTES extends LogKey
  case object MAX_TABLE_PARTITION_METADATA_SIZE extends LogKey
  case object MEMORY_CONSUMER extends LogKey
  case object MEMORY_POOL_NAME extends LogKey
  case object MEMORY_SIZE extends LogKey
  case object MERGE_DIR_NAME extends LogKey
  case object MESSAGE extends LogKey
  case object METADATA_DIRECTORY extends LogKey
  case object METADATA_JSON extends LogKey
  case object META_FILE extends LogKey
  case object METHOD_NAME extends LogKey
  case object METHOD_PARAMETER_TYPES extends LogKey
  case object METRICS_JSON extends LogKey
  case object METRIC_NAME extends LogKey
  case object MIN_COMPACTION_BATCH_ID extends LogKey
  case object MIN_FREQUENT_PATTERN_COUNT extends LogKey
  case object MIN_POINT_PER_CLUSTER extends LogKey
  case object MIN_SHARE extends LogKey
  case object MIN_SIZE extends LogKey
  case object MIN_TIME extends LogKey
  case object MIN_VERSION_NUMBER extends LogKey
  case object MODEL_WEIGHTS extends LogKey
  case object MODULE_NAME extends LogKey
  case object NAMESPACE extends LogKey
  case object NETWORK_IF extends LogKey
  case object NEW_FEATURE_COLUMN_NAME extends LogKey
  case object NEW_LABEL_COLUMN_NAME extends LogKey
  case object NEW_PATH extends LogKey
  case object NEW_RDD_ID extends LogKey
  case object NEW_STATE extends LogKey
  case object NEW_VALUE extends LogKey
  case object NODES extends LogKey
  case object NODE_LOCATION extends LogKey
  case object NON_BUILT_IN_CONNECTORS extends LogKey
  case object NORM extends LogKey
  case object NUM_ADDED_MASTERS extends LogKey
  case object NUM_ADDED_PARTITIONS extends LogKey
  case object NUM_ADDED_WORKERS extends LogKey
  case object NUM_BIN extends LogKey
  case object NUM_BLOCK_IDS extends LogKey
  case object NUM_BYTES extends LogKey
  case object NUM_BYTES_CURRENT extends LogKey
  case object NUM_BYTES_MAX extends LogKey
  case object NUM_BYTES_TO_WARN extends LogKey
  case object NUM_BYTES_USED extends LogKey
  case object NUM_CHUNKS_BEING_TRANSFERRED extends LogKey
  case object NUM_CLASSES extends LogKey
  case object NUM_COLUMNS extends LogKey
  case object NUM_CONCURRENT_WRITER extends LogKey
  case object NUM_CORES extends LogKey
  case object NUM_DATA_FILES extends LogKey
  case object NUM_DROPPED_PARTITIONS extends LogKey
  case object NUM_ELEMENTS_SPILL_THRESHOLD extends LogKey
  case object NUM_EVENTS extends LogKey
  case object NUM_EXAMPLES extends LogKey
  case object NUM_EXECUTOR_CORES extends LogKey
  case object NUM_EXECUTOR_CORES_REMAINING extends LogKey
  case object NUM_EXECUTOR_CORES_TOTAL extends LogKey
  case object NUM_EXECUTOR_LOCAL_DIRS extends LogKey
  case object NUM_FAILURES extends LogKey
  case object NUM_FEATURES extends LogKey
  case object NUM_FILES extends LogKey
  case object NUM_FILES_COPIED extends LogKey
  case object NUM_FILES_FAILED_TO_DELETE extends LogKey
  case object NUM_FILES_REUSED extends LogKey
  case object NUM_FREQUENT_ITEMS extends LogKey
  case object NUM_INDEX_FILES extends LogKey
  case object NUM_ITERATIONS extends LogKey
  case object NUM_LEFT_PARTITION_VALUES extends LogKey
  case object NUM_LOADED_ENTRIES extends LogKey
  case object NUM_LOCAL_FREQUENT_PATTERN extends LogKey
  case object NUM_META_FILES extends LogKey
  case object NUM_PARTITIONS extends LogKey
  case object NUM_PARTITIONS2 extends LogKey
  case object NUM_PARTITION_VALUES extends LogKey
  case object NUM_PEERS extends LogKey
  case object NUM_PEERS_REPLICATED_TO extends LogKey
  case object NUM_PEERS_TO_REPLICATE_TO extends LogKey
  case object NUM_PENDING_LAUNCH_TASKS extends LogKey
  case object NUM_POINT extends LogKey
  case object NUM_PREFIXES extends LogKey
  case object NUM_PRUNED extends LogKey
  case object NUM_REPLICAS extends LogKey
  case object NUM_REQUESTS extends LogKey
  case object NUM_REQUEST_SYNC_TASK extends LogKey
  case object NUM_RESOURCE_SLOTS extends LogKey
  case object NUM_RETRIES extends LogKey
  case object NUM_RIGHT_PARTITION_VALUES extends LogKey
  case object NUM_SEQUENCES extends LogKey
  case object NUM_SLOTS extends LogKey
  case object NUM_SPILL_INFOS extends LogKey
  case object NUM_SPILL_WRITERS extends LogKey
  case object NUM_SUB_DIRS extends LogKey
  case object NUM_TASKS extends LogKey
  case object NUM_TASK_CPUS extends LogKey
  case object NUM_VERSIONS_RETAIN extends LogKey
  case object OBJECT_AGG_SORT_BASED_FALLBACK_THRESHOLD extends LogKey
  case object OBJECT_ID extends LogKey
  case object OFFSET extends LogKey
  case object OFFSETS extends LogKey
  case object OFFSET_SEQUENCE_METADATA extends LogKey
  case object OLD_BLOCK_MANAGER_ID extends LogKey
  case object OLD_GENERATION_GC extends LogKey
  case object OLD_VALUE extends LogKey
  case object OPEN_COST_IN_BYTES extends LogKey
  case object OPERATION_HANDLE extends LogKey
  case object OPERATION_HANDLE_IDENTIFIER extends LogKey
  case object OPTIMIZED_PLAN_COLUMNS extends LogKey
  case object OPTIMIZER_CLASS_NAME extends LogKey
  case object OPTIONS extends LogKey
  case object OP_ID extends LogKey
  case object OP_TYPE extends LogKey
  case object OS_ARCH extends LogKey
  case object OS_NAME extends LogKey
  case object OS_VERSION extends LogKey
  case object OUTPUT extends LogKey
  case object OUTPUT_LINE extends LogKey
  case object OUTPUT_LINE_NUMBER extends LogKey
  case object OVERHEAD_MEMORY_SIZE extends LogKey
  case object PAGE_SIZE extends LogKey
  case object PARSE_MODE extends LogKey
  case object PARTITIONED_FILE_READER extends LogKey
  case object PARTITIONER extends LogKey
  case object PARTITIONS_SIZE extends LogKey
  case object PARTITION_ID extends LogKey
  case object PARTITION_SPECIFICATION extends LogKey
  case object PARTITION_SPECS extends LogKey
  case object PATH extends LogKey
  case object PATHS extends LogKey
  case object PEER extends LogKey
  case object PERCENT extends LogKey
  case object PIPELINE_STAGE_UID extends LogKey
  case object PLUGIN_NAME extends LogKey
  case object POD_COUNT extends LogKey
  case object POD_ID extends LogKey
  case object POD_NAME extends LogKey
  case object POD_NAMESPACE extends LogKey
  case object POD_PHASE extends LogKey
  case object POD_SHARED_SLOT_COUNT extends LogKey
  case object POD_STATE extends LogKey
  case object POD_TARGET_COUNT extends LogKey
  case object POLICY extends LogKey
  case object POOL_NAME extends LogKey
  case object PORT extends LogKey
  case object PORT2 extends LogKey
  case object POST_SCAN_FILTERS extends LogKey
  case object PREDICATE extends LogKey
  case object PREDICATES extends LogKey
  case object PRETTY_ID_STRING extends LogKey
  case object PRINCIPAL extends LogKey
  case object PROCESS extends LogKey
  case object PROCESSING_TIME extends LogKey
  case object PRODUCER_ID extends LogKey
  case object PROPERTY_NAME extends LogKey
  case object PROTOCOL_VERSION extends LogKey
  case object PROVIDER extends LogKey
  case object PUSHED_FILTERS extends LogKey
  case object PVC_METADATA_NAME extends LogKey
  case object PYTHON_EXEC extends LogKey
  case object PYTHON_VERSION extends LogKey
  case object PYTHON_WORKER_MODULE extends LogKey
  case object PYTHON_WORKER_RESPONSE extends LogKey
  case object QUERY_CACHE_VALUE extends LogKey
  case object QUERY_HINT extends LogKey
  case object QUERY_ID extends LogKey
  case object QUERY_PLAN extends LogKey
  case object QUERY_PLAN_COMPARISON extends LogKey
  case object QUERY_PLAN_LENGTH_ACTUAL extends LogKey
  case object QUERY_PLAN_LENGTH_MAX extends LogKey
  case object QUERY_RUN_ID extends LogKey
  case object RANGE extends LogKey
  case object RDD_CHECKPOINT_DIR extends LogKey
  case object RDD_DEBUG_STRING extends LogKey
  case object RDD_DESCRIPTION extends LogKey
  case object RDD_ID extends LogKey
  case object READ_LIMIT extends LogKey
  case object REASON extends LogKey
  case object REATTACHABLE extends LogKey
  case object RECEIVED_BLOCK_INFO extends LogKey
  case object RECEIVED_BLOCK_TRACKER_LOG_EVENT extends LogKey
  case object RECEIVER_ID extends LogKey
  case object RECEIVER_IDS extends LogKey
  case object RECORDS extends LogKey
  case object REDACTED_STATEMENT extends LogKey
  case object REDUCE_ID extends LogKey
  case object RELATION_NAME extends LogKey
  case object RELATION_OUTPUT extends LogKey
  case object RELATIVE_TOLERANCE extends LogKey
  case object REMAINING_PARTITIONS extends LogKey
  case object REMOTE_ADDRESS extends LogKey
  case object REMOVE_FROM_MASTER extends LogKey
  case object REPORT_DETAILS extends LogKey
  case object REQUESTER_SIZE extends LogKey
  case object REQUEST_ID extends LogKey
  case object RESOURCE extends LogKey
  case object RESOURCE_NAME extends LogKey
  case object RESOURCE_PROFILE_ID extends LogKey
  case object RESOURCE_PROFILE_IDS extends LogKey
  case object RESOURCE_PROFILE_TO_TOTAL_EXECS extends LogKey
  case object RESPONSE_BODY_SIZE extends LogKey
  case object RESULT extends LogKey
  case object RESULT_SIZE_BYTES extends LogKey
  case object RESULT_SIZE_BYTES_MAX extends LogKey
  case object RETRY_COUNT extends LogKey
  case object RETRY_INTERVAL extends LogKey
  case object RETRY_WAIT_TIME extends LogKey
  case object RIGHT_EXPR extends LogKey
  case object RIGHT_LOGICAL_PLAN_STATS_SIZE_IN_BYTES extends LogKey
  case object RMSE extends LogKey
  case object ROCKS_DB_LOG_LEVEL extends LogKey
  case object ROCKS_DB_LOG_MESSAGE extends LogKey
  case object RPC_ENDPOINT_REF extends LogKey
  case object RPC_MESSAGE_CAPACITY extends LogKey
  case object RULE_BATCH_NAME extends LogKey
  case object RULE_NAME extends LogKey
  case object RULE_NUMBER_OF_RUNS extends LogKey
  case object RUN_ID extends LogKey
  case object SCHEDULER_POOL_NAME extends LogKey
  case object SCHEMA extends LogKey
  case object SCHEMA2 extends LogKey
  case object SERIALIZE_OUTPUT_LENGTH extends LogKey
  case object SERVER_NAME extends LogKey
  case object SERVICE_NAME extends LogKey
  case object SERVLET_CONTEXT_HANDLER_PATH extends LogKey
  case object SESSION_HANDLE extends LogKey
  case object SESSION_HOLD_INFO extends LogKey
  case object SESSION_ID extends LogKey
  case object SESSION_KEY extends LogKey
  case object SET_CLIENT_INFO_REQUEST extends LogKey
  case object SHARD_ID extends LogKey
  case object SHELL_COMMAND extends LogKey
  case object SHUFFLE_BLOCK_INFO extends LogKey
  case object SHUFFLE_DB_BACKEND_KEY extends LogKey
  case object SHUFFLE_DB_BACKEND_NAME extends LogKey
  case object SHUFFLE_ID extends LogKey
  case object SHUFFLE_MERGE_ID extends LogKey
  case object SHUFFLE_SERVICE_NAME extends LogKey
  case object SIGNAL extends LogKey
  case object SIZE extends LogKey
  case object SLEEP_TIME extends LogKey
  case object SLIDE_DURATION extends LogKey
  case object SMALLEST_CLUSTER_INDEX extends LogKey
  case object SNAPSHOT_VERSION extends LogKey
  case object SOCKET_ADDRESS extends LogKey
  case object SOURCE_PATH extends LogKey
  case object SPARK_DATA_STREAM extends LogKey
  case object SPARK_PLAN_ID extends LogKey
  case object SPARK_VERSION extends LogKey
  case object SPILL_TIMES extends LogKey
  case object SQL_TEXT extends LogKey
  case object SRC_PATH extends LogKey
  case object STAGE_ATTEMPT extends LogKey
  case object STAGE_ID extends LogKey
  case object START_INDEX extends LogKey
  case object STATEMENT_ID extends LogKey
  case object STATE_STORE_ID extends LogKey
  case object STATE_STORE_PROVIDER extends LogKey
  case object STATE_STORE_VERSION extends LogKey
  case object STATUS extends LogKey
  case object STDERR extends LogKey
  case object STOP_SITE_SHORT_FORM extends LogKey
  case object STORAGE_LEVEL extends LogKey
  case object STORAGE_LEVEL_DESERIALIZED extends LogKey
  case object STORAGE_LEVEL_REPLICATION extends LogKey
  case object STORAGE_MEMORY_SIZE extends LogKey
  case object STORE_ID extends LogKey
  case object STREAMING_DATA_SOURCE_DESCRIPTION extends LogKey
  case object STREAMING_DATA_SOURCE_NAME extends LogKey
  case object STREAMING_OFFSETS_END extends LogKey
  case object STREAMING_OFFSETS_START extends LogKey
  case object STREAMING_QUERY_PROGRESS extends LogKey
  case object STREAMING_SOURCE extends LogKey
  case object STREAMING_TABLE extends LogKey
  case object STREAMING_WRITE extends LogKey
  case object STREAM_CHUNK_ID extends LogKey
  case object STREAM_ID extends LogKey
  case object STREAM_NAME extends LogKey
  case object STREAM_SOURCE extends LogKey
  case object SUBMISSION_ID extends LogKey
  case object SUBSAMPLING_RATE extends LogKey
  case object SUB_QUERY extends LogKey
  case object TABLE_NAME extends LogKey
  case object TABLE_TYPE extends LogKey
  case object TABLE_TYPES extends LogKey
  case object TARGET_NUM_EXECUTOR extends LogKey
  case object TARGET_NUM_EXECUTOR_DELTA extends LogKey
  case object TARGET_PATH extends LogKey
  case object TASK_ATTEMPT_ID extends LogKey
  case object TASK_ID extends LogKey
  case object TASK_NAME extends LogKey
  case object TASK_REQUIREMENTS extends LogKey
  case object TASK_SET_NAME extends LogKey
  case object TASK_STATE extends LogKey
  case object TEMP_FILE extends LogKey
  case object TEMP_OUTPUT_PATH extends LogKey
  case object TEMP_PATH extends LogKey
  case object TEST_SIZE extends LogKey
  case object THREAD extends LogKey
  case object THREAD_ID extends LogKey
  case object THREAD_NAME extends LogKey
  case object THREAD_POOL_KEEPALIVE_TIME extends LogKey
  case object THREAD_POOL_SIZE extends LogKey
  case object THREAD_POOL_WAIT_QUEUE_SIZE extends LogKey
  case object TID extends LogKey
  case object TIME extends LogKey
  case object TIMEOUT extends LogKey
  case object TIMER extends LogKey
  case object TIMESTAMP extends LogKey
  case object TIME_UNITS extends LogKey
  case object TIP extends LogKey
  case object TOKEN extends LogKey
  case object TOKEN_KIND extends LogKey
  case object TOKEN_REGEX extends LogKey
  case object TOPIC extends LogKey
  case object TOPIC_PARTITION extends LogKey
  case object TOPIC_PARTITIONS extends LogKey
  case object TOPIC_PARTITION_OFFSET extends LogKey
  case object TOPIC_PARTITION_OFFSET_RANGE extends LogKey
  case object TOTAL extends LogKey
  case object TOTAL_EFFECTIVE_TIME extends LogKey
  case object TOTAL_RECORDS_READ extends LogKey
  case object TOTAL_TIME extends LogKey
  case object TOTAL_TIME_READ extends LogKey
  case object TO_TIME extends LogKey
  case object TRAINING_SIZE extends LogKey
  case object TRAIN_VALIDATION_SPLIT_METRIC extends LogKey
  case object TRAIN_VALIDATION_SPLIT_METRICS extends LogKey
  case object TRAIN_WORD_COUNT extends LogKey
  case object TRANSFER_TYPE extends LogKey
  case object TREE_NODE extends LogKey
  case object TRIGGER_INTERVAL extends LogKey
  case object UI_FILTER extends LogKey
  case object UI_FILTER_PARAMS extends LogKey
  case object UI_PROXY_BASE extends LogKey
  case object UNSUPPORTED_EXPR extends LogKey
  case object UNSUPPORTED_HINT_REASON extends LogKey
  case object UNTIL_OFFSET extends LogKey
  case object UPPER_BOUND extends LogKey
  case object URI extends LogKey
  case object URIS extends LogKey
  case object USER_ID extends LogKey
  case object USER_NAME extends LogKey
  case object UUID extends LogKey
  case object VALUE extends LogKey
  case object VERSION_NUMBER extends LogKey
  case object VIRTUAL_CORES extends LogKey
  case object VOCAB_SIZE extends LogKey
  case object WAIT_RESULT_TIME extends LogKey
  case object WAIT_SEND_TIME extends LogKey
  case object WATERMARK_CONSTRAINT extends LogKey
  case object WEB_URL extends LogKey
  case object WEIGHT extends LogKey
  case object WEIGHTED_NUM extends LogKey
  case object WORKER extends LogKey
  case object WORKER_HOST extends LogKey
  case object WORKER_ID extends LogKey
  case object WORKER_PORT extends LogKey
  case object WORKER_URL extends LogKey
  case object WRITE_AHEAD_LOG_INFO extends LogKey
  case object WRITE_JOB_UUID extends LogKey
  case object XML_SCHEDULING_MODE extends LogKey
  case object XSD_PATH extends LogKey
  case object YOUNG_GENERATION_GC extends LogKey
}<|MERGE_RESOLUTION|>--- conflicted
+++ resolved
@@ -300,11 +300,8 @@
   case object LOADED_VERSION extends LogKey
   case object LOAD_FACTOR extends LogKey
   case object LOAD_TIME extends LogKey
-<<<<<<< HEAD
   case object LOCAL_DIRS extends LogKey
-=======
   case object LOCAL_SCRATCH_DIR extends LogKey
->>>>>>> 85a6e35d
   case object LOCATION extends LogKey
   case object LOGICAL_PLAN_COLUMNS extends LogKey
   case object LOGICAL_PLAN_LEAVES extends LogKey
