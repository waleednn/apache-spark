/*
 * Licensed to the Apache Software Foundation (ASF) under one or more
 * contributor license agreements.  See the NOTICE file distributed with
 * this work for additional information regarding copyright ownership.
 * The ASF licenses this file to You under the Apache License, Version 2.0
 * (the "License"); you may not use this file except in compliance with
 * the License.  You may obtain a copy of the License at
 *
 *    http://www.apache.org/licenses/LICENSE-2.0
 *
 * Unless required by applicable law or agreed to in writing, software
 * distributed under the License is distributed on an "AS IS" BASIS,
 * WITHOUT WARRANTIES OR CONDITIONS OF ANY KIND, either express or implied.
 * See the License for the specific language governing permissions and
 * limitations under the License.
 */
package org.apache.spark.internal

/**
 * Various keys used for mapped diagnostic contexts(MDC) in logging.
 * All structured logging keys should be defined here for standardization.
 */
object LogKey extends Enumeration {
  val ACCUMULATOR_ID = Value
  val ANALYSIS_ERROR = Value
  val APP_DESC = Value
  val APP_ID = Value
  val APP_STATE = Value
  val BLOCK_ID = Value
  val BLOCK_MANAGER_ID = Value
  val BROADCAST_ID = Value
  val BUCKET = Value
  val BYTECODE_SIZE = Value
  val CATALOG_NAME = Value
  val CATEGORICAL_FEATURES = Value
  val CLASS_LOADER = Value
  val CLASS_NAME = Value
  val CLUSTER_ID = Value
  val COLUMN_DATA_TYPE_SOURCE = Value
  val COLUMN_DATA_TYPE_TARGET = Value
  val COLUMN_DEFAULT_VALUE = Value
  val COLUMN_NAME = Value
  val COMMAND = Value
  val COMMAND_OUTPUT = Value
  val COMPONENT = Value
  val CONFIG = Value
  val CONFIG2 = Value
  val CONTAINER = Value
  val CONTAINER_ID = Value
  val COUNT = Value
  val CSV_HEADER_COLUMN_NAME = Value
  val CSV_HEADER_COLUMN_NAMES = Value
  val CSV_HEADER_LENGTH = Value
  val CSV_SCHEMA_FIELD_NAME = Value
  val CSV_SCHEMA_FIELD_NAMES = Value
  val CSV_SOURCE = Value
  val DATA = Value
  val DATABASE_NAME = Value
  val DRIVER_ID = Value
  val DROPPED_PARTITIONS = Value
  val END_POINT = Value
  val ERROR = Value
  val EVENT_LOOP = Value
  val EVENT_QUEUE = Value
  val EXECUTOR_ID = Value
  val EXECUTOR_STATE = Value
  val EXIT_CODE = Value
  val EXPRESSION_TERMS = Value
  val FAILURES = Value
  val FIELD_NAME = Value
  val FUNCTION_NAME = Value
  val FUNCTION_PARAMETER = Value
  val GROUP_ID = Value
  val HIVE_OPERATION_STATE = Value
  val HIVE_OPERATION_TYPE = Value
  val HOST = Value
  val INDEX = Value
  val JOB_ID = Value
  val JOIN_CONDITION = Value
  val JOIN_CONDITION_SUB_EXPRESSION = Value
  val KEY = Value
  val LEARNING_RATE = Value
  val LINE = Value
  val LINE_NUM = Value
  val LISTENER = Value
  val LOG_TYPE = Value
  val MASTER_URL = Value
  val MAX_ATTEMPTS = Value
  val MAX_CAPACITY = Value
  val MAX_CATEGORIES = Value
  val MAX_EXECUTOR_FAILURES = Value
  val MAX_SIZE = Value
  val MERGE_DIR_NAME = Value
  val METHOD_NAME = Value
  val MIN_SIZE = Value
  val NEW_VALUE = Value
  val NUM_COLUMNS = Value
  val NUM_ITERATIONS = Value
  val OBJECT_ID = Value
  val OFFSET = Value
  val OFFSETS = Value
  val OLD_BLOCK_MANAGER_ID = Value
  val OLD_VALUE = Value
  val OPTIMIZER_CLASS_NAME = Value
  val OP_ID = Value
  val OP_TYPE = Value
  val PARSE_MODE = Value
  val PARTITION_ID = Value
  val PARTITION_SPECIFICATION = Value
  val PARTITION_SPECS = Value
  val PATH = Value
  val PATHS = Value
  val POD_ID = Value
  val POLICY = Value
  val PORT = Value
  val PRODUCER_ID = Value
  val QUERY_HINT = Value
  val QUERY_ID = Value
  val QUERY_PLAN = Value
  val QUERY_PLAN_LENGTH_ACTUAL = Value
  val QUERY_PLAN_LENGTH_MAX = Value
  val RANGE = Value
  val RDD_ID = Value
  val REASON = Value
<<<<<<< HEAD
  val REDACTED_STATEMENT = Value
=======
  val RECEIVED_BLOCK_INFO = Value
>>>>>>> 8da9a70f
  val REDUCE_ID = Value
  val RELATION_NAME = Value
  val REMAINING_PARTITIONS = Value
  val REMOTE_ADDRESS = Value
  val RETRY_COUNT = Value
  val RETRY_INTERVAL = Value
  val RPC_ADDRESS = Value
  val RULE_BATCH_NAME = Value
  val RULE_NAME = Value
  val RULE_NUMBER_OF_RUNS = Value
  val SERVICE_NAME = Value
  val SESSION_ID = Value
  val SHARD_ID = Value
  val SHUFFLE_BLOCK_INFO = Value
  val SHUFFLE_ID = Value
  val SHUFFLE_MERGE_ID = Value
  val SIZE = Value
  val SLEEP_TIME = Value
  val SQL_TEXT = Value
  val STAGE_ID = Value
  val STATEMENT_ID = Value
  val STATUS = Value
  val STREAM_ID = Value
  val STREAM_NAME = Value
  val SUBMISSION_ID = Value
  val SUBSAMPLING_RATE = Value
  val TABLE_NAME = Value
  val TABLE_TYPES = Value
  val TASK_ATTEMPT_ID = Value
  val TASK_ID = Value
  val TASK_NAME = Value
  val TASK_SET_NAME = Value
  val TASK_STATE = Value
  val THREAD = Value
  val THREAD_NAME = Value
  val TID = Value
  val TIMEOUT = Value
  val TIME_UNITS = Value
  val TIP = Value
  val TOPIC_PARTITION = Value
  val TOTAL_EFFECTIVE_TIME = Value
  val TOTAL_TIME = Value
  val UNSUPPORTED_EXPRESSION = Value
  val UNSUPPORTED_HINT_REASON = Value
  val UNTIL_OFFSET = Value
  val URI = Value
  val USER_ID = Value
  val USER_NAME = Value
  val WAIT_RESULT_TIME = Value
  val WAIT_SEND_TIME = Value
  val WAIT_TIME = Value
  val WATERMARK_CONSTRAINT = Value
  val WORKER_URL = Value
  val XSD_PATH = Value

  type LogKey = Value
}<|MERGE_RESOLUTION|>--- conflicted
+++ resolved
@@ -122,11 +122,8 @@
   val RANGE = Value
   val RDD_ID = Value
   val REASON = Value
-<<<<<<< HEAD
+  val RECEIVED_BLOCK_INFO = Value
   val REDACTED_STATEMENT = Value
-=======
-  val RECEIVED_BLOCK_INFO = Value
->>>>>>> 8da9a70f
   val REDUCE_ID = Value
   val RELATION_NAME = Value
   val REMAINING_PARTITIONS = Value
