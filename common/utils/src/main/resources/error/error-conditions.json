{
  "AGGREGATE_FUNCTION_WITH_NONDETERMINISTIC_EXPRESSION" : {
    "message" : [
      "Non-deterministic expression <sqlExpr> should not appear in the arguments of an aggregate function."
    ],
    "sqlState" : "42845"
  },
  "ALL_PARAMETERS_MUST_BE_NAMED" : {
    "message" : [
      "Using name parameterized queries requires all parameters to be named. Parameters missing names: <exprs>."
    ],
    "sqlState" : "07001"
  },
  "ALL_PARTITION_COLUMNS_NOT_ALLOWED" : {
    "message" : [
      "Cannot use all columns for partition columns."
    ],
    "sqlState" : "KD005"
  },
  "ALTER_TABLE_COLUMN_DESCRIPTOR_DUPLICATE" : {
    "message" : [
      "ALTER TABLE <type> column <columnName> specifies descriptor \"<optionName>\" more than once, which is invalid."
    ],
    "sqlState" : "42710"
  },
  "AMBIGUOUS_ALIAS_IN_NESTED_CTE" : {
    "message" : [
      "Name <name> is ambiguous in nested CTE.",
      "Please set <config> to \"CORRECTED\" so that name defined in inner CTE takes precedence. If set it to \"LEGACY\", outer CTE definitions will take precedence.",
      "See '<docroot>/sql-migration-guide.html#query-engine'."
    ],
    "sqlState" : "42KD0"
  },
  "AMBIGUOUS_COLUMN_OR_FIELD" : {
    "message" : [
      "Column or field <name> is ambiguous and has <n> matches."
    ],
    "sqlState" : "42702"
  },
  "AMBIGUOUS_COLUMN_REFERENCE" : {
    "message" : [
      "Column <name> is ambiguous. It's because you joined several DataFrame together, and some of these DataFrames are the same.",
      "This column points to one of the DataFrames but Spark is unable to figure out which one.",
      "Please alias the DataFrames with different names via `DataFrame.alias` before joining them,",
      "and specify the column using qualified name, e.g. `df.alias(\"a\").join(df.alias(\"b\"), col(\"a.id\") > col(\"b.id\"))`."
    ],
    "sqlState" : "42702"
  },
  "AMBIGUOUS_LATERAL_COLUMN_ALIAS" : {
    "message" : [
      "Lateral column alias <name> is ambiguous and has <n> matches."
    ],
    "sqlState" : "42702"
  },
  "AMBIGUOUS_REFERENCE" : {
    "message" : [
      "Reference <name> is ambiguous, could be: <referenceNames>."
    ],
    "sqlState" : "42704"
  },
  "AMBIGUOUS_REFERENCE_TO_FIELDS" : {
    "message" : [
      "Ambiguous reference to the field <field>. It appears <count> times in the schema."
    ],
    "sqlState" : "42000"
  },
  "ARITHMETIC_OVERFLOW" : {
    "message" : [
      "<message>.<alternative> If necessary set <config> to \"false\" to bypass this error."
    ],
    "sqlState" : "22003"
  },
  "ASSIGNMENT_ARITY_MISMATCH" : {
    "message" : [
      "The number of columns or variables assigned or aliased: <numTarget> does not match the number of source expressions: <numExpr>."
    ],
    "sqlState" : "42802"
  },
  "AS_OF_JOIN" : {
    "message" : [
      "Invalid as-of join."
    ],
    "subClass" : {
      "TOLERANCE_IS_NON_NEGATIVE" : {
        "message" : [
          "The input argument `tolerance` must be non-negative."
        ]
      },
      "TOLERANCE_IS_UNFOLDABLE" : {
        "message" : [
          "The input argument `tolerance` must be a constant."
        ]
      },
      "UNSUPPORTED_DIRECTION" : {
        "message" : [
          "Unsupported as-of join direction '<direction>'. Supported as-of join direction include: <supported>."
        ]
      }
    },
    "sqlState" : "42604"
  },
  "AVRO_INCOMPATIBLE_READ_TYPE" : {
    "message" : [
      "Cannot convert Avro <avroPath> to SQL <sqlPath> because the original encoded data type is <avroType>, however you're trying to read the field as <sqlType>, which would lead to an incorrect answer.",
      "To allow reading this field, enable the SQL configuration: \"spark.sql.legacy.avro.allowIncompatibleSchema\"."
    ],
    "sqlState" : "22KD3"
  },
  "AVRO_NOT_LOADED_SQL_FUNCTIONS_UNUSABLE" : {
    "message" : [
      "Cannot call the <functionName> SQL function because the Avro data source is not loaded.",
      "Please restart your job or session with the 'spark-avro' package loaded, such as by using the --packages argument on the command line, and then retry your query or command again."
    ],
    "sqlState" : "22KD3"
  },
  "BATCH_METADATA_NOT_FOUND" : {
    "message" : [
      "Unable to find batch <batchMetadataFile>."
    ],
    "sqlState" : "42K03"
  },
  "BINARY_ARITHMETIC_OVERFLOW" : {
    "message" : [
      "<value1> <symbol> <value2> caused overflow."
    ],
    "sqlState" : "22003"
  },
  "CALL_ON_STREAMING_DATASET_UNSUPPORTED" : {
    "message" : [
      "The method <methodName> can not be called on streaming Dataset/DataFrame."
    ],
    "sqlState" : "42KDE"
  },
  "CANNOT_ALTER_COLLATION_BUCKET_COLUMN" : {
    "message" : [
      "ALTER TABLE (ALTER|CHANGE) COLUMN cannot change collation of type/subtypes of bucket columns, but found the bucket column <columnName> in the table <tableName>."
    ],
    "sqlState" : "428FR"
  },
  "CANNOT_ALTER_PARTITION_COLUMN" : {
    "message" : [
      "ALTER TABLE (ALTER|CHANGE) COLUMN is not supported for partition columns, but found the partition column <columnName> in the table <tableName>."
    ],
    "sqlState" : "428FR"
  },
  "CANNOT_ASSIGN_EVENT_TIME_COLUMN_WITHOUT_WATERMARK" : {
    "message" : [
      "Watermark needs to be defined to reassign event time column. Failed to find watermark definition in the streaming query."
    ],
    "sqlState" : "42611"
  },
  "CANNOT_CAST_DATATYPE" : {
    "message" : [
      "Cannot cast <sourceType> to <targetType>."
    ],
    "sqlState" : "42846"
  },
  "CANNOT_CONVERT_PROTOBUF_FIELD_TYPE_TO_SQL_TYPE" : {
    "message" : [
      "Cannot convert Protobuf <protobufColumn> to SQL <sqlColumn> because schema is incompatible (protobufType = <protobufType>, sqlType = <sqlType>)."
    ],
    "sqlState" : "42846"
  },
  "CANNOT_CONVERT_PROTOBUF_MESSAGE_TYPE_TO_SQL_TYPE" : {
    "message" : [
      "Unable to convert <protobufType> of Protobuf to SQL type <toType>."
    ],
    "sqlState" : "42846"
  },
  "CANNOT_CONVERT_SQL_TYPE_TO_PROTOBUF_FIELD_TYPE" : {
    "message" : [
      "Cannot convert SQL <sqlColumn> to Protobuf <protobufColumn> because schema is incompatible (protobufType = <protobufType>, sqlType = <sqlType>)."
    ],
    "sqlState" : "42846"
  },
  "CANNOT_CONVERT_SQL_VALUE_TO_PROTOBUF_ENUM_TYPE" : {
    "message" : [
      "Cannot convert SQL <sqlColumn> to Protobuf <protobufColumn> because <data> is not in defined values for enum: <enumString>."
    ],
    "sqlState" : "42846"
  },
  "CANNOT_CREATE_DATA_SOURCE_TABLE" : {
    "message" : [
      "Failed to create data source table <tableName>:"
    ],
    "subClass" : {
      "EXTERNAL_METADATA_UNSUPPORTED" : {
        "message" : [
          "provider '<provider>' does not support external metadata but a schema is provided. Please remove the schema when creating the table."
        ]
      }
    },
    "sqlState" : "42KDE"
  },
  "CANNOT_DECODE_URL" : {
    "message" : [
      "The provided URL cannot be decoded: <url>. Please ensure that the URL is properly formatted and try again."
    ],
    "sqlState" : "22546"
  },
  "CANNOT_INVOKE_IN_TRANSFORMATIONS" : {
    "message" : [
      "Dataset transformations and actions can only be invoked by the driver, not inside of other Dataset transformations; for example, dataset1.map(x => dataset2.values.count() * x) is invalid because the values transformation and count action cannot be performed inside of the dataset1.map transformation. For more information, see SPARK-28702."
    ],
    "sqlState" : "0A000"
  },
  "CANNOT_LOAD_FUNCTION_CLASS" : {
    "message" : [
      "Cannot load class <className> when registering the function <functionName>, please make sure it is on the classpath."
    ],
    "sqlState" : "46103"
  },
  "CANNOT_LOAD_PROTOBUF_CLASS" : {
    "message" : [
      "Could not load Protobuf class with name <protobufClassName>. <explanation>."
    ],
    "sqlState" : "42K03"
  },
  "CANNOT_LOAD_STATE_STORE" : {
    "message" : [
      "An error occurred during loading state."
    ],
    "subClass" : {
      "CANNOT_READ_CHECKPOINT" : {
        "message" : [
          "Cannot read RocksDB checkpoint metadata. Expected <expectedVersion>, but found <actualVersion>."
        ]
      },
      "CANNOT_READ_DELTA_FILE_KEY_SIZE" : {
        "message" : [
          "Error reading delta file <fileToRead> of <clazz>: key size cannot be <keySize>."
        ]
      },
      "CANNOT_READ_DELTA_FILE_NOT_EXISTS" : {
        "message" : [
          "Error reading delta file <fileToRead> of <clazz>: <fileToRead> does not exist."
        ]
      },
      "CANNOT_READ_SNAPSHOT_FILE_KEY_SIZE" : {
        "message" : [
          "Error reading snapshot file <fileToRead> of <clazz>: key size cannot be <keySize>."
        ]
      },
      "CANNOT_READ_SNAPSHOT_FILE_VALUE_SIZE" : {
        "message" : [
          "Error reading snapshot file <fileToRead> of <clazz>: value size cannot be <valueSize>."
        ]
      },
      "CANNOT_READ_STREAMING_STATE_FILE" : {
        "message" : [
          "Error reading streaming state file of <fileToRead> does not exist. If the stream job is restarted with a new or updated state operation, please create a new checkpoint location or clear the existing checkpoint location."
        ]
      },
      "UNCATEGORIZED" : {
        "message" : [
          ""
        ]
      },
      "UNEXPECTED_FILE_SIZE" : {
        "message" : [
          "Copied <dfsFile> to <localFile>, expected <expectedSize> bytes, found <localFileSize> bytes."
        ]
      },
      "UNEXPECTED_VERSION" : {
        "message" : [
          "Version cannot be <version> because it is less than 0."
        ]
      },
      "UNRELEASED_THREAD_ERROR" : {
        "message" : [
          "<loggingId>: RocksDB instance could not be acquired by <newAcquiredThreadInfo> for operationType=<operationType> as it was not released by <acquiredThreadInfo> after <timeWaitedMs> ms.",
          "Thread holding the lock has trace: <stackTraceOutput>"
        ]
      }
    },
    "sqlState" : "58030"
  },
  "CANNOT_MERGE_INCOMPATIBLE_DATA_TYPE" : {
    "message" : [
      "Failed to merge incompatible data types <left> and <right>. Please check the data types of the columns being merged and ensure that they are compatible. If necessary, consider casting the columns to compatible data types before attempting the merge."
    ],
    "sqlState" : "42825"
  },
  "CANNOT_MERGE_SCHEMAS" : {
    "message" : [
      "Failed merging schemas:",
      "Initial schema:",
      "<left>",
      "Schema that cannot be merged with the initial schema:",
      "<right>."
    ],
    "sqlState" : "42KD9"
  },
  "CANNOT_MODIFY_CONFIG" : {
    "message" : [
      "Cannot modify the value of the Spark config: <key>.",
      "See also '<docroot>/sql-migration-guide.html#ddl-statements'."
    ],
    "sqlState" : "46110"
  },
  "CANNOT_PARSE_DECIMAL" : {
    "message" : [
      "Cannot parse decimal. Please ensure that the input is a valid number with optional decimal point or comma separators."
    ],
    "sqlState" : "22018"
  },
  "CANNOT_PARSE_INTERVAL" : {
    "message" : [
      "Unable to parse <intervalString>. Please ensure that the value provided is in a valid format for defining an interval. You can reference the documentation for the correct format. If the issue persists, please double check that the input value is not null or empty and try again."
    ],
    "sqlState" : "22006"
  },
  "CANNOT_PARSE_JSON_FIELD" : {
    "message" : [
      "Cannot parse the field name <fieldName> and the value <fieldValue> of the JSON token type <jsonType> to target Spark data type <dataType>."
    ],
    "sqlState" : "2203G"
  },
  "CANNOT_PARSE_PROTOBUF_DESCRIPTOR" : {
    "message" : [
      "Error parsing descriptor bytes into Protobuf FileDescriptorSet."
    ],
    "sqlState" : "22018"
  },
  "CANNOT_PARSE_TIMESTAMP" : {
    "message" : [
      "<message>. If necessary set <ansiConfig> to \"false\" to bypass this error."
    ],
    "sqlState" : "22007"
  },
  "CANNOT_RECOGNIZE_HIVE_TYPE" : {
    "message" : [
      "Cannot recognize hive type string: <fieldType>, column: <fieldName>. The specified data type for the field cannot be recognized by Spark SQL. Please check the data type of the specified field and ensure that it is a valid Spark SQL data type. Refer to the Spark SQL documentation for a list of valid data types and their format. If the data type is correct, please ensure that you are using a supported version of Spark SQL."
    ],
    "sqlState" : "429BB"
  },
  "CANNOT_RENAME_ACROSS_SCHEMA" : {
    "message" : [
      "Renaming a <type> across schemas is not allowed."
    ],
    "sqlState" : "0AKD0"
  },
  "CANNOT_RESOLVE_DATAFRAME_COLUMN" : {
    "message" : [
      "Cannot resolve dataframe column <name>. It's probably because of illegal references like `df1.select(df2.col(\"a\"))`."
    ],
    "sqlState" : "42704"
  },
  "CANNOT_RESOLVE_STAR_EXPAND" : {
    "message" : [
      "Cannot resolve <targetString>.* given input columns <columns>. Please check that the specified table or struct exists and is accessible in the input columns."
    ],
    "sqlState" : "42704"
  },
  "CANNOT_RESTORE_PERMISSIONS_FOR_PATH" : {
    "message" : [
      "Failed to set permissions on created path <path> back to <permission>."
    ],
    "sqlState" : "58030"
  },
  "CANNOT_SAVE_VARIANT" : {
    "message" : [
      "Cannot save variant data type into external storage."
    ],
    "sqlState" : "0A000"
  },
  "CANNOT_UPDATE_FIELD" : {
    "message" : [
      "Cannot update <table> field <fieldName> type:"
    ],
    "subClass" : {
      "ARRAY_TYPE" : {
        "message" : [
          "Update the element by updating <fieldName>.element."
        ]
      },
      "INTERVAL_TYPE" : {
        "message" : [
          "Update an interval by updating its fields."
        ]
      },
      "MAP_TYPE" : {
        "message" : [
          "Update a map by updating <fieldName>.key or <fieldName>.value."
        ]
      },
      "STRUCT_TYPE" : {
        "message" : [
          "Update a struct by updating its fields."
        ]
      },
      "USER_DEFINED_TYPE" : {
        "message" : [
          "Update a UserDefinedType[<udtSql>] by updating its fields."
        ]
      }
    },
    "sqlState" : "0A000"
  },
  "CANNOT_UP_CAST_DATATYPE" : {
    "message" : [
      "Cannot up cast <expression> from <sourceType> to <targetType>.",
      "<details>"
    ],
    "sqlState" : "42846"
  },
  "CANNOT_WRITE_STATE_STORE" : {
    "message" : [
      "Error writing state store files for provider <providerClass>."
    ],
    "subClass" : {
      "CANNOT_COMMIT" : {
        "message" : [
          "Cannot perform commit during state checkpoint."
        ]
      }
    },
    "sqlState" : "58030"
  },
  "CAST_INVALID_INPUT" : {
    "message" : [
      "The value <expression> of the type <sourceType> cannot be cast to <targetType> because it is malformed. Correct the value as per the syntax, or change its target type. Use `try_cast` to tolerate malformed input and return NULL instead. If necessary set <ansiConfig> to \"false\" to bypass this error."
    ],
    "sqlState" : "22018"
  },
  "CAST_OVERFLOW" : {
    "message" : [
      "The value <value> of the type <sourceType> cannot be cast to <targetType> due to an overflow. Use `try_cast` to tolerate overflow and return NULL instead. If necessary set <ansiConfig> to \"false\" to bypass this error."
    ],
    "sqlState" : "22003"
  },
  "CAST_OVERFLOW_IN_TABLE_INSERT" : {
    "message" : [
      "Fail to assign a value of <sourceType> type to the <targetType> type column or variable <columnName> due to an overflow. Use `try_cast` on the input value to tolerate overflow and return NULL instead."
    ],
    "sqlState" : "22003"
  },
  "CATALOG_NOT_FOUND" : {
    "message" : [
      "The catalog <catalogName> not found. Consider to set the SQL config <config> to a catalog plugin."
    ],
    "sqlState" : "42P08"
  },
  "CHECKPOINT_RDD_BLOCK_ID_NOT_FOUND" : {
    "message" : [
      "Checkpoint block <rddBlockId> not found!",
      "Either the executor that originally checkpointed this partition is no longer alive, or the original RDD is unpersisted.",
      "If this problem persists, you may consider using `rdd.checkpoint()` instead, which is slower than local checkpointing but more fault-tolerant."
    ],
    "sqlState" : "56000"
  },
  "CLASS_NOT_OVERRIDE_EXPECTED_METHOD" : {
    "message" : [
      "<className> must override either <method1> or <method2>."
    ],
    "sqlState" : "38000"
  },
  "CLASS_UNSUPPORTED_BY_MAP_OBJECTS" : {
    "message" : [
      "`MapObjects` does not support the class <cls> as resulting collection."
    ],
    "sqlState" : "0A000"
  },
  "CODEC_NOT_AVAILABLE" : {
    "message" : [
      "The codec <codecName> is not available."
    ],
    "subClass" : {
      "WITH_AVAILABLE_CODECS_SUGGESTION" : {
        "message" : [
          "Available codecs are <availableCodecs>."
        ]
      },
      "WITH_CONF_SUGGESTION" : {
        "message" : [
          "Consider to set the config <configKey> to <configVal>."
        ]
      }
    },
    "sqlState" : "56038"
  },
  "CODEC_SHORT_NAME_NOT_FOUND" : {
    "message" : [
      "Cannot find a short name for the codec <codecName>."
    ],
    "sqlState" : "42704"
  },
  "COLLATION_INVALID_NAME" : {
    "message" : [
      "The value <collationName> does not represent a correct collation name. Suggested valid collation names: [<proposals>]."
    ],
    "sqlState" : "42704"
  },
  "COLLATION_INVALID_PROVIDER" : {
    "message" : [
      "The value <provider> does not represent a correct collation provider. Supported providers are: [<supportedProviders>]."
    ],
    "sqlState" : "42704"
  },
  "COLLATION_MISMATCH" : {
    "message" : [
      "Could not determine which collation to use for string functions and operators."
    ],
    "subClass" : {
      "EXPLICIT" : {
        "message" : [
          "Error occurred due to the mismatch between explicit collations: <explicitTypes>. Decide on a single explicit collation and remove others."
        ]
      },
      "IMPLICIT" : {
        "message" : [
          "Error occurred due to the mismatch between multiple implicit non-default collations. Use COLLATE function to set the collation explicitly."
        ]
      }
    },
    "sqlState" : "42P21"
  },
  "COLLECTION_SIZE_LIMIT_EXCEEDED" : {
    "message" : [
      "Can't create array with <numberOfElements> elements which exceeding the array size limit <maxRoundedArrayLength>,"
    ],
    "subClass" : {
      "FUNCTION" : {
        "message" : [
          "unsuccessful try to create arrays in the function <functionName>."
        ]
      },
      "INITIALIZE" : {
        "message" : [
          "cannot initialize an array with specified parameters."
        ]
      },
      "PARAMETER" : {
        "message" : [
          "the value of parameter(s) <parameter> in the function <functionName> is invalid."
        ]
      }
    },
    "sqlState" : "54000"
  },
  "COLUMN_ALIASES_NOT_ALLOWED" : {
    "message" : [
      "Column aliases are not allowed in <op>."
    ],
    "sqlState" : "42601"
  },
  "COLUMN_ALREADY_EXISTS" : {
    "message" : [
      "The column <columnName> already exists. Choose another name or rename the existing column."
    ],
    "sqlState" : "42711"
  },
  "COLUMN_NOT_DEFINED_IN_TABLE" : {
    "message" : [
      "<colType> column <colName> is not defined in table <tableName>, defined table columns are: <tableCols>."
    ],
    "sqlState" : "42703"
  },
  "COLUMN_NOT_FOUND" : {
    "message" : [
      "The column <colName> cannot be found. Verify the spelling and correctness of the column name according to the SQL config <caseSensitiveConfig>."
    ],
    "sqlState" : "42703"
  },
  "COMPARATOR_RETURNS_NULL" : {
    "message" : [
      "The comparator has returned a NULL for a comparison between <firstValue> and <secondValue>.",
      "It should return a positive integer for \"greater than\", 0 for \"equal\" and a negative integer for \"less than\".",
      "To revert to deprecated behavior where NULL is treated as 0 (equal), you must set \"spark.sql.legacy.allowNullComparisonResultInArraySort\" to \"true\"."
    ],
    "sqlState" : "22004"
  },
  "COMPLEX_EXPRESSION_UNSUPPORTED_INPUT" : {
    "message" : [
      "Cannot process input data types for the expression: <expression>."
    ],
    "subClass" : {
      "MISMATCHED_TYPES" : {
        "message" : [
          "All input types must be the same except nullable, containsNull, valueContainsNull flags, but found the input types <inputTypes>."
        ]
      },
      "NO_INPUTS" : {
        "message" : [
          "The collection of input data types must not be empty."
        ]
      }
    },
    "sqlState" : "42K09"
  },
  "CONCURRENT_QUERY" : {
    "message" : [
      "Another instance of this query was just started by a concurrent session."
    ],
    "sqlState" : "0A000"
  },
  "CONCURRENT_STREAM_LOG_UPDATE" : {
    "message" : [
      "Concurrent update to the log. Multiple streaming jobs detected for <batchId>.",
      "Please make sure only one streaming job runs on a specific checkpoint location at a time."
    ],
    "sqlState" : "40000"
  },
  "CONNECT" : {
    "message" : [
      "Generic Spark Connect error."
    ],
    "subClass" : {
      "INTERCEPTOR_CTOR_MISSING" : {
        "message" : [
          "Cannot instantiate GRPC interceptor because <cls> is missing a default constructor without arguments."
        ]
      },
      "INTERCEPTOR_RUNTIME_ERROR" : {
        "message" : [
          "Error instantiating GRPC interceptor: <msg>"
        ]
      },
      "PLUGIN_CTOR_MISSING" : {
        "message" : [
          "Cannot instantiate Spark Connect plugin because <cls> is missing a default constructor without arguments."
        ]
      },
      "PLUGIN_RUNTIME_ERROR" : {
        "message" : [
          "Error instantiating Spark Connect plugin: <msg>"
        ]
      },
      "SESSION_NOT_SAME" : {
        "message" : [
          "Both Datasets must belong to the same SparkSession."
        ]
      }
    },
    "sqlState" : "56K00"
  },
  "CONVERSION_INVALID_INPUT" : {
    "message" : [
      "The value <str> (<fmt>) cannot be converted to <targetType> because it is malformed. Correct the value as per the syntax, or change its format. Use <suggestion> to tolerate malformed input and return NULL instead."
    ],
    "sqlState" : "22018"
  },
  "CREATE_PERMANENT_VIEW_WITHOUT_ALIAS" : {
    "message" : [
      "Not allowed to create the permanent view <name> without explicitly assigning an alias for the expression <attr>."
    ],
    "sqlState" : "0A000"
  },
  "CREATE_TABLE_COLUMN_DESCRIPTOR_DUPLICATE" : {
    "message" : [
      "CREATE TABLE column <columnName> specifies descriptor \"<optionName>\" more than once, which is invalid."
    ],
    "sqlState" : "42710"
  },
  "CREATE_VIEW_COLUMN_ARITY_MISMATCH" : {
    "message" : [
      "Cannot create view <viewName>, the reason is"
    ],
    "subClass" : {
      "NOT_ENOUGH_DATA_COLUMNS" : {
        "message" : [
          "not enough data columns:",
          "View columns: <viewColumns>.",
          "Data columns: <dataColumns>."
        ]
      },
      "TOO_MANY_DATA_COLUMNS" : {
        "message" : [
          "too many data columns:",
          "View columns: <viewColumns>.",
          "Data columns: <dataColumns>."
        ]
      }
    },
    "sqlState" : "21S01"
  },
  "DATATYPE_MISMATCH" : {
    "message" : [
      "Cannot resolve <sqlExpr> due to data type mismatch:"
    ],
    "subClass" : {
      "ARRAY_FUNCTION_DIFF_TYPES" : {
        "message" : [
          "Input to <functionName> should have been <dataType> followed by a value with same element type, but it's [<leftType>, <rightType>]."
        ]
      },
      "BINARY_ARRAY_DIFF_TYPES" : {
        "message" : [
          "Input to function <functionName> should have been two <arrayType> with same element type, but it's [<leftType>, <rightType>]."
        ]
      },
      "BINARY_OP_DIFF_TYPES" : {
        "message" : [
          "the left and right operands of the binary operator have incompatible types (<left> and <right>)."
        ]
      },
      "BINARY_OP_WRONG_TYPE" : {
        "message" : [
          "the binary operator requires the input type <inputType>, not <actualDataType>."
        ]
      },
      "BLOOM_FILTER_BINARY_OP_WRONG_TYPE" : {
        "message" : [
          "The Bloom filter binary input to <functionName> should be either a constant value or a scalar subquery expression, but it's <actual>."
        ]
      },
      "BLOOM_FILTER_WRONG_TYPE" : {
        "message" : [
          "Input to function <functionName> should have been <expectedLeft> followed by value with <expectedRight>, but it's [<actual>]."
        ]
      },
      "CANNOT_CONVERT_TO_JSON" : {
        "message" : [
          "Unable to convert column <name> of type <type> to JSON."
        ]
      },
      "CANNOT_DROP_ALL_FIELDS" : {
        "message" : [
          "Cannot drop all fields in struct."
        ]
      },
      "CAST_WITHOUT_SUGGESTION" : {
        "message" : [
          "cannot cast <srcType> to <targetType>."
        ]
      },
      "CAST_WITH_CONF_SUGGESTION" : {
        "message" : [
          "cannot cast <srcType> to <targetType> with ANSI mode on.",
          "If you have to cast <srcType> to <targetType>, you can set <config> as <configVal>."
        ]
      },
      "CAST_WITH_FUNC_SUGGESTION" : {
        "message" : [
          "cannot cast <srcType> to <targetType>.",
          "To convert values from <srcType> to <targetType>, you can use the functions <functionNames> instead."
        ]
      },
      "CREATE_MAP_KEY_DIFF_TYPES" : {
        "message" : [
          "The given keys of function <functionName> should all be the same type, but they are <dataType>."
        ]
      },
      "CREATE_MAP_VALUE_DIFF_TYPES" : {
        "message" : [
          "The given values of function <functionName> should all be the same type, but they are <dataType>."
        ]
      },
      "CREATE_NAMED_STRUCT_WITHOUT_FOLDABLE_STRING" : {
        "message" : [
          "Only foldable `STRING` expressions are allowed to appear at odd position, but they are <inputExprs>."
        ]
      },
      "DATA_DIFF_TYPES" : {
        "message" : [
          "Input to <functionName> should all be the same type, but it's <dataType>."
        ]
      },
      "FILTER_NOT_BOOLEAN" : {
        "message" : [
          "Filter expression <filter> of type <type> is not a boolean."
        ]
      },
      "HASH_MAP_TYPE" : {
        "message" : [
          "Input to the function <functionName> cannot contain elements of the \"MAP\" type. In Spark, same maps may have different hashcode, thus hash expressions are prohibited on \"MAP\" elements. To restore previous behavior set \"spark.sql.legacy.allowHashOnMapType\" to \"true\"."
        ]
      },
      "HASH_VARIANT_TYPE" : {
        "message" : [
          "Input to the function <functionName> cannot contain elements of the \"VARIANT\" type yet."
        ]
      },
      "INPUT_SIZE_NOT_ONE" : {
        "message" : [
          "Length of <exprName> should be 1."
        ]
      },
      "INVALID_ARG_VALUE" : {
        "message" : [
          "The <inputName> value must to be a <requireType> literal of <validValues>, but got <inputValue>."
        ]
      },
      "INVALID_JSON_MAP_KEY_TYPE" : {
        "message" : [
          "Input schema <schema> can only contain STRING as a key type for a MAP."
        ]
      },
      "INVALID_JSON_SCHEMA" : {
        "message" : [
          "Input schema <schema> must be a struct, an array, a map or a variant."
        ]
      },
      "INVALID_MAP_KEY_TYPE" : {
        "message" : [
          "The key of map cannot be/contain <keyType>."
        ]
      },
      "INVALID_ORDERING_TYPE" : {
        "message" : [
          "The <functionName> does not support ordering on type <dataType>."
        ]
      },
      "INVALID_ROW_LEVEL_OPERATION_ASSIGNMENTS" : {
        "message" : [
          "<errors>"
        ]
      },
      "INVALID_XML_MAP_KEY_TYPE" : {
        "message" : [
          "Input schema <schema> can only contain STRING as a key type for a MAP."
        ]
      },
      "IN_SUBQUERY_DATA_TYPE_MISMATCH" : {
        "message" : [
          "The data type of one or more elements in the left hand side of an IN subquery is not compatible with the data type of the output of the subquery. Mismatched columns: [<mismatchedColumns>], left side: [<leftType>], right side: [<rightType>]."
        ]
      },
      "IN_SUBQUERY_LENGTH_MISMATCH" : {
        "message" : [
          "The number of columns in the left hand side of an IN subquery does not match the number of columns in the output of subquery. Left hand side columns(length: <leftLength>): [<leftColumns>], right hand side columns(length: <rightLength>): [<rightColumns>]."
        ]
      },
      "MAP_CONCAT_DIFF_TYPES" : {
        "message" : [
          "The <functionName> should all be of type map, but it's <dataType>."
        ]
      },
      "MAP_FUNCTION_DIFF_TYPES" : {
        "message" : [
          "Input to <functionName> should have been <dataType> followed by a value with same key type, but it's [<leftType>, <rightType>]."
        ]
      },
      "MAP_ZIP_WITH_DIFF_TYPES" : {
        "message" : [
          "Input to the <functionName> should have been two maps with compatible key types, but it's [<leftType>, <rightType>]."
        ]
      },
      "NON_FOLDABLE_INPUT" : {
        "message" : [
          "the input <inputName> should be a foldable <inputType> expression; however, got <inputExpr>."
        ]
      },
      "NON_STRING_TYPE" : {
        "message" : [
          "all arguments must be strings."
        ]
      },
      "NULL_TYPE" : {
        "message" : [
          "Null typed values cannot be used as arguments of <functionName>."
        ]
      },
      "PARAMETER_CONSTRAINT_VIOLATION" : {
        "message" : [
          "The <leftExprName>(<leftExprValue>) must be <constraint> the <rightExprName>(<rightExprValue>)."
        ]
      },
      "RANGE_FRAME_INVALID_TYPE" : {
        "message" : [
          "The data type <orderSpecType> used in the order specification does not match the data type <valueBoundaryType> which is used in the range frame."
        ]
      },
      "RANGE_FRAME_MULTI_ORDER" : {
        "message" : [
          "A range window frame with value boundaries cannot be used in a window specification with multiple order by expressions: <orderSpec>."
        ]
      },
      "RANGE_FRAME_WITHOUT_ORDER" : {
        "message" : [
          "A range window frame cannot be used in an unordered window specification."
        ]
      },
      "SEQUENCE_WRONG_INPUT_TYPES" : {
        "message" : [
          "<functionName> uses the wrong parameter type. The parameter type must conform to:",
          "1. The start and stop expressions must resolve to the same type.",
          "2. If start and stop expressions resolve to the <startType> type, then the step expression must resolve to the <stepType> type.",
          "3. Otherwise, if start and stop expressions resolve to the <otherStartType> type, then the step expression must resolve to the same type."
        ]
      },
      "SPECIFIED_WINDOW_FRAME_DIFF_TYPES" : {
        "message" : [
          "Window frame bounds <lower> and <upper> do not have the same type: <lowerType> <> <upperType>."
        ]
      },
      "SPECIFIED_WINDOW_FRAME_INVALID_BOUND" : {
        "message" : [
          "Window frame upper bound <upper> does not follow the lower bound <lower>."
        ]
      },
      "SPECIFIED_WINDOW_FRAME_UNACCEPTED_TYPE" : {
        "message" : [
          "The data type of the <location> bound <exprType> does not match the expected data type <expectedType>."
        ]
      },
      "SPECIFIED_WINDOW_FRAME_WITHOUT_FOLDABLE" : {
        "message" : [
          "Window frame <location> bound <expression> is not a literal."
        ]
      },
      "SPECIFIED_WINDOW_FRAME_WRONG_COMPARISON" : {
        "message" : [
          "The lower bound of a window frame must be <comparison> to the upper bound."
        ]
      },
      "STACK_COLUMN_DIFF_TYPES" : {
        "message" : [
          "The data type of the column (<columnIndex>) do not have the same type: <leftType> (<leftParamIndex>) <> <rightType> (<rightParamIndex>)."
        ]
      },
      "TYPE_CHECK_FAILURE_WITH_HINT" : {
        "message" : [
          "<msg><hint>."
        ]
      },
      "UNEXPECTED_CLASS_TYPE" : {
        "message" : [
          "class <className> not found."
        ]
      },
      "UNEXPECTED_INPUT_TYPE" : {
        "message" : [
          "The <paramIndex> parameter requires the <requiredType> type, however <inputSql> has the type <inputType>."
        ]
      },
      "UNEXPECTED_NULL" : {
        "message" : [
          "The <exprName> must not be null."
        ]
      },
      "UNEXPECTED_RETURN_TYPE" : {
        "message" : [
          "The <functionName> requires return <expectedType> type, but the actual is <actualType> type."
        ]
      },
      "UNEXPECTED_STATIC_METHOD" : {
        "message" : [
          "cannot find a static method <methodName> that matches the argument types in <className>."
        ]
      },
      "UNSUPPORTED_INPUT_TYPE" : {
        "message" : [
          "The input of <functionName> can't be <dataType> type data."
        ]
      },
      "VALUE_OUT_OF_RANGE" : {
        "message" : [
          "The <exprName> must be between <valueRange> (current value = <currentValue>)."
        ]
      },
      "WRONG_NUM_ARG_TYPES" : {
        "message" : [
          "The expression requires <expectedNum> argument types but the actual number is <actualNum>."
        ]
      },
      "WRONG_NUM_ENDPOINTS" : {
        "message" : [
          "The number of endpoints must be >= 2 to construct intervals but the actual number is <actualNumber>."
        ]
      }
    },
    "sqlState" : "42K09"
  },
  "DATATYPE_MISSING_SIZE" : {
    "message" : [
      "DataType <type> requires a length parameter, for example <type>(10). Please specify the length."
    ],
    "sqlState" : "42K01"
  },
  "DATA_SOURCE_ALREADY_EXISTS" : {
    "message" : [
      "Data source '<provider>' already exists. Please choose a different name for the new data source."
    ],
    "sqlState" : "42710"
  },
  "DATA_SOURCE_NOT_EXIST" : {
    "message" : [
      "Data source '<provider>' not found. Please make sure the data source is registered."
    ],
    "sqlState" : "42704"
  },
  "DATA_SOURCE_NOT_FOUND" : {
    "message" : [
      "Failed to find the data source: <provider>. Make sure the provider name is correct and the package is properly registered and compatible with your Spark version."
    ],
    "sqlState" : "42K02"
  },
  "DATA_SOURCE_TABLE_SCHEMA_MISMATCH" : {
    "message" : [
      "The schema of the data source table does not match the expected schema. If you are using the DataFrameReader.schema API or creating a table, avoid specifying the schema.",
      "Data Source schema: <dsSchema>",
      "Expected schema: <expectedSchema>"
    ],
    "sqlState" : "42K03"
  },
  "DATETIME_OVERFLOW" : {
    "message" : [
      "Datetime operation overflow: <operation>."
    ],
    "sqlState" : "22008"
  },
  "DECIMAL_PRECISION_EXCEEDS_MAX_PRECISION" : {
    "message" : [
      "Decimal precision <precision> exceeds max precision <maxPrecision>."
    ],
    "sqlState" : "22003"
  },
  "DEFAULT_DATABASE_NOT_EXISTS" : {
    "message" : [
      "Default database <defaultDatabase> does not exist, please create it first or change default database to `<defaultDatabase>`."
    ],
    "sqlState" : "42704"
  },
  "DEFAULT_PLACEMENT_INVALID" : {
    "message" : [
      "A DEFAULT keyword in a MERGE, INSERT, UPDATE, or SET VARIABLE command could not be directly assigned to a target column because it was part of an expression.",
      "For example: `UPDATE SET c1 = DEFAULT` is allowed, but `UPDATE T SET c1 = DEFAULT + 1` is not allowed."
    ],
    "sqlState" : "42608"
  },
  "DISTINCT_WINDOW_FUNCTION_UNSUPPORTED" : {
    "message" : [
      "Distinct window functions are not supported: <windowExpr>."
    ],
    "sqlState" : "0A000"
  },
  "DIVIDE_BY_ZERO" : {
    "message" : [
      "Division by zero. Use `try_divide` to tolerate divisor being 0 and return NULL instead. If necessary set <config> to \"false\" to bypass this error."
    ],
    "sqlState" : "22012"
  },
  "DUPLICATED_FIELD_NAME_IN_ARROW_STRUCT" : {
    "message" : [
      "Duplicated field names in Arrow Struct are not allowed, got <fieldNames>."
    ],
    "sqlState" : "42713"
  },
  "DUPLICATED_MAP_KEY" : {
    "message" : [
      "Duplicate map key <key> was found, please check the input data.",
      "If you want to remove the duplicated keys, you can set <mapKeyDedupPolicy> to \"LAST_WIN\" so that the key inserted at last takes precedence."
    ],
    "sqlState" : "23505"
  },
  "DUPLICATED_METRICS_NAME" : {
    "message" : [
      "The metric name is not unique: <metricName>. The same name cannot be used for metrics with different results.",
      "However multiple instances of metrics with with same result and name are allowed (e.g. self-joins)."
    ],
    "sqlState" : "42710"
  },
  "DUPLICATE_ASSIGNMENTS" : {
    "message" : [
      "The columns or variables <nameList> appear more than once as assignment targets."
    ],
    "sqlState" : "42701"
  },
  "DUPLICATE_CLAUSES" : {
    "message" : [
      "Found duplicate clauses: <clauseName>. Please, remove one of them."
    ],
    "sqlState" : "42614"
  },
  "DUPLICATE_KEY" : {
    "message" : [
      "Found duplicate keys <keyColumn>."
    ],
    "sqlState" : "23505"
  },
  "DUPLICATE_ROUTINE_PARAMETER_ASSIGNMENT" : {
    "message" : [
      "Call to routine <functionName> is invalid because it includes multiple argument assignments to the same parameter name <parameterName>."
    ],
    "subClass" : {
      "BOTH_POSITIONAL_AND_NAMED" : {
        "message" : [
          "A positional argument and named argument both referred to the same parameter. Please remove the named argument referring to this parameter."
        ]
      },
      "DOUBLE_NAMED_ARGUMENT_REFERENCE" : {
        "message" : [
          "More than one named argument referred to the same parameter. Please assign a value only once."
        ]
      }
    },
    "sqlState" : "4274K"
  },
  "EMITTING_ROWS_OLDER_THAN_WATERMARK_NOT_ALLOWED" : {
    "message" : [
      "Previous node emitted a row with eventTime=<emittedRowEventTime> which is older than current_watermark_value=<currentWatermark>",
      "This can lead to correctness issues in the stateful operators downstream in the execution pipeline.",
      "Please correct the operator logic to emit rows after current global watermark value."
    ],
    "sqlState" : "42815"
  },
  "EMPTY_JSON_FIELD_VALUE" : {
    "message" : [
      "Failed to parse an empty string for data type <dataType>."
    ],
    "sqlState" : "42604"
  },
  "ENCODER_NOT_FOUND" : {
    "message" : [
      "Not found an encoder of the type <typeName> to Spark SQL internal representation.",
      "Consider to change the input type to one of supported at '<docroot>/sql-ref-datatypes.html'."
    ],
    "sqlState" : "42704"
  },
  "ERROR_READING_AVRO_UNKNOWN_FINGERPRINT" : {
    "message" : [
      "Error reading avro data -- encountered an unknown fingerprint: <fingerprint>, not sure what schema to use.",
      "This could happen if you registered additional schemas after starting your spark context."
    ],
    "sqlState" : "KD00B"
  },
  "EVENT_TIME_IS_NOT_ON_TIMESTAMP_TYPE" : {
    "message" : [
      "The event time <eventName> has the invalid type <eventType>, but expected \"TIMESTAMP\"."
    ],
    "sqlState" : "42K09"
  },
  "EXCEED_LIMIT_LENGTH" : {
    "message" : [
      "Exceeds char/varchar type length limitation: <limit>."
    ],
    "sqlState" : "54006"
  },
  "EXCEPT_NESTED_COLUMN_INVALID_TYPE" : {
    "message" : [
      "EXCEPT column <columnName> was resolved and expected to be StructType, but found type <dataType>."
    ],
    "sqlState" : "428H2"
  },
  "EXCEPT_OVERLAPPING_COLUMNS" : {
    "message" : [
      "Columns in an EXCEPT list must be distinct and non-overlapping, but got (<columns>)."
    ],
    "sqlState" : "42702"
  },
  "EXEC_IMMEDIATE_DUPLICATE_ARGUMENT_ALIASES" : {
    "message" : [
      "The USING clause of this EXECUTE IMMEDIATE command contained multiple arguments with same alias (<aliases>), which is invalid; please update the command to specify unique aliases and then try it again."
    ],
    "sqlState" : "42701"
  },
  "EXPECT_PERMANENT_VIEW_NOT_TEMP" : {
    "message" : [
      "'<operation>' expects a permanent view but <viewName> is a temp view."
    ],
    "sqlState" : "42809"
  },
  "EXPECT_TABLE_NOT_VIEW" : {
    "message" : [
      "'<operation>' expects a table but <viewName> is a view."
    ],
    "subClass" : {
      "NO_ALTERNATIVE" : {
        "message" : [
          ""
        ]
      },
      "USE_ALTER_VIEW" : {
        "message" : [
          "Please use ALTER VIEW instead."
        ]
      }
    },
    "sqlState" : "42809"
  },
  "EXPECT_VIEW_NOT_TABLE" : {
    "message" : [
      "The table <tableName> does not support <operation>."
    ],
    "subClass" : {
      "NO_ALTERNATIVE" : {
        "message" : [
          ""
        ]
      },
      "USE_ALTER_TABLE" : {
        "message" : [
          "Please use ALTER TABLE instead."
        ]
      }
    },
    "sqlState" : "42809"
  },
  "EXPRESSION_DECODING_FAILED" : {
    "message" : [
      "Failed to decode a row to a value of the expressions: <expressions>."
    ],
    "sqlState" : "42846"
  },
  "EXPRESSION_ENCODING_FAILED" : {
    "message" : [
      "Failed to encode a value of the expressions: <expressions> to a row."
    ],
    "sqlState" : "42846"
  },
  "EXPRESSION_TYPE_IS_NOT_ORDERABLE" : {
    "message" : [
      "Column expression <expr> cannot be sorted because its type <exprType> is not orderable."
    ],
    "sqlState" : "42822"
  },
  "FAILED_EXECUTE_UDF" : {
    "message" : [
      "User defined function (<functionName>: (<signature>) => <result>) failed due to: <reason>."
    ],
    "sqlState" : "39000"
  },
  "FAILED_FUNCTION_CALL" : {
    "message" : [
      "Failed preparing of the function <funcName> for call. Please, double check function's arguments."
    ],
    "sqlState" : "38000"
  },
  "FAILED_JDBC" : {
    "message" : [
      "Failed JDBC <url> on the operation:"
    ],
    "subClass" : {
      "ALTER_TABLE" : {
        "message" : [
          "Alter the table <tableName>."
        ]
      },
      "CREATE_INDEX" : {
        "message" : [
          "Create the index <indexName> in the <tableName> table."
        ]
      },
      "CREATE_NAMESPACE" : {
        "message" : [
          "Create the namespace <namespace>."
        ]
      },
      "CREATE_NAMESPACE_COMMENT" : {
        "message" : [
          "Create a comment on the namespace: <namespace>."
        ]
      },
      "CREATE_TABLE" : {
        "message" : [
          "Create the table <tableName>."
        ]
      },
      "DROP_INDEX" : {
        "message" : [
          "Drop the index <indexName> in the <tableName> table."
        ]
      },
      "DROP_NAMESPACE" : {
        "message" : [
          "Drop the namespace <namespace>."
        ]
      },
      "GET_TABLES" : {
        "message" : [
          "Get tables from the namespace: <namespace>."
        ]
      },
      "LIST_NAMESPACES" : {
        "message" : [
          "List namespaces."
        ]
      },
      "LOAD_TABLE" : {
        "message" : [
          "Load the table <tableName>."
        ]
      },
      "NAMESPACE_EXISTS" : {
        "message" : [
          "Check that the namespace <namespace> exists."
        ]
      },
      "REMOVE_NAMESPACE_COMMENT" : {
        "message" : [
          "Remove a comment on the namespace: <namespace>."
        ]
      },
      "RENAME_TABLE" : {
        "message" : [
          "Rename the table <oldName> to <newName>."
        ]
      },
      "TABLE_EXISTS" : {
        "message" : [
          "Check that the table <tableName> exists."
        ]
      },
      "UNCLASSIFIED" : {
        "message" : [
          "<message>"
        ]
      }
    },
    "sqlState" : "HV000"
  },
  "FAILED_PARSE_STRUCT_TYPE" : {
    "message" : [
      "Failed parsing struct: <raw>."
    ],
    "sqlState" : "22018"
  },
  "FAILED_READ_FILE" : {
    "message" : [
      "Encountered error while reading file <path>."
    ],
    "subClass" : {
      "CANNOT_READ_FILE_FOOTER" : {
        "message" : [
          "Could not read footer. Please ensure that the file is in either ORC or Parquet format.",
          "If not, please convert it to a valid format. If the file is in the valid format, please check if it is corrupt.",
          "If it is, you can choose to either ignore it or fix the corruption."
        ]
      },
      "FILE_NOT_EXIST" : {
        "message" : [
          "File does not exist. It is possible the underlying files have been updated.",
          "You can explicitly invalidate the cache in Spark by running 'REFRESH TABLE tableName' command in SQL or by recreating the Dataset/DataFrame involved."
        ]
      },
      "NO_HINT" : {
        "message" : [
          ""
        ]
      },
      "PARQUET_COLUMN_DATA_TYPE_MISMATCH" : {
        "message" : [
          "Data type mismatches when reading Parquet column <column>. Expected Spark type <expectedType>, actual Parquet type <actualType>."
        ]
      }
    },
    "sqlState" : "KD001"
  },
  "FAILED_REGISTER_CLASS_WITH_KRYO" : {
    "message" : [
      "Failed to register classes with Kryo."
    ],
    "sqlState" : "KD000"
  },
  "FAILED_RENAME_PATH" : {
    "message" : [
      "Failed to rename <sourcePath> to <targetPath> as destination already exists."
    ],
    "sqlState" : "42K04"
  },
  "FAILED_RENAME_TEMP_FILE" : {
    "message" : [
      "Failed to rename temp file <srcPath> to <dstPath> as FileSystem.rename returned false."
    ],
    "sqlState" : "58030"
  },
  "FAILED_ROW_TO_JSON" : {
    "message" : [
      "Failed to convert the row value <value> of the class <class> to the target SQL type <sqlType> in the JSON format."
    ],
    "sqlState" : "2203G"
  },
  "FAILED_TO_PARSE_TOO_COMPLEX" : {
    "message" : [
      "The statement, including potential SQL functions and referenced views, was too complex to parse.",
      "To mitigate this error divide the statement into multiple, less complex chunks."
    ],
    "sqlState" : "54001"
  },
  "FEATURE_NOT_ENABLED" : {
    "message" : [
      "The feature <featureName> is not enabled. Consider setting the config <configKey> to <configValue> to enable this capability."
    ],
    "sqlState" : "56038"
  },
  "FIELD_ALREADY_EXISTS" : {
    "message" : [
      "Cannot <op> column, because <fieldNames> already exists in <struct>."
    ],
    "sqlState" : "42710"
  },
  "FIELD_NOT_FOUND" : {
    "message" : [
      "No such struct field <fieldName> in <fields>."
    ],
    "sqlState" : "42704"
  },
  "FORBIDDEN_OPERATION" : {
    "message" : [
      "The operation <statement> is not allowed on the <objectType>: <objectName>."
    ],
    "sqlState" : "42809"
  },
  "FOREACH_BATCH_USER_FUNCTION_ERROR" : {
    "message" : [
      "An error occurred in the user provided function in foreach batch sink. Reason: <reason>"
    ],
    "sqlState" : "39000"
  },
  "FOUND_MULTIPLE_DATA_SOURCES" : {
    "message" : [
      "Detected multiple data sources with the name '<provider>'. Please check the data source isn't simultaneously registered and located in the classpath."
    ],
    "sqlState" : "42710"
  },
  "GENERATED_COLUMN_WITH_DEFAULT_VALUE" : {
    "message" : [
      "A column cannot have both a default value and a generation expression but column <colName> has default value: (<defaultValue>) and generation expression: (<genExpr>)."
    ],
    "sqlState" : "42623"
  },
  "GET_TABLES_BY_TYPE_UNSUPPORTED_BY_HIVE_VERSION" : {
    "message" : [
      "Hive 2.2 and lower versions don't support getTablesByType. Please use Hive 2.3 or higher version."
    ],
    "sqlState" : "56038"
  },
  "GRAPHITE_SINK_INVALID_PROTOCOL" : {
    "message" : [
      "Invalid Graphite protocol: <protocol>."
    ],
    "sqlState" : "KD000"
  },
  "GRAPHITE_SINK_PROPERTY_MISSING" : {
    "message" : [
      "Graphite sink requires '<property>' property."
    ],
    "sqlState" : "KD000"
  },
  "GROUPING_COLUMN_MISMATCH" : {
    "message" : [
      "Column of grouping (<grouping>) can't be found in grouping columns <groupingColumns>."
    ],
    "sqlState" : "42803"
  },
  "GROUPING_ID_COLUMN_MISMATCH" : {
    "message" : [
      "Columns of grouping_id (<groupingIdColumn>) does not match grouping columns (<groupByColumns>)."
    ],
    "sqlState" : "42803"
  },
  "GROUPING_SIZE_LIMIT_EXCEEDED" : {
    "message" : [
      "Grouping sets size cannot be greater than <maxSize>."
    ],
    "sqlState" : "54000"
  },
  "GROUP_BY_AGGREGATE" : {
    "message" : [
      "Aggregate functions are not allowed in GROUP BY, but found <sqlExpr>."
    ],
    "sqlState" : "42903"
  },
  "GROUP_BY_POS_AGGREGATE" : {
    "message" : [
      "GROUP BY <index> refers to an expression <aggExpr> that contains an aggregate function. Aggregate functions are not allowed in GROUP BY."
    ],
    "sqlState" : "42903"
  },
  "GROUP_BY_POS_OUT_OF_RANGE" : {
    "message" : [
      "GROUP BY position <index> is not in select list (valid range is [1, <size>])."
    ],
    "sqlState" : "42805"
  },
  "GROUP_EXPRESSION_TYPE_IS_NOT_ORDERABLE" : {
    "message" : [
      "The expression <sqlExpr> cannot be used as a grouping expression because its data type <dataType> is not an orderable data type."
    ],
    "sqlState" : "42822"
  },
  "HLL_INVALID_INPUT_SKETCH_BUFFER" : {
    "message" : [
      "Invalid call to <function>; only valid HLL sketch buffers are supported as inputs (such as those produced by the `hll_sketch_agg` function)."
    ],
    "sqlState" : "22546"
  },
  "HLL_INVALID_LG_K" : {
    "message" : [
      "Invalid call to <function>; the `lgConfigK` value must be between <min> and <max>, inclusive: <value>."
    ],
    "sqlState" : "22546"
  },
  "HLL_UNION_DIFFERENT_LG_K" : {
    "message" : [
      "Sketches have different `lgConfigK` values: <left> and <right>. Set the `allowDifferentLgConfigK` parameter to true to call <function> with different `lgConfigK` values."
    ],
    "sqlState" : "22000"
  },
  "IDENTIFIER_TOO_MANY_NAME_PARTS" : {
    "message" : [
      "<identifier> is not a valid identifier as it has more than 2 name parts."
    ],
    "sqlState" : "42601"
  },
  "ILLEGAL_STATE_STORE_VALUE" : {
    "message" : [
      "Illegal value provided to the State Store"
    ],
    "subClass" : {
      "EMPTY_LIST_VALUE" : {
        "message" : [
          "Cannot write empty list values to State Store for StateName <stateName>."
        ]
      },
      "NULL_VALUE" : {
        "message" : [
          "Cannot write null values to State Store for StateName <stateName>."
        ]
      }
    },
    "sqlState" : "42601"
  },
  "INCOMPARABLE_PIVOT_COLUMN" : {
    "message" : [
      "Invalid pivot column <columnName>. Pivot columns must be comparable."
    ],
    "sqlState" : "42818"
  },
  "INCOMPATIBLE_COLUMN_TYPE" : {
    "message" : [
      "<operator> can only be performed on tables with compatible column types. The <columnOrdinalNumber> column of the <tableOrdinalNumber> table is <dataType1> type which is not compatible with <dataType2> at the same column of the first table.<hint>."
    ],
    "sqlState" : "42825"
  },
  "INCOMPATIBLE_DATASOURCE_REGISTER" : {
    "message" : [
      "Detected an incompatible DataSourceRegister. Please remove the incompatible library from classpath or upgrade it. Error: <message>"
    ],
    "sqlState" : "56038"
  },
  "INCOMPATIBLE_DATA_FOR_TABLE" : {
    "message" : [
      "Cannot write incompatible data for the table <tableName>:"
    ],
    "subClass" : {
      "AMBIGUOUS_COLUMN_NAME" : {
        "message" : [
          "Ambiguous column name in the input data <colName>."
        ]
      },
      "CANNOT_FIND_DATA" : {
        "message" : [
          "Cannot find data for the output column <colName>."
        ]
      },
      "CANNOT_SAFELY_CAST" : {
        "message" : [
          "Cannot safely cast <colName> <srcType> to <targetType>."
        ]
      },
      "EXTRA_COLUMNS" : {
        "message" : [
          "Cannot write extra columns <extraColumns>."
        ]
      },
      "EXTRA_STRUCT_FIELDS" : {
        "message" : [
          "Cannot write extra fields <extraFields> to the struct <colName>."
        ]
      },
      "NULLABLE_ARRAY_ELEMENTS" : {
        "message" : [
          "Cannot write nullable elements to array of non-nulls: <colName>."
        ]
      },
      "NULLABLE_COLUMN" : {
        "message" : [
          "Cannot write nullable values to non-null column <colName>."
        ]
      },
      "NULLABLE_MAP_VALUES" : {
        "message" : [
          "Cannot write nullable values to map of non-nulls: <colName>."
        ]
      },
      "STRUCT_MISSING_FIELDS" : {
        "message" : [
          "Struct <colName> missing fields: <missingFields>."
        ]
      },
      "UNEXPECTED_COLUMN_NAME" : {
        "message" : [
          "Struct <colName> <order>-th field name does not match (may be out of order): expected <expected>, found <found>."
        ]
      }
    },
    "sqlState" : "KD000"
  },
  "INCOMPATIBLE_JOIN_TYPES" : {
    "message" : [
      "The join types <joinType1> and <joinType2> are incompatible."
    ],
    "sqlState" : "42613"
  },
  "INCOMPATIBLE_VIEW_SCHEMA_CHANGE" : {
    "message" : [
      "The SQL query of view <viewName> has an incompatible schema change and column <colName> cannot be resolved. Expected <expectedNum> columns named <colName> but got <actualCols>.",
      "Please try to re-create the view by running: <suggestion>."
    ],
    "sqlState" : "51024"
  },
  "INCOMPLETE_TYPE_DEFINITION" : {
    "message" : [
      "Incomplete complex type:"
    ],
    "subClass" : {
      "ARRAY" : {
        "message" : [
          "The definition of \"ARRAY\" type is incomplete. You must provide an element type. For example: \"ARRAY<elementType>\"."
        ]
      },
      "MAP" : {
        "message" : [
          "The definition of \"MAP\" type is incomplete. You must provide a key type and a value type. For example: \"MAP<TIMESTAMP, INT>\"."
        ]
      },
      "STRUCT" : {
        "message" : [
          "The definition of \"STRUCT\" type is incomplete. You must provide at least one field type. For example: \"STRUCT<name STRING, phone DECIMAL(10, 0)>\"."
        ]
      }
    },
    "sqlState" : "42K01"
  },
  "INCONSISTENT_BEHAVIOR_CROSS_VERSION" : {
    "message" : [
      "You may get a different result due to the upgrading to"
    ],
    "subClass" : {
      "DATETIME_PATTERN_RECOGNITION" : {
        "message" : [
          "Spark >= 3.0:",
          "Fail to recognize <pattern> pattern in the DateTimeFormatter.",
          "1) You can set <config> to \"LEGACY\" to restore the behavior before Spark 3.0.",
          "2) You can form a valid datetime pattern with the guide from '<docroot>/sql-ref-datetime-pattern.html'."
        ]
      },
      "DATETIME_WEEK_BASED_PATTERN" : {
        "message" : [
          "Spark >= 3.0:",
          "All week-based patterns are unsupported since Spark 3.0, detected week-based character: <c>.",
          "Please use the SQL function EXTRACT instead."
        ]
      },
      "PARSE_DATETIME_BY_NEW_PARSER" : {
        "message" : [
          "Spark >= 3.0:",
          "Fail to parse <datetime> in the new parser.",
          "You can set <config> to \"LEGACY\" to restore the behavior before Spark 3.0, or set to \"CORRECTED\" and treat it as an invalid datetime string."
        ]
      },
      "READ_ANCIENT_DATETIME" : {
        "message" : [
          "Spark >= 3.0: reading dates before 1582-10-15 or timestamps before 1900-01-01T00:00:00Z from <format> files can be ambiguous, as the files may be written by",
          "Spark 2.x or legacy versions of Hive, which uses a legacy hybrid calendar that is different from Spark 3.0+'s Proleptic Gregorian calendar.",
          "See more details in SPARK-31404.",
          "You can set the SQL config <config> or the datasource option <option> to \"LEGACY\" to rebase the datetime values w.r.t. the calendar difference during reading.",
          "To read the datetime values as it is, set the SQL config or the datasource option to \"CORRECTED\"."
        ]
      },
      "WRITE_ANCIENT_DATETIME" : {
        "message" : [
          "Spark >= 3.0:",
          "writing dates before 1582-10-15 or timestamps before 1900-01-01T00:00:00Z into <format> files can be dangerous, as the files may be read by Spark 2.x or legacy versions of Hive later, which uses a legacy hybrid calendar that is different from Spark 3.0+'s Proleptic Gregorian calendar.",
          "See more details in SPARK-31404.",
          "You can set <config> to \"LEGACY\" to rebase the datetime values w.r.t. the calendar difference during writing, to get maximum interoperability.",
          "Or set the config to \"CORRECTED\" to write the datetime values as it is, if you are sure that the written files will only be read by Spark 3.0+ or other systems that use Proleptic Gregorian calendar."
        ]
      }
    },
    "sqlState" : "42K0B"
  },
  "INCORRECT_RAMP_UP_RATE" : {
    "message" : [
      "Max offset with <rowsPerSecond> rowsPerSecond is <maxSeconds>, but 'rampUpTimeSeconds' is <rampUpTimeSeconds>."
    ],
    "sqlState" : "22003"
  },
  "INDETERMINATE_COLLATION" : {
    "message" : [
      "Function called requires knowledge of the collation it should apply, but indeterminate collation was found. Use COLLATE function to set the collation explicitly."
    ],
    "sqlState" : "42P22"
  },
  "INDEX_ALREADY_EXISTS" : {
    "message" : [
      "Cannot create the index <indexName> on table <tableName> because it already exists."
    ],
    "sqlState" : "42710"
  },
  "INDEX_NOT_FOUND" : {
    "message" : [
      "Cannot find the index <indexName> on table <tableName>."
    ],
    "sqlState" : "42704"
  },
  "INSERT_COLUMN_ARITY_MISMATCH" : {
    "message" : [
      "Cannot write to <tableName>, the reason is"
    ],
    "subClass" : {
      "NOT_ENOUGH_DATA_COLUMNS" : {
        "message" : [
          "not enough data columns:",
          "Table columns: <tableColumns>.",
          "Data columns: <dataColumns>."
        ]
      },
      "TOO_MANY_DATA_COLUMNS" : {
        "message" : [
          "too many data columns:",
          "Table columns: <tableColumns>.",
          "Data columns: <dataColumns>."
        ]
      }
    },
    "sqlState" : "21S01"
  },
  "INSERT_PARTITION_COLUMN_ARITY_MISMATCH" : {
    "message" : [
      "Cannot write to '<tableName>', <reason>:",
      "Table columns: <tableColumns>.",
      "Partition columns with static values: <staticPartCols>.",
      "Data columns: <dataColumns>."
    ],
    "sqlState" : "21S01"
  },
  "INSUFFICIENT_TABLE_PROPERTY" : {
    "message" : [
      "Can't find table property:"
    ],
    "subClass" : {
      "MISSING_KEY" : {
        "message" : [
          "<key>."
        ]
      },
      "MISSING_KEY_PART" : {
        "message" : [
          "<key>, <totalAmountOfParts> parts are expected."
        ]
      }
    },
    "sqlState" : "XXKUC"
  },
  "INTERNAL_ERROR" : {
    "message" : [
      "<message>"
    ],
    "sqlState" : "XX000"
  },
  "INTERNAL_ERROR_BROADCAST" : {
    "message" : [
      "<message>"
    ],
    "sqlState" : "XX000"
  },
  "INTERNAL_ERROR_EXECUTOR" : {
    "message" : [
      "<message>"
    ],
    "sqlState" : "XX000"
  },
  "INTERNAL_ERROR_MEMORY" : {
    "message" : [
      "<message>"
    ],
    "sqlState" : "XX000"
  },
  "INTERNAL_ERROR_METADATA_CATALOG" : {
    "message" : [
      "An object in the metadata catalog has been corrupted:"
    ],
    "subClass" : {
      "SQL_CONFIG" : {
        "message" : [
          "Corrupted view SQL configs in catalog."
        ]
      },
      "TABLE_NAME_CONTEXT" : {
        "message" : [
          "Corrupted table name context in catalog: <numParts> parts expected, but part <index> is missing."
        ]
      },
      "TEMP_FUNCTION_REFERENCE" : {
        "message" : [
          "Corrupted view referred temp functions names in catalog."
        ]
      },
      "TEMP_VARIABLE_REFERENCE" : {
        "message" : [
          "Corrupted view referred temp variable names in catalog."
        ]
      },
      "TEMP_VIEW_REFERENCE" : {
        "message" : [
          "Corrupted view referred temp view names in catalog."
        ]
      },
      "VIEW_QUERY_COLUMN_ARITY" : {
        "message" : [
          "Corrupted view query output column names in catalog: <numCols> parts expected, but part <index> is missing."
        ]
      }
    },
    "sqlState" : "XX000"
  },
  "INTERNAL_ERROR_NETWORK" : {
    "message" : [
      "<message>"
    ],
    "sqlState" : "XX000"
  },
  "INTERNAL_ERROR_SHUFFLE" : {
    "message" : [
      "<message>"
    ],
    "sqlState" : "XX000"
  },
  "INTERNAL_ERROR_STORAGE" : {
    "message" : [
      "<message>"
    ],
    "sqlState" : "XX000"
  },
  "INTERNAL_ERROR_TWS" : {
    "message" : [
      "<message>"
    ],
    "sqlState" : "XX000"
  },
  "INTERVAL_ARITHMETIC_OVERFLOW" : {
    "message" : [
      "<message>.<alternative>"
    ],
    "sqlState" : "22015"
  },
  "INTERVAL_DIVIDED_BY_ZERO" : {
    "message" : [
      "Division by zero. Use `try_divide` to tolerate divisor being 0 and return NULL instead."
    ],
    "sqlState" : "22012"
  },
  "INVALID_AGGREGATE_FILTER" : {
    "message" : [
      "The FILTER expression <filterExpr> in an aggregate function is invalid."
    ],
    "subClass" : {
      "CONTAINS_AGGREGATE" : {
        "message" : [
          "Expected a FILTER expression without an aggregation, but found <aggExpr>."
        ]
      },
      "CONTAINS_WINDOW_FUNCTION" : {
        "message" : [
          "Expected a FILTER expression without a window function, but found <windowExpr>."
        ]
      },
      "NON_DETERMINISTIC" : {
        "message" : [
          "Expected a deterministic FILTER expression."
        ]
      },
      "NOT_BOOLEAN" : {
        "message" : [
          "Expected a FILTER expression of the BOOLEAN type."
        ]
      }
    },
    "sqlState" : "42903"
  },
  "INVALID_ARRAY_INDEX" : {
    "message" : [
      "The index <indexValue> is out of bounds. The array has <arraySize> elements. Use the SQL function `get()` to tolerate accessing element at invalid index and return NULL instead. If necessary set <ansiConfig> to \"false\" to bypass this error."
    ],
    "sqlState" : "22003"
  },
  "INVALID_ARRAY_INDEX_IN_ELEMENT_AT" : {
    "message" : [
      "The index <indexValue> is out of bounds. The array has <arraySize> elements. Use `try_element_at` to tolerate accessing element at invalid index and return NULL instead. If necessary set <ansiConfig> to \"false\" to bypass this error."
    ],
    "sqlState" : "22003"
  },
  "INVALID_BITMAP_POSITION" : {
    "message" : [
      "The 0-indexed bitmap position <bitPosition> is out of bounds. The bitmap has <bitmapNumBits> bits (<bitmapNumBytes> bytes)."
    ],
    "sqlState" : "22003"
  },
  "INVALID_BOUNDARY" : {
    "message" : [
      "The boundary <boundary> is invalid: <invalidValue>."
    ],
    "subClass" : {
      "END" : {
        "message" : [
          "Expected the value is '0', '<longMaxValue>', '[<intMinValue>, <intMaxValue>]'."
        ]
      },
      "START" : {
        "message" : [
          "Expected the value is '0', '<longMinValue>', '[<intMinValue>, <intMaxValue>]'."
        ]
      }
    },
    "sqlState" : "22003"
  },
  "INVALID_BUCKET_COLUMN_DATA_TYPE" : {
    "message" : [
      "Cannot use <type> for bucket column. Collated data types are not supported for bucketing."
    ],
    "sqlState" : "42601"
  },
  "INVALID_BUCKET_FILE" : {
    "message" : [
      "Invalid bucket file: <path>."
    ],
    "sqlState" : "58030"
  },
  "INVALID_BYTE_STRING" : {
    "message" : [
      "The expected format is ByteString, but was <unsupported> (<class>)."
    ],
    "sqlState" : "22P03"
  },
  "INVALID_COLUMN_NAME_AS_PATH" : {
    "message" : [
      "The datasource <datasource> cannot save the column <columnName> because its name contains some characters that are not allowed in file paths. Please, use an alias to rename it."
    ],
    "sqlState" : "46121"
  },
  "INVALID_COLUMN_OR_FIELD_DATA_TYPE" : {
    "message" : [
      "Column or field <name> is of type <type> while it's required to be <expectedType>."
    ],
    "sqlState" : "42000"
  },
  "INVALID_CONF_VALUE" : {
    "message" : [
      "The value '<confValue>' in the config \"<confName>\" is invalid."
    ],
    "subClass" : {
      "DEFAULT_COLLATION" : {
        "message" : [
          "Cannot resolve the given default collation. Suggested valid collation names: ['<proposals>']?"
        ]
      },
      "TIME_ZONE" : {
        "message" : [
          "Cannot resolve the given timezone."
        ]
      }
    },
    "sqlState" : "22022"
  },
  "INVALID_CURSOR" : {
    "message" : [
      "The cursor is invalid."
    ],
    "subClass" : {
      "DISCONNECTED" : {
        "message" : [
          "The cursor has been disconnected by the server."
        ]
      },
      "NOT_REATTACHABLE" : {
        "message" : [
          "The cursor is not reattachable."
        ]
      },
      "POSITION_NOT_AVAILABLE" : {
        "message" : [
          "The cursor position id <responseId> is no longer available at index <index>."
        ]
      },
      "POSITION_NOT_FOUND" : {
        "message" : [
          "The cursor position id <responseId> is not found."
        ]
      }
    },
    "sqlState" : "HY109"
  },
  "INVALID_DATETIME_PATTERN" : {
    "message" : [
      "Unrecognized datetime pattern: <pattern>."
    ],
    "subClass" : {
      "ILLEGAL_CHARACTER" : {
        "message" : [
          "Illegal pattern character found in datetime pattern: <c>. Please provide legal character."
        ]
      },
      "LENGTH" : {
        "message" : [
          "Too many letters in datetime pattern: <pattern>. Please reduce pattern length."
        ]
      }
    },
    "sqlState" : "22007"
  },
  "INVALID_DEFAULT_VALUE" : {
    "message" : [
      "Failed to execute <statement> command because the destination column or variable <colName> has a DEFAULT value <defaultValue>,"
    ],
    "subClass" : {
      "DATA_TYPE" : {
        "message" : [
          "which requires <expectedType> type, but the statement provided a value of incompatible <actualType> type."
        ]
      },
      "NOT_CONSTANT" : {
        "message" : [
          "which is not a constant expression whose equivalent value is known at query planning time."
        ]
      },
      "SUBQUERY_EXPRESSION" : {
        "message" : [
          "which contains subquery expressions."
        ]
      },
      "UNRESOLVED_EXPRESSION" : {
        "message" : [
          "which fails to resolve as a valid expression."
        ]
      }
    },
    "sqlState" : "42623"
  },
  "INVALID_DELIMITER_VALUE" : {
    "message" : [
      "Invalid value for delimiter."
    ],
    "subClass" : {
      "DELIMITER_LONGER_THAN_EXPECTED" : {
        "message" : [
          "Delimiter cannot be more than one character: <str>."
        ]
      },
      "EMPTY_STRING" : {
        "message" : [
          "Delimiter cannot be empty string."
        ]
      },
      "NULL_VALUE" : {
        "message" : [
          "Delimiter cannot be null."
        ]
      },
      "SINGLE_BACKSLASH" : {
        "message" : [
          "Single backslash is prohibited. It has special meaning as beginning of an escape sequence. To get the backslash character, pass a string with two backslashes as the delimiter."
        ]
      },
      "UNSUPPORTED_SPECIAL_CHARACTER" : {
        "message" : [
          "Unsupported special character for delimiter: <str>."
        ]
      }
    },
    "sqlState" : "42602"
  },
  "INVALID_DRIVER_MEMORY" : {
    "message" : [
      "System memory <systemMemory> must be at least <minSystemMemory>.",
      "Please increase heap size using the --driver-memory option or \"<config>\" in Spark configuration."
    ],
    "sqlState" : "F0000"
  },
  "INVALID_EMPTY_LOCATION" : {
    "message" : [
      "The location name cannot be empty string, but `<location>` was given."
    ],
    "sqlState" : "42K05"
  },
  "INVALID_ESC" : {
    "message" : [
      "Found an invalid escape string: <invalidEscape>. The escape string must contain only one character."
    ],
    "sqlState" : "42604"
  },
  "INVALID_ESCAPE_CHAR" : {
    "message" : [
      "`EscapeChar` should be a string literal of length one, but got <sqlExpr>."
    ],
    "sqlState" : "42604"
  },
  "INVALID_EXECUTOR_MEMORY" : {
    "message" : [
      "Executor memory <executorMemory> must be at least <minSystemMemory>.",
      "Please increase executor memory using the --executor-memory option or \"<config>\" in Spark configuration."
    ],
    "sqlState" : "F0000"
  },
  "INVALID_EXPRESSION_ENCODER" : {
    "message" : [
      "Found an invalid expression encoder. Expects an instance of ExpressionEncoder but got <encoderType>. For more information consult '<docroot>/api/java/index.html?org/apache/spark/sql/Encoder.html'."
    ],
    "sqlState" : "42001"
  },
  "INVALID_EXTRACT_BASE_FIELD_TYPE" : {
    "message" : [
      "Can't extract a value from <base>. Need a complex type [STRUCT, ARRAY, MAP] but got <other>."
    ],
    "sqlState" : "42000"
  },
  "INVALID_EXTRACT_FIELD" : {
    "message" : [
      "Cannot extract <field> from <expr>."
    ],
    "sqlState" : "42601"
  },
  "INVALID_EXTRACT_FIELD_TYPE" : {
    "message" : [
      "Field name should be a non-null string literal, but it's <extraction>."
    ],
    "sqlState" : "42000"
  },
  "INVALID_FIELD_NAME" : {
    "message" : [
      "Field name <fieldName> is invalid: <path> is not a struct."
    ],
    "sqlState" : "42000"
  },
  "INVALID_FORMAT" : {
    "message" : [
      "The format is invalid: <format>."
    ],
    "subClass" : {
      "CONT_THOUSANDS_SEPS" : {
        "message" : [
          "Thousands separators (, or G) must have digits in between them in the number format."
        ]
      },
      "CUR_MUST_BEFORE_DEC" : {
        "message" : [
          "Currency characters must appear before any decimal point in the number format."
        ]
      },
      "CUR_MUST_BEFORE_DIGIT" : {
        "message" : [
          "Currency characters must appear before digits in the number format."
        ]
      },
      "EMPTY" : {
        "message" : [
          "The number format string cannot be empty."
        ]
      },
      "ESC_AT_THE_END" : {
        "message" : [
          "The escape character is not allowed to end with."
        ]
      },
      "ESC_IN_THE_MIDDLE" : {
        "message" : [
          "The escape character is not allowed to precede <char>."
        ]
      },
      "MISMATCH_INPUT" : {
        "message" : [
          "The input <inputType> <input> does not match the format."
        ]
      },
      "THOUSANDS_SEPS_MUST_BEFORE_DEC" : {
        "message" : [
          "Thousands separators (, or G) may not appear after the decimal point in the number format."
        ]
      },
      "UNEXPECTED_TOKEN" : {
        "message" : [
          "Found the unexpected <token> in the format string; the structure of the format string must match: `[MI|S]` `[$]` `[0|9|G|,]*` `[.|D]` `[0|9]*` `[$]` `[PR|MI|S]`."
        ]
      },
      "WRONG_NUM_DIGIT" : {
        "message" : [
          "The format string requires at least one number digit."
        ]
      },
      "WRONG_NUM_TOKEN" : {
        "message" : [
          "At most one <token> is allowed in the number format."
        ]
      }
    },
    "sqlState" : "42601"
  },
  "INVALID_FRACTION_OF_SECOND" : {
    "message" : [
      "The fraction of sec must be zero. Valid range is [0, 60]. If necessary set <ansiConfig> to \"false\" to bypass this error."
    ],
    "sqlState" : "22023"
  },
  "INVALID_HANDLE" : {
    "message" : [
      "The handle <handle> is invalid."
    ],
    "subClass" : {
      "FORMAT" : {
        "message" : [
          "Handle must be an UUID string of the format '00112233-4455-6677-8899-aabbccddeeff'"
        ]
      },
      "OPERATION_ABANDONED" : {
        "message" : [
          "Operation was considered abandoned because of inactivity and removed."
        ]
      },
      "OPERATION_ALREADY_EXISTS" : {
        "message" : [
          "Operation already exists."
        ]
      },
      "OPERATION_NOT_FOUND" : {
        "message" : [
          "Operation not found."
        ]
      },
      "SESSION_CHANGED" : {
        "message" : [
          "The existing Spark server driver instance has restarted. Please reconnect."
        ]
      },
      "SESSION_CLOSED" : {
        "message" : [
          "Session was closed."
        ]
      },
      "SESSION_NOT_FOUND" : {
        "message" : [
          "Session not found."
        ]
      }
    },
    "sqlState" : "HY000"
  },
  "INVALID_IDENTIFIER" : {
    "message" : [
      "The unquoted identifier <ident> is invalid and must be back quoted as: `<ident>`.",
      "Unquoted identifiers can only contain ASCII letters ('a' - 'z', 'A' - 'Z'), digits ('0' - '9'), and underbar ('_').",
      "Unquoted identifiers must also not start with a digit.",
      "Different data sources and meta stores may impose additional restrictions on valid identifiers."
    ],
    "sqlState" : "42602"
  },
  "INVALID_INDEX_OF_ZERO" : {
    "message" : [
      "The index 0 is invalid. An index shall be either < 0 or > 0 (the first element has index 1)."
    ],
    "sqlState" : "22003"
  },
  "INVALID_INLINE_TABLE" : {
    "message" : [
      "Invalid inline table."
    ],
    "subClass" : {
      "CANNOT_EVALUATE_EXPRESSION_IN_INLINE_TABLE" : {
        "message" : [
          "Cannot evaluate the expression <expr> in inline table definition."
        ]
      },
      "FAILED_SQL_EXPRESSION_EVALUATION" : {
        "message" : [
          "Failed to evaluate the SQL expression <sqlExpr>. Please check your syntax and ensure all required tables and columns are available."
        ]
      },
      "INCOMPATIBLE_TYPES_IN_INLINE_TABLE" : {
        "message" : [
          "Found incompatible types in the column <colName> for inline table."
        ]
      },
      "NUM_COLUMNS_MISMATCH" : {
        "message" : [
          "Inline table expected <expectedNumCols> columns but found <actualNumCols> columns in row <rowIndex>."
        ]
      }
    },
    "sqlState" : "42000"
  },
  "INVALID_INTERVAL_FORMAT" : {
    "message" : [
      "Error parsing '<input>' to interval. Please ensure that the value provided is in a valid format for defining an interval. You can reference the documentation for the correct format."
    ],
    "subClass" : {
      "ARITHMETIC_EXCEPTION" : {
        "message" : [
          "Uncaught arithmetic exception while parsing '<input>'."
        ]
      },
      "INPUT_IS_EMPTY" : {
        "message" : [
          "Interval string cannot be empty."
        ]
      },
      "INPUT_IS_NULL" : {
        "message" : [
          "Interval string cannot be null."
        ]
      },
      "INVALID_FRACTION" : {
        "message" : [
          "<unit> cannot have fractional part."
        ]
      },
      "INVALID_PRECISION" : {
        "message" : [
          "Interval can only support nanosecond precision, <value> is out of range."
        ]
      },
      "INVALID_PREFIX" : {
        "message" : [
          "Invalid interval prefix <prefix>."
        ]
      },
      "INVALID_UNIT" : {
        "message" : [
          "Invalid unit <unit>."
        ]
      },
      "INVALID_VALUE" : {
        "message" : [
          "Invalid value <value>."
        ]
      },
      "MISSING_NUMBER" : {
        "message" : [
          "Expect a number after <word> but hit EOL."
        ]
      },
      "MISSING_UNIT" : {
        "message" : [
          "Expect a unit name after <word> but hit EOL."
        ]
      },
      "UNKNOWN_PARSING_ERROR" : {
        "message" : [
          "Unknown error when parsing <word>."
        ]
      },
      "UNRECOGNIZED_NUMBER" : {
        "message" : [
          "Unrecognized number <number>."
        ]
      }
    },
    "sqlState" : "22006"
  },
  "INVALID_INVERSE_DISTRIBUTION_FUNCTION" : {
    "message" : [
      "Invalid inverse distribution function <funcName>."
    ],
    "subClass" : {
      "DISTINCT_UNSUPPORTED" : {
        "message" : [
          "Cannot use DISTINCT with WITHIN GROUP."
        ]
      },
      "WITHIN_GROUP_MISSING" : {
        "message" : [
          "WITHIN GROUP is required for inverse distribution function."
        ]
      },
      "WRONG_NUM_ORDERINGS" : {
        "message" : [
          "Requires <expectedNum> orderings in WITHIN GROUP but got <actualNum>."
        ]
      }
    },
    "sqlState" : "42K0K"
  },
  "INVALID_JOIN_TYPE_FOR_JOINWITH" : {
    "message" : [
      "Invalid join type in joinWith: <joinType>."
    ],
    "sqlState" : "42613"
  },
  "INVALID_JSON_DATA_TYPE" : {
    "message" : [
      "Failed to convert the JSON string '<invalidType>' to a data type. Please enter a valid data type."
    ],
    "sqlState" : "2203G"
  },
  "INVALID_JSON_DATA_TYPE_FOR_COLLATIONS" : {
    "message" : [
      "Collations can only be applied to string types, but the JSON data type is <jsonType>."
    ],
    "sqlState" : "2203G"
  },
  "INVALID_JSON_ROOT_FIELD" : {
    "message" : [
      "Cannot convert JSON root field to target Spark type."
    ],
    "sqlState" : "22032"
  },
  "INVALID_JSON_SCHEMA_MAP_TYPE" : {
    "message" : [
      "Input schema <jsonSchema> can only contain STRING as a key type for a MAP."
    ],
    "sqlState" : "22032"
  },
  "INVALID_KRYO_SERIALIZER_BUFFER_SIZE" : {
    "message" : [
      "The value of the config \"<bufferSizeConfKey>\" must be less than 2048 MiB, but got <bufferSizeConfValue> MiB."
    ],
    "sqlState" : "F0000"
  },
  "INVALID_LAMBDA_FUNCTION_CALL" : {
    "message" : [
      "Invalid lambda function call."
    ],
    "subClass" : {
      "DUPLICATE_ARG_NAMES" : {
        "message" : [
          "The lambda function has duplicate arguments <args>. Please, consider to rename the argument names or set <caseSensitiveConfig> to \"true\"."
        ]
      },
      "NON_HIGHER_ORDER_FUNCTION" : {
        "message" : [
          "A lambda function should only be used in a higher order function. However, its class is <class>, which is not a higher order function."
        ]
      },
      "NUM_ARGS_MISMATCH" : {
        "message" : [
          "A higher order function expects <expectedNumArgs> arguments, but got <actualNumArgs>."
        ]
      }
    },
    "sqlState" : "42K0D"
  },
  "INVALID_LATERAL_JOIN_TYPE" : {
    "message" : [
      "The <joinType> JOIN with LATERAL correlation is not allowed because an OUTER subquery cannot correlate to its join partner. Remove the LATERAL correlation or use an INNER JOIN, or LEFT OUTER JOIN instead."
    ],
    "sqlState" : "42613"
  },
  "INVALID_LIMIT_LIKE_EXPRESSION" : {
    "message" : [
      "The limit like expression <expr> is invalid."
    ],
    "subClass" : {
      "DATA_TYPE" : {
        "message" : [
          "The <name> expression must be integer type, but got <dataType>."
        ]
      },
      "IS_NEGATIVE" : {
        "message" : [
          "The <name> expression must be equal to or greater than 0, but got <v>."
        ]
      },
      "IS_NULL" : {
        "message" : [
          "The evaluated <name> expression must not be null."
        ]
      },
      "IS_UNFOLDABLE" : {
        "message" : [
          "The <name> expression must evaluate to a constant value."
        ]
      }
    },
    "sqlState" : "42K0E"
  },
  "INVALID_NON_DETERMINISTIC_EXPRESSIONS" : {
    "message" : [
      "The operator expects a deterministic expression, but the actual expression is <sqlExprs>."
    ],
    "sqlState" : "42K0E"
  },
  "INVALID_NUMERIC_LITERAL_RANGE" : {
    "message" : [
      "Numeric literal <rawStrippedQualifier> is outside the valid range for <typeName> with minimum value of <minValue> and maximum value of <maxValue>. Please adjust the value accordingly."
    ],
    "sqlState" : "22003"
  },
  "INVALID_OBSERVED_METRICS" : {
    "message" : [
      "Invalid observed metrics."
    ],
    "subClass" : {
      "AGGREGATE_EXPRESSION_WITH_DISTINCT_UNSUPPORTED" : {
        "message" : [
          "Aggregate expressions with DISTINCT are not allowed in observed metrics, but found: <expr>."
        ]
      },
      "AGGREGATE_EXPRESSION_WITH_FILTER_UNSUPPORTED" : {
        "message" : [
          "Aggregate expression with FILTER predicate are not allowed in observed metrics, but found: <expr>."
        ]
      },
      "MISSING_NAME" : {
        "message" : [
          "The observed metrics should be named: <operator>."
        ]
      },
      "NESTED_AGGREGATES_UNSUPPORTED" : {
        "message" : [
          "Nested aggregates are not allowed in observed metrics, but found: <expr>."
        ]
      },
      "NON_AGGREGATE_FUNC_ARG_IS_ATTRIBUTE" : {
        "message" : [
          "Attribute <expr> can only be used as an argument to an aggregate function."
        ]
      },
      "NON_AGGREGATE_FUNC_ARG_IS_NON_DETERMINISTIC" : {
        "message" : [
          "Non-deterministic expression <expr> can only be used as an argument to an aggregate function."
        ]
      },
      "WINDOW_EXPRESSIONS_UNSUPPORTED" : {
        "message" : [
          "Window expressions are not allowed in observed metrics, but found: <expr>."
        ]
      }
    },
    "sqlState" : "42K0E"
  },
  "INVALID_OPTIONS" : {
    "message" : [
      "Invalid options:"
    ],
    "subClass" : {
      "NON_MAP_FUNCTION" : {
        "message" : [
          "Must use the `map()` function for options."
        ]
      },
      "NON_STRING_TYPE" : {
        "message" : [
          "A type of keys and values in `map()` must be string, but got <mapType>."
        ]
      }
    },
    "sqlState" : "42K06"
  },
  "INVALID_PANDAS_UDF_PLACEMENT" : {
    "message" : [
      "The group aggregate pandas UDF <functionList> cannot be invoked together with as other, non-pandas aggregate functions."
    ],
    "sqlState" : "0A000"
  },
  "INVALID_PARAMETER_VALUE" : {
    "message" : [
      "The value of parameter(s) <parameter> in <functionName> is invalid:"
    ],
    "subClass" : {
      "AES_CRYPTO_ERROR" : {
        "message" : [
          "detail message: <detailMessage>"
        ]
      },
      "AES_IV_LENGTH" : {
        "message" : [
          "supports 16-byte CBC IVs and 12-byte GCM IVs, but got <actualLength> bytes for <mode>."
        ]
      },
      "AES_KEY_LENGTH" : {
        "message" : [
          "expects a binary value with 16, 24 or 32 bytes, but got <actualLength> bytes."
        ]
      },
      "BINARY_FORMAT" : {
        "message" : [
          "expects one of binary formats 'base64', 'hex', 'utf-8', but got <invalidFormat>."
        ]
      },
      "BIT_POSITION_RANGE" : {
        "message" : [
          "expects an integer value in [0, <upper>), but got <invalidValue>."
        ]
      },
      "CHARSET" : {
        "message" : [
          "expects one of the charsets 'US-ASCII', 'ISO-8859-1', 'UTF-8', 'UTF-16BE', 'UTF-16LE', 'UTF-16', but got <charset>."
        ]
      },
      "DATETIME_UNIT" : {
        "message" : [
          "expects one of the units without quotes YEAR, QUARTER, MONTH, WEEK, DAY, DAYOFYEAR, HOUR, MINUTE, SECOND, MILLISECOND, MICROSECOND, but got the string literal <invalidValue>."
        ]
      },
      "LENGTH" : {
        "message" : [
          "Expects `length` greater than or equal to 0, but got <length>."
        ]
      },
      "NULL" : {
        "message" : [
          "expects a non-NULL value."
        ]
      },
      "PATTERN" : {
        "message" : [
          "<value>."
        ]
      },
      "REGEX_GROUP_INDEX" : {
        "message" : [
          "Expects group index between 0 and <groupCount>, but got <groupIndex>."
        ]
      },
      "START" : {
        "message" : [
          "Expects a positive or a negative value for `start`, but got 0."
        ]
      },
      "ZERO_INDEX" : {
        "message" : [
          "expects %1$, %2$ and so on, but got %0$."
        ]
      }
    },
    "sqlState" : "22023"
  },
  "INVALID_PARTITION_COLUMN_DATA_TYPE" : {
    "message" : [
      "Cannot use <type> for partition column."
    ],
    "sqlState" : "0A000"
  },
  "INVALID_PARTITION_OPERATION" : {
    "message" : [
      "The partition command is invalid."
    ],
    "subClass" : {
      "PARTITION_MANAGEMENT_IS_UNSUPPORTED" : {
        "message" : [
          "Table <name> does not support partition management."
        ]
      },
      "PARTITION_SCHEMA_IS_EMPTY" : {
        "message" : [
          "Table <name> is not partitioned."
        ]
      }
    },
    "sqlState" : "42601"
  },
  "INVALID_PROPERTY_KEY" : {
    "message" : [
      "<key> is an invalid property key, please use quotes, e.g. SET <key>=<value>."
    ],
    "sqlState" : "42602"
  },
  "INVALID_PROPERTY_VALUE" : {
    "message" : [
      "<value> is an invalid property value, please use quotes, e.g. SET <key>=<value>"
    ],
    "sqlState" : "42602"
  },
  "INVALID_QUERY_MIXED_QUERY_PARAMETERS" : {
    "message" : [
      "Parameterized query must either use positional, or named parameters, but not both."
    ],
    "sqlState" : "42613"
  },
  "INVALID_SAVE_MODE" : {
    "message" : [
      "The specified save mode <mode> is invalid. Valid save modes include \"append\", \"overwrite\", \"ignore\", \"error\", \"errorifexists\", and \"default\"."
    ],
    "sqlState" : "42000"
  },
  "INVALID_SCHEMA" : {
    "message" : [
      "The input schema <inputSchema> is not a valid schema string."
    ],
    "subClass" : {
      "NON_STRING_LITERAL" : {
        "message" : [
          "The input expression must be string literal and not null."
        ]
      },
      "NON_STRUCT_TYPE" : {
        "message" : [
          "The input expression should be evaluated to struct type, but got <dataType>."
        ]
      },
      "PARSE_ERROR" : {
        "message" : [
          "Cannot parse the schema:",
          "<reason>"
        ]
      }
    },
    "sqlState" : "42K07"
  },
  "INVALID_SCHEMA_OR_RELATION_NAME" : {
    "message" : [
      "<name> is not a valid name for tables/schemas. Valid names only contain alphabet characters, numbers and _."
    ],
    "sqlState" : "42602"
  },
  "INVALID_SET_SYNTAX" : {
    "message" : [
      "Expected format is 'SET', 'SET key', or 'SET key=value'. If you want to include special characters in key, or include semicolon in value, please use backquotes, e.g., SET `key`=`value`."
    ],
    "sqlState" : "42000"
  },
  "INVALID_SINGLE_VARIANT_COLUMN" : {
    "message" : [
      "The `singleVariantColumn` option cannot be used if there is also a user specified schema."
    ],
    "sqlState" : "42613"
  },
  "INVALID_SQL_ARG" : {
    "message" : [
      "The argument <name> of `sql()` is invalid. Consider to replace it either by a SQL literal or by collection constructor functions such as `map()`, `array()`, `struct()`."
    ],
    "sqlState" : "42K08"
  },
  "INVALID_SQL_SYNTAX" : {
    "message" : [
      "Invalid SQL syntax:"
    ],
    "subClass" : {
      "ANALYZE_TABLE_UNEXPECTED_NOSCAN" : {
        "message" : [
          "ANALYZE TABLE(S) ... COMPUTE STATISTICS ... <ctx> must be either NOSCAN or empty."
        ]
      },
      "CREATE_ROUTINE_WITH_IF_NOT_EXISTS_AND_REPLACE" : {
        "message" : [
          "Cannot create a routine with both IF NOT EXISTS and REPLACE specified."
        ]
      },
      "CREATE_TEMP_FUNC_WITH_DATABASE" : {
        "message" : [
          "CREATE TEMPORARY FUNCTION with specifying a database(<database>) is not allowed."
        ]
      },
      "CREATE_TEMP_FUNC_WITH_IF_NOT_EXISTS" : {
        "message" : [
          "CREATE TEMPORARY FUNCTION with IF NOT EXISTS is not allowed."
        ]
      },
      "EMPTY_PARTITION_VALUE" : {
        "message" : [
          "Partition key <partKey> must set value."
        ]
      },
      "FUNCTION_WITH_UNSUPPORTED_SYNTAX" : {
        "message" : [
          "The function <prettyName> does not support <syntax>."
        ]
      },
      "INVALID_COLUMN_REFERENCE" : {
        "message" : [
          "Expected a column reference for transform <transform>: <expr>."
        ]
      },
      "INVALID_TABLE_FUNCTION_IDENTIFIER_ARGUMENT_MISSING_PARENTHESES" : {
        "message" : [
          "Syntax error: call to table-valued function is invalid because parentheses are missing around the provided TABLE argument <argumentName>; please surround this with parentheses and try again."
        ]
      },
      "INVALID_TABLE_VALUED_FUNC_NAME" : {
        "message" : [
          "Table valued function cannot specify database name: <funcName>."
        ]
      },
      "INVALID_WINDOW_REFERENCE" : {
        "message" : [
          "Window reference <windowName> is not a window specification."
        ]
      },
      "LATERAL_WITHOUT_SUBQUERY_OR_TABLE_VALUED_FUNC" : {
        "message" : [
          "LATERAL can only be used with subquery and table-valued functions."
        ]
      },
      "MULTI_PART_NAME" : {
        "message" : [
          "<statement> with multiple part function name(<funcName>) is not allowed."
        ]
      },
      "OPTION_IS_INVALID" : {
        "message" : [
          "option or property key <key> is invalid; only <supported> are supported"
        ]
      },
      "REPETITIVE_WINDOW_DEFINITION" : {
        "message" : [
          "The definition of window <windowName> is repetitive."
        ]
      },
      "SHOW_FUNCTIONS_INVALID_PATTERN" : {
        "message" : [
          "Invalid pattern in SHOW FUNCTIONS: <pattern>. It must be a \"STRING\" literal."
        ]
      },
      "SHOW_FUNCTIONS_INVALID_SCOPE" : {
        "message" : [
          "SHOW <scope> FUNCTIONS not supported."
        ]
      },
      "TRANSFORM_WRONG_NUM_ARGS" : {
        "message" : [
          "The transform<transform> requires <expectedNum> parameters but the actual number is <actualNum>."
        ]
      },
      "UNRESOLVED_WINDOW_REFERENCE" : {
        "message" : [
          "Cannot resolve window reference <windowName>."
        ]
      },
      "UNSUPPORTED_FUNC_NAME" : {
        "message" : [
          "Unsupported function name <funcName>."
        ]
      },
      "VARIABLE_TYPE_OR_DEFAULT_REQUIRED" : {
        "message" : [
          "The definition of a SQL variable requires either a datatype or a DEFAULT clause.",
          "For example, use `DECLARE name STRING` or `DECLARE name = 'SQL'` instead of `DECLARE name`."
        ]
      }
    },
    "sqlState" : "42000"
  },
  "INVALID_STATEMENT_FOR_EXECUTE_INTO" : {
    "message" : [
      "The INTO clause of EXECUTE IMMEDIATE is only valid for queries but the given statement is not a query: <sqlString>."
    ],
    "sqlState" : "07501"
  },
  "INVALID_STATEMENT_OR_CLAUSE" : {
    "message" : [
      "The statement or clause: <operation> is not valid."
    ],
    "sqlState" : "42601"
  },
  "INVALID_SUBQUERY_EXPRESSION" : {
    "message" : [
      "Invalid subquery:"
    ],
    "subClass" : {
      "SCALAR_SUBQUERY_RETURN_MORE_THAN_ONE_OUTPUT_COLUMN" : {
        "message" : [
          "Scalar subquery must return only one column, but got <number>."
        ]
      }
    },
    "sqlState" : "42823"
  },
  "INVALID_TEMP_OBJ_REFERENCE" : {
    "message" : [
      "Cannot create the persistent object <objName> of the type <obj> because it references to the temporary object <tempObjName> of the type <tempObj>. Please make the temporary object <tempObjName> persistent, or make the persistent object <objName> temporary."
    ],
    "sqlState" : "42K0F"
  },
  "INVALID_TIME_TRAVEL_SPEC" : {
    "message" : [
      "Cannot specify both version and timestamp when time travelling the table."
    ],
    "sqlState" : "42K0E"
  },
  "INVALID_TIME_TRAVEL_TIMESTAMP_EXPR" : {
    "message" : [
      "The time travel timestamp expression <expr> is invalid."
    ],
    "subClass" : {
      "INPUT" : {
        "message" : [
          "Cannot be casted to the \"TIMESTAMP\" type."
        ]
      },
      "NON_DETERMINISTIC" : {
        "message" : [
          "Must be deterministic."
        ]
      },
      "OPTION" : {
        "message" : [
          "Timestamp string in the options must be able to cast to TIMESTAMP type."
        ]
      },
      "UNEVALUABLE" : {
        "message" : [
          "Must be evaluable."
        ]
      }
    },
    "sqlState" : "42K0E"
  },
  "INVALID_TYPED_LITERAL" : {
    "message" : [
      "The value of the typed literal <valueType> is invalid: <value>."
    ],
    "sqlState" : "42604"
  },
  "INVALID_UDF_IMPLEMENTATION" : {
    "message" : [
      "Function <funcName> does not implement a ScalarFunction or AggregateFunction."
    ],
    "sqlState" : "38000"
  },
  "INVALID_URL" : {
    "message" : [
      "The url is invalid: <url>. If necessary set <ansiConfig> to \"false\" to bypass this error."
    ],
    "sqlState" : "22P02"
  },
  "INVALID_USAGE_OF_STAR_OR_REGEX" : {
    "message" : [
      "Invalid usage of <elem> in <prettyName>."
    ],
    "sqlState" : "42000"
  },
<<<<<<< HEAD
  "SQL_SCRIPTING_LABEL_ERROR" : {
      "message" : [
      "Invalid usage of labels."
      ],
    "subClass" : {
      "LABELS_MISMATCH" : {
        "message" : [
          "Begin label <beginLabel> does not match end label <endLabel>."
        ]
      },
      "END_LABEL_WITHOUT_BEGIN_LABEL" : {
        "message" : [
          "End label <endLabel> can not exist without begin label."
        ]
      }
    }
=======
  "INVALID_UTF8_STRING" : {
    "message" : [
      "Invalid UTF8 byte sequence found in string: <str>."
    ],
    "sqlState" : "22029"
>>>>>>> 214c685e
  },
  "INVALID_VARIABLE_TYPE_FOR_QUERY_EXECUTE_IMMEDIATE" : {
    "message" : [
      "Variable type must be string type but got <varType>."
    ],
    "sqlState" : "42K09"
  },
  "INVALID_VARIANT_CAST" : {
    "message" : [
      "The variant value `<value>` cannot be cast into `<dataType>`. Please use `try_variant_get` instead."
    ],
    "sqlState" : "22023"
  },
  "INVALID_VARIANT_GET_PATH" : {
    "message" : [
      "The path `<path>` is not a valid variant extraction path in `<functionName>`.",
      "A valid path should start with `$` and is followed by zero or more segments like `[123]`, `.name`, `['name']`, or `[\"name\"]`."
    ],
    "sqlState" : "22023"
  },
  "INVALID_VIEW_TEXT" : {
    "message" : [
      "The view <viewName> cannot be displayed due to invalid view text: <viewText>. This may be caused by an unauthorized modification of the view or an incorrect query syntax. Please check your query syntax and verify that the view has not been tampered with."
    ],
    "sqlState" : "XX000"
  },
  "INVALID_WHERE_CONDITION" : {
    "message" : [
      "The WHERE condition <condition> contains invalid expressions: <expressionList>.",
      "Rewrite the query to avoid window functions, aggregate functions, and generator functions in the WHERE clause."
    ],
    "sqlState" : "42903"
  },
  "INVALID_WINDOW_SPEC_FOR_AGGREGATION_FUNC" : {
    "message" : [
      "Cannot specify ORDER BY or a window frame for <aggFunc>."
    ],
    "sqlState" : "42601"
  },
  "INVALID_WRITER_COMMIT_MESSAGE" : {
    "message" : [
      "The data source writer has generated an invalid number of commit messages. Expected exactly one writer commit message from each task, but received <detail>."
    ],
    "sqlState" : "42KDE"
  },
  "INVALID_WRITE_DISTRIBUTION" : {
    "message" : [
      "The requested write distribution is invalid."
    ],
    "subClass" : {
      "PARTITION_NUM_AND_SIZE" : {
        "message" : [
          "The partition number and advisory partition size can't be specified at the same time."
        ]
      },
      "PARTITION_NUM_WITH_UNSPECIFIED_DISTRIBUTION" : {
        "message" : [
          "The number of partitions can't be specified with unspecified distribution."
        ]
      },
      "PARTITION_SIZE_WITH_UNSPECIFIED_DISTRIBUTION" : {
        "message" : [
          "The advisory partition size can't be specified with unspecified distribution."
        ]
      }
    },
    "sqlState" : "42000"
  },
  "JOIN_CONDITION_IS_NOT_BOOLEAN_TYPE" : {
    "message" : [
      "The join condition <joinCondition> has the invalid type <conditionType>, expected \"BOOLEAN\"."
    ],
    "sqlState" : "42K0E"
  },
  "KRYO_BUFFER_OVERFLOW" : {
    "message" : [
      "Kryo serialization failed: <exceptionMsg>. To avoid this, increase \"<bufferSizeConfKey>\" value."
    ],
    "sqlState" : "54006"
  },
  "LOAD_DATA_PATH_NOT_EXISTS" : {
    "message" : [
      "LOAD DATA input path does not exist: <path>."
    ],
    "sqlState" : "42K03"
  },
  "LOCAL_MUST_WITH_SCHEMA_FILE" : {
    "message" : [
      "LOCAL must be used together with the schema of `file`, but got: `<actualSchema>`."
    ],
    "sqlState" : "42601"
  },
  "LOCATION_ALREADY_EXISTS" : {
    "message" : [
      "Cannot name the managed table as <identifier>, as its associated location <location> already exists. Please pick a different table name, or remove the existing location first."
    ],
    "sqlState" : "42710"
  },
  "MALFORMED_CHARACTER_CODING" : {
    "message" : [
      "Invalid value found when performing <function> with <charset>"
    ],
    "sqlState" : "22000"
  },
  "MALFORMED_CSV_RECORD" : {
    "message" : [
      "Malformed CSV record: <badRecord>"
    ],
    "sqlState" : "KD000"
  },
  "MALFORMED_PROTOBUF_MESSAGE" : {
    "message" : [
      "Malformed Protobuf messages are detected in message deserialization. Parse Mode: <failFastMode>. To process malformed protobuf message as null result, try setting the option 'mode' as 'PERMISSIVE'."
    ],
    "sqlState" : "XX000"
  },
  "MALFORMED_RECORD_IN_PARSING" : {
    "message" : [
      "Malformed records are detected in record parsing: <badRecord>.",
      "Parse Mode: <failFastMode>. To process malformed records as null result, try setting the option 'mode' as 'PERMISSIVE'."
    ],
    "subClass" : {
      "CANNOT_PARSE_JSON_ARRAYS_AS_STRUCTS" : {
        "message" : [
          "Parsing JSON arrays as structs is forbidden."
        ]
      },
      "CANNOT_PARSE_STRING_AS_DATATYPE" : {
        "message" : [
          "Cannot parse the value <fieldValue> of the field <fieldName> as target spark data type <targetType> from the input type <inputType>."
        ]
      },
      "WITHOUT_SUGGESTION" : {
        "message" : [
          ""
        ]
      }
    },
    "sqlState" : "22023"
  },
  "MALFORMED_VARIANT" : {
    "message" : [
      "Variant binary is malformed. Please check the data source is valid."
    ],
    "sqlState" : "22023"
  },
  "MERGE_CARDINALITY_VIOLATION" : {
    "message" : [
      "The ON search condition of the MERGE statement matched a single row from the target table with multiple rows of the source table.",
      "This could result in the target row being operated on more than once with an update or delete operation and is not allowed."
    ],
    "sqlState" : "23K01"
  },
  "MISSING_AGGREGATION" : {
    "message" : [
      "The non-aggregating expression <expression> is based on columns which are not participating in the GROUP BY clause.",
      "Add the columns or the expression to the GROUP BY, aggregate the expression, or use <expressionAnyValue> if you do not care which of the values within a group is returned."
    ],
    "sqlState" : "42803"
  },
  "MISSING_ATTRIBUTES" : {
    "message" : [
      "Resolved attribute(s) <missingAttributes> missing from <input> in operator <operator>."
    ],
    "subClass" : {
      "RESOLVED_ATTRIBUTE_APPEAR_IN_OPERATION" : {
        "message" : [
          "Attribute(s) with the same name appear in the operation: <operation>.",
          "Please check if the right attribute(s) are used."
        ]
      },
      "RESOLVED_ATTRIBUTE_MISSING_FROM_INPUT" : {
        "message" : [
          ""
        ]
      }
    },
    "sqlState" : "XX000"
  },
  "MISSING_GROUP_BY" : {
    "message" : [
      "The query does not include a GROUP BY clause. Add GROUP BY or turn it into the window functions using OVER clauses."
    ],
    "sqlState" : "42803"
  },
  "MULTIPLE_TIME_TRAVEL_SPEC" : {
    "message" : [
      "Cannot specify time travel in both the time travel clause and options."
    ],
    "sqlState" : "42K0E"
  },
  "MULTIPLE_XML_DATA_SOURCE" : {
    "message" : [
      "Detected multiple data sources with the name <provider> (<sourceNames>). Please specify the fully qualified class name or remove <externalSource> from the classpath."
    ],
    "sqlState" : "42710"
  },
  "MULTI_SOURCES_UNSUPPORTED_FOR_EXPRESSION" : {
    "message" : [
      "The expression <expr> does not support more than one source."
    ],
    "sqlState" : "42K0E"
  },
  "MULTI_UDF_INTERFACE_ERROR" : {
    "message" : [
      "Not allowed to implement multiple UDF interfaces, UDF class <className>."
    ],
    "sqlState" : "0A000"
  },
  "NAMED_PARAMETERS_NOT_SUPPORTED" : {
    "message" : [
      "Named parameters are not supported for function <functionName>; please retry the query with positional arguments to the function call instead."
    ],
    "sqlState" : "4274K"
  },
  "NAMED_PARAMETER_SUPPORT_DISABLED" : {
    "message" : [
      "Cannot call function <functionName> because named argument references are not enabled here.",
      "In this case, the named argument reference was <argument>.",
      "Set \"spark.sql.allowNamedFunctionArguments\" to \"true\" to turn on feature."
    ],
    "sqlState" : "0A000"
  },
  "NESTED_AGGREGATE_FUNCTION" : {
    "message" : [
      "It is not allowed to use an aggregate function in the argument of another aggregate function. Please use the inner aggregate function in a sub-query."
    ],
    "sqlState" : "42607"
  },
  "NESTED_EXECUTE_IMMEDIATE" : {
    "message" : [
      "Nested EXECUTE IMMEDIATE commands are not allowed. Please ensure that the SQL query provided (<sqlString>) does not contain another EXECUTE IMMEDIATE command."
    ],
    "sqlState" : "07501"
  },
  "NONEXISTENT_FIELD_NAME_IN_LIST" : {
    "message" : [
      "Field(s) <nonExistFields> do(es) not exist. Available fields: <fieldNames>"
    ],
    "sqlState" : "HV091"
  },
  "NON_FOLDABLE_ARGUMENT" : {
    "message" : [
      "The function <funcName> requires the parameter <paramName> to be a foldable expression of the type <paramType>, but the actual argument is a non-foldable."
    ],
    "sqlState" : "42K08"
  },
  "NON_LAST_MATCHED_CLAUSE_OMIT_CONDITION" : {
    "message" : [
      "When there are more than one MATCHED clauses in a MERGE statement, only the last MATCHED clause can omit the condition."
    ],
    "sqlState" : "42613"
  },
  "NON_LAST_NOT_MATCHED_BY_SOURCE_CLAUSE_OMIT_CONDITION" : {
    "message" : [
      "When there are more than one NOT MATCHED BY SOURCE clauses in a MERGE statement, only the last NOT MATCHED BY SOURCE clause can omit the condition."
    ],
    "sqlState" : "42613"
  },
  "NON_LAST_NOT_MATCHED_BY_TARGET_CLAUSE_OMIT_CONDITION" : {
    "message" : [
      "When there are more than one NOT MATCHED [BY TARGET] clauses in a MERGE statement, only the last NOT MATCHED [BY TARGET] clause can omit the condition."
    ],
    "sqlState" : "42613"
  },
  "NON_LITERAL_PIVOT_VALUES" : {
    "message" : [
      "Literal expressions required for pivot values, found <expression>."
    ],
    "sqlState" : "42K08"
  },
  "NON_PARTITION_COLUMN" : {
    "message" : [
      "PARTITION clause cannot contain the non-partition column: <columnName>."
    ],
    "sqlState" : "42000"
  },
  "NON_TIME_WINDOW_NOT_SUPPORTED_IN_STREAMING" : {
    "message" : [
      "Window function is not supported in <windowFunc> (as column <columnName>) on streaming DataFrames/Datasets.",
      "Structured Streaming only supports time-window aggregation using the WINDOW function. (window specification: <windowSpec>)"
    ],
    "sqlState" : "42KDE"
  },
  "NOT_ALLOWED_IN_FROM" : {
    "message" : [
      "Not allowed in the FROM clause:"
    ],
    "subClass" : {
      "LATERAL_WITH_PIVOT" : {
        "message" : [
          "LATERAL together with PIVOT."
        ]
      },
      "LATERAL_WITH_UNPIVOT" : {
        "message" : [
          "LATERAL together with UNPIVOT."
        ]
      },
      "UNPIVOT_WITH_PIVOT" : {
        "message" : [
          "UNPIVOT together with PIVOT."
        ]
      }
    },
    "sqlState" : "42601"
  },
  "NOT_A_CONSTANT_STRING" : {
    "message" : [
      "The expression <expr> used for the routine or clause <name> must be a constant STRING which is NOT NULL."
    ],
    "subClass" : {
      "NOT_CONSTANT" : {
        "message" : [
          "To be considered constant the expression must not depend on any columns, contain a subquery, or invoke a non deterministic function such as rand()."
        ]
      },
      "NULL" : {
        "message" : [
          "The expression evaluates to NULL."
        ]
      },
      "WRONG_TYPE" : {
        "message" : [
          "The data type of the expression is <dataType>."
        ]
      }
    },
    "sqlState" : "42601"
  },
  "NOT_A_PARTITIONED_TABLE" : {
    "message" : [
      "Operation <operation> is not allowed for <tableIdentWithDB> because it is not a partitioned table."
    ],
    "sqlState" : "42809"
  },
  "NOT_NULL_ASSERT_VIOLATION" : {
    "message" : [
      "NULL value appeared in non-nullable field: <walkedTypePath>If the schema is inferred from a Scala tuple/case class, or a Java bean, please try to use scala.Option[_] or other nullable types (such as java.lang.Integer instead of int/scala.Int)."
    ],
    "sqlState" : "42000"
  },
  "NOT_NULL_CONSTRAINT_VIOLATION" : {
    "message" : [
      "Assigning a NULL is not allowed here."
    ],
    "subClass" : {
      "ARRAY_ELEMENT" : {
        "message" : [
          "The array <columnPath> is defined to contain only elements that are NOT NULL."
        ]
      },
      "MAP_VALUE" : {
        "message" : [
          "The map <columnPath> is defined to contain only values that are NOT NULL."
        ]
      }
    },
    "sqlState" : "42000"
  },
  "NOT_SUPPORTED_CHANGE_COLUMN" : {
    "message" : [
      "ALTER TABLE ALTER/CHANGE COLUMN is not supported for changing <table>'s column <originName> with type <originType> to <newName> with type <newType>."
    ],
    "sqlState" : "0A000"
  },
  "NOT_SUPPORTED_COMMAND_FOR_V2_TABLE" : {
    "message" : [
      "<cmd> is not supported for v2 tables."
    ],
    "sqlState" : "0A000"
  },
  "NOT_SUPPORTED_COMMAND_WITHOUT_HIVE_SUPPORT" : {
    "message" : [
      "<cmd> is not supported, if you want to enable it, please set \"spark.sql.catalogImplementation\" to \"hive\"."
    ],
    "sqlState" : "0A000"
  },
  "NOT_SUPPORTED_IN_JDBC_CATALOG" : {
    "message" : [
      "Not supported command in JDBC catalog:"
    ],
    "subClass" : {
      "COMMAND" : {
        "message" : [
          "<cmd>"
        ]
      },
      "COMMAND_WITH_PROPERTY" : {
        "message" : [
          "<cmd> with property <property>."
        ]
      }
    },
    "sqlState" : "0A000"
  },
  "NOT_UNRESOLVED_ENCODER" : {
    "message" : [
      "Unresolved encoder expected, but <attr> was found."
    ],
    "sqlState" : "42601"
  },
  "NO_DEFAULT_COLUMN_VALUE_AVAILABLE" : {
    "message" : [
      "Can't determine the default value for <colName> since it is not nullable and it has no default value."
    ],
    "sqlState" : "42608"
  },
  "NO_HANDLER_FOR_UDAF" : {
    "message" : [
      "No handler for UDAF '<functionName>'. Use sparkSession.udf.register(...) instead."
    ],
    "sqlState" : "42000"
  },
  "NO_MERGE_ACTION_SPECIFIED" : {
    "message" : [
      "df.mergeInto needs to be followed by at least one of whenMatched/whenNotMatched/whenNotMatchedBySource."
    ],
    "sqlState" : "42K0E"
  },
  "NO_SQL_TYPE_IN_PROTOBUF_SCHEMA" : {
    "message" : [
      "Cannot find <catalystFieldPath> in Protobuf schema."
    ],
    "sqlState" : "42S22"
  },
  "NO_UDF_INTERFACE" : {
    "message" : [
      "UDF class <className> doesn't implement any UDF interface."
    ],
    "sqlState" : "38000"
  },
  "NULLABLE_COLUMN_OR_FIELD" : {
    "message" : [
      "Column or field <name> is nullable while it's required to be non-nullable."
    ],
    "sqlState" : "42000"
  },
  "NULLABLE_ROW_ID_ATTRIBUTES" : {
    "message" : [
      "Row ID attributes cannot be nullable: <nullableRowIdAttrs>."
    ],
    "sqlState" : "42000"
  },
  "NULL_DATA_SOURCE_OPTION" : {
    "message" : [
      "Data source read/write option <option> cannot have null value."
    ],
    "sqlState" : "22024"
  },
  "NULL_MAP_KEY" : {
    "message" : [
      "Cannot use null as map key."
    ],
    "sqlState" : "2200E"
  },
  "NULL_QUERY_STRING_EXECUTE_IMMEDIATE" : {
    "message" : [
      "Execute immediate requires a non-null variable as the query string, but the provided variable <varName> is null."
    ],
    "sqlState" : "22004"
  },
  "NUMERIC_OUT_OF_SUPPORTED_RANGE" : {
    "message" : [
      "The value <value> cannot be interpreted as a numeric since it has more than 38 digits."
    ],
    "sqlState" : "22003"
  },
  "NUMERIC_VALUE_OUT_OF_RANGE" : {
    "message" : [
      ""
    ],
    "subClass" : {
      "WITHOUT_SUGGESTION" : {
        "message" : [
          "The <roundedValue> rounded half up from <originalValue> cannot be represented as Decimal(<precision>, <scale>)."
        ]
      },
      "WITH_SUGGESTION" : {
        "message" : [
          "<value> cannot be represented as Decimal(<precision>, <scale>). If necessary set <config> to \"false\" to bypass this error, and return NULL instead."
        ]
      }
    },
    "sqlState" : "22003"
  },
  "NUM_COLUMNS_MISMATCH" : {
    "message" : [
      "<operator> can only be performed on inputs with the same number of columns, but the first input has <firstNumColumns> columns and the <invalidOrdinalNum> input has <invalidNumColumns> columns."
    ],
    "sqlState" : "42826"
  },
  "NUM_TABLE_VALUE_ALIASES_MISMATCH" : {
    "message" : [
      "Number of given aliases does not match number of output columns.",
      "Function name: <funcName>; number of aliases: <aliasesNum>; number of output columns: <outColsNum>."
    ],
    "sqlState" : "42826"
  },
  "OPERATION_CANCELED" : {
    "message" : [
      "Operation has been canceled."
    ],
    "sqlState" : "HY008"
  },
  "ORDER_BY_POS_OUT_OF_RANGE" : {
    "message" : [
      "ORDER BY position <index> is not in select list (valid range is [1, <size>])."
    ],
    "sqlState" : "42805"
  },
  "PARSE_EMPTY_STATEMENT" : {
    "message" : [
      "Syntax error, unexpected empty statement."
    ],
    "sqlState" : "42617"
  },
  "PARSE_SYNTAX_ERROR" : {
    "message" : [
      "Syntax error at or near <error><hint>."
    ],
    "sqlState" : "42601"
  },
  "PARTITIONS_ALREADY_EXIST" : {
    "message" : [
      "Cannot ADD or RENAME TO partition(s) <partitionList> in table <tableName> because they already exist.",
      "Choose a different name, drop the existing partition, or add the IF NOT EXISTS clause to tolerate a pre-existing partition."
    ],
    "sqlState" : "428FT"
  },
  "PARTITIONS_NOT_FOUND" : {
    "message" : [
      "The partition(s) <partitionList> cannot be found in table <tableName>.",
      "Verify the partition specification and table name.",
      "To tolerate the error on drop use ALTER TABLE … DROP IF EXISTS PARTITION."
    ],
    "sqlState" : "428FT"
  },
  "PATH_ALREADY_EXISTS" : {
    "message" : [
      "Path <outputPath> already exists. Set mode as \"overwrite\" to overwrite the existing path."
    ],
    "sqlState" : "42K04"
  },
  "PATH_NOT_FOUND" : {
    "message" : [
      "Path does not exist: <path>."
    ],
    "sqlState" : "42K03"
  },
  "PIVOT_VALUE_DATA_TYPE_MISMATCH" : {
    "message" : [
      "Invalid pivot value '<value>': value data type <valueType> does not match pivot column data type <pivotType>."
    ],
    "sqlState" : "42K09"
  },
  "PLAN_VALIDATION_FAILED_RULE_EXECUTOR" : {
    "message" : [
      "The input plan of <ruleExecutor> is invalid: <reason>"
    ],
    "sqlState" : "XXKD0"
  },
  "PLAN_VALIDATION_FAILED_RULE_IN_BATCH" : {
    "message" : [
      "Rule <rule> in batch <batch> generated an invalid plan: <reason>"
    ],
    "sqlState" : "XXKD0"
  },
  "PROTOBUF_DEPENDENCY_NOT_FOUND" : {
    "message" : [
      "Could not find dependency: <dependencyName>."
    ],
    "sqlState" : "42K0G"
  },
  "PROTOBUF_DESCRIPTOR_FILE_NOT_FOUND" : {
    "message" : [
      "Error reading Protobuf descriptor file at path: <filePath>."
    ],
    "sqlState" : "42K0G"
  },
  "PROTOBUF_FIELD_MISSING" : {
    "message" : [
      "Searching for <field> in Protobuf schema at <protobufSchema> gave <matchSize> matches. Candidates: <matches>."
    ],
    "sqlState" : "42K0G"
  },
  "PROTOBUF_FIELD_MISSING_IN_SQL_SCHEMA" : {
    "message" : [
      "Found <field> in Protobuf schema but there is no match in the SQL schema."
    ],
    "sqlState" : "42K0G"
  },
  "PROTOBUF_FIELD_TYPE_MISMATCH" : {
    "message" : [
      "Type mismatch encountered for field: <field>."
    ],
    "sqlState" : "42K0G"
  },
  "PROTOBUF_MESSAGE_NOT_FOUND" : {
    "message" : [
      "Unable to locate Message <messageName> in Descriptor."
    ],
    "sqlState" : "42K0G"
  },
  "PROTOBUF_TYPE_NOT_SUPPORT" : {
    "message" : [
      "Protobuf type not yet supported: <protobufType>."
    ],
    "sqlState" : "42K0G"
  },
  "PYTHON_DATA_SOURCE_ERROR" : {
    "message" : [
      "Failed to <action> Python data source <type>: <msg>"
    ],
    "sqlState" : "38000"
  },
  "PYTHON_STREAMING_DATA_SOURCE_RUNTIME_ERROR" : {
    "message" : [
      "Failed when Python streaming data source perform <action>: <msg>"
    ],
    "sqlState" : "38000"
  },
  "RECURSIVE_PROTOBUF_SCHEMA" : {
    "message" : [
      "Found recursive reference in Protobuf schema, which can not be processed by Spark by default: <fieldDescriptor>. try setting the option `recursive.fields.max.depth` 0 to 10. Going beyond 10 levels of recursion is not allowed."
    ],
    "sqlState" : "42K0G"
  },
  "RECURSIVE_VIEW" : {
    "message" : [
      "Recursive view <viewIdent> detected (cycle: <newPath>)."
    ],
    "sqlState" : "42K0H"
  },
  "REF_DEFAULT_VALUE_IS_NOT_ALLOWED_IN_PARTITION" : {
    "message" : [
      "References to DEFAULT column values are not allowed within the PARTITION clause."
    ],
    "sqlState" : "42601"
  },
  "RENAME_SRC_PATH_NOT_FOUND" : {
    "message" : [
      "Failed to rename as <sourcePath> was not found."
    ],
    "sqlState" : "42K03"
  },
  "REPEATED_CLAUSE" : {
    "message" : [
      "The <clause> clause may be used at most once per <operation> operation."
    ],
    "sqlState" : "42614"
  },
  "REQUIRED_PARAMETER_NOT_FOUND" : {
    "message" : [
      "Cannot invoke function <functionName> because the parameter named <parameterName> is required, but the function call did not supply a value. Please update the function call to supply an argument value (either positionally at index <index> or by name) and retry the query again."
    ],
    "sqlState" : "4274K"
  },
  "REQUIRES_SINGLE_PART_NAMESPACE" : {
    "message" : [
      "<sessionCatalog> requires a single-part namespace, but got <namespace>."
    ],
    "sqlState" : "42K05"
  },
  "ROUTINE_ALREADY_EXISTS" : {
    "message" : [
      "Cannot create the routine <routineName> because it already exists.",
      "Choose a different name, drop or replace the existing routine, or add the IF NOT EXISTS clause to tolerate a pre-existing routine."
    ],
    "sqlState" : "42723"
  },
  "ROUTINE_NOT_FOUND" : {
    "message" : [
      "The routine <routineName> cannot be found. Verify the spelling and correctness of the schema and catalog.",
      "If you did not qualify the name with a schema and catalog, verify the current_schema() output, or qualify the name with the correct schema and catalog.",
      "To tolerate the error on drop use DROP ... IF EXISTS."
    ],
    "sqlState" : "42883"
  },
  "ROW_SUBQUERY_TOO_MANY_ROWS" : {
    "message" : [
      "More than one row returned by a subquery used as a row."
    ],
    "sqlState" : "21000"
  },
  "RULE_ID_NOT_FOUND" : {
    "message" : [
      "Not found an id for the rule name \"<ruleName>\". Please modify RuleIdCollection.scala if you are adding a new rule."
    ],
    "sqlState" : "22023"
  },
  "SCALAR_SUBQUERY_IS_IN_GROUP_BY_OR_AGGREGATE_FUNCTION" : {
    "message" : [
      "The correlated scalar subquery '<sqlExpr>' is neither present in GROUP BY, nor in an aggregate function.",
      "Add it to GROUP BY using ordinal position or wrap it in `first()` (or `first_value`) if you don't care which value you get."
    ],
    "sqlState" : "0A000"
  },
  "SCALAR_SUBQUERY_TOO_MANY_ROWS" : {
    "message" : [
      "More than one row returned by a subquery used as an expression."
    ],
    "sqlState" : "21000"
  },
  "SCHEMA_ALREADY_EXISTS" : {
    "message" : [
      "Cannot create schema <schemaName> because it already exists.",
      "Choose a different name, drop the existing schema, or add the IF NOT EXISTS clause to tolerate pre-existing schema."
    ],
    "sqlState" : "42P06"
  },
  "SCHEMA_NOT_EMPTY" : {
    "message" : [
      "Cannot drop a schema <schemaName> because it contains objects.",
      "Use DROP SCHEMA ... CASCADE to drop the schema and all its objects."
    ],
    "sqlState" : "2BP01"
  },
  "SCHEMA_NOT_FOUND" : {
    "message" : [
      "The schema <schemaName> cannot be found. Verify the spelling and correctness of the schema and catalog.",
      "If you did not qualify the name with a catalog, verify the current_schema() output, or qualify the name with the correct catalog.",
      "To tolerate the error on drop use DROP SCHEMA IF EXISTS."
    ],
    "sqlState" : "42704"
  },
  "SECOND_FUNCTION_ARGUMENT_NOT_INTEGER" : {
    "message" : [
      "The second argument of <functionName> function needs to be an integer."
    ],
    "sqlState" : "22023"
  },
  "SEED_EXPRESSION_IS_UNFOLDABLE" : {
    "message" : [
      "The seed expression <seedExpr> of the expression <exprWithSeed> must be foldable."
    ],
    "sqlState" : "42K08"
  },
  "SORT_BY_WITHOUT_BUCKETING" : {
    "message" : [
      "sortBy must be used together with bucketBy."
    ],
    "sqlState" : "42601"
  },
  "SPARK_JOB_CANCELLED" : {
    "message" : [
      "Job <jobId> cancelled <reason>"
    ],
    "sqlState" : "XXKDA"
  },
  "SPECIFY_BUCKETING_IS_NOT_ALLOWED" : {
    "message" : [
      "A CREATE TABLE without explicit column list cannot specify bucketing information.",
      "Please use the form with explicit column list and specify bucketing information.",
      "Alternatively, allow bucketing information to be inferred by omitting the clause."
    ],
    "sqlState" : "42601"
  },
  "SPECIFY_CLUSTER_BY_WITH_BUCKETING_IS_NOT_ALLOWED" : {
    "message" : [
      "Cannot specify both CLUSTER BY and CLUSTERED BY INTO BUCKETS."
    ],
    "sqlState" : "42908"
  },
  "SPECIFY_CLUSTER_BY_WITH_PARTITIONED_BY_IS_NOT_ALLOWED" : {
    "message" : [
      "Cannot specify both CLUSTER BY and PARTITIONED BY."
    ],
    "sqlState" : "42908"
  },
  "SPECIFY_PARTITION_IS_NOT_ALLOWED" : {
    "message" : [
      "A CREATE TABLE without explicit column list cannot specify PARTITIONED BY.",
      "Please use the form with explicit column list and specify PARTITIONED BY.",
      "Alternatively, allow partitioning to be inferred by omitting the PARTITION BY clause."
    ],
    "sqlState" : "42601"
  },
  "SQL_CONF_NOT_FOUND" : {
    "message" : [
      "The SQL config <sqlConf> cannot be found. Please verify that the config exists."
    ],
    "sqlState" : "42K0I"
  },
  "STAR_GROUP_BY_POS" : {
    "message" : [
      "Star (*) is not allowed in a select list when GROUP BY an ordinal position is used."
    ],
    "sqlState" : "0A000"
  },
  "STATEFUL_PROCESSOR_CANNOT_PERFORM_OPERATION_WITH_INVALID_HANDLE_STATE" : {
    "message" : [
      "Failed to perform stateful processor operation=<operationType> with invalid handle state=<handleState>."
    ],
    "sqlState" : "42802"
  },
  "STATEFUL_PROCESSOR_CANNOT_PERFORM_OPERATION_WITH_INVALID_TIME_MODE" : {
    "message" : [
      "Failed to perform stateful processor operation=<operationType> with invalid timeMode=<timeMode>"
    ],
    "sqlState" : "42802"
  },
  "STATEFUL_PROCESSOR_CANNOT_REINITIALIZE_STATE_ON_KEY" : {
    "message" : [
      "Cannot re-initialize state on the same grouping key during initial state handling for stateful processor. Invalid grouping key=<groupingKey>."
    ],
    "sqlState" : "42802"
  },
  "STATEFUL_PROCESSOR_INCORRECT_TIME_MODE_TO_ASSIGN_TTL" : {
    "message" : [
      "Cannot use TTL for state=<stateName> in timeMode=<timeMode>, use TimeMode.ProcessingTime() instead."
    ],
    "sqlState" : "42802"
  },
  "STATEFUL_PROCESSOR_TTL_DURATION_MUST_BE_POSITIVE" : {
    "message" : [
      "TTL duration must be greater than zero for State store operation=<operationType> on state=<stateName>."
    ],
    "sqlState" : "42802"
  },
  "STATE_STORE_CANNOT_CREATE_COLUMN_FAMILY_WITH_RESERVED_CHARS" : {
    "message" : [
      "Failed to create column family with unsupported starting character and name=<colFamilyName>."
    ],
    "sqlState" : "42802"
  },
  "STATE_STORE_CANNOT_USE_COLUMN_FAMILY_WITH_INVALID_NAME" : {
    "message" : [
      "Failed to perform column family operation=<operationName> with invalid name=<colFamilyName>. Column family name cannot be empty or include leading/trailing spaces or use the reserved keyword=default"
    ],
    "sqlState" : "42802"
  },
  "STATE_STORE_HANDLE_NOT_INITIALIZED" : {
    "message" : [
      "The handle has not been initialized for this StatefulProcessor.",
      "Please only use the StatefulProcessor within the transformWithState operator."
    ],
    "sqlState" : "42802"
  },
  "STATE_STORE_INCORRECT_NUM_ORDERING_COLS_FOR_RANGE_SCAN" : {
    "message" : [
      "Incorrect number of ordering ordinals=<numOrderingCols> for range scan encoder. The number of ordering ordinals cannot be zero or greater than number of schema columns."
    ],
    "sqlState" : "42802"
  },
  "STATE_STORE_INCORRECT_NUM_PREFIX_COLS_FOR_PREFIX_SCAN" : {
    "message" : [
      "Incorrect number of prefix columns=<numPrefixCols> for prefix scan encoder. Prefix columns cannot be zero or greater than or equal to num of schema columns."
    ],
    "sqlState" : "42802"
  },
  "STATE_STORE_INVALID_PROVIDER" : {
    "message" : [
      "The given State Store Provider <inputClass> does not extend org.apache.spark.sql.execution.streaming.state.StateStoreProvider."
    ],
    "sqlState" : "42K06"
  },
  "STATE_STORE_KEY_ROW_FORMAT_VALIDATION_FAILURE" : {
    "message" : [
      "The streaming query failed to validate written state for key row.",
      "The following reasons may cause this:",
      "1. An old Spark version wrote the checkpoint that is incompatible with the current one",
      "2. Corrupt checkpoint files",
      "3. The query changed in an incompatible way between restarts",
      "For the first case, use a new checkpoint directory or use the original Spark version",
      "to process the streaming state. Retrieved error_message=<errorMsg>"
    ],
    "sqlState" : "XX000"
  },
  "STATE_STORE_KEY_SCHEMA_NOT_COMPATIBLE" : {
    "message" : [
      "Provided key schema does not match existing state key schema.",
      "Please check number and type of fields.",
      "Existing key_schema=<storedKeySchema> and new key_schema=<newKeySchema>.",
      "If you want to force running the query without schema validation, please set spark.sql.streaming.stateStore.stateSchemaCheck to false.",
      "However, please note that running the query with incompatible schema could cause non-deterministic behavior."
    ],
    "sqlState" : "XXKST"
  },
  "STATE_STORE_NULL_TYPE_ORDERING_COLS_NOT_SUPPORTED" : {
    "message" : [
      "Null type ordering column with name=<fieldName> at index=<index> is not supported for range scan encoder."
    ],
    "sqlState" : "42802"
  },
  "STATE_STORE_UNSUPPORTED_OPERATION" : {
    "message" : [
      "<operationType> operation not supported with <entity>"
    ],
    "sqlState" : "XXKST"
  },
  "STATE_STORE_UNSUPPORTED_OPERATION_BINARY_INEQUALITY" : {
    "message" : [
      "Binary inequality column is not supported with state store. Provided schema: <schema>."
    ],
    "sqlState" : "XXKST"
  },
  "STATE_STORE_UNSUPPORTED_OPERATION_ON_MISSING_COLUMN_FAMILY" : {
    "message" : [
      "State store operation=<operationType> not supported on missing column family=<colFamilyName>."
    ],
    "sqlState" : "42802"
  },
  "STATE_STORE_VALUE_ROW_FORMAT_VALIDATION_FAILURE" : {
    "message" : [
      "The streaming query failed to validate written state for value row.",
      "The following reasons may cause this:",
      "1. An old Spark version wrote the checkpoint that is incompatible with the current one",
      "2. Corrupt checkpoint files",
      "3. The query changed in an incompatible way between restarts",
      "For the first case, use a new checkpoint directory or use the original Spark version",
      "to process the streaming state. Retrieved error_message=<errorMsg>"
    ],
    "sqlState" : "XX000"
  },
  "STATE_STORE_VALUE_SCHEMA_NOT_COMPATIBLE" : {
    "message" : [
      "Provided value schema does not match existing state value schema.",
      "Please check number and type of fields.",
      "Existing value_schema=<storedValueSchema> and new value_schema=<newValueSchema>.",
      "If you want to force running the query without schema validation, please set spark.sql.streaming.stateStore.stateSchemaCheck to false.",
      "However, please note that running the query with incompatible schema could cause non-deterministic behavior."
    ],
    "sqlState" : "XXKST"
  },
  "STATE_STORE_VARIABLE_SIZE_ORDERING_COLS_NOT_SUPPORTED" : {
    "message" : [
      "Variable size ordering column with name=<fieldName> at index=<index> is not supported for range scan encoder."
    ],
    "sqlState" : "42802"
  },
  "STATIC_PARTITION_COLUMN_IN_INSERT_COLUMN_LIST" : {
    "message" : [
      "Static partition column <staticName> is also specified in the column list."
    ],
    "sqlState" : "42713"
  },
  "STDS_COMMITTED_BATCH_UNAVAILABLE" : {
    "message" : [
      "No committed batch found, checkpoint location: <checkpointLocation>. Ensure that the query has run and committed any microbatch before stopping."
    ],
    "sqlState" : "KD006"
  },
  "STDS_CONFLICT_OPTIONS" : {
    "message" : [
      "The options <options> cannot be specified together. Please specify the one."
    ],
    "sqlState" : "42613"
  },
  "STDS_FAILED_TO_READ_STATE_SCHEMA" : {
    "message" : [
      "Failed to read the state schema. Either the file does not exist, or the file is corrupted. options: <sourceOptions>.",
      "Rerun the streaming query to construct the state schema, and report to the corresponding communities or vendors if the error persists."
    ],
    "sqlState" : "42K03"
  },
  "STDS_INTERNAL_ERROR" : {
    "message" : [
      "Internal error: <message>",
      "Please, report this bug to the corresponding communities or vendors, and provide the full stack trace."
    ],
    "sqlState" : "XXKST"
  },
  "STDS_INVALID_OPTION_VALUE" : {
    "message" : [
      "Invalid value for source option '<optionName>':"
    ],
    "subClass" : {
      "IS_EMPTY" : {
        "message" : [
          "cannot be empty."
        ]
      },
      "IS_NEGATIVE" : {
        "message" : [
          "cannot be negative."
        ]
      },
      "WITH_MESSAGE" : {
        "message" : [
          "<message>"
        ]
      }
    },
    "sqlState" : "42616"
  },
  "STDS_NO_PARTITION_DISCOVERED_IN_STATE_STORE" : {
    "message" : [
      "The state does not have any partition. Please double check that the query points to the valid state. options: <sourceOptions>"
    ],
    "sqlState" : "KD006"
  },
  "STDS_OFFSET_LOG_UNAVAILABLE" : {
    "message" : [
      "The offset log for <batchId> does not exist, checkpoint location: <checkpointLocation>.",
      "Please specify the batch ID which is available for querying - you can query the available batch IDs via using state metadata data source."
    ],
    "sqlState" : "KD006"
  },
  "STDS_OFFSET_METADATA_LOG_UNAVAILABLE" : {
    "message" : [
      "Metadata is not available for offset log for <batchId>, checkpoint location: <checkpointLocation>.",
      "The checkpoint seems to be only run with older Spark version(s). Run the streaming query with the recent Spark version, so that Spark constructs the state metadata."
    ],
    "sqlState" : "KD006"
  },
  "STDS_REQUIRED_OPTION_UNSPECIFIED" : {
    "message" : [
      "'<optionName>' must be specified."
    ],
    "sqlState" : "42601"
  },
  "STREAMING_PYTHON_RUNNER_INITIALIZATION_FAILURE" : {
    "message" : [
      "Streaming Runner initialization failed, returned <resFromPython>. Cause: <msg>"
    ],
    "sqlState" : "XXKST"
  },
  "STREAMING_STATEFUL_OPERATOR_NOT_MATCH_IN_STATE_METADATA" : {
    "message" : [
      "Streaming stateful operator name does not match with the operator in state metadata. This likely to happen when user adds/removes/changes stateful operator of existing streaming query.",
      "Stateful operators in the metadata: [<OpsInMetadataSeq>]; Stateful operators in current batch: [<OpsInCurBatchSeq>]."
    ],
    "sqlState" : "42K03"
  },
  "STREAM_FAILED" : {
    "message" : [
      "Query [id = <id>, runId = <runId>] terminated with exception: <message>"
    ],
    "sqlState" : "XXKST"
  },
  "STRUCT_ARRAY_LENGTH_MISMATCH" : {
    "message" : [
      "Input row doesn't have expected number of values required by the schema. <expected> fields are required while <actual> values are provided."
    ],
    "sqlState" : "2201E"
  },
  "SUM_OF_LIMIT_AND_OFFSET_EXCEEDS_MAX_INT" : {
    "message" : [
      "The sum of the LIMIT clause and the OFFSET clause must not be greater than the maximum 32-bit integer value (2,147,483,647) but found limit = <limit>, offset = <offset>."
    ],
    "sqlState" : "22003"
  },
  "SYNTAX_DISCONTINUED" : {
    "message" : [
      "Support of the clause or keyword: <clause> has been discontinued in this context."
    ],
    "subClass" : {
      "BANG_EQUALS_NOT" : {
        "message" : [
          "The '!' keyword is only supported as an alias for the prefix operator 'NOT'.",
          "Use the 'NOT' keyword instead for infix clauses such as `NOT LIKE`, `NOT IN`, `NOT BETWEEN`, etc.",
          "To re-enable the '!' keyword, set \"spark.sql.legacy.bangEqualsNot\" to \"true\"."
        ]
      }
    },
    "sqlState" : "42601"
  },
  "TABLE_OR_VIEW_ALREADY_EXISTS" : {
    "message" : [
      "Cannot create table or view <relationName> because it already exists.",
      "Choose a different name, drop or replace the existing object, or add the IF NOT EXISTS clause to tolerate pre-existing objects."
    ],
    "sqlState" : "42P07"
  },
  "TABLE_OR_VIEW_NOT_FOUND" : {
    "message" : [
      "The table or view <relationName> cannot be found. Verify the spelling and correctness of the schema and catalog.",
      "If you did not qualify the name with a schema, verify the current_schema() output, or qualify the name with the correct schema and catalog.",
      "To tolerate the error on drop use DROP VIEW IF EXISTS or DROP TABLE IF EXISTS."
    ],
    "sqlState" : "42P01"
  },
  "TABLE_VALUED_FUNCTION_FAILED_TO_ANALYZE_IN_PYTHON" : {
    "message" : [
      "Failed to analyze the Python user defined table function: <msg>"
    ],
    "sqlState" : "38000"
  },
  "TABLE_VALUED_FUNCTION_REQUIRED_METADATA_INCOMPATIBLE_WITH_CALL" : {
    "message" : [
      "Failed to evaluate the table function <functionName> because its table metadata <requestedMetadata>, but the function call <invalidFunctionCallProperty>."
    ],
    "sqlState" : "22023"
  },
  "TABLE_VALUED_FUNCTION_REQUIRED_METADATA_INVALID" : {
    "message" : [
      "Failed to evaluate the table function <functionName> because its table metadata was invalid; <reason>."
    ],
    "sqlState" : "22023"
  },
  "TABLE_VALUED_FUNCTION_TOO_MANY_TABLE_ARGUMENTS" : {
    "message" : [
      "There are too many table arguments for table-valued function.",
      "It allows one table argument, but got: <num>.",
      "If you want to allow it, please set \"spark.sql.allowMultipleTableArguments.enabled\" to \"true\""
    ],
    "sqlState" : "54023"
  },
  "TASK_WRITE_FAILED" : {
    "message" : [
      "Task failed while writing rows to <path>."
    ],
    "sqlState" : "58030"
  },
  "TEMP_TABLE_OR_VIEW_ALREADY_EXISTS" : {
    "message" : [
      "Cannot create the temporary view <relationName> because it already exists.",
      "Choose a different name, drop or replace the existing view,  or add the IF NOT EXISTS clause to tolerate pre-existing views."
    ],
    "sqlState" : "42P07"
  },
  "TEMP_VIEW_NAME_TOO_MANY_NAME_PARTS" : {
    "message" : [
      "CREATE TEMPORARY VIEW or the corresponding Dataset APIs only accept single-part view names, but got: <actualName>."
    ],
    "sqlState" : "428EK"
  },
  "UDTF_ALIAS_NUMBER_MISMATCH" : {
    "message" : [
      "The number of aliases supplied in the AS clause does not match the number of columns output by the UDTF.",
      "Expected <aliasesSize> aliases, but got <aliasesNames>.",
      "Please ensure that the number of aliases provided matches the number of columns output by the UDTF."
    ],
    "sqlState" : "42802"
  },
  "UDTF_INVALID_ALIAS_IN_REQUESTED_ORDERING_STRING_FROM_ANALYZE_METHOD" : {
    "message" : [
      "Failed to evaluate the user-defined table function because its 'analyze' method returned a requested OrderingColumn whose column name expression included an unnecessary alias <aliasName>; please remove this alias and then try the query again."
    ],
    "sqlState" : "42802"
  },
  "UDTF_INVALID_REQUESTED_SELECTED_EXPRESSION_FROM_ANALYZE_METHOD_REQUIRES_ALIAS" : {
    "message" : [
      "Failed to evaluate the user-defined table function because its 'analyze' method returned a requested 'select' expression (<expression>) that does not include a corresponding alias; please update the UDTF to specify an alias there and then try the query again."
    ],
    "sqlState" : "42802"
  },
  "UNABLE_TO_ACQUIRE_MEMORY" : {
    "message" : [
      "Unable to acquire <requestedBytes> bytes of memory, got <receivedBytes>."
    ],
    "sqlState" : "53200"
  },
  "UNABLE_TO_CONVERT_TO_PROTOBUF_MESSAGE_TYPE" : {
    "message" : [
      "Unable to convert SQL type <toType> to Protobuf type <protobufType>."
    ],
    "sqlState" : "42K0G"
  },
  "UNABLE_TO_FETCH_HIVE_TABLES" : {
    "message" : [
      "Unable to fetch tables of Hive database: <dbName>."
    ],
    "sqlState" : "58030"
  },
  "UNABLE_TO_INFER_SCHEMA" : {
    "message" : [
      "Unable to infer schema for <format>. It must be specified manually."
    ],
    "sqlState" : "42KD9"
  },
  "UNBOUND_SQL_PARAMETER" : {
    "message" : [
      "Found the unbound parameter: <name>. Please, fix `args` and provide a mapping of the parameter to either a SQL literal or collection constructor functions such as `map()`, `array()`, `struct()`."
    ],
    "sqlState" : "42P02"
  },
  "UNCLOSED_BRACKETED_COMMENT" : {
    "message" : [
      "Found an unclosed bracketed comment. Please, append */ at the end of the comment."
    ],
    "sqlState" : "42601"
  },
  "UNEXPECTED_INPUT_TYPE" : {
    "message" : [
      "Parameter <paramIndex> of function <functionName> requires the <requiredType> type, however <inputSql> has the type <inputType>."
    ],
    "sqlState" : "42K09"
  },
  "UNEXPECTED_POSITIONAL_ARGUMENT" : {
    "message" : [
      "Cannot invoke function <functionName> because it contains positional argument(s) following the named argument assigned to <parameterName>; please rearrange them so the positional arguments come first and then retry the query again."
    ],
    "sqlState" : "4274K"
  },
  "UNEXPECTED_SERIALIZER_FOR_CLASS" : {
    "message" : [
      "The class <className> has an unexpected expression serializer. Expects \"STRUCT\" or \"IF\" which returns \"STRUCT\" but found <expr>."
    ],
    "sqlState" : "42846"
  },
  "UNKNOWN_PROTOBUF_MESSAGE_TYPE" : {
    "message" : [
      "Attempting to treat <descriptorName> as a Message, but it was <containingType>."
    ],
    "sqlState" : "42K0G"
  },
  "UNPIVOT_REQUIRES_ATTRIBUTES" : {
    "message" : [
      "UNPIVOT requires all given <given> expressions to be columns when no <empty> expressions are given. These are not columns: [<expressions>]."
    ],
    "sqlState" : "42K0A"
  },
  "UNPIVOT_REQUIRES_VALUE_COLUMNS" : {
    "message" : [
      "At least one value column needs to be specified for UNPIVOT, all columns specified as ids."
    ],
    "sqlState" : "42K0A"
  },
  "UNPIVOT_VALUE_DATA_TYPE_MISMATCH" : {
    "message" : [
      "Unpivot value columns must share a least common type, some types do not: [<types>]."
    ],
    "sqlState" : "42K09"
  },
  "UNPIVOT_VALUE_SIZE_MISMATCH" : {
    "message" : [
      "All unpivot value columns must have the same size as there are value column names (<names>)."
    ],
    "sqlState" : "428C4"
  },
  "UNRECOGNIZED_PARAMETER_NAME" : {
    "message" : [
      "Cannot invoke function <functionName> because the function call included a named argument reference for the argument named <argumentName>, but this function does not include any signature containing an argument with this name. Did you mean one of the following? [<proposal>]."
    ],
    "sqlState" : "4274K"
  },
  "UNRECOGNIZED_SQL_TYPE" : {
    "message" : [
      "Unrecognized SQL type - name: <typeName>, id: <jdbcType>."
    ],
    "sqlState" : "42704"
  },
  "UNRESOLVABLE_TABLE_VALUED_FUNCTION" : {
    "message" : [
      "Could not resolve <name> to a table-valued function.",
      "Please make sure that <name> is defined as a table-valued function and that all required parameters are provided correctly.",
      "If <name> is not defined, please create the table-valued function before using it.",
      "For more information about defining table-valued functions, please refer to the Apache Spark documentation."
    ],
    "sqlState" : "42883"
  },
  "UNRESOLVED_ALL_IN_GROUP_BY" : {
    "message" : [
      "Cannot infer grouping columns for GROUP BY ALL based on the select clause. Please explicitly specify the grouping columns."
    ],
    "sqlState" : "42803"
  },
  "UNRESOLVED_COLUMN" : {
    "message" : [
      "A column, variable, or function parameter with name <objectName> cannot be resolved."
    ],
    "subClass" : {
      "WITHOUT_SUGGESTION" : {
        "message" : [
          ""
        ]
      },
      "WITH_SUGGESTION" : {
        "message" : [
          "Did you mean one of the following? [<proposal>]."
        ]
      }
    },
    "sqlState" : "42703"
  },
  "UNRESOLVED_FIELD" : {
    "message" : [
      "A field with name <fieldName> cannot be resolved with the struct-type column <columnPath>."
    ],
    "subClass" : {
      "WITHOUT_SUGGESTION" : {
        "message" : [
          ""
        ]
      },
      "WITH_SUGGESTION" : {
        "message" : [
          "Did you mean one of the following? [<proposal>]."
        ]
      }
    },
    "sqlState" : "42703"
  },
  "UNRESOLVED_MAP_KEY" : {
    "message" : [
      "Cannot resolve column <objectName> as a map key. If the key is a string literal, add the single quotes '' around it."
    ],
    "subClass" : {
      "WITHOUT_SUGGESTION" : {
        "message" : [
          ""
        ]
      },
      "WITH_SUGGESTION" : {
        "message" : [
          "Otherwise did you mean one of the following column(s)? [<proposal>]."
        ]
      }
    },
    "sqlState" : "42703"
  },
  "UNRESOLVED_ROUTINE" : {
    "message" : [
      "Cannot resolve routine <routineName> on search path <searchPath>."
    ],
    "sqlState" : "42883"
  },
  "UNRESOLVED_USING_COLUMN_FOR_JOIN" : {
    "message" : [
      "USING column <colName> cannot be resolved on the <side> side of the join. The <side>-side columns: [<suggestion>]."
    ],
    "sqlState" : "42703"
  },
  "UNRESOLVED_VARIABLE" : {
    "message" : [
      "Cannot resolve variable <variableName> on search path <searchPath>."
    ],
    "sqlState" : "42883"
  },
  "UNSET_NONEXISTENT_PROPERTIES" : {
    "message" : [
      "Attempted to unset non-existent properties [<properties>] in table <table>."
    ],
    "sqlState" : "42K0J"
  },
  "UNSUPPORTED_ADD_FILE" : {
    "message" : [
      "Don't support add file."
    ],
    "subClass" : {
      "DIRECTORY" : {
        "message" : [
          "The file <path> is a directory, consider to set \"spark.sql.legacy.addSingleFileInAddFile\" to \"false\"."
        ]
      },
      "LOCAL_DIRECTORY" : {
        "message" : [
          "The local directory <path> is not supported in a non-local master mode."
        ]
      }
    },
    "sqlState" : "0A000"
  },
  "UNSUPPORTED_ARROWTYPE" : {
    "message" : [
      "Unsupported arrow type <typeName>."
    ],
    "sqlState" : "0A000"
  },
  "UNSUPPORTED_CALL" : {
    "message" : [
      "Cannot call the method \"<methodName>\" of the class \"<className>\"."
    ],
    "subClass" : {
      "FIELD_INDEX" : {
        "message" : [
          "The row shall have a schema to get an index of the field <fieldName>."
        ]
      },
      "WITHOUT_SUGGESTION" : {
        "message" : [
          ""
        ]
      }
    },
    "sqlState" : "0A000"
  },
  "UNSUPPORTED_CHAR_OR_VARCHAR_AS_STRING" : {
    "message" : [
      "The char/varchar type can't be used in the table schema.",
      "If you want Spark treat them as string type as same as Spark 3.0 and earlier, please set \"spark.sql.legacy.charVarcharAsString\" to \"true\"."
    ],
    "sqlState" : "0A000"
  },
  "UNSUPPORTED_COLLATION" : {
    "message" : [
      "Collation <collationName> is not supported for:"
    ],
    "subClass" : {
      "FOR_FUNCTION" : {
        "message" : [
          "function <functionName>. Please try to use a different collation."
        ]
      }
    },
    "sqlState" : "0A000"
  },
  "UNSUPPORTED_DATASOURCE_FOR_DIRECT_QUERY" : {
    "message" : [
      "Unsupported data source type for direct query on files: <dataSourceType>"
    ],
    "sqlState" : "0A000"
  },
  "UNSUPPORTED_DATATYPE" : {
    "message" : [
      "Unsupported data type <typeName>."
    ],
    "sqlState" : "0A000"
  },
  "UNSUPPORTED_DATA_SOURCE_SAVE_MODE" : {
    "message" : [
      "The data source \"<source>\" cannot be written in the <createMode> mode. Please use either the \"Append\" or \"Overwrite\" mode instead."
    ],
    "sqlState" : "0A000"
  },
  "UNSUPPORTED_DATA_TYPE_FOR_DATASOURCE" : {
    "message" : [
      "The <format> datasource doesn't support the column <columnName> of the type <columnType>."
    ],
    "sqlState" : "0A000"
  },
  "UNSUPPORTED_DATA_TYPE_FOR_ENCODER" : {
    "message" : [
      "Cannot create encoder for <dataType>. Please use a different output data type for your UDF or DataFrame."
    ],
    "sqlState" : "0A000"
  },
  "UNSUPPORTED_DEFAULT_VALUE" : {
    "message" : [
      "DEFAULT column values is not supported."
    ],
    "subClass" : {
      "WITHOUT_SUGGESTION" : {
        "message" : [
          ""
        ]
      },
      "WITH_SUGGESTION" : {
        "message" : [
          "Enable it by setting \"spark.sql.defaultColumn.enabled\" to \"true\"."
        ]
      }
    },
    "sqlState" : "0A000"
  },
  "UNSUPPORTED_DESERIALIZER" : {
    "message" : [
      "The deserializer is not supported:"
    ],
    "subClass" : {
      "DATA_TYPE_MISMATCH" : {
        "message" : [
          "need a(n) <desiredType> field but got <dataType>."
        ]
      },
      "FIELD_NUMBER_MISMATCH" : {
        "message" : [
          "try to map <schema> to Tuple<ordinal>, but failed as the number of fields does not line up."
        ]
      }
    },
    "sqlState" : "0A000"
  },
  "UNSUPPORTED_EXPRESSION_GENERATED_COLUMN" : {
    "message" : [
      "Cannot create generated column <fieldName> with generation expression <expressionStr> because <reason>."
    ],
    "sqlState" : "42621"
  },
  "UNSUPPORTED_EXPR_FOR_OPERATOR" : {
    "message" : [
      "A query operator contains one or more unsupported expressions.",
      "Consider to rewrite it to avoid window functions, aggregate functions, and generator functions in the WHERE clause.",
      "Invalid expressions: [<invalidExprSqls>]"
    ],
    "sqlState" : "42K0E"
  },
  "UNSUPPORTED_EXPR_FOR_PARAMETER" : {
    "message" : [
      "A query parameter contains unsupported expression.",
      "Parameters can either be variables or literals.",
      "Invalid expression: [<invalidExprSql>]"
    ],
    "sqlState" : "42K0E"
  },
  "UNSUPPORTED_EXPR_FOR_WINDOW" : {
    "message" : [
      "Expression <sqlExpr> not supported within a window function."
    ],
    "sqlState" : "42P20"
  },
  "UNSUPPORTED_FEATURE" : {
    "message" : [
      "The feature is not supported:"
    ],
    "subClass" : {
      "AES_MODE" : {
        "message" : [
          "AES-<mode> with the padding <padding> by the <functionName> function."
        ]
      },
      "AES_MODE_AAD" : {
        "message" : [
          "<functionName> with AES-<mode> does not support additional authenticate data (AAD)."
        ]
      },
      "AES_MODE_IV" : {
        "message" : [
          "<functionName> with AES-<mode> does not support initialization vectors (IVs)."
        ]
      },
      "ANALYZE_UNCACHED_TEMP_VIEW" : {
        "message" : [
          "The ANALYZE TABLE FOR COLUMNS command can operate on temporary views that have been cached already. Consider to cache the view <viewName>."
        ]
      },
      "ANALYZE_UNSUPPORTED_COLUMN_TYPE" : {
        "message" : [
          "The ANALYZE TABLE FOR COLUMNS command does not support the type <columnType> of the column <columnName> in the table <tableName>."
        ]
      },
      "ANALYZE_VIEW" : {
        "message" : [
          "The ANALYZE TABLE command does not support views."
        ]
      },
      "CATALOG_OPERATION" : {
        "message" : [
          "Catalog <catalogName> does not support <operation>."
        ]
      },
      "COLLATION" : {
        "message" : [
          "Collation is not yet supported."
        ]
      },
      "COMBINATION_QUERY_RESULT_CLAUSES" : {
        "message" : [
          "Combination of ORDER BY/SORT BY/DISTRIBUTE BY/CLUSTER BY."
        ]
      },
      "COMMENT_NAMESPACE" : {
        "message" : [
          "Attach a comment to the namespace <namespace>."
        ]
      },
      "DESC_TABLE_COLUMN_PARTITION" : {
        "message" : [
          "DESC TABLE COLUMN for a specific partition."
        ]
      },
      "DROP_DATABASE" : {
        "message" : [
          "Drop the default database <database>."
        ]
      },
      "DROP_NAMESPACE" : {
        "message" : [
          "Drop the namespace <namespace>."
        ]
      },
      "HIVE_TABLE_TYPE" : {
        "message" : [
          "The <tableName> is hive <tableType>."
        ]
      },
      "HIVE_WITH_ANSI_INTERVALS" : {
        "message" : [
          "Hive table <tableName> with ANSI intervals."
        ]
      },
      "INSERT_PARTITION_SPEC_IF_NOT_EXISTS" : {
        "message" : [
          "INSERT INTO <tableName> with IF NOT EXISTS in the PARTITION spec."
        ]
      },
      "LAMBDA_FUNCTION_WITH_PYTHON_UDF" : {
        "message" : [
          "Lambda function with Python UDF <funcName> in a higher order function."
        ]
      },
      "LATERAL_COLUMN_ALIAS_IN_AGGREGATE_FUNC" : {
        "message" : [
          "Referencing a lateral column alias <lca> in the aggregate function <aggFunc>."
        ]
      },
      "LATERAL_COLUMN_ALIAS_IN_AGGREGATE_WITH_WINDOW_AND_HAVING" : {
        "message" : [
          "Referencing lateral column alias <lca> in the aggregate query both with window expressions and with having clause. Please rewrite the aggregate query by removing the having clause or removing lateral alias reference in the SELECT list."
        ]
      },
      "LATERAL_COLUMN_ALIAS_IN_GROUP_BY" : {
        "message" : [
          "Referencing a lateral column alias via GROUP BY alias/ALL is not supported yet."
        ]
      },
      "LATERAL_COLUMN_ALIAS_IN_WINDOW" : {
        "message" : [
          "Referencing a lateral column alias <lca> in window expression <windowExpr>."
        ]
      },
      "LATERAL_JOIN_USING" : {
        "message" : [
          "JOIN USING with LATERAL correlation."
        ]
      },
      "LITERAL_TYPE" : {
        "message" : [
          "Literal for '<value>' of <type>."
        ]
      },
      "MULTIPLE_BUCKET_TRANSFORMS" : {
        "message" : [
          "Multiple bucket TRANSFORMs."
        ]
      },
      "MULTI_ACTION_ALTER" : {
        "message" : [
          "The target JDBC server hosting table <tableName> does not support ALTER TABLE with multiple actions. Split the ALTER TABLE up into individual actions to avoid this error."
        ]
      },
      "ORC_TYPE_CAST" : {
        "message" : [
          "Unable to convert <orcType> of Orc to data type <toType>."
        ]
      },
      "OVERWRITE_BY_SUBQUERY" : {
        "message" : [
          "INSERT OVERWRITE with a subquery condition."
        ]
      },
      "PANDAS_UDAF_IN_PIVOT" : {
        "message" : [
          "Pandas user defined aggregate function in the PIVOT clause."
        ]
      },
      "PARAMETER_MARKER_IN_UNEXPECTED_STATEMENT" : {
        "message" : [
          "Parameter markers are not allowed in <statement>."
        ]
      },
      "PARTITION_WITH_NESTED_COLUMN_IS_UNSUPPORTED" : {
        "message" : [
          "Invalid partitioning: <cols> is missing or is in a map or array."
        ]
      },
      "PIVOT_AFTER_GROUP_BY" : {
        "message" : [
          "PIVOT clause following a GROUP BY clause. Consider pushing the GROUP BY into a subquery."
        ]
      },
      "PIVOT_TYPE" : {
        "message" : [
          "Pivoting by the value '<value>' of the column data type <type>."
        ]
      },
      "PURGE_PARTITION" : {
        "message" : [
          "Partition purge."
        ]
      },
      "PURGE_TABLE" : {
        "message" : [
          "Purge table."
        ]
      },
      "PYTHON_UDF_IN_ON_CLAUSE" : {
        "message" : [
          "Python UDF in the ON clause of a <joinType> JOIN. In case of an INNER JOIN consider rewriting to a CROSS JOIN with a WHERE clause."
        ]
      },
      "REMOVE_NAMESPACE_COMMENT" : {
        "message" : [
          "Remove a comment from the namespace <namespace>."
        ]
      },
      "REPLACE_NESTED_COLUMN" : {
        "message" : [
          "The replace function does not support nested column <colName>."
        ]
      },
      "SET_NAMESPACE_PROPERTY" : {
        "message" : [
          "<property> is a reserved namespace property, <msg>."
        ]
      },
      "SET_OPERATION_ON_MAP_TYPE" : {
        "message" : [
          "Cannot have MAP type columns in DataFrame which calls set operations (INTERSECT, EXCEPT, etc.), but the type of column <colName> is <dataType>."
        ]
      },
      "SET_PROPERTIES_AND_DBPROPERTIES" : {
        "message" : [
          "set PROPERTIES and DBPROPERTIES at the same time."
        ]
      },
      "SET_TABLE_PROPERTY" : {
        "message" : [
          "<property> is a reserved table property, <msg>."
        ]
      },
      "SET_VARIABLE_USING_SET" : {
        "message" : [
          "<variableName> is a VARIABLE and cannot be updated using the SET statement. Use SET VARIABLE <variableName> = ... instead."
        ]
      },
      "STATE_STORE_MULTIPLE_COLUMN_FAMILIES" : {
        "message" : [
          "Creating multiple column families with <stateStoreProvider> is not supported."
        ]
      },
      "STATE_STORE_REMOVING_COLUMN_FAMILIES" : {
        "message" : [
          "Removing column families with <stateStoreProvider> is not supported."
        ]
      },
      "STATE_STORE_TTL" : {
        "message" : [
          "State TTL with <stateStoreProvider> is not supported. Please use RocksDBStateStoreProvider."
        ]
      },
      "TABLE_OPERATION" : {
        "message" : [
          "Table <tableName> does not support <operation>. Please check the current catalog and namespace to make sure the qualified table name is expected, and also check the catalog implementation which is configured by \"spark.sql.catalog\"."
        ]
      },
      "TEMPORARY_VIEW_WITH_SCHEMA_BINDING_MODE" : {
        "message" : [
          "Temporary views cannot be created with the WITH SCHEMA clause. Recreate the temporary view when the underlying schema changes, or use a persisted view."
        ]
      },
      "TIME_TRAVEL" : {
        "message" : [
          "Time travel on the relation: <relationId>."
        ]
      },
      "TOO_MANY_TYPE_ARGUMENTS_FOR_UDF_CLASS" : {
        "message" : [
          "UDF class with <num> type arguments."
        ]
      },
      "TRANSFORM_DISTINCT_ALL" : {
        "message" : [
          "TRANSFORM with the DISTINCT/ALL clause."
        ]
      },
      "TRANSFORM_NON_HIVE" : {
        "message" : [
          "TRANSFORM with SERDE is only supported in hive mode."
        ]
      }
    },
    "sqlState" : "0A000"
  },
  "UNSUPPORTED_GENERATOR" : {
    "message" : [
      "The generator is not supported:"
    ],
    "subClass" : {
      "MULTI_GENERATOR" : {
        "message" : [
          "only one generator allowed per SELECT clause but found <num>: <generators>."
        ]
      },
      "NESTED_IN_EXPRESSIONS" : {
        "message" : [
          "nested in expressions <expression>."
        ]
      },
      "NOT_GENERATOR" : {
        "message" : [
          "<functionName> is expected to be a generator. However, its class is <classCanonicalName>, which is not a generator."
        ]
      },
      "OUTSIDE_SELECT" : {
        "message" : [
          "outside the SELECT clause, found: <plan>."
        ]
      }
    },
    "sqlState" : "42K0E"
  },
  "UNSUPPORTED_GROUPING_EXPRESSION" : {
    "message" : [
      "grouping()/grouping_id() can only be used with GroupingSets/Cube/Rollup."
    ],
    "sqlState" : "42K0E"
  },
  "UNSUPPORTED_INSERT" : {
    "message" : [
      "Can't insert into the target."
    ],
    "subClass" : {
      "MULTI_PATH" : {
        "message" : [
          "Can only write data to relations with a single path but given paths are <paths>."
        ]
      },
      "NOT_ALLOWED" : {
        "message" : [
          "The target relation <relationId> does not allow insertion."
        ]
      },
      "NOT_PARTITIONED" : {
        "message" : [
          "The target relation <relationId> is not partitioned."
        ]
      },
      "RDD_BASED" : {
        "message" : [
          "An RDD-based table is not allowed."
        ]
      },
      "READ_FROM" : {
        "message" : [
          "The target relation <relationId> is also being read from."
        ]
      }
    },
    "sqlState" : "42809"
  },
  "UNSUPPORTED_JOIN_TYPE" : {
    "message" : [
      "Unsupported join type '<typ>'. Supported join types include: <supported>."
    ],
    "sqlState" : "0A000"
  },
  "UNSUPPORTED_MERGE_CONDITION" : {
    "message" : [
      "MERGE operation contains unsupported <condName> condition."
    ],
    "subClass" : {
      "AGGREGATE" : {
        "message" : [
          "Aggregates are not allowed: <cond>."
        ]
      },
      "NON_DETERMINISTIC" : {
        "message" : [
          "Non-deterministic expressions are not allowed: <cond>."
        ]
      },
      "SUBQUERY" : {
        "message" : [
          "Subqueries are not allowed: <cond>."
        ]
      }
    },
    "sqlState" : "42K0E"
  },
  "UNSUPPORTED_OVERWRITE" : {
    "message" : [
      "Can't overwrite the target that is also being read from."
    ],
    "subClass" : {
      "PATH" : {
        "message" : [
          "The target path is <path>."
        ]
      },
      "TABLE" : {
        "message" : [
          "The target table is <table>."
        ]
      }
    },
    "sqlState" : "42902"
  },
  "UNSUPPORTED_SAVE_MODE" : {
    "message" : [
      "The save mode <saveMode> is not supported for:"
    ],
    "subClass" : {
      "EXISTENT_PATH" : {
        "message" : [
          "an existent path."
        ]
      },
      "NON_EXISTENT_PATH" : {
        "message" : [
          "a non-existent path."
        ]
      }
    },
    "sqlState" : "0A000"
  },
  "UNSUPPORTED_SUBQUERY_EXPRESSION_CATEGORY" : {
    "message" : [
      "Unsupported subquery expression:"
    ],
    "subClass" : {
      "ACCESSING_OUTER_QUERY_COLUMN_IS_NOT_ALLOWED" : {
        "message" : [
          "Accessing outer query column is not allowed in this location:",
          "<treeNode>"
        ]
      },
      "AGGREGATE_FUNCTION_MIXED_OUTER_LOCAL_REFERENCES" : {
        "message" : [
          "Found an aggregate function in a correlated predicate that has both outer and local references, which is not supported: <function>."
        ]
      },
      "CORRELATED_COLUMN_IS_NOT_ALLOWED_IN_PREDICATE" : {
        "message" : [
          "Correlated column is not allowed in predicate:",
          "<treeNode>"
        ]
      },
      "CORRELATED_COLUMN_NOT_FOUND" : {
        "message" : [
          "A correlated outer name reference within a subquery expression body was not found in the enclosing query: <value>."
        ]
      },
      "CORRELATED_REFERENCE" : {
        "message" : [
          "Expressions referencing the outer query are not supported outside of WHERE/HAVING clauses: <sqlExprs>."
        ]
      },
      "HIGHER_ORDER_FUNCTION" : {
        "message" : [
          "Subquery expressions are not supported within higher-order functions. Please remove all subquery expressions from higher-order functions and then try the query again."
        ]
      },
      "LATERAL_JOIN_CONDITION_NON_DETERMINISTIC" : {
        "message" : [
          "Lateral join condition cannot be non-deterministic: <condition>."
        ]
      },
      "MUST_AGGREGATE_CORRELATED_SCALAR_SUBQUERY" : {
        "message" : [
          "Correlated scalar subqueries must be aggregated to return at most one row."
        ]
      },
      "NON_CORRELATED_COLUMNS_IN_GROUP_BY" : {
        "message" : [
          "A GROUP BY clause in a scalar correlated subquery cannot contain non-correlated columns: <value>."
        ]
      },
      "NON_DETERMINISTIC_LATERAL_SUBQUERIES" : {
        "message" : [
          "Non-deterministic lateral subqueries are not supported when joining with outer relations that produce more than one row:",
          "<treeNode>"
        ]
      },
      "UNSUPPORTED_CORRELATED_EXPRESSION_IN_JOIN_CONDITION" : {
        "message" : [
          "Correlated subqueries in the join predicate cannot reference both join inputs:",
          "<subqueryExpression>"
        ]
      },
      "UNSUPPORTED_CORRELATED_REFERENCE_DATA_TYPE" : {
        "message" : [
          "Correlated column reference '<expr>' cannot be <dataType> type."
        ]
      },
      "UNSUPPORTED_CORRELATED_SCALAR_SUBQUERY" : {
        "message" : [
          "Correlated scalar subqueries can only be used in filters, aggregations, projections, and UPDATE/MERGE/DELETE commands:",
          "<treeNode>"
        ]
      },
      "UNSUPPORTED_IN_EXISTS_SUBQUERY" : {
        "message" : [
          "IN/EXISTS predicate subqueries can only be used in filters, joins, aggregations, window functions, projections, and UPDATE/MERGE/DELETE commands:",
          "<treeNode>"
        ]
      },
      "UNSUPPORTED_TABLE_ARGUMENT" : {
        "message" : [
          "Table arguments are used in a function where they are not supported:",
          "<treeNode>"
        ]
      }
    },
    "sqlState" : "0A000"
  },
  "UNSUPPORTED_TYPED_LITERAL" : {
    "message" : [
      "Literals of the type <unsupportedType> are not supported. Supported types are <supportedTypes>."
    ],
    "sqlState" : "0A000"
  },
  "UNTYPED_SCALA_UDF" : {
    "message" : [
      "You're using untyped Scala UDF, which does not have the input type information. Spark may blindly pass null to the Scala closure with primitive-type argument, and the closure will see the default value of the Java type for the null argument, e.g. `udf((x: Int) => x, IntegerType)`, the result is 0 for null input. To get rid of this error, you could:",
      "1. use typed Scala UDF APIs(without return type parameter), e.g. `udf((x: Int) => x)`.",
      "2. use Java UDF APIs, e.g. `udf(new UDF1[String, Integer] { override def call(s: String): Integer = s.length() }, IntegerType)`, if input types are all non primitive.",
      "3. set \"spark.sql.legacy.allowUntypedScalaUDF\" to \"true\" and use this API with caution."
    ],
    "sqlState" : "42K0E"
  },
  "USER_RAISED_EXCEPTION" : {
    "message" : [
      "<errorMessage>"
    ],
    "sqlState" : "P0001"
  },
  "USER_RAISED_EXCEPTION_PARAMETER_MISMATCH" : {
    "message" : [
      "The `raise_error()` function was used to raise error class: <errorClass> which expects parameters: <expectedParms>.",
      "The provided parameters <providedParms> do not match the expected parameters.",
      "Please make sure to provide all expected parameters."
    ],
    "sqlState" : "P0001"
  },
  "USER_RAISED_EXCEPTION_UNKNOWN_ERROR_CLASS" : {
    "message" : [
      "The `raise_error()` function was used to raise an unknown error class: <errorClass>"
    ],
    "sqlState" : "P0001"
  },
  "VARIABLE_ALREADY_EXISTS" : {
    "message" : [
      "Cannot create the variable <variableName> because it already exists.",
      "Choose a different name, or drop or replace the existing variable."
    ],
    "sqlState" : "42723"
  },
  "VARIABLE_NOT_FOUND" : {
    "message" : [
      "The variable <variableName> cannot be found. Verify the spelling and correctness of the schema and catalog.",
      "If you did not qualify the name with a schema and catalog, verify the current_schema() output, or qualify the name with the correct schema and catalog.",
      "To tolerate the error on drop use DROP VARIABLE IF EXISTS."
    ],
    "sqlState" : "42883"
  },
  "VARIANT_CONSTRUCTOR_SIZE_LIMIT" : {
    "message" : [
      "Cannot construct a Variant larger than 16 MiB. The maximum allowed size of a Variant value is 16 MiB."
    ],
    "sqlState" : "22023"
  },
  "VARIANT_DUPLICATE_KEY" : {
    "message" : [
      "Failed to build variant because of a duplicate object key `<key>`."
    ],
    "sqlState" : "22023"
  },
  "VARIANT_SIZE_LIMIT" : {
    "message" : [
      "Cannot build variant bigger than <sizeLimit> in <functionName>.",
      "Please avoid large input strings to this expression (for example, add function calls(s) to check the expression size and convert it to NULL first if it is too big)."
    ],
    "sqlState" : "22023"
  },
  "VIEW_ALREADY_EXISTS" : {
    "message" : [
      "Cannot create view <relationName> because it already exists.",
      "Choose a different name, drop or replace the existing object, or add the IF NOT EXISTS clause to tolerate pre-existing objects."
    ],
    "sqlState" : "42P07"
  },
  "VIEW_EXCEED_MAX_NESTED_DEPTH" : {
    "message" : [
      "The depth of view <viewName> exceeds the maximum view resolution depth (<maxNestedDepth>).",
      "Analysis is aborted to avoid errors. If you want to work around this, please try to increase the value of \"spark.sql.view.maxNestedViewDepth\"."
    ],
    "sqlState" : "54K00"
  },
  "VIEW_NOT_FOUND" : {
    "message" : [
      "The view <relationName> cannot be found. Verify the spelling and correctness of the schema and catalog.",
      "If you did not qualify the name with a schema, verify the current_schema() output, or qualify the name with the correct schema and catalog.",
      "To tolerate the error on drop use DROP VIEW IF EXISTS."
    ],
    "sqlState" : "42P01"
  },
  "WINDOW_FUNCTION_AND_FRAME_MISMATCH" : {
    "message" : [
      "<funcName> function can only be evaluated in an ordered row-based window frame with a single offset: <windowExpr>."
    ],
    "sqlState" : "42K0E"
  },
  "WINDOW_FUNCTION_WITHOUT_OVER_CLAUSE" : {
    "message" : [
      "Window function <funcName> requires an OVER clause."
    ],
    "sqlState" : "42601"
  },
  "WRITE_STREAM_NOT_ALLOWED" : {
    "message" : [
      "`writeStream` can be called only on streaming Dataset/DataFrame."
    ],
    "sqlState" : "42601"
  },
  "WRONG_COMMAND_FOR_OBJECT_TYPE" : {
    "message" : [
      "The operation <operation> requires a <requiredType>. But <objectName> is a <foundType>. Use <alternative> instead."
    ],
    "sqlState" : "42809"
  },
  "WRONG_NUM_ARGS" : {
    "message" : [
      "The <functionName> requires <expectedNum> parameters but the actual number is <actualNum>."
    ],
    "subClass" : {
      "WITHOUT_SUGGESTION" : {
        "message" : [
          "Please, refer to '<docroot>/sql-ref-functions.html' for a fix."
        ]
      },
      "WITH_SUGGESTION" : {
        "message" : [
          "If you have to call this function with <legacyNum> parameters, set the legacy configuration <legacyConfKey> to <legacyConfValue>."
        ]
      }
    },
    "sqlState" : "42605"
  },
  "XML_ROW_TAG_MISSING" : {
    "message" : [
      "<rowTag> option is required for reading files in XML format."
    ],
    "sqlState" : "42KDF"
  },
  "_LEGACY_ERROR_TEMP_0001" : {
    "message" : [
      "Invalid InsertIntoContext."
    ]
  },
  "_LEGACY_ERROR_TEMP_0004" : {
    "message" : [
      "Empty source for merge: you should specify a source table/subquery in merge."
    ]
  },
  "_LEGACY_ERROR_TEMP_0006" : {
    "message" : [
      "The number of inserted values cannot match the fields."
    ]
  },
  "_LEGACY_ERROR_TEMP_0008" : {
    "message" : [
      "There must be at least one WHEN clause in a MERGE statement."
    ]
  },
  "_LEGACY_ERROR_TEMP_0012" : {
    "message" : [
      "DISTRIBUTE BY is not supported."
    ]
  },
  "_LEGACY_ERROR_TEMP_0014" : {
    "message" : [
      "TABLESAMPLE does not accept empty inputs."
    ]
  },
  "_LEGACY_ERROR_TEMP_0015" : {
    "message" : [
      "TABLESAMPLE(<msg>) is not supported."
    ]
  },
  "_LEGACY_ERROR_TEMP_0016" : {
    "message" : [
      "<bytesStr> is not a valid byte length literal, expected syntax: DIGIT+ ('B' | 'K' | 'M' | 'G')."
    ]
  },
  "_LEGACY_ERROR_TEMP_0018" : {
    "message" : [
      "Function trim doesn't support with type <trimOption>. Please use BOTH, LEADING or TRAILING as trim type."
    ]
  },
  "_LEGACY_ERROR_TEMP_0024" : {
    "message" : [
      "Can only have a single from-to unit in the interval literal syntax."
    ]
  },
  "_LEGACY_ERROR_TEMP_0026" : {
    "message" : [
      "Can only use numbers in the interval value part for multiple unit value pairs interval form, but got invalid value: <value>."
    ]
  },
  "_LEGACY_ERROR_TEMP_0027" : {
    "message" : [
      "The value of from-to unit must be a string."
    ]
  },
  "_LEGACY_ERROR_TEMP_0028" : {
    "message" : [
      "Intervals FROM <from> TO <to> are not supported."
    ]
  },
  "_LEGACY_ERROR_TEMP_0029" : {
    "message" : [
      "Cannot mix year-month and day-time fields: <literal>."
    ]
  },
  "_LEGACY_ERROR_TEMP_0031" : {
    "message" : [
      "Invalid number of buckets: <describe>."
    ]
  },
  "_LEGACY_ERROR_TEMP_0032" : {
    "message" : [
      "Duplicated table paths found: '<pathOne>' and '<pathTwo>'. LOCATION and the case insensitive key 'path' in OPTIONS are all used to indicate the custom table path, you can only specify one of them."
    ]
  },
  "_LEGACY_ERROR_TEMP_0033" : {
    "message" : [
      "Expected either STORED AS or STORED BY, not both."
    ]
  },
  "_LEGACY_ERROR_TEMP_0034" : {
    "message" : [
      "<operation> is not supported in Hive-style <command><msg>."
    ]
  },
  "_LEGACY_ERROR_TEMP_0035" : {
    "message" : [
      "Operation not allowed: <message>."
    ]
  },
  "_LEGACY_ERROR_TEMP_0037" : {
    "message" : [
      "It is not allowed to add catalog/namespace prefix <quoted> to the table name in CACHE TABLE AS SELECT."
    ]
  },
  "_LEGACY_ERROR_TEMP_0038" : {
    "message" : [
      "CTE definition can't have duplicate names: <duplicateNames>."
    ]
  },
  "_LEGACY_ERROR_TEMP_0039" : {
    "message" : [
      "Unsupported SQL statement."
    ]
  },
  "_LEGACY_ERROR_TEMP_0043" : {
    "message" : [
      "Expected format is 'RESET' or 'RESET key'. If you want to include special characters in key, please use quotes, e.g., RESET `key`."
    ]
  },
  "_LEGACY_ERROR_TEMP_0044" : {
    "message" : [
      "The interval value must be in the range of [-18, +18] hours with second precision."
    ]
  },
  "_LEGACY_ERROR_TEMP_0045" : {
    "message" : [
      "Invalid time zone displacement value."
    ]
  },
  "_LEGACY_ERROR_TEMP_0046" : {
    "message" : [
      "CREATE TEMPORARY TABLE without a provider is not allowed."
    ]
  },
  "_LEGACY_ERROR_TEMP_0047" : {
    "message" : [
      "'ROW FORMAT' must be used with 'STORED AS'."
    ]
  },
  "_LEGACY_ERROR_TEMP_0048" : {
    "message" : [
      "Unsupported operation: Used defined record reader/writer classes."
    ]
  },
  "_LEGACY_ERROR_TEMP_0049" : {
    "message" : [
      "Directory path and 'path' in OPTIONS should be specified one, but not both."
    ]
  },
  "_LEGACY_ERROR_TEMP_0051" : {
    "message" : [
      "Empty set in <element> grouping sets is not supported."
    ]
  },
  "_LEGACY_ERROR_TEMP_0052" : {
    "message" : [
      "CREATE VIEW with both IF NOT EXISTS and REPLACE is not allowed."
    ]
  },
  "_LEGACY_ERROR_TEMP_0053" : {
    "message" : [
      "It is not allowed to define a TEMPORARY view with IF NOT EXISTS."
    ]
  },
  "_LEGACY_ERROR_TEMP_0056" : {
    "message" : [
      "Invalid time travel spec: <reason>."
    ]
  },
  "_LEGACY_ERROR_TEMP_0060" : {
    "message" : [
      "<msg>."
    ]
  },
  "_LEGACY_ERROR_TEMP_0062" : {
    "message" : [
      "<msg>."
    ]
  },
  "_LEGACY_ERROR_TEMP_0063" : {
    "message" : [
      "<msg>."
    ]
  },
  "_LEGACY_ERROR_TEMP_0064" : {
    "message" : [
      "<msg>."
    ]
  },
  "_LEGACY_ERROR_TEMP_1000" : {
    "message" : [
      "LEGACY store assignment policy is disallowed in Spark data source V2. Please set the configuration <configKey> to other values."
    ]
  },
  "_LEGACY_ERROR_TEMP_1002" : {
    "message" : [
      "Unable to generate an encoder for inner class `<className>` without access to the scope that this class was defined in.",
      "Try moving this class out of its parent class."
    ]
  },
  "_LEGACY_ERROR_TEMP_1004" : {
    "message" : [
      "Window specification <windowName> is not defined in the WINDOW clause."
    ]
  },
  "_LEGACY_ERROR_TEMP_1005" : {
    "message" : [
      "<expr> doesn't show up in the GROUP BY list <groupByAliases>."
    ]
  },
  "_LEGACY_ERROR_TEMP_1006" : {
    "message" : [
      "Aggregate expression required for pivot, but '<sql>' did not appear in any aggregate function."
    ]
  },
  "_LEGACY_ERROR_TEMP_1007" : {
    "message" : [
      "Cannot write into temp view <quoted> as it's not a data source v2 relation."
    ]
  },
  "_LEGACY_ERROR_TEMP_1008" : {
    "message" : [
      "<quoted> is not a temp view of streaming logical plan, please use batch API such as `DataFrameReader.table` to read it."
    ]
  },
  "_LEGACY_ERROR_TEMP_1011" : {
    "message" : [
      "Writing into a view is not allowed. View: <identifier>."
    ]
  },
  "_LEGACY_ERROR_TEMP_1012" : {
    "message" : [
      "Cannot write into v1 table: <identifier>."
    ]
  },
  "_LEGACY_ERROR_TEMP_1017" : {
    "message" : [
      "<name> is a built-in/temporary function. '<cmd>' expects a persistent function.<hintStr>."
    ]
  },
  "_LEGACY_ERROR_TEMP_1018" : {
    "message" : [
      "<quoted> is a permanent view, which is not supported by streaming reading API such as `DataStreamReader.table` yet."
    ]
  },
  "_LEGACY_ERROR_TEMP_1021" : {
    "message" : [
      "count(<targetString>.*) is not allowed. Please use count(*) or expand the columns manually, e.g. count(col1, col2)."
    ]
  },
  "_LEGACY_ERROR_TEMP_1030" : {
    "message" : [
      "Window aggregate function with filter predicate is not supported yet."
    ]
  },
  "_LEGACY_ERROR_TEMP_1031" : {
    "message" : [
      "It is not allowed to use a window function inside an aggregate function. Please use the inner window function in a sub-query."
    ]
  },
  "_LEGACY_ERROR_TEMP_1032" : {
    "message" : [
      "<expr> does not have any WindowExpression."
    ]
  },
  "_LEGACY_ERROR_TEMP_1033" : {
    "message" : [
      "<expr> has multiple Window Specifications (<distinctWindowSpec>).",
      "Please file a bug report with this error message, stack trace, and the query."
    ]
  },
  "_LEGACY_ERROR_TEMP_1034" : {
    "message" : [
      "It is not allowed to use window functions inside <clauseName> clause."
    ]
  },
  "_LEGACY_ERROR_TEMP_1035" : {
    "message" : [
      "Cannot specify window frame for <prettyName> function."
    ]
  },
  "_LEGACY_ERROR_TEMP_1036" : {
    "message" : [
      "Window Frame <wf> must match the required frame <required>."
    ]
  },
  "_LEGACY_ERROR_TEMP_1037" : {
    "message" : [
      "Window function <wf> requires window to be ordered, please add ORDER BY clause. For example SELECT <wf>(value_expr) OVER (PARTITION BY window_partition ORDER BY window_ordering) from table."
    ]
  },
  "_LEGACY_ERROR_TEMP_1039" : {
    "message" : [
      "Multiple time/session window expressions would result in a cartesian product of rows, therefore they are currently not supported."
    ]
  },
  "_LEGACY_ERROR_TEMP_1040" : {
    "message" : [
      "Gap duration expression used in session window must be CalendarIntervalType, but got <dt>."
    ]
  },
  "_LEGACY_ERROR_TEMP_1045" : {
    "message" : [
      "ALTER TABLE SET LOCATION does not support partition for v2 tables."
    ]
  },
  "_LEGACY_ERROR_TEMP_1046" : {
    "message" : [
      "Join strategy hint parameter should be an identifier or string but was <unsupported> (<class>)."
    ]
  },
  "_LEGACY_ERROR_TEMP_1047" : {
    "message" : [
      "<hintName> Hint parameter should include columns, but <invalidParams> found."
    ]
  },
  "_LEGACY_ERROR_TEMP_1048" : {
    "message" : [
      "<hintName> Hint expects a partition number as a parameter."
    ]
  },
  "_LEGACY_ERROR_TEMP_1049" : {
    "message" : [
      "Syntax error in attribute name: <name>."
    ]
  },
  "_LEGACY_ERROR_TEMP_1050" : {
    "message" : [
      "Can only star expand struct data types. Attribute: `<attributes>`."
    ]
  },
  "_LEGACY_ERROR_TEMP_1052" : {
    "message" : [
      "ADD COLUMN with v1 tables cannot specify NOT NULL."
    ]
  },
  "_LEGACY_ERROR_TEMP_1053" : {
    "message" : [
      "ALTER COLUMN with v1 tables cannot specify NOT NULL."
    ]
  },
  "_LEGACY_ERROR_TEMP_1054" : {
    "message" : [
      "ALTER COLUMN cannot find column <colName> in v1 table. Available: <fieldNames>."
    ]
  },
  "_LEGACY_ERROR_TEMP_1057" : {
    "message" : [
      "SHOW COLUMNS with conflicting databases: '<dbA>' != '<dbB>'."
    ]
  },
  "_LEGACY_ERROR_TEMP_1058" : {
    "message" : [
      "Cannot create table with both USING <provider> and <serDeInfo>."
    ]
  },
  "_LEGACY_ERROR_TEMP_1059" : {
    "message" : [
      "STORED AS with file format '<serdeInfo>' is invalid."
    ]
  },
  "_LEGACY_ERROR_TEMP_1060" : {
    "message" : [
      "<command> does not support nested column: <column>."
    ]
  },
  "_LEGACY_ERROR_TEMP_1066" : {
    "message" : [
      "<database> is a system preserved database, you cannot create a database with this name."
    ]
  },
  "_LEGACY_ERROR_TEMP_1068" : {
    "message" : [
      "<database> is a system preserved database, you cannot use it as current database. To access global temporary views, you should use qualified name with the GLOBAL_TEMP_DATABASE, e.g. SELECT * FROM <database>.viewName."
    ]
  },
  "_LEGACY_ERROR_TEMP_1069" : {
    "message" : [
      "CREATE EXTERNAL TABLE must be accompanied by LOCATION."
    ]
  },
  "_LEGACY_ERROR_TEMP_1071" : {
    "message" : [
      "Some existing schema fields (<nonExistentColumnNames>) are not present in the new schema. We don't support dropping columns yet."
    ]
  },
  "_LEGACY_ERROR_TEMP_1072" : {
    "message" : [
      "Only the tables/views belong to the same database can be retrieved. Querying tables/views are <qualifiedTableNames>."
    ]
  },
  "_LEGACY_ERROR_TEMP_1073" : {
    "message" : [
      "RENAME TABLE source and destination databases do not match: '<db>' != '<newDb>'."
    ]
  },
  "_LEGACY_ERROR_TEMP_1074" : {
    "message" : [
      "RENAME TEMPORARY VIEW from '<oldName>' to '<newName>': cannot specify database name '<db>' in the destination table."
    ]
  },
  "_LEGACY_ERROR_TEMP_1076" : {
    "message" : [
      "Partition spec is invalid. <details>."
    ]
  },
  "_LEGACY_ERROR_TEMP_1079" : {
    "message" : [
      "Resource Type '<resourceType>' is not supported."
    ]
  },
  "_LEGACY_ERROR_TEMP_1080" : {
    "message" : [
      "Table <identifier> did not specify database."
    ]
  },
  "_LEGACY_ERROR_TEMP_1081" : {
    "message" : [
      "Table <identifier> did not specify locationUri."
    ]
  },
  "_LEGACY_ERROR_TEMP_1082" : {
    "message" : [
      "Partition [<specString>] did not specify locationUri."
    ]
  },
  "_LEGACY_ERROR_TEMP_1083" : {
    "message" : [
      "Number of buckets should be greater than 0 but less than or equal to bucketing.maxBuckets (`<bucketingMaxBuckets>`). Got `<numBuckets>`."
    ]
  },
  "_LEGACY_ERROR_TEMP_1089" : {
    "message" : [
      "Column statistics deserialization is not supported for column <name> of data type: <dataType>."
    ]
  },
  "_LEGACY_ERROR_TEMP_1090" : {
    "message" : [
      "Column statistics serialization is not supported for column <colName> of data type: <dataType>."
    ]
  },
  "_LEGACY_ERROR_TEMP_1097" : {
    "message" : [
      "The field for corrupt records must be string type and nullable."
    ]
  },
  "_LEGACY_ERROR_TEMP_1098" : {
    "message" : [
      "DataType '<x>' is not supported by <className>."
    ]
  },
  "_LEGACY_ERROR_TEMP_1099" : {
    "message" : [
      "<funcName>() doesn't support the <mode> mode. Acceptable modes are <permissiveMode> and <failFastMode>."
    ]
  },
  "_LEGACY_ERROR_TEMP_1103" : {
    "message" : [
      "Unsupported component type <clz> in arrays."
    ]
  },
  "_LEGACY_ERROR_TEMP_1104" : {
    "message" : [
      "The second argument should be a double literal."
    ]
  },
  "_LEGACY_ERROR_TEMP_1107" : {
    "message" : [
      "Table <table> declares <batchWrite> capability but <v2WriteClassName> is not an instance of <v1WriteClassName>."
    ]
  },
  "_LEGACY_ERROR_TEMP_1108" : {
    "message" : [
      "Delete by condition with subquery is not supported: <condition>."
    ]
  },
  "_LEGACY_ERROR_TEMP_1109" : {
    "message" : [
      "Exec update failed: cannot translate expression to source filter: <f>."
    ]
  },
  "_LEGACY_ERROR_TEMP_1110" : {
    "message" : [
      "Cannot delete from table <table> where <filters>."
    ]
  },
  "_LEGACY_ERROR_TEMP_1111" : {
    "message" : [
      "DESCRIBE does not support partition for v2 tables."
    ]
  },
  "_LEGACY_ERROR_TEMP_1114" : {
    "message" : [
      "The streaming sources in a query do not have a common supported execution mode.",
      "Sources support micro-batch: <microBatchSources>.",
      "Sources support continuous: <continuousSources>."
    ]
  },
  "_LEGACY_ERROR_TEMP_1120" : {
    "message" : [
      "Unsupported NamespaceChange <changes> in JDBC catalog."
    ]
  },
  "_LEGACY_ERROR_TEMP_1121" : {
    "message" : [
      "Table does not support <cmd>: <table>."
    ]
  },
  "_LEGACY_ERROR_TEMP_1122" : {
    "message" : [
      "Table <table> is not a row-level operation table."
    ]
  },
  "_LEGACY_ERROR_TEMP_1123" : {
    "message" : [
      "Cannot rename a table with ALTER VIEW. Please use ALTER TABLE instead."
    ]
  },
  "_LEGACY_ERROR_TEMP_1125" : {
    "message" : [
      "Database from v1 session catalog is not specified."
    ]
  },
  "_LEGACY_ERROR_TEMP_1126" : {
    "message" : [
      "Nested databases are not supported by v1 session catalog: <catalog>."
    ]
  },
  "_LEGACY_ERROR_TEMP_1127" : {
    "message" : [
      "Invalid partitionExprs specified: <sortOrders> For range partitioning use REPARTITION_BY_RANGE instead."
    ]
  },
  "_LEGACY_ERROR_TEMP_1128" : {
    "message" : [
      "Failed to resolve the schema for <format> for the partition column: <partitionColumn>. It must be specified manually."
    ]
  },
  "_LEGACY_ERROR_TEMP_1131" : {
    "message" : [
      "Data source <className> does not support <outputMode> output mode."
    ]
  },
  "_LEGACY_ERROR_TEMP_1132" : {
    "message" : [
      "A schema needs to be specified when using <className>."
    ]
  },
  "_LEGACY_ERROR_TEMP_1133" : {
    "message" : [
      "The user-specified schema doesn't match the actual schema:",
      "user-specified: <schema>, actual: <actualSchema>. If you're using",
      "DataFrameReader.schema API or creating a table, please do not specify the schema.",
      "Or if you're scanning an existed table, please drop it and re-create it."
    ]
  },
  "_LEGACY_ERROR_TEMP_1134" : {
    "message" : [
      "Unable to infer schema for <format> at <fileCatalog>. It must be specified manually."
    ]
  },
  "_LEGACY_ERROR_TEMP_1135" : {
    "message" : [
      "<className> is not a valid Spark SQL Data Source."
    ]
  },
  "_LEGACY_ERROR_TEMP_1136" : {
    "message" : [
      "Cannot save interval data type into external storage."
    ]
  },
  "_LEGACY_ERROR_TEMP_1137" : {
    "message" : [
      "Unable to resolve <name> given [<outputStr>]."
    ]
  },
  "_LEGACY_ERROR_TEMP_1138" : {
    "message" : [
      "Hive built-in ORC data source must be used with Hive support enabled. Please use the native ORC data source by setting 'spark.sql.orc.impl' to 'native'."
    ]
  },
  "_LEGACY_ERROR_TEMP_1139" : {
    "message" : [
      "Failed to find data source: <provider>. Avro is built-in but external data source module since Spark 2.4. Please deploy the application as per the deployment section of Apache Avro Data Source Guide."
    ]
  },
  "_LEGACY_ERROR_TEMP_1140" : {
    "message" : [
      "Failed to find data source: <provider>. Please deploy the application as per the deployment section of Structured Streaming + Kafka Integration Guide."
    ]
  },
  "_LEGACY_ERROR_TEMP_1141" : {
    "message" : [
      "Multiple sources found for <provider> (<sourceNames>), please specify the fully qualified class name."
    ]
  },
  "_LEGACY_ERROR_TEMP_1142" : {
    "message" : [
      "Datasource does not support writing empty or nested empty schemas. Please make sure the data schema has at least one or more column(s)."
    ]
  },
  "_LEGACY_ERROR_TEMP_1143" : {
    "message" : [
      "The data to be inserted needs to have the same number of columns as the target table: target table has <targetSize> column(s) but the inserted data has <actualSize> column(s), which contain <staticPartitionsSize> partition column(s) having assigned constant values."
    ]
  },
  "_LEGACY_ERROR_TEMP_1144" : {
    "message" : [
      "The data to be inserted needs to have the same number of partition columns as the target table: target table has <targetSize> partition column(s) but the inserted data has <providedPartitionsSize> partition columns specified."
    ]
  },
  "_LEGACY_ERROR_TEMP_1145" : {
    "message" : [
      "<partKey> is not a partition column. Partition columns are <partitionColumns>."
    ]
  },
  "_LEGACY_ERROR_TEMP_1146" : {
    "message" : [
      "Partition column <partColumn> have multiple values specified, <values>. Please only specify a single value."
    ]
  },
  "_LEGACY_ERROR_TEMP_1147" : {
    "message" : [
      "The ordering of partition columns is <partColumns>. All partition columns having constant values need to appear before other partition columns that do not have an assigned constant value."
    ]
  },
  "_LEGACY_ERROR_TEMP_1149" : {
    "message" : [
      "Fail to rebuild expression: missing key <filter> in `translatedFilterToExpr`."
    ]
  },
  "_LEGACY_ERROR_TEMP_1151" : {
    "message" : [
      "Fail to resolve data source for the table <table> since the table serde property has the duplicated key <key> with extra options specified for this scan operation. To fix this, you can rollback to the legacy behavior of ignoring the extra options by setting the config <config> to `false`, or address the conflicts of the same config."
    ]
  },
  "_LEGACY_ERROR_TEMP_1155" : {
    "message" : [
      "Partition column `<col>` not found in schema <schemaCatalog>."
    ]
  },
  "_LEGACY_ERROR_TEMP_1156" : {
    "message" : [
      "Column <colName> not found in schema <tableSchema>."
    ]
  },
  "_LEGACY_ERROR_TEMP_1158" : {
    "message" : [
      "Saving data into a view is not allowed."
    ]
  },
  "_LEGACY_ERROR_TEMP_1159" : {
    "message" : [
      "The format of the existing table <tableName> is `<existingProvider>`. It doesn't match the specified format `<specifiedProvider>`."
    ]
  },
  "_LEGACY_ERROR_TEMP_1160" : {
    "message" : [
      "The location of the existing table <identifier> is `<existingTableLoc>`. It doesn't match the specified location `<tableDescLoc>`."
    ]
  },
  "_LEGACY_ERROR_TEMP_1161" : {
    "message" : [
      "The column number of the existing table <tableName> (<existingTableSchema>) doesn't match the data schema (<querySchema>)."
    ]
  },
  "_LEGACY_ERROR_TEMP_1162" : {
    "message" : [
      "Cannot resolve '<col>' given input columns: [<inputColumns>]."
    ]
  },
  "_LEGACY_ERROR_TEMP_1163" : {
    "message" : [
      "Specified partitioning does not match that of the existing table <tableName>.",
      "Specified partition columns: [<specifiedPartCols>].",
      "Existing partition columns: [<existingPartCols>]."
    ]
  },
  "_LEGACY_ERROR_TEMP_1164" : {
    "message" : [
      "Specified bucketing does not match that of the existing table <tableName>.",
      "Specified bucketing: <specifiedBucketString>.",
      "Existing bucketing: <existingBucketString>."
    ]
  },
  "_LEGACY_ERROR_TEMP_1165" : {
    "message" : [
      "It is not allowed to specify partitioning when the table schema is not defined."
    ]
  },
  "_LEGACY_ERROR_TEMP_1166" : {
    "message" : [
      "Bucketing column '<bucketCol>' should not be part of partition columns '<normalizedPartCols>'."
    ]
  },
  "_LEGACY_ERROR_TEMP_1167" : {
    "message" : [
      "Bucket sorting column '<sortCol>' should not be part of partition columns '<normalizedPartCols>'."
    ]
  },
  "_LEGACY_ERROR_TEMP_1169" : {
    "message" : [
      "Requested partitioning does not match the table <tableName>:",
      "Requested partitions: <normalizedPartSpec>.",
      "Table partitions: <partColNames>."
    ]
  },
  "_LEGACY_ERROR_TEMP_1171" : {
    "message" : [
      "createTableColumnTypes option column <col> not found in schema <schema>."
    ]
  },
  "_LEGACY_ERROR_TEMP_1172" : {
    "message" : [
      "Parquet type not yet supported: <parquetType>."
    ]
  },
  "_LEGACY_ERROR_TEMP_1173" : {
    "message" : [
      "Illegal Parquet type: <parquetType>."
    ]
  },
  "_LEGACY_ERROR_TEMP_1174" : {
    "message" : [
      "Unrecognized Parquet type: <field>."
    ]
  },
  "_LEGACY_ERROR_TEMP_1181" : {
    "message" : [
      "Stream-stream join without equality predicate is not supported."
    ]
  },
  "_LEGACY_ERROR_TEMP_1182" : {
    "message" : [
      "Column <ambiguousAttrs> are ambiguous. It's probably because you joined several Datasets together, and some of these Datasets are the same. This column points to one of the Datasets but Spark is unable to figure out which one. Please alias the Datasets with different names via `Dataset.as` before joining them, and specify the column using qualified name, e.g. `df.as(\"a\").join(df.as(\"b\"), $\"a.id\" > $\"b.id\")`. You can also set <config> to false to disable this check."
    ]
  },
  "_LEGACY_ERROR_TEMP_1183" : {
    "message" : [
      "Cannot use \"INTERVAL\" type in the table schema."
    ]
  },
  "_LEGACY_ERROR_TEMP_1184" : {
    "message" : [
      "Catalog <plugin> does not support <ability>."
    ]
  },
  "_LEGACY_ERROR_TEMP_1186" : {
    "message" : [
      "Multi-part identifier cannot be empty."
    ]
  },
  "_LEGACY_ERROR_TEMP_1187" : {
    "message" : [
      "Hive data source can only be used with tables, you can not <operation> files of Hive data source directly."
    ]
  },
  "_LEGACY_ERROR_TEMP_1188" : {
    "message" : [
      "There is a 'path' option set and <method>() is called with a path parameter. Either remove the path option, or call <method>() without the parameter. To ignore this check, set '<config>' to 'true'."
    ]
  },
  "_LEGACY_ERROR_TEMP_1189" : {
    "message" : [
      "User specified schema not supported with `<operation>`."
    ]
  },
  "_LEGACY_ERROR_TEMP_1190" : {
    "message" : [
      "Temporary view <viewName> doesn't support streaming write."
    ]
  },
  "_LEGACY_ERROR_TEMP_1191" : {
    "message" : [
      "Streaming into views <viewName> is not supported."
    ]
  },
  "_LEGACY_ERROR_TEMP_1192" : {
    "message" : [
      "The input source(<source>) is different from the table <tableName>'s data source provider(<provider>)."
    ]
  },
  "_LEGACY_ERROR_TEMP_1193" : {
    "message" : [
      "Table <tableName> doesn't support streaming write - <t>."
    ]
  },
  "_LEGACY_ERROR_TEMP_1194" : {
    "message" : [
      "queryName must be specified for memory sink."
    ]
  },
  "_LEGACY_ERROR_TEMP_1195" : {
    "message" : [
      "'<source>' is not supported with continuous trigger."
    ]
  },
  "_LEGACY_ERROR_TEMP_1196" : {
    "message" : [
      "<columnType> column <columnName> not found in existing columns (<validColumnNames>)."
    ]
  },
  "_LEGACY_ERROR_TEMP_1197" : {
    "message" : [
      "'<operation>' does not support partitioning."
    ]
  },
  "_LEGACY_ERROR_TEMP_1198" : {
    "message" : [
      "Function '<unbound>' cannot process input: (<arguments>): <unsupported>."
    ]
  },
  "_LEGACY_ERROR_TEMP_1199" : {
    "message" : [
      "Invalid bound function '<bound>: there are <argsLen> arguments but <inputTypesLen> parameters returned from 'inputTypes()'."
    ]
  },
  "_LEGACY_ERROR_TEMP_1201" : {
    "message" : [
      "Cannot resolve column name \"<colName>\" among (<fieldNames>)."
    ]
  },
  "_LEGACY_ERROR_TEMP_1205" : {
    "message" : [
      "Expected only partition pruning predicates: <nonPartitionPruningPredicates>."
    ]
  },
  "_LEGACY_ERROR_TEMP_1207" : {
    "message" : [
      "The duration and time inputs to window must be an integer, long or string literal."
    ]
  },
  "_LEGACY_ERROR_TEMP_1210" : {
    "message" : [
      "The second argument in <funcName> should be a boolean literal."
    ]
  },
  "_LEGACY_ERROR_TEMP_1211" : {
    "message" : [
      "Detected implicit cartesian product for <joinType> join between logical plans",
      "<leftPlan>",
      "and",
      "rightPlan",
      "Join condition is missing or trivial.",
      "Either: use the CROSS JOIN syntax to allow cartesian products between these relations, or: enable implicit cartesian products by setting the configuration variable spark.sql.crossJoin.enabled=true."
    ]
  },
  "_LEGACY_ERROR_TEMP_1212" : {
    "message" : [
      "Found conflicting attributes <conflictingAttrs> in the condition joining outer plan:",
      "<outerPlan>",
      "and subplan:",
      "<subplan>."
    ]
  },
  "_LEGACY_ERROR_TEMP_1213" : {
    "message" : [
      "Window expression is empty in <expr>."
    ]
  },
  "_LEGACY_ERROR_TEMP_1214" : {
    "message" : [
      "Found different window function type in <windowExpressions>."
    ]
  },
  "_LEGACY_ERROR_TEMP_1218" : {
    "message" : [
      "<tableIdentifier> should be converted to HadoopFsRelation."
    ]
  },
  "_LEGACY_ERROR_TEMP_1219" : {
    "message" : [
      "Hive metastore does not support altering database location."
    ]
  },
  "_LEGACY_ERROR_TEMP_1222" : {
    "message" : [
      "Unknown resource type: <resourceType>."
    ]
  },
  "_LEGACY_ERROR_TEMP_1223" : {
    "message" : [
      "Invalid field id '<field>' in day-time interval. Supported interval fields: <supportedIds>."
    ]
  },
  "_LEGACY_ERROR_TEMP_1224" : {
    "message" : [
      "'interval <startFieldName> to <endFieldName>' is invalid."
    ]
  },
  "_LEGACY_ERROR_TEMP_1225" : {
    "message" : [
      "Invalid field id '<field>' in year-month interval. Supported interval fields: <supportedIds>."
    ]
  },
  "_LEGACY_ERROR_TEMP_1226" : {
    "message" : [
      "The SQL config '<configName>' was removed in the version <version>. <comment>"
    ]
  },
  "_LEGACY_ERROR_TEMP_1228" : {
    "message" : [
      "Decimal scale (<scale>) cannot be greater than precision (<precision>)."
    ]
  },
  "_LEGACY_ERROR_TEMP_1231" : {
    "message" : [
      "<key> is not a valid partition column in table <tblName>."
    ]
  },
  "_LEGACY_ERROR_TEMP_1232" : {
    "message" : [
      "Partition spec is invalid. The spec (<specKeys>) must match the partition spec (<partitionColumnNames>) defined in table '<tableName>'."
    ]
  },
  "_LEGACY_ERROR_TEMP_1237" : {
    "message" : [
      "The list of partition columns with values in partition specification for table '<table>' in database '<database>' is not a prefix of the list of partition columns defined in the table schema. Expected a prefix of [<schemaColumns>], but got [<specColumns>]."
    ]
  },
  "_LEGACY_ERROR_TEMP_1239" : {
    "message" : [
      "Analyzing column statistics is not supported for column <name> of data type: <dataType>."
    ]
  },
  "_LEGACY_ERROR_TEMP_1241" : {
    "message" : [
      "CREATE-TABLE-AS-SELECT cannot create table with location to a non-empty directory <tablePath>. To allow overwriting the existing non-empty directory, set '<config>' to true."
    ]
  },
  "_LEGACY_ERROR_TEMP_1246" : {
    "message" : [
      "Can't find column `<name>` given table data columns <fieldNames>."
    ]
  },
  "_LEGACY_ERROR_TEMP_1247" : {
    "message" : [
      "Operation not allowed: ALTER TABLE SET [SERDE | SERDEPROPERTIES] for a specific partition is not supported for tables created with the datasource API."
    ]
  },
  "_LEGACY_ERROR_TEMP_1248" : {
    "message" : [
      "Operation not allowed: ALTER TABLE SET SERDE is not supported for tables created with the datasource API."
    ]
  },
  "_LEGACY_ERROR_TEMP_1250" : {
    "message" : [
      "<action> is not allowed on <tableName> since filesource partition management is disabled (spark.sql.hive.manageFilesourcePartitions = false)."
    ]
  },
  "_LEGACY_ERROR_TEMP_1251" : {
    "message" : [
      "<action> is not allowed on <tableName> since its partition metadata is not stored in the Hive metastore. To import this information into the metastore, run `msck repair table <tableName>`."
    ]
  },
  "_LEGACY_ERROR_TEMP_1252" : {
    "message" : [
      "Cannot alter a view with ALTER TABLE. Please use ALTER VIEW instead."
    ]
  },
  "_LEGACY_ERROR_TEMP_1253" : {
    "message" : [
      "Cannot alter a table with ALTER VIEW. Please use ALTER TABLE instead."
    ]
  },
  "_LEGACY_ERROR_TEMP_1255" : {
    "message" : [
      "Cannot drop built-in function '<functionName>'."
    ]
  },
  "_LEGACY_ERROR_TEMP_1256" : {
    "message" : [
      "Cannot refresh built-in function <functionName>."
    ]
  },
  "_LEGACY_ERROR_TEMP_1257" : {
    "message" : [
      "Cannot refresh temporary function <functionName>."
    ]
  },
  "_LEGACY_ERROR_TEMP_1259" : {
    "message" : [
      "ALTER ADD COLUMNS does not support views. You must drop and re-create the views for adding the new columns. Views: <table>."
    ]
  },
  "_LEGACY_ERROR_TEMP_1260" : {
    "message" : [
      "ALTER ADD COLUMNS does not support datasource table with type <tableType>. You must drop and re-create the table for adding the new columns. Tables: <table>."
    ]
  },
  "_LEGACY_ERROR_TEMP_1261" : {
    "message" : [
      "LOAD DATA is not supported for datasource tables: <tableIdentWithDB>."
    ]
  },
  "_LEGACY_ERROR_TEMP_1262" : {
    "message" : [
      "LOAD DATA target table <tableIdentWithDB> is partitioned, but no partition spec is provided."
    ]
  },
  "_LEGACY_ERROR_TEMP_1263" : {
    "message" : [
      "LOAD DATA target table <tableIdentWithDB> is partitioned, but number of columns in provided partition spec (<partitionSize>) do not match number of partitioned columns in table (<targetTableSize>)."
    ]
  },
  "_LEGACY_ERROR_TEMP_1264" : {
    "message" : [
      "LOAD DATA target table <tableIdentWithDB> is not partitioned, but a partition spec was provided."
    ]
  },
  "_LEGACY_ERROR_TEMP_1266" : {
    "message" : [
      "Operation not allowed: TRUNCATE TABLE on external tables: <tableIdentWithDB>."
    ]
  },
  "_LEGACY_ERROR_TEMP_1267" : {
    "message" : [
      "Operation not allowed: TRUNCATE TABLE ... PARTITION is not supported for tables that are not partitioned: <tableIdentWithDB>."
    ]
  },
  "_LEGACY_ERROR_TEMP_1268" : {
    "message" : [
      "Failed to truncate table <tableIdentWithDB> when removing data of the path: <path>."
    ]
  },
  "_LEGACY_ERROR_TEMP_1270" : {
    "message" : [
      "SHOW CREATE TABLE is not supported on a temporary view: <table>."
    ]
  },
  "_LEGACY_ERROR_TEMP_1271" : {
    "message" : [
      "Failed to execute SHOW CREATE TABLE against table <table>, which is created by Hive and uses the following unsupported feature(s)",
      "<unsupportedFeatures>",
      "Please use `SHOW CREATE TABLE <table> AS SERDE` to show Hive DDL instead."
    ]
  },
  "_LEGACY_ERROR_TEMP_1272" : {
    "message" : [
      "SHOW CREATE TABLE doesn't support transactional Hive table. Please use `SHOW CREATE TABLE <table> AS SERDE` to show Hive DDL instead."
    ]
  },
  "_LEGACY_ERROR_TEMP_1273" : {
    "message" : [
      "Failed to execute SHOW CREATE TABLE against table <table>, which is created by Hive and uses the following unsupported serde configuration",
      "<configs>",
      "Please use `SHOW CREATE TABLE <table> AS SERDE` to show Hive DDL instead."
    ]
  },
  "_LEGACY_ERROR_TEMP_1274" : {
    "message" : [
      "<table> is a Spark data source table. Use `SHOW CREATE TABLE` without `AS SERDE` instead."
    ]
  },
  "_LEGACY_ERROR_TEMP_1275" : {
    "message" : [
      "Failed to execute SHOW CREATE TABLE against table/view <table>, which is created by Hive and uses the following unsupported feature(s)",
      "<features>."
    ]
  },
  "_LEGACY_ERROR_TEMP_1276" : {
    "message" : [
      "The logical plan that represents the view is not analyzed."
    ]
  },
  "_LEGACY_ERROR_TEMP_1280" : {
    "message" : [
      "It is not allowed to create a persisted view from the Dataset API."
    ]
  },
  "_LEGACY_ERROR_TEMP_1285" : {
    "message" : [
      "Since Spark 2.3, the queries from raw JSON/CSV files are disallowed when the",
      "referenced columns only include the internal corrupt record column",
      "(named _corrupt_record by default). For example:",
      "spark.read.schema(schema).csv(file).filter($\"_corrupt_record\".isNotNull).count()",
      "and spark.read.schema(schema).csv(file).select(\"_corrupt_record\").show().",
      "Instead, you can cache or save the parsed results and then send the same query.",
      "For example, val df = spark.read.schema(schema).csv(file).cache() and then",
      "df.filter($\"_corrupt_record\".isNotNull).count()."
    ]
  },
  "_LEGACY_ERROR_TEMP_1286" : {
    "message" : [
      "User-defined partition column <columnName> not found in the JDBC relation: <schema>."
    ]
  },
  "_LEGACY_ERROR_TEMP_1287" : {
    "message" : [
      "Partition column type should be <numericType>, <dateType>, or <timestampType>, but <dataType> found."
    ]
  },
  "_LEGACY_ERROR_TEMP_1288" : {
    "message" : [
      "Table or view '<name>' already exists. SaveMode: ErrorIfExists."
    ]
  },
  "_LEGACY_ERROR_TEMP_1290" : {
    "message" : [
      "Text data source supports only a single column, and you have <schemaSize> columns."
    ]
  },
  "_LEGACY_ERROR_TEMP_1291" : {
    "message" : [
      "Can't find required partition column <readField> in partition schema <partitionSchema>."
    ]
  },
  "_LEGACY_ERROR_TEMP_1292" : {
    "message" : [
      "Temporary view '<tableIdent>' should not have specified a database."
    ]
  },
  "_LEGACY_ERROR_TEMP_1293" : {
    "message" : [
      "Hive data source can only be used with tables, you can't use it with CREATE TEMP VIEW USING."
    ]
  },
  "_LEGACY_ERROR_TEMP_1294" : {
    "message" : [
      "The timestamp provided for the '<strategy>' option is invalid. The expected format is 'YYYY-MM-DDTHH:mm:ss', but the provided timestamp: <timeString>."
    ]
  },
  "_LEGACY_ERROR_TEMP_1295" : {
    "message" : [
      "Set a host to read from with option(\"host\", ...)."
    ]
  },
  "_LEGACY_ERROR_TEMP_1296" : {
    "message" : [
      "Set a port to read from with option(\"port\", ...)."
    ]
  },
  "_LEGACY_ERROR_TEMP_1297" : {
    "message" : [
      "IncludeTimestamp must be set to either \"true\" or \"false\"."
    ]
  },
  "_LEGACY_ERROR_TEMP_1298" : {
    "message" : [
      "checkpointLocation must be specified either through option(\"checkpointLocation\", ...) or SparkSession.conf.set(\"<config>\", ...)."
    ]
  },
  "_LEGACY_ERROR_TEMP_1299" : {
    "message" : [
      "This query does not support recovering from checkpoint location. Delete <checkpointPath> to start over."
    ]
  },
  "_LEGACY_ERROR_TEMP_1300" : {
    "message" : [
      "Unable to find the column `<colName>` given [<actualColumns>]."
    ]
  },
  "_LEGACY_ERROR_TEMP_1305" : {
    "message" : [
      "Unsupported TableChange <change> in JDBC catalog."
    ]
  },
  "_LEGACY_ERROR_TEMP_1306" : {
    "message" : [
      "There is a 'path' or 'paths' option set and load() is called with path parameters. Either remove the path option if it's the same as the path parameter, or add it to the load() parameter if you do want to read multiple paths. To ignore this check, set '<config>' to 'true'."
    ]
  },
  "_LEGACY_ERROR_TEMP_1307" : {
    "message" : [
      "There is a 'path' option set and save() is called with a path parameter. Either remove the path option, or call save() without the parameter. To ignore this check, set '<config>' to 'true'."
    ]
  },
  "_LEGACY_ERROR_TEMP_1309" : {
    "message" : [
      "insertInto() can't be used together with partitionBy(). Partition columns have already been defined for the table. It is not necessary to use partitionBy()."
    ]
  },
  "_LEGACY_ERROR_TEMP_1310" : {
    "message" : [
      "Couldn't find a catalog to handle the identifier <quote>."
    ]
  },
  "_LEGACY_ERROR_TEMP_1312" : {
    "message" : [
      "'<operation>' does not support bucketBy right now."
    ]
  },
  "_LEGACY_ERROR_TEMP_1313" : {
    "message" : [
      "'<operation>' does not support bucketBy and sortBy right now."
    ]
  },
  "_LEGACY_ERROR_TEMP_1316" : {
    "message" : [
      "Invalid partition transformation: <expr>."
    ]
  },
  "_LEGACY_ERROR_TEMP_1320" : {
    "message" : [
      "Typed column <typedCol> that needs input type and schema cannot be passed in untyped `select` API. Use the typed `Dataset.select` API instead."
    ]
  },
  "_LEGACY_ERROR_TEMP_1321" : {
    "message" : [
      "Invalid view name: <viewName>."
    ]
  },
  "_LEGACY_ERROR_TEMP_1322" : {
    "message" : [
      "Invalid number of buckets: bucket(<numBuckets>, <e>)."
    ]
  },
  "_LEGACY_ERROR_TEMP_1323" : {
    "message" : [
      "\"<colName>\" is not a numeric column. Aggregation function can only be applied on a numeric column."
    ]
  },
  "_LEGACY_ERROR_TEMP_1324" : {
    "message" : [
      "The pivot column <pivotColumn> has more than <maxValues> distinct values, this could indicate an error. If this was intended, set <config> to at least the number of distinct values of the pivot column."
    ]
  },
  "_LEGACY_ERROR_TEMP_1325" : {
    "message" : [
      "Cannot modify the value of a static config: <key>."
    ]
  },
  "_LEGACY_ERROR_TEMP_1327" : {
    "message" : [
      "Command execution is not supported in runner <runner>."
    ]
  },
  "_LEGACY_ERROR_TEMP_1328" : {
    "message" : [
      "Can not instantiate class <className>, please make sure it has public non argument constructor."
    ]
  },
  "_LEGACY_ERROR_TEMP_1329" : {
    "message" : [
      "Can not load class <className>, please make sure it is on the classpath."
    ]
  },
  "_LEGACY_ERROR_TEMP_1330" : {
    "message" : [
      "Class <className> doesn't implement interface UserDefinedAggregateFunction."
    ]
  },
  "_LEGACY_ERROR_TEMP_1331" : {
    "message" : [
      "Missing field <fieldName> in table <table> with schema:",
      "<schema>."
    ]
  },
  "_LEGACY_ERROR_TEMP_1332" : {
    "message" : [
      "<errorMessage>"
    ]
  },
  "_LEGACY_ERROR_TEMP_1338" : {
    "message" : [
      "Sinks cannot request distribution and ordering in continuous execution mode."
    ]
  },
  "_LEGACY_ERROR_TEMP_1344" : {
    "message" : [
      "Invalid DEFAULT value for column <fieldName>: <defaultValue> fails to parse as a valid literal value."
    ]
  },
  "_LEGACY_ERROR_TEMP_1345" : {
    "message" : [
      "Failed to execute <statementType> command because DEFAULT values are not supported for target data source with table provider: \"<dataSource>\"."
    ]
  },
  "_LEGACY_ERROR_TEMP_1346" : {
    "message" : [
      "Failed to execute <statementType> command because DEFAULT values are not supported when adding new columns to previously existing target data source with table provider: \"<dataSource>\"."
    ]
  },
  "_LEGACY_ERROR_TEMP_2000" : {
    "message" : [
      "<message>. If necessary set <ansiConfig> to false to bypass this error."
    ]
  },
  "_LEGACY_ERROR_TEMP_2003" : {
    "message" : [
      "Unsuccessful try to zip maps with <size> unique keys due to exceeding the array size limit <maxRoundedArrayLength>."
    ]
  },
  "_LEGACY_ERROR_TEMP_2005" : {
    "message" : [
      "Type <dataType> does not support ordered operations."
    ]
  },
  "_LEGACY_ERROR_TEMP_2011" : {
    "message" : [
      "Unexpected data type <dataType>."
    ]
  },
  "_LEGACY_ERROR_TEMP_2013" : {
    "message" : [
      "Negative values found in <frequencyExpression>"
    ]
  },
  "_LEGACY_ERROR_TEMP_2017" : {
    "message" : [
      "not resolved."
    ]
  },
  "_LEGACY_ERROR_TEMP_2026" : {
    "message" : [
      "Failed to convert value <value> (class of <cls>) with the type of <dataType> to JSON."
    ]
  },
  "_LEGACY_ERROR_TEMP_2027" : {
    "message" : [
      "Unexpected operator <op> in correlated subquery<pos>."
    ]
  },
  "_LEGACY_ERROR_TEMP_2028" : {
    "message" : [
      "This line should be unreachable<err>."
    ]
  },
  "_LEGACY_ERROR_TEMP_2030" : {
    "message" : [
      "Can not handle nested schema yet...  plan <plan>."
    ]
  },
  "_LEGACY_ERROR_TEMP_2031" : {
    "message" : [
      "The input external row cannot be null."
    ]
  },
  "_LEGACY_ERROR_TEMP_2032" : {
    "message" : [
      "<fieldCannotBeNullMsg>"
    ]
  },
  "_LEGACY_ERROR_TEMP_2033" : {
    "message" : [
      "Unable to create database <name> as failed to create its directory <locationUri>."
    ]
  },
  "_LEGACY_ERROR_TEMP_2034" : {
    "message" : [
      "Unable to drop database <name> as failed to delete its directory <locationUri>."
    ]
  },
  "_LEGACY_ERROR_TEMP_2035" : {
    "message" : [
      "Unable to create table <table> as failed to create its directory <defaultTableLocation>."
    ]
  },
  "_LEGACY_ERROR_TEMP_2036" : {
    "message" : [
      "Unable to delete partition path <partitionPath>."
    ]
  },
  "_LEGACY_ERROR_TEMP_2037" : {
    "message" : [
      "Unable to drop table <table> as failed to delete its directory <dir>."
    ]
  },
  "_LEGACY_ERROR_TEMP_2038" : {
    "message" : [
      "Unable to rename table <oldName> to <newName> as failed to rename its directory <oldDir>."
    ]
  },
  "_LEGACY_ERROR_TEMP_2039" : {
    "message" : [
      "Unable to create partition path <partitionPath>."
    ]
  },
  "_LEGACY_ERROR_TEMP_2040" : {
    "message" : [
      "Unable to rename partition path <oldPartPath>."
    ]
  },
  "_LEGACY_ERROR_TEMP_2041" : {
    "message" : [
      "<methodName> is not implemented."
    ]
  },
  "_LEGACY_ERROR_TEMP_2042" : {
    "message" : [
      "<message>. If necessary set <ansiConfig> to false to bypass this error."
    ]
  },
  "_LEGACY_ERROR_TEMP_2045" : {
    "message" : [
      "Unsupported table change: <message>"
    ]
  },
  "_LEGACY_ERROR_TEMP_2046" : {
    "message" : [
      "[BUG] Not a DataSourceRDDPartition: <split>."
    ]
  },
  "_LEGACY_ERROR_TEMP_2047" : {
    "message" : [
      "'path' is not specified."
    ]
  },
  "_LEGACY_ERROR_TEMP_2048" : {
    "message" : [
      "Schema must be specified when creating a streaming source DataFrame. If some files already exist in the directory, then depending on the file format you may be able to create a static DataFrame on that directory with 'spark.read.load(directory)' and infer schema from it."
    ]
  },
  "_LEGACY_ERROR_TEMP_2049" : {
    "message" : [
      "Data source <className> does not support streamed <operator>."
    ]
  },
  "_LEGACY_ERROR_TEMP_2050" : {
    "message" : [
      "Expected exactly one path to be specified, but got: <paths>."
    ]
  },
  "_LEGACY_ERROR_TEMP_2052" : {
    "message" : [
      "<className> was removed in Spark 2.0. Please check if your library is compatible with Spark 2.0."
    ]
  },
  "_LEGACY_ERROR_TEMP_2053" : {
    "message" : [
      "buildReader is not supported for <format>."
    ]
  },
  "_LEGACY_ERROR_TEMP_2056" : {
    "message" : [
      "Unable to clear output directory <staticPrefixPath> prior to writing to it."
    ]
  },
  "_LEGACY_ERROR_TEMP_2057" : {
    "message" : [
      "Unable to clear partition directory <path> prior to writing to it."
    ]
  },
  "_LEGACY_ERROR_TEMP_2058" : {
    "message" : [
      "Failed to cast value `<value>` to `<dataType>` for partition column `<columnName>`."
    ]
  },
  "_LEGACY_ERROR_TEMP_2059" : {
    "message" : [
      "End of stream."
    ]
  },
  "_LEGACY_ERROR_TEMP_2060" : {
    "message" : [
      "The fallback v1 relation reports inconsistent schema:",
      "Schema of v2 scan: <v2Schema>.",
      "Schema of v1 relation: <v1Schema>."
    ]
  },
  "_LEGACY_ERROR_TEMP_2061" : {
    "message" : [
      "No records should be returned from EmptyDataReader."
    ]
  },
  "_LEGACY_ERROR_TEMP_2065" : {
    "message" : [
      "Cannot create columnar reader."
    ]
  },
  "_LEGACY_ERROR_TEMP_2066" : {
    "message" : [
      "Invalid namespace name: <namespace>."
    ]
  },
  "_LEGACY_ERROR_TEMP_2067" : {
    "message" : [
      "Unsupported partition transform: <transform>."
    ]
  },
  "_LEGACY_ERROR_TEMP_2068" : {
    "message" : [
      "Missing database location."
    ]
  },
  "_LEGACY_ERROR_TEMP_2069" : {
    "message" : [
      "Cannot remove reserved property: <property>."
    ]
  },
  "_LEGACY_ERROR_TEMP_2070" : {
    "message" : [
      "Writing job failed."
    ]
  },
  "_LEGACY_ERROR_TEMP_2071" : {
    "message" : [
      "Commit denied for partition <partId> (task <taskId>, attempt <attemptId>, stage <stageId>.<stageAttempt>)."
    ]
  },
  "_LEGACY_ERROR_TEMP_2073" : {
    "message" : [
      "Cannot create JDBC table with partition."
    ]
  },
  "_LEGACY_ERROR_TEMP_2074" : {
    "message" : [
      "user-specified schema."
    ]
  },
  "_LEGACY_ERROR_TEMP_2075" : {
    "message" : [
      "Write is not supported for binary file data source."
    ]
  },
  "_LEGACY_ERROR_TEMP_2076" : {
    "message" : [
      "The length of <path> is <len>, which exceeds the max length allowed: <maxLength>."
    ]
  },
  "_LEGACY_ERROR_TEMP_2077" : {
    "message" : [
      "Unsupported field name: <fieldName>."
    ]
  },
  "_LEGACY_ERROR_TEMP_2078" : {
    "message" : [
      "Both '<jdbcTableName>' and '<jdbcQueryString>' can not be specified at the same time."
    ]
  },
  "_LEGACY_ERROR_TEMP_2079" : {
    "message" : [
      "Option '<jdbcTableName>' or '<jdbcQueryString>' is required."
    ]
  },
  "_LEGACY_ERROR_TEMP_2080" : {
    "message" : [
      "Option `<optionName>` can not be empty."
    ]
  },
  "_LEGACY_ERROR_TEMP_2081" : {
    "message" : [
      "Invalid value `<value>` for parameter `<jdbcTxnIsolationLevel>`. This can be `NONE`, `READ_UNCOMMITTED`, `READ_COMMITTED`, `REPEATABLE_READ` or `SERIALIZABLE`."
    ]
  },
  "_LEGACY_ERROR_TEMP_2082" : {
    "message" : [
      "Can't get JDBC type for <catalogString>."
    ]
  },
  "_LEGACY_ERROR_TEMP_2083" : {
    "message" : [
      "Unsupported type <content>."
    ]
  },
  "_LEGACY_ERROR_TEMP_2084" : {
    "message" : [
      "Unsupported array element type <catalogString> based on binary."
    ]
  },
  "_LEGACY_ERROR_TEMP_2085" : {
    "message" : [
      "Nested arrays unsupported."
    ]
  },
  "_LEGACY_ERROR_TEMP_2086" : {
    "message" : [
      "Can't translate non-null value for field <pos>."
    ]
  },
  "_LEGACY_ERROR_TEMP_2087" : {
    "message" : [
      "Invalid value `<n>` for parameter `<jdbcNumPartitions>` in table writing via JDBC. The minimum value is 1."
    ]
  },
  "_LEGACY_ERROR_TEMP_2088" : {
    "message" : [
      "<dataType> is not supported yet."
    ]
  },
  "_LEGACY_ERROR_TEMP_2089" : {
    "message" : [
      "DataType: <catalogString>."
    ]
  },
  "_LEGACY_ERROR_TEMP_2090" : {
    "message" : [
      "The input filter of <owner> should be fully convertible."
    ]
  },
  "_LEGACY_ERROR_TEMP_2093" : {
    "message" : [
      "Found duplicate field(s) \"<requiredFieldName>\": <matchedOrcFields> in case-insensitive mode."
    ]
  },
  "_LEGACY_ERROR_TEMP_2094" : {
    "message" : [
      "Found duplicate field(s) \"<requiredId>\": <matchedFields> in id mapping mode."
    ]
  },
  "_LEGACY_ERROR_TEMP_2095" : {
    "message" : [
      "Failed to merge incompatible schemas <left> and <right>."
    ]
  },
  "_LEGACY_ERROR_TEMP_2096" : {
    "message" : [
      "<ddl> is not supported temporarily."
    ]
  },
  "_LEGACY_ERROR_TEMP_2097" : {
    "message" : [
      "Could not execute broadcast in <timeout> secs. You can increase the timeout for broadcasts via <broadcastTimeout> or disable broadcast join by setting <autoBroadcastJoinThreshold> to -1."
    ]
  },
  "_LEGACY_ERROR_TEMP_2098" : {
    "message" : [
      "Could not compare cost with <cost>."
    ]
  },
  "_LEGACY_ERROR_TEMP_2100" : {
    "message" : [
      "not support type: <dataType>."
    ]
  },
  "_LEGACY_ERROR_TEMP_2101" : {
    "message" : [
      "Not support non-primitive type now."
    ]
  },
  "_LEGACY_ERROR_TEMP_2103" : {
    "message" : [
      "Dictionary encoding should not be used because of dictionary overflow."
    ]
  },
  "_LEGACY_ERROR_TEMP_2104" : {
    "message" : [
      "End of the iterator."
    ]
  },
  "_LEGACY_ERROR_TEMP_2105" : {
    "message" : [
      "Could not allocate memory to grow BytesToBytesMap."
    ]
  },
  "_LEGACY_ERROR_TEMP_2106" : {
    "message" : [
      "Can't acquire <size> bytes memory to build hash relation, got <got> bytes."
    ]
  },
  "_LEGACY_ERROR_TEMP_2107" : {
    "message" : [
      "There is not enough memory to build hash map."
    ]
  },
  "_LEGACY_ERROR_TEMP_2108" : {
    "message" : [
      "Does not support row that is larger than 256M."
    ]
  },
  "_LEGACY_ERROR_TEMP_2109" : {
    "message" : [
      "Cannot build HashedRelation with more than 1/3 billion unique keys."
    ]
  },
  "_LEGACY_ERROR_TEMP_2110" : {
    "message" : [
      "Cannot build a HashedRelation that is larger than 8G."
    ]
  },
  "_LEGACY_ERROR_TEMP_2111" : {
    "message" : [
      "Failed to push a row into <rowQueue>."
    ]
  },
  "_LEGACY_ERROR_TEMP_2112" : {
    "message" : [
      "Unexpected window function frame <frame>."
    ]
  },
  "_LEGACY_ERROR_TEMP_2113" : {
    "message" : [
      "Unable to parse <stats> as a percentile."
    ]
  },
  "_LEGACY_ERROR_TEMP_2114" : {
    "message" : [
      "<stats> is not a recognised statistic."
    ]
  },
  "_LEGACY_ERROR_TEMP_2115" : {
    "message" : [
      "Unknown column: <unknownColumn>."
    ]
  },
  "_LEGACY_ERROR_TEMP_2116" : {
    "message" : [
      "Unexpected: <o>."
    ]
  },
  "_LEGACY_ERROR_TEMP_2120" : {
    "message" : [
      "Do not support array of type <clazz>."
    ]
  },
  "_LEGACY_ERROR_TEMP_2121" : {
    "message" : [
      "Do not support type <clazz>."
    ]
  },
  "_LEGACY_ERROR_TEMP_2124" : {
    "message" : [
      "Failed to merge decimal types with incompatible scale <leftScale> and <rightScale>."
    ]
  },
  "_LEGACY_ERROR_TEMP_2126" : {
    "message" : [
      "Unsuccessful attempt to build maps with <size> elements due to exceeding the map size limit <maxRoundedArrayLength>."
    ]
  },
  "_LEGACY_ERROR_TEMP_2128" : {
    "message" : [
      "The key array and value array of MapData must have the same length."
    ]
  },
  "_LEGACY_ERROR_TEMP_2129" : {
    "message" : [
      "Conflict found: Field <field> <actual> differs from <field> <expected> derived from <candidate>."
    ]
  },
  "_LEGACY_ERROR_TEMP_2130" : {
    "message" : [
      "Fail to recognize '<pattern>' pattern in the DateTimeFormatter. You can form a valid datetime pattern with the guide from '<docroot>/sql-ref-datetime-pattern.html'."
    ]
  },
  "_LEGACY_ERROR_TEMP_2131" : {
    "message" : [
      "Exception when registering StreamingQueryListener."
    ]
  },
  "_LEGACY_ERROR_TEMP_2138" : {
    "message" : [
      "Cannot have circular references in bean class, but got the circular reference of class <clazz>."
    ]
  },
  "_LEGACY_ERROR_TEMP_2139" : {
    "message" : [
      "cannot have circular references in class, but got the circular reference of class <t>."
    ]
  },
  "_LEGACY_ERROR_TEMP_2140" : {
    "message" : [
      "`<fieldName>` is not a valid identifier of Java and cannot be used as field name",
      "<walkedTypePath>."
    ]
  },
  "_LEGACY_ERROR_TEMP_2144" : {
    "message" : [
      "Unable to find constructor for <tpe>. This could happen if <tpe> is an interface, or a trait without companion object constructor."
    ]
  },
  "_LEGACY_ERROR_TEMP_2145" : {
    "message" : [
      "<paramName> cannot be more than one character."
    ]
  },
  "_LEGACY_ERROR_TEMP_2146" : {
    "message" : [
      "<paramName> should be an integer. Found <value>."
    ]
  },
  "_LEGACY_ERROR_TEMP_2147" : {
    "message" : [
      "<paramName> flag can be true or false."
    ]
  },
  "_LEGACY_ERROR_TEMP_2148" : {
    "message" : [
      "null value found but field <name> is not nullable."
    ]
  },
  "_LEGACY_ERROR_TEMP_2150" : {
    "message" : [
      "Due to Scala's limited support of tuple, tuple with more than 22 elements are not supported."
    ]
  },
  "_LEGACY_ERROR_TEMP_2154" : {
    "message" : [
      "Failed to get outer pointer for <innerCls>."
    ]
  },
  "_LEGACY_ERROR_TEMP_2155" : {
    "message" : [
      "<userClass> is not annotated with SQLUserDefinedType nor registered with UDTRegistration.}"
    ]
  },
  "_LEGACY_ERROR_TEMP_2163" : {
    "message" : [
      "Initial type <dataType> must be a <target>."
    ]
  },
  "_LEGACY_ERROR_TEMP_2164" : {
    "message" : [
      "Initial type <dataType> must be an <arrayType>, a <structType> or a <mapType>."
    ]
  },
  "_LEGACY_ERROR_TEMP_2165" : {
    "message" : [
      "Malformed records are detected in schema inference. Parse Mode: <failFastMode>."
    ]
  },
  "_LEGACY_ERROR_TEMP_2166" : {
    "message" : [
      "Malformed JSON."
    ]
  },
  "_LEGACY_ERROR_TEMP_2167" : {
    "message" : [
      "Malformed records are detected in schema inference. Parse Mode: <failFastMode>. Reasons: Failed to infer a common schema. Struct types are expected, but `<dataType>` was found."
    ]
  },
  "_LEGACY_ERROR_TEMP_2168" : {
    "message" : [
      "Decorrelate inner query through <plan> is not supported."
    ]
  },
  "_LEGACY_ERROR_TEMP_2169" : {
    "message" : [
      "This method should not be called in the analyzer."
    ]
  },
  "_LEGACY_ERROR_TEMP_2170" : {
    "message" : [
      "Cannot safely merge SERDEPROPERTIES:",
      "<props1>",
      "<props2>",
      "The conflict keys: <conflictKeys>."
    ]
  },
  "_LEGACY_ERROR_TEMP_2171" : {
    "message" : [
      "Not supported pair: <r1>, <r2> at <function>()."
    ]
  },
  "_LEGACY_ERROR_TEMP_2172" : {
    "message" : [
      "Once strategy's idempotence is broken for batch <batchName>",
      "<plan>."
    ]
  },
  "_LEGACY_ERROR_TEMP_2176" : {
    "message" : [
      "Cannot create array with <numElements> elements of data due to exceeding the limit <maxRoundedArrayLength> elements for ArrayData. <additionalErrorMessage>"
    ]
  },
  "_LEGACY_ERROR_TEMP_2179" : {
    "message" : [
      "HiveServer2 Kerberos principal or keytab is not correctly configured."
    ]
  },
  "_LEGACY_ERROR_TEMP_2180" : {
    "message" : [
      "Parent SparkUI to attach this tab to not found."
    ]
  },
  "_LEGACY_ERROR_TEMP_2181" : {
    "message" : [
      "inferSchema is not supported for hive data source."
    ]
  },
  "_LEGACY_ERROR_TEMP_2182" : {
    "message" : [
      "Requested partitioning does not match the <tableIdentifier> table:",
      "Requested partitions: <partitionKeys>.",
      "Table partitions: <partitionColumnNames>."
    ]
  },
  "_LEGACY_ERROR_TEMP_2183" : {
    "message" : [
      "Dynamic partition key <key> is not among written partition paths."
    ]
  },
  "_LEGACY_ERROR_TEMP_2184" : {
    "message" : [
      "Cannot remove partition directory '<partitionPath>'."
    ]
  },
  "_LEGACY_ERROR_TEMP_2185" : {
    "message" : [
      "Cannot create staging directory: <message>"
    ]
  },
  "_LEGACY_ERROR_TEMP_2186" : {
    "message" : [
      "The SerDe interface removed since Hive 2.3(HIVE-15167). Please migrate your custom SerDes to Hive 2.3. See HIVE-15167 for more details."
    ]
  },
  "_LEGACY_ERROR_TEMP_2187" : {
    "message" : [
      "<message>, db: <dbName>, table: <tableName>."
    ]
  },
  "_LEGACY_ERROR_TEMP_2192" : {
    "message" : [
      "Partition filter cannot have both `\"` and `'` characters."
    ]
  },
  "_LEGACY_ERROR_TEMP_2193" : {
    "message" : [
      "Caught Hive MetaException attempting to get partition metadata by filter from Hive. You can set the Spark configuration setting <hiveMetastorePartitionPruningFallbackOnException> to true to work around this problem, however this will result in degraded performance. Please report a bug: https://issues.apache.org/jira/browse/SPARK."
    ]
  },
  "_LEGACY_ERROR_TEMP_2194" : {
    "message" : [
      "Unsupported Hive Metastore version <version>. Please set <key> with a valid version."
    ]
  },
  "_LEGACY_ERROR_TEMP_2195" : {
    "message" : [
      "<cnf> when creating Hive client using classpath: <execJars> Please make sure that jars for your version of hive and hadoop are included in the paths passed to <key>."
    ]
  },
  "_LEGACY_ERROR_TEMP_2198" : {
    "message" : [
      "Failed to rename as <dstPath> already exists."
    ]
  },
  "_LEGACY_ERROR_TEMP_2200" : {
    "message" : [
      "Error: we detected a possible problem with the location of your \"_spark_metadata\"",
      "directory and you likely need to move it before restarting this query.",
      "",
      "Earlier version of Spark incorrectly escaped paths when writing out the",
      "\"_spark_metadata\" directory for structured streaming. While this was corrected in",
      "Spark 3.0, it appears that your query was started using an earlier version that",
      "",
      "Correct \"_spark_metadata\" Directory: <metadataPath>",
      "Incorrect \"_spark_metadata\" Directory: <legacyMetadataPath>",
      "",
      "Please move the data from the incorrect directory to the correct one, delete the",
      "incorrect directory, and then restart this query. If you believe you are receiving",
      "this message in error, you can disable it with the SQL conf",
      "<StreamingCheckpointEscapedPathCheckEnabled>."
    ]
  },
  "_LEGACY_ERROR_TEMP_2201" : {
    "message" : [
      "Partition column <col> not found in schema <schema>."
    ]
  },
  "_LEGACY_ERROR_TEMP_2203" : {
    "message" : [
      "Cannot set timeout duration without enabling processing time timeout in [map|flatMap]GroupsWithState."
    ]
  },
  "_LEGACY_ERROR_TEMP_2204" : {
    "message" : [
      "Cannot get event time watermark timestamp without setting watermark before [map|flatMap]GroupsWithState."
    ]
  },
  "_LEGACY_ERROR_TEMP_2205" : {
    "message" : [
      "Cannot set timeout timestamp without enabling event time timeout in [map|flatMapGroupsWithState."
    ]
  },
  "_LEGACY_ERROR_TEMP_2207" : {
    "message" : [
      "Multiple streaming queries are concurrently using <path>."
    ]
  },
  "_LEGACY_ERROR_TEMP_2208" : {
    "message" : [
      "<commitProtocol> does not support adding files with an absolute path."
    ]
  },
  "_LEGACY_ERROR_TEMP_2209" : {
    "message" : [
      "Data source <srcName> does not support microbatch processing.",
      "",
      "Either the data source is disabled at",
      "SQLConf.get.DISABLED_V2_STREAMING_MICROBATCH_READERS.key (The disabled sources",
      "are [<disabledSources>]) or the table <table> does not have MICRO_BATCH_READ",
      "capability. Meanwhile, the fallback, data source v1, is not available.\""
    ]
  },
  "_LEGACY_ERROR_TEMP_2210" : {
    "message" : [
      "StreamingRelationExec cannot be executed."
    ]
  },
  "_LEGACY_ERROR_TEMP_2211" : {
    "message" : [
      "Invalid output mode: <outputMode>."
    ]
  },
  "_LEGACY_ERROR_TEMP_2212" : {
    "message" : [
      "Invalid catalog name: <name>."
    ]
  },
  "_LEGACY_ERROR_TEMP_2214" : {
    "message" : [
      "Plugin class for catalog '<name>' does not implement CatalogPlugin: <pluginClassName>."
    ]
  },
  "_LEGACY_ERROR_TEMP_2215" : {
    "message" : [
      "Cannot find catalog plugin class for catalog '<name>': <pluginClassName>."
    ]
  },
  "_LEGACY_ERROR_TEMP_2216" : {
    "message" : [
      "Failed to find public no-arg constructor for catalog '<name>': <pluginClassName>)."
    ]
  },
  "_LEGACY_ERROR_TEMP_2217" : {
    "message" : [
      "Failed to call public no-arg constructor for catalog '<name>': <pluginClassName>)."
    ]
  },
  "_LEGACY_ERROR_TEMP_2218" : {
    "message" : [
      "Cannot instantiate abstract catalog plugin class for catalog '<name>': <pluginClassName>."
    ]
  },
  "_LEGACY_ERROR_TEMP_2219" : {
    "message" : [
      "Failed during instantiating constructor for catalog '<name>': <pluginClassName>."
    ]
  },
  "_LEGACY_ERROR_TEMP_2220" : {
    "message" : [
      ""
    ]
  },
  "_LEGACY_ERROR_TEMP_2222" : {
    "message" : [
      "Cannot mutate ReadOnlySQLConf."
    ]
  },
  "_LEGACY_ERROR_TEMP_2223" : {
    "message" : [
      "Cannot clone/copy ReadOnlySQLConf."
    ]
  },
  "_LEGACY_ERROR_TEMP_2224" : {
    "message" : [
      "Cannot get SQLConf inside scheduler event loop thread."
    ]
  },
  "_LEGACY_ERROR_TEMP_2225" : {
    "message" : [
      ""
    ]
  },
  "_LEGACY_ERROR_TEMP_2226" : {
    "message" : [
      "null literals can't be casted to <name>."
    ]
  },
  "_LEGACY_ERROR_TEMP_2227" : {
    "message" : [
      "<name> is not an UserDefinedType. Please make sure registering an UserDefinedType for <userClass>."
    ]
  },
  "_LEGACY_ERROR_TEMP_2228" : {
    "message" : [
      "Can not load in UserDefinedType <name> for user class <userClass>."
    ]
  },
  "_LEGACY_ERROR_TEMP_2229" : {
    "message" : [
      "<name> is not a public class. Only public classes are supported."
    ]
  },
  "_LEGACY_ERROR_TEMP_2230" : {
    "message" : [
      "Primitive types are not supported."
    ]
  },
  "_LEGACY_ERROR_TEMP_2232" : {
    "message" : [
      "Value at index <index> is null."
    ]
  },
  "_LEGACY_ERROR_TEMP_2233" : {
    "message" : [
      "Only Data Sources providing FileFormat are supported: <providingClass>."
    ]
  },
  "_LEGACY_ERROR_TEMP_2234" : {
    "message" : [
      "Failed to set original ACL <aclEntries> back to the created path: <path>. Exception: <message>"
    ]
  },
  "_LEGACY_ERROR_TEMP_2235" : {
    "message" : [
      "Multiple failures in stage materialization."
    ]
  },
  "_LEGACY_ERROR_TEMP_2236" : {
    "message" : [
      "Unrecognized compression scheme type ID: <typeId>."
    ]
  },
  "_LEGACY_ERROR_TEMP_2237" : {
    "message" : [
      "<className>.getParentLogger is not yet implemented."
    ]
  },
  "_LEGACY_ERROR_TEMP_2238" : {
    "message" : [
      "Unable to create Parquet converter for <typeName> whose Parquet type is <parquetType> without decimal metadata. Please read this column/field as Spark BINARY type."
    ]
  },
  "_LEGACY_ERROR_TEMP_2239" : {
    "message" : [
      "Unable to create Parquet converter for decimal type <t> whose Parquet type is <parquetType>.  Parquet DECIMAL type can only be backed by INT32, INT64, FIXED_LEN_BYTE_ARRAY, or BINARY."
    ]
  },
  "_LEGACY_ERROR_TEMP_2240" : {
    "message" : [
      "Unable to create Parquet converter for data type <t> whose Parquet type is <parquetType>."
    ]
  },
  "_LEGACY_ERROR_TEMP_2241" : {
    "message" : [
      "Nonatomic partition table <tableName> can not add multiple partitions."
    ]
  },
  "_LEGACY_ERROR_TEMP_2242" : {
    "message" : [
      "<provider> source does not support user-specified schema."
    ]
  },
  "_LEGACY_ERROR_TEMP_2243" : {
    "message" : [
      "Nonatomic partition table <tableName> can not drop multiple partitions."
    ]
  },
  "_LEGACY_ERROR_TEMP_2244" : {
    "message" : [
      "The table <tableName> does not support truncation of multiple partition."
    ]
  },
  "_LEGACY_ERROR_TEMP_2245" : {
    "message" : [
      "Table does not support overwrite by expression: <table>."
    ]
  },
  "_LEGACY_ERROR_TEMP_2246" : {
    "message" : [
      "Table does not support dynamic partition overwrite: <table>."
    ]
  },
  "_LEGACY_ERROR_TEMP_2248" : {
    "message" : [
      "Cannot broadcast the table over <maxBroadcastTableRows> rows: <numRows> rows."
    ]
  },
  "_LEGACY_ERROR_TEMP_2249" : {
    "message" : [
      "Cannot broadcast the table that is larger than <maxBroadcastTableBytes>: <dataSize>."
    ]
  },
  "_LEGACY_ERROR_TEMP_2250" : {
    "message" : [
      "Not enough memory to build and broadcast the table to all worker nodes. As a workaround, you can either disable broadcast by setting <autoBroadcastJoinThreshold> to -1 or increase the spark driver memory by setting <driverMemory> to a higher value<analyzeTblMsg>"
    ]
  },
  "_LEGACY_ERROR_TEMP_2251" : {
    "message" : [
      "<execName> does not support the execute() code path."
    ]
  },
  "_LEGACY_ERROR_TEMP_2252" : {
    "message" : [
      "Cannot merge <className> with <otherClass>."
    ]
  },
  "_LEGACY_ERROR_TEMP_2253" : {
    "message" : [
      "Data source <sourceName> does not support continuous processing."
    ]
  },
  "_LEGACY_ERROR_TEMP_2254" : {
    "message" : [
      "Data read failed."
    ]
  },
  "_LEGACY_ERROR_TEMP_2255" : {
    "message" : [
      "Epoch marker generation failed."
    ]
  },
  "_LEGACY_ERROR_TEMP_2256" : {
    "message" : [
      "Foreach writer has been aborted due to a task failure."
    ]
  },
  "_LEGACY_ERROR_TEMP_2260" : {
    "message" : [
      "Cannot purge as it might break internal state."
    ]
  },
  "_LEGACY_ERROR_TEMP_2261" : {
    "message" : [
      "Clean up source files is not supported when reading from the output directory of FileStreamSink."
    ]
  },
  "_LEGACY_ERROR_TEMP_2262" : {
    "message" : [
      "latestOffset(Offset, ReadLimit) should be called instead of this method."
    ]
  },
  "_LEGACY_ERROR_TEMP_2263" : {
    "message" : [
      "Error: we detected a possible problem with the location of your checkpoint and you",
      "likely need to move it before restarting this query.",
      "",
      "Earlier version of Spark incorrectly escaped paths when writing out checkpoints for",
      "structured streaming. While this was corrected in Spark 3.0, it appears that your",
      "query was started using an earlier version that incorrectly handled the checkpoint",
      "path.",
      "",
      "Correct Checkpoint Directory: <checkpointPath>",
      "Incorrect Checkpoint Directory: <legacyCheckpointDir>",
      "",
      "Please move the data from the incorrect directory to the correct one, delete the",
      "incorrect directory, and then restart this query. If you believe you are receiving",
      "this message in error, you can disable it with the SQL conf",
      "<StreamingCheckpointEscapedPathCheckEnabled>."
    ]
  },
  "_LEGACY_ERROR_TEMP_2264" : {
    "message" : [
      "Subprocess exited with status <exitCode>. Error: <stderrBuffer>."
    ]
  },
  "_LEGACY_ERROR_TEMP_2265" : {
    "message" : [
      "<nodeName> without serde does not support <dt> as output data type."
    ]
  },
  "_LEGACY_ERROR_TEMP_2266" : {
    "message" : [
      "Invalid `startIndex` provided for generating iterator over the array. Total elements: <numRows>, requested `startIndex`: <startIndex>."
    ]
  },
  "_LEGACY_ERROR_TEMP_2267" : {
    "message" : [
      "The backing <className> has been modified since the creation of this Iterator."
    ]
  },
  "_LEGACY_ERROR_TEMP_2268" : {
    "message" : [
      "<nodeName> does not implement doExecuteBroadcast."
    ]
  },
  "_LEGACY_ERROR_TEMP_2269" : {
    "message" : [
      "<globalTempDB> is a system preserved database, please rename your existing database to resolve the name conflict, or set a different value for <globalTempDatabase>, and launch your Spark application again."
    ]
  },
  "_LEGACY_ERROR_TEMP_2270" : {
    "message" : [
      "comment on table is not supported."
    ]
  },
  "_LEGACY_ERROR_TEMP_2271" : {
    "message" : [
      "UpdateColumnNullability is not supported."
    ]
  },
  "_LEGACY_ERROR_TEMP_2272" : {
    "message" : [
      "Rename column is only supported for MySQL version 8.0 and above."
    ]
  },
  "_LEGACY_ERROR_TEMP_2273" : {
    "message" : [
      "<message>"
    ]
  },
  "_LEGACY_ERROR_TEMP_2277" : {
    "message" : [
      "Number of dynamic partitions created is <numWrittenParts>, which is more than <maxDynamicPartitions>. To solve this try to set <maxDynamicPartitionsKey> to at least <numWrittenParts>."
    ]
  },
  "_LEGACY_ERROR_TEMP_2330" : {
    "message" : [
      "Cannot change nullable column to non-nullable: <fieldName>."
    ]
  },
  "_LEGACY_ERROR_TEMP_2446" : {
    "message" : [
      "Operation not allowed: <cmd> only works on table with location provided: <tableIdentWithDB>"
    ]
  },
  "_LEGACY_ERROR_TEMP_2450" : {
    "message" : [
      "No handler for UDF/UDAF/UDTF '<clazz>'"
    ]
  },
  "_LEGACY_ERROR_TEMP_3000" : {
    "message" : [
      "Unexpected Py4J server <class>."
    ]
  },
  "_LEGACY_ERROR_TEMP_3001" : {
    "message" : [
      "EOFException occurred while reading the port number from <daemonModule>'s stdout<additionalMessage>."
    ]
  },
  "_LEGACY_ERROR_TEMP_3002" : {
    "message" : [
      "Data of type <other> is not supported"
    ]
  },
  "_LEGACY_ERROR_TEMP_3003" : {
    "message" : [
      "Could not compute split, block <blockId> of RDD <id> not found"
    ]
  },
  "_LEGACY_ERROR_TEMP_3004" : {
    "message" : [
      "Attempted to use <string> after its blocks have been removed!"
    ]
  },
  "_LEGACY_ERROR_TEMP_3005" : {
    "message" : [
      "Histogram on either an empty RDD or RDD containing +/-infinity or NaN"
    ]
  },
  "_LEGACY_ERROR_TEMP_3006" : {
    "message" : [
      "empty RDD"
    ]
  },
  "_LEGACY_ERROR_TEMP_3008" : {
    "message" : [
      "Cannot use map-side combining with array keys."
    ]
  },
  "_LEGACY_ERROR_TEMP_3009" : {
    "message" : [
      "HashPartitioner cannot partition array keys."
    ]
  },
  "_LEGACY_ERROR_TEMP_3010" : {
    "message" : [
      "reduceByKeyLocally() does not support array keys"
    ]
  },
  "_LEGACY_ERROR_TEMP_3011" : {
    "message" : [
      "This RDD lacks a SparkContext. It could happen in the following cases:",
      "(1) RDD transformations and actions are NOT invoked by the driver, but inside of other transformations; for example, rdd1.map(x => rdd2.values.count() * x) is invalid because the values transformation and count action cannot be performed inside of the rdd1.map transformation. For more information, see SPARK-5063.",
      "(2) When a Spark Streaming job recovers from checkpoint, this exception will be hit if a reference to an RDD not defined by the streaming job is used in DStream operations. For more information, See SPARK-13758."
    ]
  },
  "_LEGACY_ERROR_TEMP_3012" : {
    "message" : [
      "Cannot change storage level of an RDD after it was already assigned a level"
    ]
  },
  "_LEGACY_ERROR_TEMP_3013" : {
    "message" : [
      "Can only zip RDDs with same number of elements in each partition"
    ]
  },
  "_LEGACY_ERROR_TEMP_3014" : {
    "message" : [
      "empty collection"
    ]
  },
  "_LEGACY_ERROR_TEMP_3015" : {
    "message" : [
      "countByValueApprox() does not support arrays"
    ]
  },
  "_LEGACY_ERROR_TEMP_3016" : {
    "message" : [
      "Checkpoint directory has not been set in the SparkContext"
    ]
  },
  "_LEGACY_ERROR_TEMP_3017" : {
    "message" : [
      "Invalid checkpoint file: <path>"
    ]
  },
  "_LEGACY_ERROR_TEMP_3018" : {
    "message" : [
      "Failed to create checkpoint path <checkpointDirPath>"
    ]
  },
  "_LEGACY_ERROR_TEMP_3019" : {
    "message" : [
      "Checkpoint RDD has a different number of partitions from original RDD. Original",
      "RDD [ID: <originalRDDId>, num of partitions: <originalRDDLength>];",
      "Checkpoint RDD [ID: <newRDDId>, num of partitions: <newRDDLength>]."
    ]
  },
  "_LEGACY_ERROR_TEMP_3020" : {
    "message" : [
      "Checkpoint dir must be specified."
    ]
  },
  "_LEGACY_ERROR_TEMP_3021" : {
    "message" : [
      "Error asking standalone scheduler to shut down executors"
    ]
  },
  "_LEGACY_ERROR_TEMP_3022" : {
    "message" : [
      "Error stopping standalone scheduler's driver endpoint"
    ]
  },
  "_LEGACY_ERROR_TEMP_3023" : {
    "message" : [
      "Can't run submitMapStage on RDD with 0 partitions"
    ]
  },
  "_LEGACY_ERROR_TEMP_3024" : {
    "message" : [
      "attempted to access non-existent accumulator <id>"
    ]
  },
  "_LEGACY_ERROR_TEMP_3025" : {
    "message" : [
      "TaskSetManagers should only send Resubmitted task statuses for tasks in ShuffleMapStages."
    ]
  },
  "_LEGACY_ERROR_TEMP_3026" : {
    "message" : [
      "duration() called on unfinished task"
    ]
  },
  "_LEGACY_ERROR_TEMP_3027" : {
    "message" : [
      "Unrecognized <schedulerModeProperty>: <schedulingModeConf>"
    ]
  },
  "_LEGACY_ERROR_TEMP_3028" : {
    "message" : [
      "<errorMsg>"
    ]
  },
  "_LEGACY_ERROR_TEMP_3029" : {
    "message" : [
      "Exiting due to error from cluster scheduler: <message>"
    ]
  },
  "_LEGACY_ERROR_TEMP_3030" : {
    "message" : [
      "Task <currentTaskAttemptId> has not locked block <blockId> for writing"
    ]
  },
  "_LEGACY_ERROR_TEMP_3031" : {
    "message" : [
      "Block <blockId> does not exist"
    ]
  },
  "_LEGACY_ERROR_TEMP_3032" : {
    "message" : [
      "Error occurred while waiting for replication to finish"
    ]
  },
  "_LEGACY_ERROR_TEMP_3033" : {
    "message" : [
      "Unable to register with external shuffle server due to : <message>"
    ]
  },
  "_LEGACY_ERROR_TEMP_3034" : {
    "message" : [
      "Error occurred while waiting for async. reregistration"
    ]
  },
  "_LEGACY_ERROR_TEMP_3035" : {
    "message" : [
      "Unexpected shuffle block <blockId> with unsupported shuffle resolver <shuffleBlockResolver>"
    ]
  },
  "_LEGACY_ERROR_TEMP_3036" : {
    "message" : [
      "Failure while trying to store block <blockId> on <blockManagerId>."
    ]
  },
  "_LEGACY_ERROR_TEMP_3037" : {
    "message" : [
      "Block <blockId> was not found even though it's read-locked"
    ]
  },
  "_LEGACY_ERROR_TEMP_3038" : {
    "message" : [
      "get() failed for block <blockId> even though we held a lock"
    ]
  },
  "_LEGACY_ERROR_TEMP_3039" : {
    "message" : [
      "BlockManager returned null for BlockStatus query: <blockId>"
    ]
  },
  "_LEGACY_ERROR_TEMP_3040" : {
    "message" : [
      "BlockManagerMasterEndpoint returned false, expected true."
    ]
  },
  "_LEGACY_ERROR_TEMP_3041" : {
    "message" : [
      ""
    ]
  },
  "_LEGACY_ERROR_TEMP_3042" : {
    "message" : [
      "Failed to get block <blockId>, which is not a shuffle block"
    ]
  },
  "_LEGACY_ERROR_TEMP_3050" : {
    "message" : [
      "Cannot modify the value of a static config: <k>"
    ]
  },
  "_LEGACY_ERROR_TEMP_3052" : {
    "message" : [
      "Unexpected resolved action: <other>"
    ]
  },
  "_LEGACY_ERROR_TEMP_3053" : {
    "message" : [
      "Unexpected WHEN NOT MATCHED action: <other>"
    ]
  },
  "_LEGACY_ERROR_TEMP_3054" : {
    "message" : [
      "<expr> is not currently supported"
    ]
  },
  "_LEGACY_ERROR_TEMP_3055" : {
    "message" : [
      "ScalarFunction '<scalarFunc.name>' neither implement magic method nor override 'produceResult'"
    ]
  },
  "_LEGACY_ERROR_TEMP_3056" : {
    "message" : [
      "Unexpected row-level read relations (allow multiple = <allowMultipleReads>): <other>"
    ]
  },
  "_LEGACY_ERROR_TEMP_3057" : {
    "message" : [
      "Cannot retrieve row-level operation from <table>"
    ]
  },
  "_LEGACY_ERROR_TEMP_3058" : {
    "message" : [
      "Found duplicate column(s) <checkType>: <duplicateColumns>"
    ]
  },
  "_LEGACY_ERROR_TEMP_3059" : {
    "message" : [
      "The positions provided (<pos>) cannot be resolved in",
      "<schema>"
    ]
  },
  "_LEGACY_ERROR_TEMP_3060" : {
    "message" : [
      "Couldn't find column <i> in:",
      "<schema>"
    ]
  },
  "_LEGACY_ERROR_TEMP_3061" : {
    "message" : [
      "<e>",
      "<schema>"
    ]
  },
  "_LEGACY_ERROR_TEMP_3062" : {
    "message" : [
      "Expected <columnPath> to be a nested data type, but found <o>. Was looking for the index of <attr> in a nested field"
    ]
  },
  "_LEGACY_ERROR_TEMP_3063" : {
    "message" : [
      "pivot is not supported on a streaming DataFrames/Datasets"
    ]
  },
  "_LEGACY_ERROR_TEMP_3065" : {
    "message" : [
      "<clazz>: <msg>"
    ]
  },
  "_LEGACY_ERROR_TEMP_3067" : {
    "message" : [
      "Streaming aggregation doesn't support group aggregate pandas UDF"
    ]
  },
  "_LEGACY_ERROR_TEMP_3068" : {
    "message" : [
      "Global aggregation with session window in streaming query is not supported."
    ]
  },
  "_LEGACY_ERROR_TEMP_3069" : {
    "message" : [
      "<internalName> is a reserved column name that cannot be read in combination with <colName> column."
    ]
  },
  "_LEGACY_ERROR_TEMP_3070" : {
    "message" : [
      "<internalName> is a reserved column name that cannot be read in combination with <colName> column."
    ]
  },
  "_LEGACY_ERROR_TEMP_3071" : {
    "message" : [
      "<msg>"
    ]
  },
  "_LEGACY_ERROR_TEMP_3072" : {
    "message" : [
      "<msg>"
    ]
  },
  "_LEGACY_ERROR_TEMP_3073" : {
    "message" : [
      "Unexpected instruction: <other>"
    ]
  },
  "_LEGACY_ERROR_TEMP_3074" : {
    "message" : [
      "field <fieldName> not found from given schema <schema>"
    ]
  },
  "_LEGACY_ERROR_TEMP_3075" : {
    "message" : [
      "Couldn't find scan attribute for <tableAttr> in <scanAttrs>"
    ]
  },
  "_LEGACY_ERROR_TEMP_3076" : {
    "message" : [
      "Redefining watermark is disallowed. You can set the config '<config>' to 'false' to restore the previous behavior. Note that multiple stateful operators will be disallowed."
    ]
  },
  "_LEGACY_ERROR_TEMP_3077" : {
    "message" : [
      "More than one event time columns are available. Please ensure there is at most one event time column per stream. event time columns: <eventTimeCols>"
    ]
  },
  "_LEGACY_ERROR_TEMP_3079" : {
    "message" : [
      "Dynamic partition cannot be the parent of a static partition."
    ]
  },
  "_LEGACY_ERROR_TEMP_3080" : {
    "message" : [
      "<msg>"
    ]
  },
  "_LEGACY_ERROR_TEMP_3081" : {
    "message" : [
      "Save mode <mode> not allowed for Kafka. Allowed save modes are <append> and <errorIfExists> (default)."
    ]
  },
  "_LEGACY_ERROR_TEMP_3082" : {
    "message" : [
      "Creating bucketed Hive serde table is not supported yet."
    ]
  },
  "_LEGACY_ERROR_TEMP_3083" : {
    "message" : [
      "Unable to infer the schema. The schema specification is required to create the table <tableName>."
    ]
  },
  "_LEGACY_ERROR_TEMP_3084" : {
    "message" : [
      "No handler for UDF/UDAF/UDTF '<clazz>': <e>"
    ]
  },
  "_LEGACY_ERROR_TEMP_3085" : {
    "message" : [
      "from_avro() doesn't support the <name> mode. Acceptable modes are <permissiveMode> and <failFastMode>."
    ]
  },
  "_LEGACY_ERROR_TEMP_3086" : {
    "message" : [
      "Cannot persist <tableName> into Hive metastore as table property keys may not start with 'spark.sql.': <invalidKeys>"
    ]
  },
  "_LEGACY_ERROR_TEMP_3087" : {
    "message" : [
      "Cannot set or change the preserved property key: 'EXTERNAL'"
    ]
  },
  "_LEGACY_ERROR_TEMP_3088" : {
    "message" : [
      "The metadata is corrupted. Unable to find the partition column names from the schema. schema: <schema>. Partition columns: <partColumnNames>"
    ]
  },
  "_LEGACY_ERROR_TEMP_3089" : {
    "message" : [
      "Corrupted <typeName> in catalog: <numCols> parts expected, but part <index> is missing."
    ]
  },
  "_LEGACY_ERROR_TEMP_3090" : {
    "message" : [
      "Raw list type in java is unsupported because Spark cannot infer the element type."
    ]
  },
  "_LEGACY_ERROR_TEMP_3091" : {
    "message" : [
      "Raw map type in java is unsupported because Spark cannot infer key and value types."
    ]
  },
  "_LEGACY_ERROR_TEMP_3092" : {
    "message" : [
      "Collection types with wildcards (e.g. List<?> or Map<?, ?>) are unsupported because Spark cannot infer the data type for these type parameters."
    ]
  },
  "_LEGACY_ERROR_TEMP_3093" : {
    "message" : [
      "Unsupported java type <c>"
    ]
  },
  "_LEGACY_ERROR_TEMP_3094" : {
    "message" : [
      "<dt> is not supported."
    ]
  },
  "_LEGACY_ERROR_TEMP_3095" : {
    "message" : [
      "<dt> cannot be converted to Hive TypeInfo"
    ]
  },
  "_LEGACY_ERROR_TEMP_3096" : {
    "message" : [
      "Converted table has <resLen> columns,",
      "but source Hive table has <relLen> columns.",
      "Set <key> to false,",
      "or recreate table <ident> to workaround."
    ]
  },
  "_LEGACY_ERROR_TEMP_3097" : {
    "message" : [
      "Column in converted table has different data type with source Hive table's.",
      "Set <key> to false,",
      "or recreate table <ident> to workaround."
    ]
  },
  "_LEGACY_ERROR_TEMP_3100" : {
    "message" : [
      "<message>"
    ]
  },
  "_LEGACY_ERROR_TEMP_3101" : {
    "message" : [
      "The input is not a correct window column: <windowTime>"
    ]
  },
  "_LEGACY_ERROR_TEMP_3102" : {
    "message" : [
      "<msg>"
    ]
  },
  "_LEGACY_ERROR_TEMP_3103" : {
    "message" : [
      "Namespace '<namespace>' is non empty. <details>"
    ]
  },
  "_LEGACY_ERROR_TEMP_3104" : {
    "message" : [
      "<message>"
    ]
  },
  "_LEGACY_ERROR_TEMP_3105" : {
    "message" : [
      "<message>"
    ]
  },
  "_LEGACY_ERROR_TEMP_3106" : {
    "message" : [
      "<message>"
    ]
  },
  "_LEGACY_ERROR_TEMP_3107" : {
    "message" : [
      "<message>"
    ]
  },
  "_LEGACY_ERROR_TEMP_3108" : {
    "message" : [
      "<message>"
    ]
  },
  "_LEGACY_ERROR_TEMP_3109" : {
    "message" : [
      "<message>"
    ]
  },
  "_LEGACY_ERROR_TEMP_3110" : {
    "message" : [
      "Cannot bind a V1 function."
    ]
  },
  "_LEGACY_ERROR_TEMP_3113" : {
    "message" : [
      "UnresolvedTableSpec doesn't have a data type"
    ]
  },
  "_LEGACY_ERROR_TEMP_3114" : {
    "message" : [
      "UnresolvedTableSpec doesn't have a data type"
    ]
  },
  "_LEGACY_ERROR_TEMP_3121" : {
    "message" : [
      "A HllSketch instance cannot be updates with a Spark <dataType> type"
    ]
  },
  "_LEGACY_ERROR_TEMP_3129" : {
    "message" : [
      "Cannot convert this array to unsafe format as it's too big."
    ]
  },
  "_LEGACY_ERROR_TEMP_3130" : {
    "message" : [
      "Cannot create BufferHolder for input UnsafeRow because there are too many fields (number of fields: <numFields>)"
    ]
  },
  "_LEGACY_ERROR_TEMP_3131" : {
    "message" : [
      "Unsupported data type <dataType>"
    ]
  },
  "_LEGACY_ERROR_TEMP_3132" : {
    "message" : [
      "CaseInsensitiveStringMap is read-only."
    ]
  },
  "_LEGACY_ERROR_TEMP_3133" : {
    "message" : [
      "<class> does not implement rowIdSchema"
    ]
  },
  "_LEGACY_ERROR_TEMP_3134" : {
    "message" : [
      "<class> does not implement metadataSchema"
    ]
  },
  "_LEGACY_ERROR_TEMP_3135" : {
    "message" : [
      "<class> does not support batch write"
    ]
  },
  "_LEGACY_ERROR_TEMP_3136" : {
    "message" : [
      "<class> does not support streaming write"
    ]
  },
  "_LEGACY_ERROR_TEMP_3137" : {
    "message" : [
      "<description>: Batch write is not supported"
    ]
  },
  "_LEGACY_ERROR_TEMP_3138" : {
    "message" : [
      "<description>: Streaming write is not supported"
    ]
  },
  "_LEGACY_ERROR_TEMP_3139" : {
    "message" : [
      "<description>: Delta batch write is not supported"
    ]
  },
  "_LEGACY_ERROR_TEMP_3140" : {
    "message" : [
      "<class> does not implement build"
    ]
  },
  "_LEGACY_ERROR_TEMP_3141" : {
    "message" : [
      "<class> does not support user defined function: <funcName>"
    ]
  },
  "_LEGACY_ERROR_TEMP_3142" : {
    "message" : [
      "<class> does not support user defined aggregate function: <funcName>"
    ]
  },
  "_LEGACY_ERROR_TEMP_3143" : {
    "message" : [
      "Partition renaming is not supported"
    ]
  },
  "_LEGACY_ERROR_TEMP_3144" : {
    "message" : [
      "Partition truncate is not supported"
    ]
  },
  "_LEGACY_ERROR_TEMP_3145" : {
    "message" : [
      "Partitions truncate is not supported"
    ]
  },
  "_LEGACY_ERROR_TEMP_3146" : {
    "message" : [
      "Cannot find a compatible ScalarFunction#produceResult"
    ]
  },
  "_LEGACY_ERROR_TEMP_3147" : {
    "message" : [
      "<description>: Batch scan are not supported"
    ]
  },
  "_LEGACY_ERROR_TEMP_3148" : {
    "message" : [
      "<description>: Micro-batch scan are not supported"
    ]
  },
  "_LEGACY_ERROR_TEMP_3149" : {
    "message" : [
      "<description>: Continuous scan are not supported"
    ]
  },
  "_LEGACY_ERROR_TEMP_3150" : {
    "message" : [
      "Cannot create columnar reader."
    ]
  },
  "_LEGACY_ERROR_TEMP_3152" : {
    "message" : [
      "Datatype not supported <dataType>"
    ]
  },
  "_LEGACY_ERROR_TEMP_3155" : {
    "message" : [
      "Datatype not supported <dataType>"
    ]
  },
  "_LEGACY_ERROR_TEMP_3160" : {
    "message" : [
      ""
    ]
  },
  "_LEGACY_ERROR_TEMP_3161" : {
    "message" : [
      "Uploading artifact file to local file system destination path is not supported."
    ]
  },
  "_LEGACY_ERROR_TEMP_3162" : {
    "message" : [
      "Unsupported physical type <type>."
    ]
  },
  "_LEGACY_ERROR_TEMP_3163" : {
    "message" : [
      "Unsupported number of children: <num>."
    ]
  },
  "_LEGACY_ERROR_TEMP_3165" : {
    "message" : [
      "Cannot merge <classA> with <classB>"
    ]
  },
  "_LEGACY_ERROR_TEMP_3166" : {
    "message" : [
      "latestOffset(Offset, ReadLimit) should be called instead of this method"
    ]
  },
  "_LEGACY_ERROR_TEMP_3167" : {
    "message" : [
      "continuous mode is not supported!"
    ]
  },
  "_LEGACY_ERROR_TEMP_3168" : {
    "message" : [
      "hasTimedOut is true however there's no timeout configured"
    ]
  },
  "_LEGACY_ERROR_TEMP_3169" : {
    "message" : [
      "AcceptsLatestSeenOffset is not supported with DSv1 streaming source: <unsupportedSources>"
    ]
  },
  "_LEGACY_ERROR_TEMP_3170" : {
    "message" : [
      "SortAggregate code-gen does not support grouping keys"
    ]
  },
  "_LEGACY_ERROR_TEMP_3171" : {
    "message" : [
      "Number of nulls not set for Parquet file <filePath>. Set SQLConf <config> to false and execute again."
    ]
  },
  "_LEGACY_ERROR_TEMP_3172" : {
    "message" : [
      "No min/max found for Parquet file <filePath>. Set SQLConf <config> to false and execute again."
    ]
  },
  "_LEGACY_ERROR_TEMP_3173" : {
    "message" : [
      "Cannot specify 'USING index_type' in 'CREATE INDEX'"
    ]
  },
  "_LEGACY_ERROR_TEMP_3175" : {
    "message" : [
      "Index Type <v> is not supported. The supported Index Types are: <supportedIndexTypeList>"
    ]
  },
  "_LEGACY_ERROR_TEMP_3176" : {
    "message" : [
      "applyInPandasWithState is unsupported in batch query. Use applyInPandas instead."
    ]
  },
  "_LEGACY_ERROR_TEMP_3177" : {
    "message" : [
      "<class> does not support function: <funcName>"
    ]
  },
  "_LEGACY_ERROR_TEMP_3178" : {
    "message" : [
      "<class> does not support inverse distribution function: <funcName>"
    ]
  },
  "_LEGACY_ERROR_TEMP_3179" : {
    "message" : [
      "createIndex is not supported"
    ]
  },
  "_LEGACY_ERROR_TEMP_3180" : {
    "message" : [
      "indexExists is not supported"
    ]
  },
  "_LEGACY_ERROR_TEMP_3181" : {
    "message" : [
      "dropIndex is not supported"
    ]
  },
  "_LEGACY_ERROR_TEMP_3182" : {
    "message" : [
      "listIndexes is not supported"
    ]
  },
  "_LEGACY_ERROR_TEMP_3183" : {
    "message" : [
      "TableSample is not supported by this data source"
    ]
  },
  "_LEGACY_ERROR_TEMP_3184" : {
    "message" : [
      "<class> does not support aggregate function: <funcName> with DISTINCT"
    ]
  },
  "_LEGACY_ERROR_TEMP_3185" : {
    "message" : [
      "Schema evolution not supported."
    ]
  },
  "_LEGACY_ERROR_TEMP_3186" : {
    "message" : [
      "Boolean is not supported"
    ]
  },
  "_LEGACY_ERROR_TEMP_3187" : {
    "message" : [
      "only readInts is valid."
    ]
  },
  "_LEGACY_ERROR_TEMP_3188" : {
    "message" : [
      "only skipIntegers is valid"
    ]
  },
  "_LEGACY_ERROR_TEMP_3189" : {
    "message" : [
      "Unsupported encoding: <encoding>"
    ]
  },
  "_LEGACY_ERROR_TEMP_3190" : {
    "message" : [
      "RLE encoding is not supported for values of type: <typeName>"
    ]
  },
  "_LEGACY_ERROR_TEMP_3191" : {
    "message" : [
      "Dictionary encoding does not support String"
    ]
  },
  "_LEGACY_ERROR_TEMP_3192" : {
    "message" : [
      "Datatype not supported <dt>"
    ]
  },
  "_LEGACY_ERROR_TEMP_3198" : {
    "message" : [
      "Cannot grow BufferHolder by size <neededSize> because the size is negative"
    ]
  },
  "_LEGACY_ERROR_TEMP_3199" : {
    "message" : [
      "Cannot grow BufferHolder by size <neededSize> because the size after growing exceeds size limitation <arrayMax>"
    ]
  },
  "_LEGACY_ERROR_TEMP_3200" : {
    "message" : [
      "Read-ahead limit < 0"
    ]
  },
  "_LEGACY_ERROR_TEMP_3201" : {
    "message" : [
      "'note' is malformed in the expression [<exprName>]. It should start with a newline and 4 leading spaces; end with a newline and two spaces; however, got [<note>]."
    ]
  },
  "_LEGACY_ERROR_TEMP_3202" : {
    "message" : [
      "'group' is malformed in the expression [<exprName>]. It should be a value in <validGroups>; however, got <group>."
    ]
  },
  "_LEGACY_ERROR_TEMP_3203" : {
    "message" : [
      "'source' is malformed in the expression [<exprName>]. It should be a value in <validSources>; however, got [<source>]."
    ]
  },
  "_LEGACY_ERROR_TEMP_3204" : {
    "message" : [
      "'since' is malformed in the expression [<exprName>]. It should not start with a negative number; however, got [<since>]."
    ]
  },
  "_LEGACY_ERROR_TEMP_3205" : {
    "message" : [
      "'deprecated' is malformed in the expression [<exprName>]. It should start with a newline and 4 leading spaces; end with a newline and two spaces; however, got [<deprecated>]."
    ]
  },
  "_LEGACY_ERROR_TEMP_3206" : {
    "message" : [
      "<value> is not a boolean string."
    ]
  },
  "_LEGACY_ERROR_TEMP_3207" : {
    "message" : [
      "Unexpected V2 expression: <expr>"
    ]
  },
  "_LEGACY_ERROR_TEMP_3208" : {
    "message" : [
      "The number of fields (<numFields>) in the partition identifier is not equal to the partition schema length (<schemaLen>). The identifier might not refer to one partition."
    ]
  },
  "_LEGACY_ERROR_TEMP_3209" : {
    "message" : [
      "Illegal input for day of week: <string>"
    ]
  },
  "_LEGACY_ERROR_TEMP_3210" : {
    "message" : [
      "Interval string does not match second-nano format of ss.nnnnnnnnn"
    ]
  },
  "_LEGACY_ERROR_TEMP_3211" : {
    "message" : [
      "Error parsing interval day-time string: <msg>"
    ]
  },
  "_LEGACY_ERROR_TEMP_3212" : {
    "message" : [
      "Cannot support (interval '<input>' <from> to <to>) expression"
    ]
  },
  "_LEGACY_ERROR_TEMP_3213" : {
    "message" : [
      "Error parsing interval <interval> string: <msg>"
    ]
  },
  "_LEGACY_ERROR_TEMP_3214" : {
    "message" : [
      "Interval string does not match <intervalStr> format of <supportedFormat> when cast to <typeName>: <input><fallBackNotice>"
    ]
  },
  "_LEGACY_ERROR_TEMP_3215" : {
    "message" : [
      "Expected a Boolean type expression in replaceNullWithFalse, but got the type <dataType> in <expr>."
    ]
  },
  "_LEGACY_ERROR_TEMP_3218" : {
    "message" : [
      "Must be 2 children: <others>"
    ]
  },
  "_LEGACY_ERROR_TEMP_3219" : {
    "message" : [
      "The value (<other>) of the type (<otherClass>) cannot be converted to the <dataType> type."
    ]
  },
  "_LEGACY_ERROR_TEMP_3220" : {
    "message" : [
      "The value (<other>) of the type (<otherClass>) cannot be converted to an array of <elementType>"
    ]
  },
  "_LEGACY_ERROR_TEMP_3221" : {
    "message" : [
      "The value (<other>) of the type (<otherClass>) cannot be converted to a map type with key type (<keyType>) and value type (<valueType>)"
    ]
  },
  "_LEGACY_ERROR_TEMP_3222" : {
    "message" : [
      "Only literals are allowed in the partition spec, but got <expr>"
    ]
  },
  "_LEGACY_ERROR_TEMP_3223" : {
    "message" : [
      "Cannot find field: <name> in <dataType>"
    ]
  },
  "_LEGACY_ERROR_TEMP_3224" : {
    "message" : [
      "Cannot delete array element"
    ]
  },
  "_LEGACY_ERROR_TEMP_3225" : {
    "message" : [
      "Cannot delete map value"
    ]
  },
  "_LEGACY_ERROR_TEMP_3226" : {
    "message" : [
      "Cannot delete map key"
    ]
  },
  "_LEGACY_ERROR_TEMP_3227" : {
    "message" : [
      "Cannot find field: <fieldName>"
    ]
  },
  "_LEGACY_ERROR_TEMP_3228" : {
    "message" : [
      "AFTER column not found: <afterCol>"
    ]
  },
  "_LEGACY_ERROR_TEMP_3229" : {
    "message" : [
      "Not a struct: <name>"
    ]
  },
  "_LEGACY_ERROR_TEMP_3230" : {
    "message" : [
      "Field not found: <name>"
    ]
  },
  "_LEGACY_ERROR_TEMP_3231" : {
    "message" : [
      "Intervals greater than a month is not supported (<interval>)."
    ]
  },
  "_LEGACY_ERROR_TEMP_3232" : {
    "message" : [
      "Unknown EvalMode value: <other>"
    ]
  },
  "_LEGACY_ERROR_TEMP_3233" : {
    "message" : [
      "cannot generate code for unsupported type: <dataType>"
    ]
  },
  "_LEGACY_ERROR_TEMP_3235" : {
    "message" : [
      "The numbers of zipped arrays and field names should be the same"
    ]
  },
  "_LEGACY_ERROR_TEMP_3238" : {
    "message" : [
      "Failed to convert value <v> (class of <class>) in type <dt> to XML."
    ]
  },
  "_LEGACY_ERROR_TEMP_3239" : {
    "message" : [
      "Failed to parse data with unexpected event <e>"
    ]
  },
  "_LEGACY_ERROR_TEMP_3240" : {
    "message" : [
      "Failed to parse a value for data type <dt> with event <e>"
    ]
  },
  "_LEGACY_ERROR_TEMP_3241" : {
    "message" : [
      "<msg>"
    ]
  },
  "_LEGACY_ERROR_TEMP_3242" : {
    "message" : [
      "sequence step must be an <intervalType> of day granularity if start and end values are dates"
    ]
  },
  "_LEGACY_ERROR_TEMP_3243" : {
    "message" : [
      "Illegal sequence boundaries: <start> to <stop> by <step>"
    ]
  },
  "_LEGACY_ERROR_TEMP_3244" : {
    "message" : [
      "Unsupported type: <castType>"
    ]
  },
  "_LEGACY_ERROR_TEMP_3245" : {
    "message" : [
      "For input string: <s>"
    ]
  },
  "_LEGACY_ERROR_TEMP_3246" : {
    "message" : [
      "Failed to parse a value for data type <dataType>."
    ]
  },
  "_LEGACY_ERROR_TEMP_3260" : {
    "message" : [
      "'<s>' is an invalid timestamp"
    ]
  },
  "_LEGACY_ERROR_TEMP_3261" : {
    "message" : [
      "Unknown output mode <outputMode>. Accepted output modes are 'append', 'complete', 'update'"
    ]
  },
  "_LEGACY_ERROR_TEMP_3262" : {
    "message" : [
      "Doesn't support month or year interval: <interval>"
    ]
  },
  "_LEGACY_ERROR_USER_RAISED_EXCEPTION" : {
    "message" : [
      "<errorMessage>"
    ],
    "sqlState" : "P0001"
  }
}<|MERGE_RESOLUTION|>--- conflicted
+++ resolved
@@ -2909,7 +2909,12 @@
     ],
     "sqlState" : "42000"
   },
-<<<<<<< HEAD
+  "INVALID_UTF8_STRING" : {
+    "message" : [
+      "Invalid UTF8 byte sequence found in string: <str>."
+    ],
+    "sqlState" : "22029"
+  },
   "SQL_SCRIPTING_LABEL_ERROR" : {
       "message" : [
       "Invalid usage of labels."
@@ -2926,13 +2931,6 @@
         ]
       }
     }
-=======
-  "INVALID_UTF8_STRING" : {
-    "message" : [
-      "Invalid UTF8 byte sequence found in string: <str>."
-    ],
-    "sqlState" : "22029"
->>>>>>> 214c685e
   },
   "INVALID_VARIABLE_TYPE_FOR_QUERY_EXECUTE_IMMEDIATE" : {
     "message" : [
