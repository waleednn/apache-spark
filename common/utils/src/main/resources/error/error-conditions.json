--- conflicted
+++ resolved
@@ -2621,38 +2621,12 @@
     },
     "sqlState" : "22006"
   },
-<<<<<<< HEAD
-=======
   "INVALID_INTERVAL_WITH_MICROSECONDS_ADDITION" : {
     "message" : [
       "Cannot add an interval to a date because its microseconds part is not 0. If necessary set <ansiConfig> to \"false\" to bypass this error."
     ],
     "sqlState" : "22006"
   },
-  "INVALID_INVERSE_DISTRIBUTION_FUNCTION" : {
-    "message" : [
-      "Invalid inverse distribution function <funcName>."
-    ],
-    "subClass" : {
-      "DISTINCT_UNSUPPORTED" : {
-        "message" : [
-          "Cannot use DISTINCT with WITHIN GROUP."
-        ]
-      },
-      "WITHIN_GROUP_MISSING" : {
-        "message" : [
-          "WITHIN GROUP is required for inverse distribution function."
-        ]
-      },
-      "WRONG_NUM_ORDERINGS" : {
-        "message" : [
-          "Requires <expectedNum> orderings in WITHIN GROUP but got <actualNum>."
-        ]
-      }
-    },
-    "sqlState" : "42K0K"
-  },
->>>>>>> e615e3f5
   "INVALID_JAVA_IDENTIFIER_AS_FIELD_NAME" : {
     "message" : [
       "<fieldName> is not a valid identifier of Java and cannot be used as field name",
