/*
 * Licensed to the Apache Software Foundation (ASF) under one or more
 * contributor license agreements.  See the NOTICE file distributed with
 * this work for additional information regarding copyright ownership.
 * The ASF licenses this file to You under the Apache License, Version 2.0
 * (the "License"); you may not use this file except in compliance with
 * the License.  You may obtain a copy of the License at
 *
 *    http://www.apache.org/licenses/LICENSE-2.0
 *
 * Unless required by applicable law or agreed to in writing, software
 * distributed under the License is distributed on an "AS IS" BASIS,
 * WITHOUT WARRANTIES OR CONDITIONS OF ANY KIND, either express or implied.
 * See the License for the specific language governing permissions and
 * limitations under the License.
 */

package org.apache.spark.network.shuffle;

import java.io.File;
import java.io.IOException;
import java.nio.ByteBuffer;
import java.util.*;

import com.codahale.metrics.Gauge;
import com.codahale.metrics.Meter;
import com.codahale.metrics.Metric;
import com.codahale.metrics.MetricSet;
import com.codahale.metrics.Timer;
import com.codahale.metrics.Counter;
import com.google.common.annotations.VisibleForTesting;
import org.slf4j.Logger;
import org.slf4j.LoggerFactory;

import org.apache.spark.network.buffer.ManagedBuffer;
import org.apache.spark.network.client.RpcResponseCallback;
import org.apache.spark.network.client.TransportClient;
import org.apache.spark.network.server.OneForOneStreamManager;
import org.apache.spark.network.server.RpcHandler;
import org.apache.spark.network.server.StreamManager;
import org.apache.spark.network.shuffle.ExternalShuffleBlockResolver.AppExecId;
import org.apache.spark.network.shuffle.protocol.*;
import static org.apache.spark.network.util.NettyUtils.getRemoteAddress;
import org.apache.spark.network.util.TransportConf;

/**
 * RPC Handler for a server which can serve shuffle blocks from outside of an Executor process.
 *
 * Handles registering executors and opening shuffle blocks from them. Shuffle blocks are registered
 * with the "one-for-one" strategy, meaning each Transport-layer Chunk is equivalent to one Spark-
 * level shuffle block.
 */
public class ExternalShuffleBlockHandler extends RpcHandler {
  private static final Logger logger = LoggerFactory.getLogger(ExternalShuffleBlockHandler.class);

  @VisibleForTesting
  final ExternalShuffleBlockResolver blockManager;
  private final OneForOneStreamManager streamManager;
  private final ShuffleMetrics metrics;

  public ExternalShuffleBlockHandler(TransportConf conf, File registeredExecutorFile)
    throws IOException {
    this(new OneForOneStreamManager(),
      new ExternalShuffleBlockResolver(conf, registeredExecutorFile));
  }

  /** Enables mocking out the StreamManager and BlockManager. */
  @VisibleForTesting
  public ExternalShuffleBlockHandler(
      OneForOneStreamManager streamManager,
      ExternalShuffleBlockResolver blockManager) {
    this.metrics = new ShuffleMetrics();
    this.streamManager = streamManager;
    this.blockManager = blockManager;
  }

  @Override
  public void receive(TransportClient client, ByteBuffer message, RpcResponseCallback callback) {
    BlockTransferMessage msgObj = BlockTransferMessage.Decoder.fromByteBuffer(message);
    handleMessage(msgObj, client, callback);
  }

  protected void handleMessage(
      BlockTransferMessage msgObj,
      TransportClient client,
      RpcResponseCallback callback) {
    if (msgObj instanceof OpenBlocks) {
      final Timer.Context responseDelayContext = metrics.openBlockRequestLatencyMillis.time();
      try {
        OpenBlocks msg = (OpenBlocks) msgObj;
        checkAuth(client, msg.appId);
<<<<<<< HEAD
        ManagedBufferIterator blocksIter = new ManagedBufferIterator(
          msg.appId, msg.execId, msg.blockIds, msg.fetchContinuousShuffleBlocksInBatch);
        long streamId = streamManager.registerStream(client.getClientId(), blocksIter);
=======
        long streamId = streamManager.registerStream(client.getClientId(),
          new ManagedBufferIterator(msg.appId, msg.execId, msg.blockIds), client.getChannel());
>>>>>>> c0632cec
        if (logger.isTraceEnabled()) {
          logger.trace("Registered streamId {} with {} buffers for client {} from host {}",
                       streamId,
                       blocksIter.getNumChunks(),
                       client.getClientId(),
                       getRemoteAddress(client.getChannel()));
        }
        callback.onSuccess(new StreamHandle(streamId, blocksIter.getNumChunks()).toByteBuffer());
      } finally {
        responseDelayContext.stop();
      }

    } else if (msgObj instanceof RegisterExecutor) {
      final Timer.Context responseDelayContext =
        metrics.registerExecutorRequestLatencyMillis.time();
      try {
        RegisterExecutor msg = (RegisterExecutor) msgObj;
        checkAuth(client, msg.appId);
        blockManager.registerExecutor(msg.appId, msg.execId, msg.executorInfo);
        callback.onSuccess(ByteBuffer.wrap(new byte[0]));
      } finally {
        responseDelayContext.stop();
      }

    } else {
      throw new UnsupportedOperationException("Unexpected message: " + msgObj);
    }
  }

  public MetricSet getAllMetrics() {
    return metrics;
  }

  @Override
  public StreamManager getStreamManager() {
    return streamManager;
  }

  /**
   * Removes an application (once it has been terminated), and optionally will clean up any
   * local directories associated with the executors of that application in a separate thread.
   */
  public void applicationRemoved(String appId, boolean cleanupLocalDirs) {
    blockManager.applicationRemoved(appId, cleanupLocalDirs);
  }

  /**
   * Clean up any non-shuffle files in any local directories associated with an finished executor.
   */
  public void executorRemoved(String executorId, String appId) {
    blockManager.executorRemoved(executorId, appId);
  }

  /**
   * Register an (application, executor) with the given shuffle info.
   *
   * The "re-" is meant to highlight the intended use of this method -- when this service is
   * restarted, this is used to restore the state of executors from before the restart.  Normal
   * registration will happen via a message handled in receive()
   *
   * @param appExecId
   * @param executorInfo
   */
  public void reregisterExecutor(AppExecId appExecId, ExecutorShuffleInfo executorInfo) {
    blockManager.registerExecutor(appExecId.appId, appExecId.execId, executorInfo);
  }

  public void close() {
    blockManager.close();
  }

  private void checkAuth(TransportClient client, String appId) {
    if (client.getClientId() != null && !client.getClientId().equals(appId)) {
      throw new SecurityException(String.format(
        "Client for %s not authorized for application %s.", client.getClientId(), appId));
    }
  }

  /**
   * A simple class to wrap all shuffle service wrapper metrics
   */
  @VisibleForTesting
  public class ShuffleMetrics implements MetricSet {
    private final Map<String, Metric> allMetrics;
    // Time latency for open block request in ms
    private final Timer openBlockRequestLatencyMillis = new Timer();
    // Time latency for executor registration latency in ms
    private final Timer registerExecutorRequestLatencyMillis = new Timer();
    // Block transfer rate in byte per second
    private final Meter blockTransferRateBytes = new Meter();
    // Number of active connections to the shuffle service
    private Counter activeConnections = new Counter();
    // Number of registered connections to the shuffle service
    private Counter registeredConnections = new Counter();

    public ShuffleMetrics() {
      allMetrics = new HashMap<>();
      allMetrics.put("openBlockRequestLatencyMillis", openBlockRequestLatencyMillis);
      allMetrics.put("registerExecutorRequestLatencyMillis", registerExecutorRequestLatencyMillis);
      allMetrics.put("blockTransferRateBytes", blockTransferRateBytes);
      allMetrics.put("registeredExecutorsSize",
                     (Gauge<Integer>) () -> blockManager.getRegisteredExecutorsSize());
      allMetrics.put("numActiveConnections", activeConnections);
      allMetrics.put("numRegisteredConnections", registeredConnections);
    }

    @Override
    public Map<String, Metric> getMetrics() {
      return allMetrics;
    }
  }

  private boolean isShuffleBlock(String[] blockIdParts) {
    // length == 4: ShuffleBlockId
    // length == 5: ShuffleBlockBatchId
    return (blockIdParts.length == 4 || blockIdParts.length == 5) &&
      blockIdParts[0].equals("shuffle");
  }

  private class ManagedBufferIterator implements Iterator<ManagedBuffer> {

    private int index = 0;
    private final String appId;
    private final String execId;
    private final int shuffleId;
    // An array containing mapId, reduceId and numBlocks tuple
    private int[] shuffleBlockIds;

    private String[] getBlockIdParts(String blockId) {
      String[] blockIdParts = blockId.split("_");
      if (!isShuffleBlock(blockIdParts)) {
        throw new IllegalArgumentException("Unexpected shuffle block id format: " + blockId);
      }
      if (Integer.parseInt(blockIdParts[1]) != shuffleId) {
        throw new IllegalArgumentException("Expected shuffleId=" + shuffleId + ", got:" + blockId);
      }
      return blockIdParts;
    }

    private void mergeShuffleBlockIds(String[] blockIds) {
      ArrayList<int[]> originBlocks = new ArrayList<>(blockIds.length);
      for (String blockId : blockIds) {
        String[] blockIdParts = getBlockIdParts(blockId);
        int[] parsedBlockId =
          { Integer.parseInt(blockIdParts[2]), Integer.parseInt(blockIdParts[3]) };
        originBlocks.add(parsedBlockId);
      }

      int[] shuffleBlockBatchIds = new int[3 * blockIds.length];

      int capacity = 0;
      int prevIdx = 0;
      int[] prevBlock = originBlocks.get(0);
      for (int i = 1; i <= blockIds.length; i++) {
        if (i == blockIds.length || originBlocks.get(i)[0] != prevBlock[0]) {
          prevBlock = originBlocks.get(prevIdx);
          shuffleBlockBatchIds[3 * capacity] = prevBlock[0];
          shuffleBlockBatchIds[3 * capacity + 1] = prevBlock[1];
          shuffleBlockBatchIds[3 * capacity + 2] = originBlocks.get(i - 1)[1] - prevBlock[1] + 1;
          prevIdx = i;
          capacity++;
        }
      }

      this.shuffleBlockIds = Arrays.copyOfRange(shuffleBlockBatchIds, 0, capacity * 3);
    }

    ManagedBufferIterator(
        String appId,
        String execId,
        String[] blockIds,
        boolean fetchContinuousShuffleBlocksInBatch) {
      this.appId = appId;
      this.execId = execId;
      String[] blockId0Parts = blockIds[0].split("_");
      if (!isShuffleBlock(blockId0Parts)) {
        throw new IllegalArgumentException("Unexpected shuffle block id format: " + blockIds[0]);
      }
      this.shuffleId = Integer.parseInt(blockId0Parts[1]);
      if (fetchContinuousShuffleBlocksInBatch) {
        mergeShuffleBlockIds(blockIds);
      } else {
        shuffleBlockIds = new int[3 * blockIds.length];
        for (int i = 0; i < blockIds.length; i++) {
          String[] blockIdParts = getBlockIdParts(blockIds[i]);
          shuffleBlockIds[3 * i] = Integer.parseInt(blockIdParts[2]);
          shuffleBlockIds[3 * i + 1] = Integer.parseInt(blockIdParts[3]);
          if (blockIdParts.length == 4) {
            shuffleBlockIds[3 * i + 2] = 1;
          } else {
            shuffleBlockIds[3 * i + 2] = Integer.parseInt(blockIdParts[4]);
          }
        }
      }
    }

    public int getNumChunks() {
      return shuffleBlockIds.length / 3;
    }

    @Override
    public boolean hasNext() {
      return index < shuffleBlockIds.length;
    }

    @Override
    public ManagedBuffer next() {
      final ManagedBuffer block = blockManager.getBlockData(appId, execId, shuffleId,
        shuffleBlockIds[index], shuffleBlockIds[index + 1], shuffleBlockIds[index + 2]);
      index += 3;
      metrics.blockTransferRateBytes.mark(block != null ? block.size() : 0);
      return block;
    }
  }

  @Override
  public void channelActive(TransportClient client) {
    metrics.activeConnections.inc();
    super.channelActive(client);
  }

  @Override
  public void channelInactive(TransportClient client) {
    metrics.activeConnections.dec();
    super.channelInactive(client);
  }

}<|MERGE_RESOLUTION|>--- conflicted
+++ resolved
@@ -89,14 +89,10 @@
       try {
         OpenBlocks msg = (OpenBlocks) msgObj;
         checkAuth(client, msg.appId);
-<<<<<<< HEAD
         ManagedBufferIterator blocksIter = new ManagedBufferIterator(
           msg.appId, msg.execId, msg.blockIds, msg.fetchContinuousShuffleBlocksInBatch);
-        long streamId = streamManager.registerStream(client.getClientId(), blocksIter);
-=======
-        long streamId = streamManager.registerStream(client.getClientId(),
-          new ManagedBufferIterator(msg.appId, msg.execId, msg.blockIds), client.getChannel());
->>>>>>> c0632cec
+        long streamId = streamManager.registerStream(
+          client.getClientId(), blocksIter, client.getChannel());
         if (logger.isTraceEnabled()) {
           logger.trace("Registered streamId {} with {} buffers for client {} from host {}",
                        streamId,
