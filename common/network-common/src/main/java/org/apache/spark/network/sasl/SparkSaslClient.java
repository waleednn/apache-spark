--- conflicted
+++ resolved
@@ -36,19 +36,11 @@
 import com.google.common.collect.ImmutableMap;
 import io.netty.buffer.ByteBuf;
 import io.netty.buffer.Unpooled;
-<<<<<<< HEAD
-
-=======
->>>>>>> a9121a04
 import org.slf4j.Logger;
 import org.slf4j.LoggerFactory;
 
 import org.apache.spark.network.client.TransportClient;
-<<<<<<< HEAD
-import org.apache.spark.network.sasl.aes.AesCipherOption;
-=======
 import org.apache.spark.network.sasl.aes.AesConfigMessage;
->>>>>>> a9121a04
 import org.apache.spark.network.sasl.aes.AesCipher;
 import org.apache.spark.network.util.TransportConf;
 
@@ -141,29 +133,17 @@
    * @param client is transport client used to connect to peer.
    * @param conf contain client transport configuration.
    * @throws IOException
-<<<<<<< HEAD
-   * @return The object represent the result of negotiate.
-   */
-  public Object negotiate(TransportClient client, TransportConf conf) throws IOException {
-    // Create option for negotiation
-    AesCipherOption cipherOption = new AesCipherOption();
-=======
    * @return The object represent the result of negotiateAesSessionKey.
    */
   public AesCipher negotiateAesSessionKey(TransportClient client, TransportConf conf) throws IOException {
     // Create option for negotiation
     AesConfigMessage cipherOption = new AesConfigMessage(null, null, null, null);
->>>>>>> a9121a04
     ByteBuf buf = Unpooled.buffer(cipherOption.encodedLength());
     cipherOption.encode(buf);
 
     // Send option to server and decode received negotiated option
     ByteBuffer response = client.sendRpcSync(buf.nioBuffer(), conf.saslRTTimeoutMs());
-<<<<<<< HEAD
-    cipherOption = AesCipherOption.decode(Unpooled.wrappedBuffer(response));
-=======
     cipherOption = AesConfigMessage.decode(Unpooled.wrappedBuffer(response));
->>>>>>> a9121a04
 
     // Decrypt key from option. Server's outKey is client's inKey, and vice versa.
     byte[] outKey = unwrap(cipherOption.inKey, 0, cipherOption.inKey.length);
