/*
 * Licensed to the Apache Software Foundation (ASF) under one or more
 * contributor license agreements.  See the NOTICE file distributed with
 * this work for additional information regarding copyright ownership.
 * The ASF licenses this file to You under the Apache License, Version 2.0
 * (the "License"); you may not use this file except in compliance with
 * the License.  You may obtain a copy of the License at
 *
 *    http://www.apache.org/licenses/LICENSE-2.0
 *
 * Unless required by applicable law or agreed to in writing, software
 * distributed under the License is distributed on an "AS IS" BASIS,
 * WITHOUT WARRANTIES OR CONDITIONS OF ANY KIND, either express or implied.
 * See the License for the specific language governing permissions and
 * limitations under the License.
 */

package org.apache.spark.kafka010

import java.{util => ju}
import java.text.SimpleDateFormat

import scala.util.control.NonFatal

import org.apache.hadoop.io.Text
import org.apache.hadoop.security.UserGroupInformation
import org.apache.hadoop.security.token.{Token, TokenIdentifier}
import org.apache.hadoop.security.token.delegation.AbstractDelegationTokenIdentifier
import org.apache.kafka.clients.CommonClientConfigs
import org.apache.kafka.clients.admin.{AdminClient, CreateDelegationTokenOptions}
import org.apache.kafka.common.config.{SaslConfigs, SslConfigs}
import org.apache.kafka.common.security.JaasContext
import org.apache.kafka.common.security.auth.SecurityProtocol.{SASL_PLAINTEXT, SASL_SSL, SSL}
import org.apache.kafka.common.security.scram.ScramLoginModule
import org.apache.kafka.common.security.token.delegation.DelegationToken

import org.apache.spark.SparkConf
import org.apache.spark.deploy.SparkHadoopUtil
import org.apache.spark.internal.Logging
import org.apache.spark.internal.config._

private[spark] object KafkaTokenUtil extends Logging {
  val TOKEN_KIND = new Text("KAFKA_DELEGATION_TOKEN")
  private val TOKEN_SERVICE_PREFIX = "kafka.server.delegation.token"

  def getTokenService(identifier: String): Text = new Text(s"$TOKEN_SERVICE_PREFIX.$identifier")

  private[spark] class KafkaDelegationTokenIdentifier extends AbstractDelegationTokenIdentifier {
    override def getKind: Text = TOKEN_KIND
  }

  private[kafka010] def obtainToken(sparkConf: SparkConf,
      clusterConf: KafkaTokenClusterConf): (Token[_ <: TokenIdentifier], Long) = {
    checkProxyUser()

    val adminClient = AdminClient.create(createAdminClientProperties(sparkConf, clusterConf))
    val createDelegationTokenOptions = new CreateDelegationTokenOptions()
    val createResult = adminClient.createDelegationToken(createDelegationTokenOptions)
    val token = createResult.delegationToken().get()
    printToken(token)

    (new Token[KafkaDelegationTokenIdentifier](
      token.tokenInfo.tokenId.getBytes,
      token.hmacAsBase64String.getBytes,
      TOKEN_KIND,
      getTokenService(clusterConf.identifier)
    ), token.tokenInfo.expiryTimestamp)
  }

  private[kafka010] def checkProxyUser(): Unit = {
    val currentUser = UserGroupInformation.getCurrentUser()
    // Obtaining delegation token for proxy user is planned but not yet implemented
    // See https://issues.apache.org/jira/browse/KAFKA-6945
    require(!SparkHadoopUtil.get.isProxyUser(currentUser), "Obtaining delegation token for proxy " +
      "user is not yet supported.")
  }

  private[kafka010] def createAdminClientProperties(sparkConf: SparkConf,
      clusterConf: KafkaTokenClusterConf): ju.Properties = {
    val adminClientProperties = new ju.Properties

    adminClientProperties.put(CommonClientConfigs.BOOTSTRAP_SERVERS_CONFIG,
      clusterConf.bootstrapServers)

    adminClientProperties.put(CommonClientConfigs.SECURITY_PROTOCOL_CONFIG,
      clusterConf.securityProtocol)
    clusterConf.securityProtocol match {
      case SASL_SSL.name =>
        setTrustStoreProperties(clusterConf, adminClientProperties)

      case SSL.name =>
        setTrustStoreProperties(clusterConf, adminClientProperties)
        setKeyStoreProperties(clusterConf, adminClientProperties)
        logWarning("Obtaining kafka delegation token with SSL protocol. Please " +
          "configure 2-way authentication on the broker side.")

      case SASL_PLAINTEXT.name =>
        logWarning("Obtaining kafka delegation token through plain communication channel. Please " +
          "consider the security impact.")
    }

    // There are multiple possibilities to log in and applied in the following order:
    // - JVM global security provided -> try to log in with JVM global security configuration
    //   which can be configured for example with 'java.security.auth.login.config'.
    //   For this no additional parameter needed.
    // - Keytab is provided -> try to log in with kerberos module and keytab using kafka's dynamic
    //   JAAS configuration.
    // - Keytab not provided -> try to log in with kerberos module and ticket cache using kafka's
    //   dynamic JAAS configuration.
    // Kafka client is unable to use subject from JVM which already logged in
    // to kdc (see KAFKA-7677)
    if (isGlobalJaasConfigurationProvided) {
      logDebug("JVM global security configuration detected, using it for login.")
    } else {
      adminClientProperties.put(SaslConfigs.SASL_MECHANISM, SaslConfigs.GSSAPI_MECHANISM)
      if (sparkConf.contains(KEYTAB)) {
        logDebug("Keytab detected, using it for login.")
        val jaasParams = getKeytabJaasParams(sparkConf, clusterConf)
        adminClientProperties.put(SaslConfigs.SASL_JAAS_CONFIG, jaasParams)
      } else {
        logDebug("Using ticket cache for login.")
        val jaasParams = getTicketCacheJaasParams(sparkConf, clusterConf)
        adminClientProperties.put(SaslConfigs.SASL_JAAS_CONFIG, jaasParams)
      }
    }

    adminClientProperties
  }

  def isGlobalJaasConfigurationProvided: Boolean = {
    try {
      JaasContext.loadClientContext(ju.Collections.emptyMap[String, Object]())
      true
    } catch {
      case NonFatal(_) => false
    }
  }

<<<<<<< HEAD
  private def setTrustStoreProperties(clusterConf: KafkaTokenClusterConf,
    properties: ju.Properties): Unit = {
    clusterConf.trustStoreLocation.foreach { truststoreLocation =>
      properties.put("ssl.truststore.location", truststoreLocation)
    }
    clusterConf.trustStorePassword.foreach { truststorePassword =>
      properties.put("ssl.truststore.password", truststorePassword)
    }
  }

  private def setKeyStoreProperties(clusterConf: KafkaTokenClusterConf,
      properties: ju.Properties): Unit = {
    clusterConf.keyStoreLocation.foreach { keystoreLocation =>
      properties.put("ssl.keystore.location", keystoreLocation)
    }
    clusterConf.keyStorePassword.foreach { keystorePassword =>
      properties.put("ssl.keystore.password", keystorePassword)
    }
    clusterConf.keyPassword.foreach { keyPassword =>
      properties.put("ssl.key.password", keyPassword)
=======
  private def setTrustStoreProperties(sparkConf: SparkConf, properties: ju.Properties): Unit = {
    sparkConf.get(Kafka.TRUSTSTORE_LOCATION).foreach { truststoreLocation =>
      properties.put(SslConfigs.SSL_TRUSTSTORE_LOCATION_CONFIG, truststoreLocation)
    }
    sparkConf.get(Kafka.TRUSTSTORE_PASSWORD).foreach { truststorePassword =>
      properties.put(SslConfigs.SSL_TRUSTSTORE_PASSWORD_CONFIG, truststorePassword)
    }
  }

  private def setKeyStoreProperties(sparkConf: SparkConf, properties: ju.Properties): Unit = {
    sparkConf.get(Kafka.KEYSTORE_LOCATION).foreach { keystoreLocation =>
      properties.put(SslConfigs.SSL_KEYSTORE_LOCATION_CONFIG, keystoreLocation)
    }
    sparkConf.get(Kafka.KEYSTORE_PASSWORD).foreach { keystorePassword =>
      properties.put(SslConfigs.SSL_KEYSTORE_PASSWORD_CONFIG, keystorePassword)
    }
    sparkConf.get(Kafka.KEY_PASSWORD).foreach { keyPassword =>
      properties.put(SslConfigs.SSL_KEY_PASSWORD_CONFIG, keyPassword)
>>>>>>> bbbe54aa
    }
  }

  private def getKeytabJaasParams(sparkConf: SparkConf,
      clusterConf: KafkaTokenClusterConf): String = {
    val params =
      s"""
      |${getKrb5LoginModuleName} required
      | debug=${isGlobalKrbDebugEnabled()}
      | useKeyTab=true
      | serviceName="${clusterConf.kerberosServiceName}"
      | keyTab="${sparkConf.get(KEYTAB).get}"
      | principal="${sparkConf.get(PRINCIPAL).get}";
      """.stripMargin.replace("\n", "")
    logDebug(s"Krb keytab JAAS params: $params")
    params
  }

  private def getTicketCacheJaasParams(sparkConf: SparkConf,
      clusterConf: KafkaTokenClusterConf): String = {
    val params =
      s"""
      |${getKrb5LoginModuleName} required
      | debug=${isGlobalKrbDebugEnabled()}
      | useTicketCache=true
      | serviceName="${clusterConf.kerberosServiceName}";
      """.stripMargin.replace("\n", "")
    logDebug(s"Krb ticket cache JAAS params: $params")
    params
  }

  /**
   * Krb5LoginModule package vary in different JVMs.
   * Please see Hadoop UserGroupInformation for further details.
   */
  private def getKrb5LoginModuleName(): String = {
    if (System.getProperty("java.vendor").contains("IBM")) {
      "com.ibm.security.auth.module.Krb5LoginModule"
    } else {
      "com.sun.security.auth.module.Krb5LoginModule"
    }
  }

  private def isGlobalKrbDebugEnabled(): Boolean = {
    if (System.getProperty("java.vendor").contains("IBM")) {
      val debug = System.getenv("com.ibm.security.krb5.Krb5Debug")
      debug != null && debug.equalsIgnoreCase("all")
    } else {
      val debug = System.getenv("sun.security.krb5.debug")
      debug != null && debug.equalsIgnoreCase("true")
    }
  }

  private def printToken(token: DelegationToken): Unit = {
    if (log.isDebugEnabled) {
      val dateFormat = new SimpleDateFormat("yyyy-MM-dd'T'HH:mm")
      logDebug("%-15s %-30s %-15s %-25s %-15s %-15s %-15s".format(
        "TOKENID", "HMAC", "OWNER", "RENEWERS", "ISSUEDATE", "EXPIRYDATE", "MAXDATE"))
      val tokenInfo = token.tokenInfo
      logDebug("%-15s [hidden] %-15s %-25s %-15s %-15s %-15s".format(
        tokenInfo.tokenId,
        tokenInfo.owner,
        tokenInfo.renewersAsString,
        dateFormat.format(tokenInfo.issueTimestamp),
        dateFormat.format(tokenInfo.expiryTimestamp),
        dateFormat.format(tokenInfo.maxTimestamp)))
    }
  }

  def isTokenAvailable(clusterConf: KafkaTokenClusterConf): Boolean = {
    UserGroupInformation.getCurrentUser().getCredentials.getToken(
      getTokenService(clusterConf.identifier)) != null
  }

  def getTokenJaasParams(sparkConf: SparkConf, clusterConf: KafkaTokenClusterConf): String = {
    val token = UserGroupInformation.getCurrentUser().getCredentials.getToken(
      getTokenService(clusterConf.identifier))
    val username = new String(token.getIdentifier)
    val password = new String(token.getPassword)

    val loginModuleName = classOf[ScramLoginModule].getName
    val params =
      s"""
      |$loginModuleName required
      | tokenauth=true
      | serviceName="${clusterConf.kerberosServiceName}"
      | username="$username"
      | password="$password";
      """.stripMargin.replace("\n", "")
    logDebug(s"Scram JAAS params: ${params.replaceAll("password=\".*\"", "password=\"[hidden]\"")}")

    params
  }
}<|MERGE_RESOLUTION|>--- conflicted
+++ resolved
@@ -136,47 +136,26 @@
     }
   }
 
-<<<<<<< HEAD
   private def setTrustStoreProperties(clusterConf: KafkaTokenClusterConf,
     properties: ju.Properties): Unit = {
     clusterConf.trustStoreLocation.foreach { truststoreLocation =>
-      properties.put("ssl.truststore.location", truststoreLocation)
+      properties.put(SslConfigs.SSL_TRUSTSTORE_LOCATION_CONFIG, truststoreLocation)
     }
     clusterConf.trustStorePassword.foreach { truststorePassword =>
-      properties.put("ssl.truststore.password", truststorePassword)
+      properties.put(SslConfigs.SSL_TRUSTSTORE_PASSWORD_CONFIG, truststorePassword)
     }
   }
 
   private def setKeyStoreProperties(clusterConf: KafkaTokenClusterConf,
       properties: ju.Properties): Unit = {
     clusterConf.keyStoreLocation.foreach { keystoreLocation =>
-      properties.put("ssl.keystore.location", keystoreLocation)
+      properties.put(SslConfigs.SSL_KEYSTORE_LOCATION_CONFIG, keystoreLocation)
     }
     clusterConf.keyStorePassword.foreach { keystorePassword =>
-      properties.put("ssl.keystore.password", keystorePassword)
+      properties.put(SslConfigs.SSL_KEYSTORE_PASSWORD_CONFIG, keystorePassword)
     }
     clusterConf.keyPassword.foreach { keyPassword =>
-      properties.put("ssl.key.password", keyPassword)
-=======
-  private def setTrustStoreProperties(sparkConf: SparkConf, properties: ju.Properties): Unit = {
-    sparkConf.get(Kafka.TRUSTSTORE_LOCATION).foreach { truststoreLocation =>
-      properties.put(SslConfigs.SSL_TRUSTSTORE_LOCATION_CONFIG, truststoreLocation)
-    }
-    sparkConf.get(Kafka.TRUSTSTORE_PASSWORD).foreach { truststorePassword =>
-      properties.put(SslConfigs.SSL_TRUSTSTORE_PASSWORD_CONFIG, truststorePassword)
-    }
-  }
-
-  private def setKeyStoreProperties(sparkConf: SparkConf, properties: ju.Properties): Unit = {
-    sparkConf.get(Kafka.KEYSTORE_LOCATION).foreach { keystoreLocation =>
-      properties.put(SslConfigs.SSL_KEYSTORE_LOCATION_CONFIG, keystoreLocation)
-    }
-    sparkConf.get(Kafka.KEYSTORE_PASSWORD).foreach { keystorePassword =>
-      properties.put(SslConfigs.SSL_KEYSTORE_PASSWORD_CONFIG, keystorePassword)
-    }
-    sparkConf.get(Kafka.KEY_PASSWORD).foreach { keyPassword =>
       properties.put(SslConfigs.SSL_KEY_PASSWORD_CONFIG, keyPassword)
->>>>>>> bbbe54aa
     }
   }
 
