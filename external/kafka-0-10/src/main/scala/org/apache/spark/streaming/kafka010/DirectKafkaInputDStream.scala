/*
 * Licensed to the Apache Software Foundation (ASF) under one or more
 * contributor license agreements.  See the NOTICE file distributed with
 * this work for additional information regarding copyright ownership.
 * The ASF licenses this file to You under the Apache License, Version 2.0
 * (the "License"); you may not use this file except in compliance with
 * the License.  You may obtain a copy of the License at
 *
 *    http://www.apache.org/licenses/LICENSE-2.0
 *
 * Unless required by applicable law or agreed to in writing, software
 * distributed under the License is distributed on an "AS IS" BASIS,
 * WITHOUT WARRANTIES OR CONDITIONS OF ANY KIND, either express or implied.
 * See the License for the specific language governing permissions and
 * limitations under the License.
 */

package org.apache.spark.streaming.kafka010

import java.{ util => ju }
import java.util.concurrent.ConcurrentLinkedQueue
import java.util.concurrent.atomic.AtomicReference

import scala.annotation.tailrec
import scala.collection.JavaConverters._
import scala.collection.mutable

import org.apache.kafka.clients.consumer._
import org.apache.kafka.common.{ PartitionInfo, TopicPartition }

import org.apache.spark.SparkException
import org.apache.spark.internal.Logging
import org.apache.spark.storage.StorageLevel
import org.apache.spark.streaming.{StreamingContext, Time}
import org.apache.spark.streaming.dstream._
import org.apache.spark.streaming.scheduler.{RateController, StreamInputInfo}
import org.apache.spark.streaming.scheduler.rate.RateEstimator

/**
 *  A DStream where
 * each given Kafka topic/partition corresponds to an RDD partition.
 * The spark configuration spark.streaming.kafka.maxRatePerPartition gives the maximum number
 *  of messages
 * per second that each '''partition''' will accept.
 * @param locationStrategy In most cases, pass in [[LocationStrategies.PreferConsistent]],
 *   see [[LocationStrategy]] for more details.
 * @param consumerStrategy In most cases, pass in [[ConsumerStrategies.Subscribe]],
 *   see [[ConsumerStrategy]] for more details
 * @param ppc configuration of settings such as max rate on a per-partition basis.
 *   see [[PerPartitionConfig]] for more details.
 * @tparam K type of Kafka message key
 * @tparam V type of Kafka message value
 */
private[spark] class DirectKafkaInputDStream[K, V](
    _ssc: StreamingContext,
    locationStrategy: LocationStrategy,
    consumerStrategy: ConsumerStrategy[K, V],
    ppc: PerPartitionConfig
  ) extends InputDStream[ConsumerRecord[K, V]](_ssc) with Logging with CanCommitOffsets {

  val executorKafkaParams = {
    val ekp = new ju.HashMap[String, Object](consumerStrategy.executorKafkaParams)
    KafkaUtils.fixKafkaParams(ekp)
    ekp
  }

  protected var currentOffsets = Map[TopicPartition, Long]()

  @transient private var kc: Consumer[K, V] = null
  def consumer(): Consumer[K, V] = this.synchronized {
    if (null == kc) {
      kc = consumerStrategy.onStart(currentOffsets.mapValues(l => new java.lang.Long(l)).asJava)
    }
    kc
  }
  val useConsumerCache = _ssc.conf.getBoolean("spark.streaming.kafka.consumer.cache.enable", true)

  override def persist(newLevel: StorageLevel): DStream[ConsumerRecord[K, V]] = {
    logError("Kafka ConsumerRecord is not serializable. " +
      "Use .map to extract fields before calling .persist or .window")
    super.persist(newLevel)
  }

  protected def getBrokers = {
    val c = consumer
    val result = new ju.HashMap[TopicPartition, String]()
    val hosts = new ju.HashMap[TopicPartition, String]()
    val assignments = c.assignment().iterator()
    while (assignments.hasNext()) {
      val tp: TopicPartition = assignments.next()
      if (null == hosts.get(tp)) {
        val infos = c.partitionsFor(tp.topic).iterator()
        while (infos.hasNext()) {
          val i = infos.next()
          hosts.put(new TopicPartition(i.topic(), i.partition()), i.leader.host())
        }
      }
      result.put(tp, hosts.get(tp))
    }
    result
  }

  protected def getPreferredHosts: ju.Map[TopicPartition, String] = {
    locationStrategy match {
      case PreferBrokers => getBrokers
      case PreferConsistent => ju.Collections.emptyMap[TopicPartition, String]()
      case PreferFixed(hostMap) => hostMap
    }
  }

  // Keep this consistent with how other streams are named (e.g. "Flume polling stream [2]")
  private[streaming] override def name: String = s"Kafka 0.10 direct stream [$id]"

  protected[streaming] override val checkpointData =
    new DirectKafkaInputDStreamCheckpointData


  /**
   * Asynchronously maintains & sends new rate limits to the receiver through the receiver tracker.
   */
  override protected[streaming] val rateController: Option[RateController] = {
    if (RateController.isBackPressureEnabled(ssc.conf)) {
      Some(new DirectKafkaRateController(id,
        RateEstimator.create(ssc.conf, context.graph.batchDuration)))
    } else {
      None
    }
  }

  protected[streaming] def maxMessagesPerPartition(
    offsets: Map[TopicPartition, Long]): Option[Map[TopicPartition, Long]] = {
    val estimatedRateLimit = rateController.map(_.getLatestRate())

    // calculate a per-partition rate limit based on current lag
    val effectiveRateLimitPerPartition = estimatedRateLimit.filter(_ > 0) match {
      case Some(rate) =>
        val lagPerPartition = offsets.map { case (tp, offset) =>
          tp -> Math.max(offset - currentOffsets(tp), 0)
        }
        val totalLag = lagPerPartition.values.sum

        lagPerPartition.map { case (tp, lag) =>
          val maxRateLimitPerPartition = ppc.maxRatePerPartition(tp)
          val backpressureRate = Math.round(lag / totalLag.toFloat * rate)
          tp -> (if (maxRateLimitPerPartition > 0) {
            Math.min(backpressureRate, maxRateLimitPerPartition)} else backpressureRate)
        }
      case None => offsets.map { case (tp, offset) => tp -> ppc.maxRatePerPartition(tp) }
    }

    if (effectiveRateLimitPerPartition.values.sum > 0) {
      val secsPerBatch = context.graph.batchDuration.milliseconds.toDouble / 1000
      Some(effectiveRateLimitPerPartition.map {
        case (tp, limit) => tp -> (secsPerBatch * limit).toLong
      })
    } else {
      None
    }
  }

  /**
   * The concern here is that poll might consume messages despite being paused,
   * which would throw off consumer position.  Fix position if this happens.
   */
  private def paranoidPoll(c: Consumer[K, V]): Unit = {
    val msgs = c.poll(0)
    if (!msgs.isEmpty) {
      // position should be minimum offset per topicpartition
      msgs.asScala.foldLeft(Map[TopicPartition, Long]()) { (acc, m) =>
        val tp = new TopicPartition(m.topic, m.partition)
        val off = acc.get(tp).map(o => Math.min(o, m.offset)).getOrElse(m.offset)
        acc + (tp -> off)
      }.foreach { case (tp, off) =>
          logInfo(s"poll(0) returned messages, seeking $tp to $off to compensate")
          c.seek(tp, off)
      }
    }
  }

  /**
   * Returns the latest (highest) available offsets, taking new partitions into account.
   */
  protected def latestOffsets(): Map[TopicPartition, Long] = {
    val c = consumer
    paranoidPoll(c)
    val parts = c.assignment().asScala

    // make sure new partitions are reflected in currentOffsets
    val newPartitions = parts.diff(currentOffsets.keySet)
    // position for new partitions determined by auto.offset.reset if no commit
    currentOffsets = currentOffsets ++ newPartitions.map(tp => tp -> c.position(tp)).toMap
    // don't want to consume messages, so pause
    c.pause(newPartitions.asJava)
    // find latest available offsets
    c.seekToEnd(currentOffsets.keySet.asJava)
    parts.map(tp => tp -> c.position(tp)).toMap
  }

  // limits the maximum number of messages per partition
  protected def clamp(
    offsets: Map[TopicPartition, Long]): Map[TopicPartition, Long] = {

    maxMessagesPerPartition(offsets).map { mmp =>
      mmp.map { case (tp, messages) =>
          val uo = offsets(tp)
          tp -> Math.min(currentOffsets(tp) + messages, uo)
      }
    }.getOrElse(offsets)
  }

  override def compute(validTime: Time): Option[KafkaRDD[K, V]] = {
    val untilOffsets = clamp(latestOffsets())
    val offsetRanges = untilOffsets.map { case (tp, uo) =>
      val fo = currentOffsets(tp)
      OffsetRange(tp.topic, tp.partition, fo, uo)
    }
<<<<<<< HEAD
=======
    val useConsumerCache = context.conf.getBoolean("spark.streaming.kafka.consumer.cache.enabled",
      true)
>>>>>>> 60472dbf
    val rdd = new KafkaRDD[K, V](context.sparkContext, executorKafkaParams, offsetRanges.toArray,
      getPreferredHosts, useConsumerCache)

    // Report the record number and metadata of this batch interval to InputInfoTracker.
    val description = offsetRanges.filter { offsetRange =>
      // Don't display empty ranges.
      offsetRange.fromOffset != offsetRange.untilOffset
    }.map { offsetRange =>
      s"topic: ${offsetRange.topic}\tpartition: ${offsetRange.partition}\t" +
        s"offsets: ${offsetRange.fromOffset} to ${offsetRange.untilOffset}"
    }.mkString("\n")
    // Copy offsetRanges to immutable.List to prevent from being modified by the user
    val metadata = Map(
      "offsets" -> offsetRanges.toList,
      StreamInputInfo.METADATA_KEY_DESCRIPTION -> description)
    val inputInfo = StreamInputInfo(id, rdd.count, metadata)
    ssc.scheduler.inputInfoTracker.reportInfo(validTime, inputInfo)

    currentOffsets = untilOffsets
    commitAll()
    Some(rdd)
  }

  override def start(): Unit = {
    val c = consumer
    paranoidPoll(c)
    if (currentOffsets.isEmpty) {
      currentOffsets = c.assignment().asScala.map { tp =>
        tp -> c.position(tp)
      }.toMap
    }

    // don't actually want to consume any messages, so pause all partitions
    c.pause(currentOffsets.keySet.asJava)
  }

  override def stop(): Unit = this.synchronized {
    if (kc != null) {
      kc.close()
    }
  }

  protected val commitQueue = new ConcurrentLinkedQueue[OffsetRange]
  protected val commitCallback = new AtomicReference[OffsetCommitCallback]

  /**
   * Queue up offset ranges for commit to Kafka at a future time.  Threadsafe.
   * @param offsetRanges The maximum untilOffset for a given partition will be used at commit.
   */
  def commitAsync(offsetRanges: Array[OffsetRange]): Unit = {
    commitAsync(offsetRanges, null)
  }

  /**
   * Queue up offset ranges for commit to Kafka at a future time.  Threadsafe.
   * @param offsetRanges The maximum untilOffset for a given partition will be used at commit.
   * @param callback Only the most recently provided callback will be used at commit.
   */
  def commitAsync(offsetRanges: Array[OffsetRange], callback: OffsetCommitCallback): Unit = {
    commitCallback.set(callback)
    commitQueue.addAll(ju.Arrays.asList(offsetRanges: _*))
  }

  protected def commitAll(): Unit = {
    val m = new ju.HashMap[TopicPartition, OffsetAndMetadata]()
    var osr = commitQueue.poll()
    while (null != osr) {
      val tp = osr.topicPartition
      val x = m.get(tp)
      val offset = if (null == x) { osr.untilOffset } else { Math.max(x.offset, osr.untilOffset) }
      m.put(tp, new OffsetAndMetadata(offset))
      osr = commitQueue.poll()
    }
    if (!m.isEmpty) {
      consumer.commitAsync(m, commitCallback.get)
    }
  }

  private[streaming]
  class DirectKafkaInputDStreamCheckpointData extends DStreamCheckpointData(this) {
    def batchForTime: mutable.HashMap[Time, Array[(String, Int, Long, Long)]] = {
      data.asInstanceOf[mutable.HashMap[Time, Array[OffsetRange.OffsetRangeTuple]]]
    }

    override def update(time: Time): Unit = {
      batchForTime.clear()
      generatedRDDs.foreach { kv =>
        val a = kv._2.asInstanceOf[KafkaRDD[K, V]].offsetRanges.map(_.toTuple).toArray
        batchForTime += kv._1 -> a
      }
    }

    override def cleanup(time: Time): Unit = { }

    override def restore(): Unit = {
      batchForTime.toSeq.sortBy(_._1)(Time.ordering).foreach { case (t, b) =>
         logInfo(s"Restoring KafkaRDD for time $t ${b.mkString("[", ", ", "]")}")
         generatedRDDs += t -> new KafkaRDD[K, V](
           context.sparkContext,
           executorKafkaParams,
           b.map(OffsetRange(_)),
           getPreferredHosts,
           // during restore, it's possible same partition will be consumed from multiple
           // threads, so do not use cache.
           false
         )
      }
    }
  }

  /**
   * A RateController to retrieve the rate from RateEstimator.
   */
  private[streaming] class DirectKafkaRateController(id: Int, estimator: RateEstimator)
    extends RateController(id, estimator) {
    override def publish(rate: Long): Unit = ()
  }
}<|MERGE_RESOLUTION|>--- conflicted
+++ resolved
@@ -214,11 +214,8 @@
       val fo = currentOffsets(tp)
       OffsetRange(tp.topic, tp.partition, fo, uo)
     }
-<<<<<<< HEAD
-=======
     val useConsumerCache = context.conf.getBoolean("spark.streaming.kafka.consumer.cache.enabled",
       true)
->>>>>>> 60472dbf
     val rdd = new KafkaRDD[K, V](context.sparkContext, executorKafkaParams, offsetRanges.toArray,
       getPreferredHosts, useConsumerCache)
 
