/*
 * Licensed to the Apache Software Foundation (ASF) under one or more
 * contributor license agreements.  See the NOTICE file distributed with
 * this work for additional information regarding copyright ownership.
 * The ASF licenses this file to You under the Apache License, Version 2.0
 * (the "License"); you may not use this file except in compliance with
 * the License.  You may obtain a copy of the License at
 *
 *    http://www.apache.org/licenses/LICENSE-2.0
 *
 * Unless required by applicable law or agreed to in writing, software
 * distributed under the License is distributed on an "AS IS" BASIS,
 * WITHOUT WARRANTIES OR CONDITIONS OF ANY KIND, either express or implied.
 * See the License for the specific language governing permissions and
 * limitations under the License.
 */

package org.apache.spark.sql.kafka010

import java.{util => ju}
import java.util.{Locale, UUID}

import scala.collection.JavaConverters._

import org.apache.kafka.clients.consumer.ConsumerConfig
import org.apache.kafka.clients.producer.ProducerConfig
import org.apache.kafka.common.serialization.{ByteArrayDeserializer, ByteArraySerializer}

import org.apache.spark.internal.Logging
import org.apache.spark.sql.{AnalysisException, DataFrame, SaveMode, SQLContext}
import org.apache.spark.sql.execution.streaming.{Sink, Source}
import org.apache.spark.sql.sources._
import org.apache.spark.sql.sources.v2._
import org.apache.spark.sql.sources.v2.reader.{Scan, ScanBuilder}
import org.apache.spark.sql.sources.v2.reader.streaming.{ContinuousStream, MicroBatchStream}
import org.apache.spark.sql.sources.v2.writer.streaming.StreamingWriteSupport
import org.apache.spark.sql.streaming.OutputMode
import org.apache.spark.sql.types.StructType

/**
 * The provider class for all Kafka readers and writers. It is designed such that it throws
 * IllegalArgumentException when the Kafka Dataset is created, so that it can catch
 * missing options even before the query is started.
 */
private[kafka010] class KafkaSourceProvider extends DataSourceRegister
    with StreamSourceProvider
    with StreamSinkProvider
    with RelationProvider
    with CreatableRelationProvider
    with StreamingWriteSupportProvider
    with TableProvider
    with Logging {
  import KafkaSourceProvider._

  override def shortName(): String = "kafka"

  /**
   * Returns the name and schema of the source. In addition, it also verifies whether the options
   * are correct and sufficient to create the [[KafkaSource]] when the query is started.
   */
  override def sourceSchema(
      sqlContext: SQLContext,
      schema: Option[StructType],
      providerName: String,
      parameters: Map[String, String]): (String, StructType) = {
    validateStreamOptions(parameters)
    require(schema.isEmpty, "Kafka source has a fixed schema and cannot be set with a custom one")
    (shortName(), KafkaOffsetReader.kafkaSchema)
  }

  override def createSource(
      sqlContext: SQLContext,
      metadataPath: String,
      schema: Option[StructType],
      providerName: String,
      parameters: Map[String, String]): Source = {
    validateStreamOptions(parameters)
    // Each running query should use its own group id. Otherwise, the query may be only assigned
    // partial data since Kafka will assign partitions to multiple consumers having the same group
    // id. Hence, we should generate a unique id for each query.
    val uniqueGroupId = streamingUniqueGroupId(parameters, metadataPath)

    val specifiedKafkaParams = convertToSpecifiedParams(parameters)

    val startingStreamOffsets = KafkaSourceProvider.getKafkaOffsetRangeLimit(parameters,
      STARTING_OFFSETS_OPTION_KEY, LatestOffsetRangeLimit)

    val kafkaOffsetReader = new KafkaOffsetReader(
      strategy(parameters),
      kafkaParamsForDriver(specifiedKafkaParams),
      parameters,
      driverGroupIdPrefix = s"$uniqueGroupId-driver")

    new KafkaSource(
      sqlContext,
      kafkaOffsetReader,
      kafkaParamsForExecutors(specifiedKafkaParams, uniqueGroupId),
      parameters,
      metadataPath,
      startingStreamOffsets,
      failOnDataLoss(parameters))
  }

  override def getTable(options: DataSourceOptions): KafkaTable = {
    new KafkaTable(strategy(options.asMap().asScala.toMap))
  }

  /**
<<<<<<< HEAD
   * Creates a [[org.apache.spark.sql.sources.v2.reader.streaming.ContinuousReadSupport]] to read
   * Kafka data in a continuous streaming query.
   */
  override def createContinuousReadSupport(
      metadataPath: String,
      options: DataSourceOptions): KafkaContinuousReadSupport = {
    val parameters = options.asMap().asScala.toMap
    validateStreamOptions(parameters)
    // Each running query should use its own group id. Otherwise, the query may be only assigned
    // partial data since Kafka will assign partitions to multiple consumers having the same group
    // id. Hence, we should generate a unique id for each query.
    val uniqueGroupId = streamingUniqueGroupId(parameters, metadataPath)

    val specifiedKafkaParams = convertToSpecifiedParams(parameters)

    val startingStreamOffsets = KafkaSourceProvider.getKafkaOffsetRangeLimit(parameters,
      STARTING_OFFSETS_OPTION_KEY, LatestOffsetRangeLimit)

    val kafkaOffsetReader = new KafkaOffsetReader(
      strategy(parameters),
      kafkaParamsForDriver(specifiedKafkaParams),
      parameters,
      driverGroupIdPrefix = s"$uniqueGroupId-driver")

    new KafkaContinuousReadSupport(
      kafkaOffsetReader,
      kafkaParamsForExecutors(specifiedKafkaParams, uniqueGroupId),
      parameters,
      metadataPath,
      startingStreamOffsets,
      failOnDataLoss(parameters))
  }

  /**
=======
>>>>>>> e97ab1d9
   * Returns a new base relation with the given parameters.
   *
   * @note The parameters' keywords are case insensitive and this insensitivity is enforced
   *       by the Map that is passed to the function.
   */
  override def createRelation(
      sqlContext: SQLContext,
      parameters: Map[String, String]): BaseRelation = {
    validateBatchOptions(parameters)
    val specifiedKafkaParams = convertToSpecifiedParams(parameters)

    val startingRelationOffsets = KafkaSourceProvider.getKafkaOffsetRangeLimit(
      parameters, STARTING_OFFSETS_OPTION_KEY, EarliestOffsetRangeLimit)
    assert(startingRelationOffsets != LatestOffsetRangeLimit)

    val endingRelationOffsets = KafkaSourceProvider.getKafkaOffsetRangeLimit(parameters,
      ENDING_OFFSETS_OPTION_KEY, LatestOffsetRangeLimit)
    assert(endingRelationOffsets != EarliestOffsetRangeLimit)

    new KafkaRelation(
      sqlContext,
      strategy(parameters),
      sourceOptions = parameters,
      specifiedKafkaParams = specifiedKafkaParams,
      failOnDataLoss = failOnDataLoss(parameters),
      startingOffsets = startingRelationOffsets,
      endingOffsets = endingRelationOffsets)
  }

  override def createSink(
      sqlContext: SQLContext,
      parameters: Map[String, String],
      partitionColumns: Seq[String],
      outputMode: OutputMode): Sink = {
    val defaultTopic = parameters.get(TOPIC_OPTION_KEY).map(_.trim)
    val specifiedKafkaParams = kafkaParamsForProducer(parameters)
    new KafkaSink(sqlContext, specifiedKafkaParams, defaultTopic)
  }

  override def createRelation(
      outerSQLContext: SQLContext,
      mode: SaveMode,
      parameters: Map[String, String],
      data: DataFrame): BaseRelation = {
    mode match {
      case SaveMode.Overwrite | SaveMode.Ignore =>
        throw new AnalysisException(s"Save mode $mode not allowed for Kafka. " +
          s"Allowed save modes are ${SaveMode.Append} and " +
          s"${SaveMode.ErrorIfExists} (default).")
      case _ => // good
    }
    val topic = parameters.get(TOPIC_OPTION_KEY).map(_.trim)
    val specifiedKafkaParams = kafkaParamsForProducer(parameters)
    KafkaWriter.write(outerSQLContext.sparkSession, data.queryExecution, specifiedKafkaParams,
      topic)

    /* This method is suppose to return a relation that reads the data that was written.
     * We cannot support this for Kafka. Therefore, in order to make things consistent,
     * we return an empty base relation.
     */
    new BaseRelation {
      override def sqlContext: SQLContext = unsupportedException
      override def schema: StructType = unsupportedException
      override def needConversion: Boolean = unsupportedException
      override def sizeInBytes: Long = unsupportedException
      override def unhandledFilters(filters: Array[Filter]): Array[Filter] = unsupportedException
      private def unsupportedException =
        throw new UnsupportedOperationException("BaseRelation from Kafka write " +
          "operation is not usable.")
    }
  }

  override def createStreamingWriteSupport(
      queryId: String,
      schema: StructType,
      mode: OutputMode,
      options: DataSourceOptions): StreamingWriteSupport = {
    import scala.collection.JavaConverters._

    val topic = Option(options.get(TOPIC_OPTION_KEY).orElse(null)).map(_.trim)
    // We convert the options argument from V2 -> Java map -> scala mutable -> scala immutable.
    val producerParams = kafkaParamsForProducer(options.asMap.asScala.toMap)

    new KafkaStreamingWriteSupport(topic, producerParams, schema)
  }

  private def strategy(caseInsensitiveParams: Map[String, String]) =
      caseInsensitiveParams.find(x => STRATEGY_OPTION_KEYS.contains(x._1)).get match {
    case ("assign", value) =>
      AssignStrategy(JsonUtils.partitions(value))
    case ("subscribe", value) =>
      SubscribeStrategy(value.split(",").map(_.trim()).filter(_.nonEmpty))
    case ("subscribepattern", value) =>
      SubscribePatternStrategy(value.trim())
    case _ =>
      // Should never reach here as we are already matching on
      // matched strategy names
      throw new IllegalArgumentException("Unknown option")
  }

  private def failOnDataLoss(caseInsensitiveParams: Map[String, String]) =
    caseInsensitiveParams.getOrElse(FAIL_ON_DATA_LOSS_OPTION_KEY, "true").toBoolean

  private def validateGeneralOptions(parameters: Map[String, String]): Unit = {
    // Validate source options
    val specifiedStrategies =
      parameters.filter { case (k, _) => STRATEGY_OPTION_KEYS.contains(k) }.toSeq

    if (specifiedStrategies.isEmpty) {
      throw new IllegalArgumentException(
        "One of the following options must be specified for Kafka source: "
          + STRATEGY_OPTION_KEYS.mkString(", ") + ". See the docs for more details.")
    } else if (specifiedStrategies.size > 1) {
      throw new IllegalArgumentException(
        "Only one of the following options can be specified for Kafka source: "
          + STRATEGY_OPTION_KEYS.mkString(", ") + ". See the docs for more details.")
    }

    val strategy = parameters.find(x => STRATEGY_OPTION_KEYS.contains(x._1)).get match {
      case ("assign", value) =>
        if (!value.trim.startsWith("{")) {
          throw new IllegalArgumentException(
            "No topicpartitions to assign as specified value for option " +
              s"'assign' is '$value'")
        }

      case ("subscribe", value) =>
        val topics = value.split(",").map(_.trim).filter(_.nonEmpty)
        if (topics.isEmpty) {
          throw new IllegalArgumentException(
            "No topics to subscribe to as specified value for option " +
              s"'subscribe' is '$value'")
        }
      case ("subscribepattern", value) =>
        val pattern = parameters("subscribepattern").trim()
        if (pattern.isEmpty) {
          throw new IllegalArgumentException(
            "Pattern to subscribe is empty as specified value for option " +
              s"'subscribePattern' is '$value'")
        }
      case _ =>
        // Should never reach here as we are already matching on
        // matched strategy names
        throw new IllegalArgumentException("Unknown option")
    }

    // Validate minPartitions value if present
    if (parameters.contains(MIN_PARTITIONS_OPTION_KEY)) {
      val p = parameters(MIN_PARTITIONS_OPTION_KEY).toInt
      if (p <= 0) throw new IllegalArgumentException("minPartitions must be positive")
    }

    // Validate user-specified Kafka options

    if (parameters.contains(s"kafka.${ConsumerConfig.GROUP_ID_CONFIG}")) {
      logWarning(CUSTOM_GROUP_ID_ERROR_MESSAGE)
      if (parameters.contains(GROUP_ID_PREFIX)) {
        logWarning("Option 'groupIdPrefix' will be ignored as " +
          s"option 'kafka.${ConsumerConfig.GROUP_ID_CONFIG}' has been set.")
      }
    }

    if (parameters.contains(s"kafka.${ConsumerConfig.AUTO_OFFSET_RESET_CONFIG}")) {
      throw new IllegalArgumentException(
        s"""
           |Kafka option '${ConsumerConfig.AUTO_OFFSET_RESET_CONFIG}' is not supported.
           |Instead set the source option '$STARTING_OFFSETS_OPTION_KEY' to 'earliest' or 'latest'
           |to specify where to start. Structured Streaming manages which offsets are consumed
           |internally, rather than relying on the kafkaConsumer to do it. This will ensure that no
           |data is missed when new topics/partitions are dynamically subscribed. Note that
           |'$STARTING_OFFSETS_OPTION_KEY' only applies when a new Streaming query is started, and
           |that resuming will always pick up from where the query left off. See the docs for more
           |details.
         """.stripMargin)
    }

    if (parameters.contains(s"kafka.${ConsumerConfig.KEY_DESERIALIZER_CLASS_CONFIG}")) {
      throw new IllegalArgumentException(
        s"Kafka option '${ConsumerConfig.KEY_DESERIALIZER_CLASS_CONFIG}' is not supported as keys "
          + "are deserialized as byte arrays with ByteArrayDeserializer. Use DataFrame operations "
          + "to explicitly deserialize the keys.")
    }

    if (parameters.contains(s"kafka.${ConsumerConfig.VALUE_DESERIALIZER_CLASS_CONFIG}"))
    {
      throw new IllegalArgumentException(
        s"Kafka option '${ConsumerConfig.VALUE_DESERIALIZER_CLASS_CONFIG}' is not supported as "
          + "values are deserialized as byte arrays with ByteArrayDeserializer. Use DataFrame "
          + "operations to explicitly deserialize the values.")
    }

    val otherUnsupportedConfigs = Seq(
      ConsumerConfig.ENABLE_AUTO_COMMIT_CONFIG, // committing correctly requires new APIs in Source
      ConsumerConfig.INTERCEPTOR_CLASSES_CONFIG) // interceptors can modify payload, so not safe

    otherUnsupportedConfigs.foreach { c =>
      if (parameters.contains(s"kafka.$c")) {
        throw new IllegalArgumentException(s"Kafka option '$c' is not supported")
      }
    }

    if (!parameters.contains(s"kafka.${ConsumerConfig.BOOTSTRAP_SERVERS_CONFIG}")) {
      throw new IllegalArgumentException(
        s"Option 'kafka.${ConsumerConfig.BOOTSTRAP_SERVERS_CONFIG}' must be specified for " +
          s"configuring Kafka consumer")
    }
  }

  private def validateStreamOptions(caseInsensitiveParams: Map[String, String]) = {
    // Stream specific options
    caseInsensitiveParams.get(ENDING_OFFSETS_OPTION_KEY).map(_ =>
      throw new IllegalArgumentException("ending offset not valid in streaming queries"))
    validateGeneralOptions(caseInsensitiveParams)
  }

  private def validateBatchOptions(caseInsensitiveParams: Map[String, String]) = {
    // Batch specific options
    KafkaSourceProvider.getKafkaOffsetRangeLimit(
      caseInsensitiveParams, STARTING_OFFSETS_OPTION_KEY, EarliestOffsetRangeLimit) match {
      case EarliestOffsetRangeLimit => // good to go
      case LatestOffsetRangeLimit =>
        throw new IllegalArgumentException("starting offset can't be latest " +
          "for batch queries on Kafka")
      case SpecificOffsetRangeLimit(partitionOffsets) =>
        partitionOffsets.foreach {
          case (tp, off) if off == KafkaOffsetRangeLimit.LATEST =>
            throw new IllegalArgumentException(s"startingOffsets for $tp can't " +
              "be latest for batch queries on Kafka")
          case _ => // ignore
        }
    }

    KafkaSourceProvider.getKafkaOffsetRangeLimit(
      caseInsensitiveParams, ENDING_OFFSETS_OPTION_KEY, LatestOffsetRangeLimit) match {
      case EarliestOffsetRangeLimit =>
        throw new IllegalArgumentException("ending offset can't be earliest " +
          "for batch queries on Kafka")
      case LatestOffsetRangeLimit => // good to go
      case SpecificOffsetRangeLimit(partitionOffsets) =>
        partitionOffsets.foreach {
          case (tp, off) if off == KafkaOffsetRangeLimit.EARLIEST =>
            throw new IllegalArgumentException(s"ending offset for $tp can't be " +
              "earliest for batch queries on Kafka")
          case _ => // ignore
        }
    }

    validateGeneralOptions(caseInsensitiveParams)

    // Don't want to throw an error, but at least log a warning.
    if (caseInsensitiveParams.get("maxoffsetspertrigger").isDefined) {
      logWarning("maxOffsetsPerTrigger option ignored in batch queries")
    }
  }

  class KafkaTable(strategy: => ConsumerStrategy) extends Table
    with SupportsMicroBatchRead with SupportsContinuousRead {

    override def name(): String = s"Kafka $strategy"

    override def schema(): StructType = KafkaOffsetReader.kafkaSchema

    override def newScanBuilder(options: DataSourceOptions): ScanBuilder = new ScanBuilder {
      override def build(): Scan = new KafkaScan(options)
    }
  }

  class KafkaScan(options: DataSourceOptions) extends Scan {

    override def readSchema(): StructType = KafkaOffsetReader.kafkaSchema

    override def toMicroBatchStream(checkpointLocation: String): MicroBatchStream = {
      val parameters = options.asMap().asScala.toMap
      validateStreamOptions(parameters)
      // Each running query should use its own group id. Otherwise, the query may be only assigned
      // partial data since Kafka will assign partitions to multiple consumers having the same group
      // id. Hence, we should generate a unique id for each query.
      val uniqueGroupId = streamingUniqueGroupId(parameters, checkpointLocation)

      val specifiedKafkaParams = convertToSpecifiedParams(parameters)

      val startingStreamOffsets = KafkaSourceProvider.getKafkaOffsetRangeLimit(
        parameters, STARTING_OFFSETS_OPTION_KEY, LatestOffsetRangeLimit)

      val kafkaOffsetReader = new KafkaOffsetReader(
        strategy(parameters),
        kafkaParamsForDriver(specifiedKafkaParams),
        parameters,
        driverGroupIdPrefix = s"$uniqueGroupId-driver")

      new KafkaMicroBatchStream(
        kafkaOffsetReader,
        kafkaParamsForExecutors(specifiedKafkaParams, uniqueGroupId),
        options,
        checkpointLocation,
        startingStreamOffsets,
        failOnDataLoss(parameters))
    }

    override def toContinuousStream(checkpointLocation: String): ContinuousStream = {
      val parameters = options.asMap().asScala.toMap
      validateStreamOptions(parameters)
      // Each running query should use its own group id. Otherwise, the query may be only assigned
      // partial data since Kafka will assign partitions to multiple consumers having the same group
      // id. Hence, we should generate a unique id for each query.
      val uniqueGroupId = streamingUniqueGroupId(parameters, checkpointLocation)

      val caseInsensitiveParams = parameters.map { case (k, v) => (k.toLowerCase(Locale.ROOT), v) }
      val specifiedKafkaParams =
        parameters
          .keySet
          .filter(_.toLowerCase(Locale.ROOT).startsWith("kafka."))
          .map { k => k.drop(6).toString -> parameters(k) }
          .toMap

      val startingStreamOffsets = KafkaSourceProvider.getKafkaOffsetRangeLimit(
        caseInsensitiveParams, STARTING_OFFSETS_OPTION_KEY, LatestOffsetRangeLimit)

      val kafkaOffsetReader = new KafkaOffsetReader(
        strategy(caseInsensitiveParams),
        kafkaParamsForDriver(specifiedKafkaParams),
        parameters,
        driverGroupIdPrefix = s"$uniqueGroupId-driver")

      new KafkaContinuousStream(
        kafkaOffsetReader,
        kafkaParamsForExecutors(specifiedKafkaParams, uniqueGroupId),
        parameters,
        checkpointLocation,
        startingStreamOffsets,
        failOnDataLoss(caseInsensitiveParams))
    }
  }
}

private[kafka010] object KafkaSourceProvider extends Logging {
  private val STRATEGY_OPTION_KEYS = Set("subscribe", "subscribepattern", "assign")
  private[kafka010] val STARTING_OFFSETS_OPTION_KEY = "startingoffsets"
  private[kafka010] val ENDING_OFFSETS_OPTION_KEY = "endingoffsets"
  private val FAIL_ON_DATA_LOSS_OPTION_KEY = "failondataloss"
  private val MIN_PARTITIONS_OPTION_KEY = "minpartitions"
  private val GROUP_ID_PREFIX = "groupidprefix"

  val TOPIC_OPTION_KEY = "topic"

  val INSTRUCTION_FOR_FAIL_ON_DATA_LOSS_FALSE =
    """
      |Some data may have been lost because they are not available in Kafka any more; either the
      | data was aged out by Kafka or the topic may have been deleted before all the data in the
      | topic was processed. If you want your streaming query to fail on such cases, set the source
      | option "failOnDataLoss" to "true".
    """.stripMargin

  val INSTRUCTION_FOR_FAIL_ON_DATA_LOSS_TRUE =
    """
      |Some data may have been lost because they are not available in Kafka any more; either the
      | data was aged out by Kafka or the topic may have been deleted before all the data in the
      | topic was processed. If you don't want your streaming query to fail on such cases, set the
      | source option "failOnDataLoss" to "false".
    """.stripMargin

  val CUSTOM_GROUP_ID_ERROR_MESSAGE =
    s"""Kafka option 'kafka.${ConsumerConfig.GROUP_ID_CONFIG}' has been set on this query, it is
       | not recommended to set this option. This option is unsafe to use since multiple concurrent
       | queries or sources using the same group id will interfere with each other as they are part
       | of the same consumer group. Restarted queries may also suffer interference from the
       | previous run having the same group id. The user should have only one query per group id,
       | and/or set the option 'kafka.session.timeout.ms' to be very small so that the Kafka
       | consumers from the previous query are marked dead by the Kafka group coordinator before the
       | restarted query starts running.
    """.stripMargin

  private val serClassName = classOf[ByteArraySerializer].getName
  private val deserClassName = classOf[ByteArrayDeserializer].getName

  def getKafkaOffsetRangeLimit(
      params: Map[String, String],
      offsetOptionKey: String,
      defaultOffsets: KafkaOffsetRangeLimit): KafkaOffsetRangeLimit = {
    params.get(offsetOptionKey).map(_.trim) match {
      case Some(offset) if offset.toLowerCase(Locale.ROOT) == "latest" =>
        LatestOffsetRangeLimit
      case Some(offset) if offset.toLowerCase(Locale.ROOT) == "earliest" =>
        EarliestOffsetRangeLimit
      case Some(json) => SpecificOffsetRangeLimit(JsonUtils.partitionOffsets(json))
      case None => defaultOffsets
    }
  }

  def kafkaParamsForDriver(specifiedKafkaParams: Map[String, String]): ju.Map[String, Object] =
    KafkaConfigUpdater("source", specifiedKafkaParams)
      .set(ConsumerConfig.KEY_DESERIALIZER_CLASS_CONFIG, deserClassName)
      .set(ConsumerConfig.VALUE_DESERIALIZER_CLASS_CONFIG, deserClassName)

      // Set to "earliest" to avoid exceptions. However, KafkaSource will fetch the initial
      // offsets by itself instead of counting on KafkaConsumer.
      .set(ConsumerConfig.AUTO_OFFSET_RESET_CONFIG, "earliest")

      // So that consumers in the driver does not commit offsets unnecessarily
      .set(ConsumerConfig.ENABLE_AUTO_COMMIT_CONFIG, "false")

      // So that the driver does not pull too much data
      .set(ConsumerConfig.MAX_POLL_RECORDS_CONFIG, java.lang.Integer.valueOf(1))

      // If buffer config is not set, set it to reasonable value to work around
      // buffer issues (see KAFKA-3135)
      .setIfUnset(ConsumerConfig.RECEIVE_BUFFER_CONFIG, 65536: java.lang.Integer)
      .setAuthenticationConfigIfNeeded()
      .build()

  def kafkaParamsForExecutors(
      specifiedKafkaParams: Map[String, String],
      uniqueGroupId: String): ju.Map[String, Object] =
    KafkaConfigUpdater("executor", specifiedKafkaParams)
      .set(ConsumerConfig.KEY_DESERIALIZER_CLASS_CONFIG, deserClassName)
      .set(ConsumerConfig.VALUE_DESERIALIZER_CLASS_CONFIG, deserClassName)

      // Make sure executors do only what the driver tells them.
      .set(ConsumerConfig.AUTO_OFFSET_RESET_CONFIG, "none")

      // So that consumers in executors do not mess with any existing group id
      .setIfUnset(ConsumerConfig.GROUP_ID_CONFIG, s"$uniqueGroupId-executor")

      // So that consumers in executors does not commit offsets unnecessarily
      .set(ConsumerConfig.ENABLE_AUTO_COMMIT_CONFIG, "false")

      // If buffer config is not set, set it to reasonable value to work around
      // buffer issues (see KAFKA-3135)
      .setIfUnset(ConsumerConfig.RECEIVE_BUFFER_CONFIG, 65536: java.lang.Integer)
      .setAuthenticationConfigIfNeeded()
      .build()

  /**
   * Returns a unique consumer group (group.id), allowing the user to set the prefix of
   * the consumer group
   */
  private def streamingUniqueGroupId(
      parameters: Map[String, String],
      metadataPath: String): String = {
    val groupIdPrefix = parameters
      .getOrElse(GROUP_ID_PREFIX, "spark-kafka-source")
    s"${groupIdPrefix}-${UUID.randomUUID}-${metadataPath.hashCode}"
  }

  private[kafka010] def kafkaParamsForProducer(
      parameters: Map[String, String]): ju.Map[String, Object] = {
    if (parameters.contains(s"kafka.${ProducerConfig.KEY_SERIALIZER_CLASS_CONFIG}")) {
      throw new IllegalArgumentException(
        s"Kafka option '${ProducerConfig.KEY_SERIALIZER_CLASS_CONFIG}' is not supported as keys "
          + "are serialized with ByteArraySerializer.")
    }

    if (parameters.contains(s"kafka.${ProducerConfig.VALUE_SERIALIZER_CLASS_CONFIG}")) {
      throw new IllegalArgumentException(
        s"Kafka option '${ProducerConfig.VALUE_SERIALIZER_CLASS_CONFIG}' is not supported as "
          + "value are serialized with ByteArraySerializer.")
    }

    val specifiedKafkaParams = convertToSpecifiedParams(parameters)

    KafkaConfigUpdater("executor", specifiedKafkaParams)
      .set(ProducerConfig.KEY_SERIALIZER_CLASS_CONFIG, serClassName)
      .set(ProducerConfig.VALUE_SERIALIZER_CLASS_CONFIG, serClassName)
      .setAuthenticationConfigIfNeeded()
      .build()
  }

  private def convertToSpecifiedParams(parameters: Map[String, String]): Map[String, String] = {
    parameters
      .keySet
      .filter(_.toLowerCase(Locale.ROOT).startsWith("kafka."))
      .map { k => k.drop(6).toString -> parameters(k) }
      .toMap
  }
}<|MERGE_RESOLUTION|>--- conflicted
+++ resolved
@@ -106,43 +106,6 @@
   }
 
   /**
-<<<<<<< HEAD
-   * Creates a [[org.apache.spark.sql.sources.v2.reader.streaming.ContinuousReadSupport]] to read
-   * Kafka data in a continuous streaming query.
-   */
-  override def createContinuousReadSupport(
-      metadataPath: String,
-      options: DataSourceOptions): KafkaContinuousReadSupport = {
-    val parameters = options.asMap().asScala.toMap
-    validateStreamOptions(parameters)
-    // Each running query should use its own group id. Otherwise, the query may be only assigned
-    // partial data since Kafka will assign partitions to multiple consumers having the same group
-    // id. Hence, we should generate a unique id for each query.
-    val uniqueGroupId = streamingUniqueGroupId(parameters, metadataPath)
-
-    val specifiedKafkaParams = convertToSpecifiedParams(parameters)
-
-    val startingStreamOffsets = KafkaSourceProvider.getKafkaOffsetRangeLimit(parameters,
-      STARTING_OFFSETS_OPTION_KEY, LatestOffsetRangeLimit)
-
-    val kafkaOffsetReader = new KafkaOffsetReader(
-      strategy(parameters),
-      kafkaParamsForDriver(specifiedKafkaParams),
-      parameters,
-      driverGroupIdPrefix = s"$uniqueGroupId-driver")
-
-    new KafkaContinuousReadSupport(
-      kafkaOffsetReader,
-      kafkaParamsForExecutors(specifiedKafkaParams, uniqueGroupId),
-      parameters,
-      metadataPath,
-      startingStreamOffsets,
-      failOnDataLoss(parameters))
-  }
-
-  /**
-=======
->>>>>>> e97ab1d9
    * Returns a new base relation with the given parameters.
    *
    * @note The parameters' keywords are case insensitive and this insensitivity is enforced
