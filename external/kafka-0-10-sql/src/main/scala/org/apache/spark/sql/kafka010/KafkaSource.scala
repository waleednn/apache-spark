/*
 * Licensed to the Apache Software Foundation (ASF) under one or more
 * contributor license agreements.  See the NOTICE file distributed with
 * this work for additional information regarding copyright ownership.
 * The ASF licenses this file to You under the Apache License, Version 2.0
 * (the "License"); you may not use this file except in compliance with
 * the License.  You may obtain a copy of the License at
 *
 *    http://www.apache.org/licenses/LICENSE-2.0
 *
 * Unless required by applicable law or agreed to in writing, software
 * distributed under the License is distributed on an "AS IS" BASIS,
 * WITHOUT WARRANTIES OR CONDITIONS OF ANY KIND, either express or implied.
 * See the License for the specific language governing permissions and
 * limitations under the License.
 */

package org.apache.spark.sql.kafka010

import java.{util => ju}
import java.io._
import java.nio.charset.StandardCharsets

import scala.collection.JavaConverters._
import scala.util.control.NonFatal

import org.apache.kafka.clients.consumer.{Consumer, KafkaConsumer, OffsetOutOfRangeException}
import org.apache.kafka.clients.consumer.internals.NoOpConsumerRebalanceListener
import org.apache.kafka.common.TopicPartition

import org.apache.spark.SparkContext
import org.apache.spark.internal.Logging
import org.apache.spark.scheduler.ExecutorCacheTaskLocation
import org.apache.spark.sql._
import org.apache.spark.sql.catalyst.InternalRow
import org.apache.spark.sql.catalyst.util.DateTimeUtils
import org.apache.spark.sql.execution.streaming._
import org.apache.spark.sql.kafka010.KafkaSource._
import org.apache.spark.sql.types._
import org.apache.spark.unsafe.types.UTF8String
import org.apache.spark.util.UninterruptibleThread

/**
 * A [[Source]] that uses Kafka's own [[KafkaConsumer]] API to reads data from Kafka. The design
 * for this source is as follows.
 *
 * - The [[KafkaSourceOffset]] is the custom [[Offset]] defined for this source that contains
 *   a map of TopicPartition -> offset. Note that this offset is 1 + (available offset). For
 *   example if the last record in a Kafka topic "t", partition 2 is offset 5, then
 *   KafkaSourceOffset will contain TopicPartition("t", 2) -> 6. This is done keep it consistent
 *   with the semantics of `KafkaConsumer.position()`.
 *
 * - The [[ConsumerStrategy]] class defines which Kafka topics and partitions should be read
 *   by this source. These strategies directly correspond to the different consumption options
 *   in . This class is designed to return a configured [[KafkaConsumer]] that is used by the
 *   [[KafkaSource]] to query for the offsets. See the docs on
 *   [[org.apache.spark.sql.kafka010.KafkaSource.ConsumerStrategy]] for more details.
 *
 * - The [[KafkaSource]] written to do the following.
 *
 *  - As soon as the source is created, the pre-configured KafkaConsumer returned by the
 *    [[ConsumerStrategy]] is used to query the initial offsets that this source should
 *    start reading from. This used to create the first batch.
 *
 *   - `getOffset()` uses the KafkaConsumer to query the latest available offsets, which are
 *     returned as a [[KafkaSourceOffset]].
 *
 *   - `getBatch()` returns a DF that reads from the 'start offset' until the 'end offset' in
 *     for each partition. The end offset is excluded to be consistent with the semantics of
 *     [[KafkaSourceOffset]] and `KafkaConsumer.position()`.
 *
 *   - The DF returned is based on [[KafkaSourceRDD]] which is constructed such that the
 *     data from Kafka topic + partition is consistently read by the same executors across
 *     batches, and cached KafkaConsumers in the executors can be reused efficiently. See the
 *     docs on [[KafkaSourceRDD]] for more details.
 *
 * Zero data lost is not guaranteed when topics are deleted. If zero data lost is critical, the user
 * must make sure all messages in a topic have been processed when deleting a topic.
 *
 * There is a known issue caused by KAFKA-1894: the query using KafkaSource maybe cannot be stopped.
 * To avoid this issue, you should make sure stopping the query before stopping the Kafka brokers
 * and not use wrong broker addresses.
 */
private[kafka010] case class KafkaSource(
    sqlContext: SQLContext,
    consumerStrategy: ConsumerStrategy,
    executorKafkaParams: ju.Map[String, Object],
    sourceOptions: Map[String, String],
    metadataPath: String,
    startingOffsets: StartingOffsets,
    failOnDataLoss: Boolean)
  extends Source with Logging {

  private val sc = sqlContext.sparkContext

  private val pollTimeoutMs = sourceOptions.getOrElse(
    "kafkaConsumer.pollTimeoutMs",
    sc.conf.getTimeAsMs("spark.network.timeout", "120s").toString
  ).toLong

  private val maxOffsetFetchAttempts =
    sourceOptions.getOrElse("fetchOffset.numRetries", "3").toInt

  private val offsetFetchAttemptIntervalMs =
    sourceOptions.getOrElse("fetchOffset.retryIntervalMs", "10").toLong

  private val maxOffsetsPerTrigger =
    sourceOptions.get("maxOffsetsPerTrigger").map(_.toLong)

  /**
   * A KafkaConsumer used in the driver to query the latest Kafka offsets. This only queries the
   * offsets and never commits them.
   */
  private val consumer = consumerStrategy.createConsumer()

  /**
   * Lazily initialize `initialPartitionOffsets` to make sure that `KafkaConsumer.poll` is only
   * called in StreamExecutionThread. Otherwise, interrupting a thread while running
   * `KafkaConsumer.poll` may hang forever (KAFKA-1894).
   */
  private lazy val initialPartitionOffsets = {
    val metadataLog =
      new HDFSMetadataLog[KafkaSourceOffset](sqlContext.sparkSession, metadataPath) {
        override def serialize(metadata: KafkaSourceOffset, out: OutputStream): Unit = {
          val bytes = metadata.json.getBytes(StandardCharsets.UTF_8)
          out.write(bytes.length)
          out.write(bytes)
        }

        override def deserialize(in: InputStream): KafkaSourceOffset = {
          val length = in.read()
          val bytes = new Array[Byte](length)
          in.read(bytes)
          KafkaSourceOffset(SerializedOffset(new String(bytes, StandardCharsets.UTF_8)))
        }
      }

    metadataLog.get(0).getOrElse {
      val offsets = startingOffsets match {
        case EarliestOffsets => KafkaSourceOffset(fetchEarliestOffsets())
        case LatestOffsets => KafkaSourceOffset(fetchLatestOffsets())
        case SpecificOffsets(p) => KafkaSourceOffset(fetchSpecificStartingOffsets(p))
      }
      metadataLog.add(0, offsets)
      logInfo(s"Initial offsets: $offsets")
      offsets
    }.partitionToOffsets
  }

  private var currentPartitionOffsets: Option[Map[TopicPartition, Long]] = None

  override def schema: StructType = KafkaSource.kafkaSchema

  /** Returns the maximum available offset for this source. */
  override def getOffset: Option[Offset] = {
    // Make sure initialPartitionOffsets is initialized
    initialPartitionOffsets

    val latest = fetchLatestOffsets()
    val offsets = maxOffsetsPerTrigger match {
      case None =>
        latest
      case Some(limit) if currentPartitionOffsets.isEmpty =>
        rateLimit(limit, initialPartitionOffsets, latest)
      case Some(limit) =>
        rateLimit(limit, currentPartitionOffsets.get, latest)
    }

    currentPartitionOffsets = Some(offsets)
    logDebug(s"GetOffset: ${offsets.toSeq.map(_.toString).sorted}")
    Some(KafkaSourceOffset(offsets))
  }

  /** Proportionally distribute limit number of offsets among topicpartitions */
  private def rateLimit(
      limit: Long,
      from: Map[TopicPartition, Long],
      until: Map[TopicPartition, Long]): Map[TopicPartition, Long] = {
    val fromNew = fetchNewPartitionEarliestOffsets(until.keySet.diff(from.keySet).toSeq)
    val sizes = until.flatMap {
      case (tp, end) =>
        // If begin isn't defined, something's wrong, but let alert logic in getBatch handle it
        from.get(tp).orElse(fromNew.get(tp)).flatMap { begin =>
          val size = end - begin
          logDebug(s"rateLimit $tp size is $size")
          if (size > 0) Some(tp -> size) else None
        }
    }
    val total = sizes.values.sum.toDouble
    if (total < 1) {
      until
    } else {
      until.map {
        case (tp, end) =>
          tp -> sizes.get(tp).map { size =>
            val begin = from.get(tp).getOrElse(fromNew(tp))
            val prorate = limit * (size / total)
            logDebug(s"rateLimit $tp prorated amount is $prorate")
            // Don't completely starve small topicpartitions
            val off = begin + (if (prorate < 1) Math.ceil(prorate) else Math.floor(prorate)).toLong
            logDebug(s"rateLimit $tp new offset is $off")
            // Paranoia, make sure not to return an offset that's past end
            Math.min(end, off)
          }.getOrElse(end)
      }
    }
  }

  /**
   * Returns the data that is between the offsets
   * [`start.get.partitionToOffsets`, `end.partitionToOffsets`), i.e. end.partitionToOffsets is
   * exclusive.
   */
  override def getBatch(start: Option[Offset], end: Offset): DataFrame = {
    // Make sure initialPartitionOffsets is initialized
    initialPartitionOffsets

    logInfo(s"GetBatch called with start = $start, end = $end")
    val untilPartitionOffsets = KafkaSourceOffset.getPartitionOffsets(end)
    val fromPartitionOffsets = start match {
      case Some(prevBatchEndOffset) =>
        KafkaSourceOffset.getPartitionOffsets(prevBatchEndOffset)
      case None =>
        initialPartitionOffsets
    }

    // Find the new partitions, and get their earliest offsets
    val newPartitions = untilPartitionOffsets.keySet.diff(fromPartitionOffsets.keySet)
    val newPartitionOffsets = fetchNewPartitionEarliestOffsets(newPartitions.toSeq)
    if (newPartitionOffsets.keySet != newPartitions) {
      // We cannot get from offsets for some partitions. It means they got deleted.
      val deletedPartitions = newPartitions.diff(newPartitionOffsets.keySet)
      reportDataLoss(
        s"Cannot find earliest offsets of ${deletedPartitions}. Some data may have been missed")
    }
    logInfo(s"Partitions added: $newPartitionOffsets")
    newPartitionOffsets.filter(_._2 != 0).foreach { case (p, o) =>
      reportDataLoss(
        s"Added partition $p starts from $o instead of 0. Some data may have been missed")
    }

    val deletedPartitions = fromPartitionOffsets.keySet.diff(untilPartitionOffsets.keySet)
    if (deletedPartitions.nonEmpty) {
      reportDataLoss(s"$deletedPartitions are gone. Some data may have been missed")
    }

    // Use the until partitions to calculate offset ranges to ignore partitions that have
    // been deleted
    val topicPartitions = untilPartitionOffsets.keySet.filter { tp =>
      // Ignore partitions that we don't know the from offsets.
      newPartitionOffsets.contains(tp) || fromPartitionOffsets.contains(tp)
    }.toSeq
    logDebug("TopicPartitions: " + topicPartitions.mkString(", "))

    val sortedExecutors = getSortedExecutorList(sc)
    val numExecutors = sortedExecutors.length
    logDebug("Sorted executors: " + sortedExecutors.mkString(", "))

    // Calculate offset ranges
    val offsetRanges = topicPartitions.map { tp =>
      val fromOffset = fromPartitionOffsets.get(tp).getOrElse {
        newPartitionOffsets.getOrElse(tp, {
          // This should not happen since newPartitionOffsets contains all partitions not in
          // fromPartitionOffsets
          throw new IllegalStateException(s"$tp doesn't have a from offset")
        })
      }
      val untilOffset = untilPartitionOffsets(tp)
      val preferredLoc = if (numExecutors > 0) {
        // This allows cached KafkaConsumers in the executors to be re-used to read the same
        // partition in every batch.
        Some(sortedExecutors(floorMod(tp.hashCode, numExecutors)))
      } else None
      KafkaSourceRDDOffsetRange(tp, fromOffset, untilOffset, preferredLoc)
    }.filter { range =>
      if (range.untilOffset < range.fromOffset) {
        reportDataLoss(s"Partition ${range.topicPartition}'s offset was changed from " +
          s"${range.fromOffset} to ${range.untilOffset}, some data may have been missed")
        false
      } else {
        true
      }
    }.toArray

    // Create an RDD that reads from Kafka and get the (key, value) pair as byte arrays.
    val rdd = new KafkaSourceRDD(
<<<<<<< HEAD
      sc, executorKafkaParams, offsetRanges, pollTimeoutMs).map { cr =>
      InternalRow(
        cr.key,
        cr.value,
        UTF8String.fromString(cr.topic),
        cr.partition,
        cr.offset,
        DateTimeUtils.fromJavaTimestamp(new java.sql.Timestamp(cr.timestamp)),
        cr.timestampType.id)
=======
      sc, executorKafkaParams, offsetRanges, pollTimeoutMs, failOnDataLoss).map { cr =>
      Row(cr.key, cr.value, cr.topic, cr.partition, cr.offset, cr.timestamp, cr.timestampType.id)
>>>>>>> 2fd101b2
    }

    logInfo("GetBatch generating RDD of offset range: " +
      offsetRanges.sortBy(_.topicPartition.toString).mkString(", "))

    // On recovery, getBatch will get called before getOffset
    if (currentPartitionOffsets.isEmpty) {
      currentPartitionOffsets = Some(untilPartitionOffsets)
    }

    sqlContext.internalCreateDataFrame(rdd, schema)
  }

  /** Stop this source and free any resources it has allocated. */
  override def stop(): Unit = synchronized {
    consumer.close()
  }

  override def toString(): String = s"KafkaSource[$consumerStrategy]"

  /**
   * Set consumer position to specified offsets, making sure all assignments are set.
   */
  private def fetchSpecificStartingOffsets(
      partitionOffsets: Map[TopicPartition, Long]): Map[TopicPartition, Long] = {
    val result = withRetriesWithoutInterrupt {
      // Poll to get the latest assigned partitions
      consumer.poll(0)
      val partitions = consumer.assignment()
      consumer.pause(partitions)
      assert(partitions.asScala == partitionOffsets.keySet,
        "If startingOffsets contains specific offsets, you must specify all TopicPartitions.\n" +
          "Use -1 for latest, -2 for earliest, if you don't care.\n" +
          s"Specified: ${partitionOffsets.keySet} Assigned: ${partitions.asScala}")
      logDebug(s"Partitions assigned to consumer: $partitions. Seeking to $partitionOffsets")

      partitionOffsets.foreach {
        case (tp, -1) => consumer.seekToEnd(ju.Arrays.asList(tp))
        case (tp, -2) => consumer.seekToBeginning(ju.Arrays.asList(tp))
        case (tp, off) => consumer.seek(tp, off)
      }
      partitionOffsets.map {
        case (tp, _) => tp -> consumer.position(tp)
      }
    }
    partitionOffsets.foreach {
      case (tp, off) if off != -1 && off != -2 =>
        if (result(tp) != off) {
          reportDataLoss(
            s"startingOffsets for $tp was $off but consumer reset to ${result(tp)}")
        }
      case _ =>
        // no real way to check that beginning or end is reasonable
    }
    result
  }

  /**
   * Fetch the earliest offsets of partitions.
   */
  private def fetchEarliestOffsets(): Map[TopicPartition, Long] = withRetriesWithoutInterrupt {
    // Poll to get the latest assigned partitions
    consumer.poll(0)
    val partitions = consumer.assignment()
    consumer.pause(partitions)
    logDebug(s"Partitions assigned to consumer: $partitions. Seeking to the beginning")

    consumer.seekToBeginning(partitions)
    val partitionOffsets = partitions.asScala.map(p => p -> consumer.position(p)).toMap
    logDebug(s"Got earliest offsets for partition : $partitionOffsets")
    partitionOffsets
  }

  /**
   * Fetch the latest offset of partitions.
   */
  private def fetchLatestOffsets(): Map[TopicPartition, Long] = withRetriesWithoutInterrupt {
    // Poll to get the latest assigned partitions
    consumer.poll(0)
    val partitions = consumer.assignment()
    consumer.pause(partitions)
    logDebug(s"Partitions assigned to consumer: $partitions. Seeking to the end.")

    consumer.seekToEnd(partitions)
    val partitionOffsets = partitions.asScala.map(p => p -> consumer.position(p)).toMap
    logDebug(s"Got latest offsets for partition : $partitionOffsets")
    partitionOffsets
  }

  /**
   * Fetch the earliest offsets for newly discovered partitions. The return result may not contain
   * some partitions if they are deleted.
   */
  private def fetchNewPartitionEarliestOffsets(
      newPartitions: Seq[TopicPartition]): Map[TopicPartition, Long] =
    if (newPartitions.isEmpty) {
      Map.empty[TopicPartition, Long]
    } else {
      withRetriesWithoutInterrupt {
        // Poll to get the latest assigned partitions
        consumer.poll(0)
        val partitions = consumer.assignment()
        consumer.pause(partitions)
        logDebug(s"\tPartitions assigned to consumer: $partitions")

        // Get the earliest offset of each partition
        consumer.seekToBeginning(partitions)
        val partitionOffsets = newPartitions.filter { p =>
          // When deleting topics happen at the same time, some partitions may not be in
          // `partitions`. So we need to ignore them
          partitions.contains(p)
        }.map(p => p -> consumer.position(p)).toMap
        logDebug(s"Got earliest offsets for new partitions: $partitionOffsets")
        partitionOffsets
      }
    }

  /**
   * Helper function that does multiple retries on the a body of code that returns offsets.
   * Retries are needed to handle transient failures. For e.g. race conditions between getting
   * assignment and getting position while topics/partitions are deleted can cause NPEs.
   *
   * This method also makes sure `body` won't be interrupted to workaround a potential issue in
   * `KafkaConsumer.poll`. (KAFKA-1894)
   */
  private def withRetriesWithoutInterrupt(
      body: => Map[TopicPartition, Long]): Map[TopicPartition, Long] = {
    // Make sure `KafkaConsumer.poll` won't be interrupted (KAFKA-1894)
    assert(Thread.currentThread().isInstanceOf[StreamExecutionThread])

    synchronized {
      var result: Option[Map[TopicPartition, Long]] = None
      var attempt = 1
      var lastException: Throwable = null
      while (result.isEmpty && attempt <= maxOffsetFetchAttempts
        && !Thread.currentThread().isInterrupted) {
        Thread.currentThread match {
          case ut: UninterruptibleThread =>
            // "KafkaConsumer.poll" may hang forever if the thread is interrupted (E.g., the query
            // is stopped)(KAFKA-1894). Hence, we just make sure we don't interrupt it.
            //
            // If the broker addresses are wrong, or Kafka cluster is down, "KafkaConsumer.poll" may
            // hang forever as well. This cannot be resolved in KafkaSource until Kafka fixes the
            // issue.
            ut.runUninterruptibly {
              try {
                result = Some(body)
              } catch {
                case x: OffsetOutOfRangeException =>
                  reportDataLoss(x.getMessage)
                case NonFatal(e) =>
                  lastException = e
                  logWarning(s"Error in attempt $attempt getting Kafka offsets: ", e)
                  attempt += 1
                  Thread.sleep(offsetFetchAttemptIntervalMs)
              }
            }
          case _ =>
            throw new IllegalStateException(
              "Kafka APIs must be executed on a o.a.spark.util.UninterruptibleThread")
        }
      }
      if (Thread.interrupted()) {
        throw new InterruptedException()
      }
      if (result.isEmpty) {
        assert(attempt > maxOffsetFetchAttempts)
        assert(lastException != null)
        throw lastException
      }
      result.get
    }
  }

  /**
   * If `failOnDataLoss` is true, this method will throw an `IllegalStateException`.
   * Otherwise, just log a warning.
   */
  private def reportDataLoss(message: String): Unit = {
    if (failOnDataLoss) {
      throw new IllegalStateException(message + s". $INSTRUCTION_FOR_FAIL_ON_DATA_LOSS_TRUE")
    } else {
      logWarning(message + s". $INSTRUCTION_FOR_FAIL_ON_DATA_LOSS_FALSE")
    }
  }
}


/** Companion object for the [[KafkaSource]]. */
private[kafka010] object KafkaSource {

  val INSTRUCTION_FOR_FAIL_ON_DATA_LOSS_FALSE =
    """
      |Some data may have been lost because they are not available in Kafka any more; either the
      | data was aged out by Kafka or the topic may have been deleted before all the data in the
      | topic was processed. If you want your streaming query to fail on such cases, set the source
      | option "failOnDataLoss" to "true".
    """.stripMargin

  val INSTRUCTION_FOR_FAIL_ON_DATA_LOSS_TRUE =
    """
      |Some data may have been lost because they are not available in Kafka any more; either the
      | data was aged out by Kafka or the topic may have been deleted before all the data in the
      | topic was processed. If you don't want your streaming query to fail on such cases, set the
      | source option "failOnDataLoss" to "false".
    """.stripMargin

  def kafkaSchema: StructType = StructType(Seq(
    StructField("key", BinaryType),
    StructField("value", BinaryType),
    StructField("topic", StringType),
    StructField("partition", IntegerType),
    StructField("offset", LongType),
    StructField("timestamp", TimestampType),
    StructField("timestampType", IntegerType)
  ))

  sealed trait ConsumerStrategy {
    def createConsumer(): Consumer[Array[Byte], Array[Byte]]
  }

  case class AssignStrategy(partitions: Array[TopicPartition], kafkaParams: ju.Map[String, Object])
    extends ConsumerStrategy {
    override def createConsumer(): Consumer[Array[Byte], Array[Byte]] = {
      val consumer = new KafkaConsumer[Array[Byte], Array[Byte]](kafkaParams)
      consumer.assign(ju.Arrays.asList(partitions: _*))
      consumer
    }

    override def toString: String = s"Assign[${partitions.mkString(", ")}]"
  }

  case class SubscribeStrategy(topics: Seq[String], kafkaParams: ju.Map[String, Object])
    extends ConsumerStrategy {
    override def createConsumer(): Consumer[Array[Byte], Array[Byte]] = {
      val consumer = new KafkaConsumer[Array[Byte], Array[Byte]](kafkaParams)
      consumer.subscribe(topics.asJava)
      consumer
    }

    override def toString: String = s"Subscribe[${topics.mkString(", ")}]"
  }

  case class SubscribePatternStrategy(
    topicPattern: String, kafkaParams: ju.Map[String, Object])
    extends ConsumerStrategy {
    override def createConsumer(): Consumer[Array[Byte], Array[Byte]] = {
      val consumer = new KafkaConsumer[Array[Byte], Array[Byte]](kafkaParams)
      consumer.subscribe(
        ju.regex.Pattern.compile(topicPattern),
        new NoOpConsumerRebalanceListener())
      consumer
    }

    override def toString: String = s"SubscribePattern[$topicPattern]"
  }

  private def getSortedExecutorList(sc: SparkContext): Array[String] = {
    val bm = sc.env.blockManager
    bm.master.getPeers(bm.blockManagerId).toArray
      .map(x => ExecutorCacheTaskLocation(x.host, x.executorId))
      .sortWith(compare)
      .map(_.toString)
  }

  private def compare(a: ExecutorCacheTaskLocation, b: ExecutorCacheTaskLocation): Boolean = {
    if (a.host == b.host) { a.executorId > b.executorId } else { a.host > b.host }
  }

  private def floorMod(a: Long, b: Int): Int = ((a % b).toInt + b) % b
}<|MERGE_RESOLUTION|>--- conflicted
+++ resolved
@@ -284,8 +284,7 @@
 
     // Create an RDD that reads from Kafka and get the (key, value) pair as byte arrays.
     val rdd = new KafkaSourceRDD(
-<<<<<<< HEAD
-      sc, executorKafkaParams, offsetRanges, pollTimeoutMs).map { cr =>
+      sc, executorKafkaParams, offsetRanges, pollTimeoutMs, failOnDataLoss).map { cr =>
       InternalRow(
         cr.key,
         cr.value,
@@ -294,10 +293,6 @@
         cr.offset,
         DateTimeUtils.fromJavaTimestamp(new java.sql.Timestamp(cr.timestamp)),
         cr.timestampType.id)
-=======
-      sc, executorKafkaParams, offsetRanges, pollTimeoutMs, failOnDataLoss).map { cr =>
-      Row(cr.key, cr.value, cr.topic, cr.partition, cr.offset, cr.timestamp, cr.timestampType.id)
->>>>>>> 2fd101b2
     }
 
     logInfo("GetBatch generating RDD of offset range: " +
