/*
 * Licensed to the Apache Software Foundation (ASF) under one or more
 * contributor license agreements.  See the NOTICE file distributed with
 * this work for additional information regarding copyright ownership.
 * The ASF licenses this file to You under the Apache License, Version 2.0
 * (the "License"); you may not use this file except in compliance with
 * the License.  You may obtain a copy of the License at
 *
 *    http://www.apache.org/licenses/LICENSE-2.0
 *
 * Unless required by applicable law or agreed to in writing, software
 * distributed under the License is distributed on an "AS IS" BASIS,
 * WITHOUT WARRANTIES OR CONDITIONS OF ANY KIND, either express or implied.
 * See the License for the specific language governing permissions and
 * limitations under the License.
 */

package org.apache.spark.sql.kafka010

import java.{util => ju}
import java.util.concurrent.TimeoutException

import scala.collection.JavaConverters._

import org.apache.kafka.clients.consumer.{ConsumerConfig, ConsumerRecord, KafkaConsumer, OffsetOutOfRangeException}
import org.apache.kafka.common.TopicPartition

import org.apache.spark.{SparkEnv, SparkException, TaskContext}
import org.apache.spark.internal.Logging
import org.apache.spark.sql.kafka010.KafkaSource._


/**
 * Consumer of single topicpartition, intended for cached reuse.
 * Underlying consumer is not threadsafe, so neither is this,
 * but processing the same topicpartition and group id in multiple threads is usually bad anyway.
 */
private[kafka010] case class CachedKafkaConsumer private(
    topicPartition: TopicPartition,
    kafkaParams: ju.Map[String, Object]) extends Logging {
  import CachedKafkaConsumer._

  private val groupId = kafkaParams.get(ConsumerConfig.GROUP_ID_CONFIG).asInstanceOf[String]

  private var consumer = createConsumer

  /** indicates whether this consumer is in use or not */
  private var inuse = true

  /** Iterator to the already fetch data */
  private var fetchedData = ju.Collections.emptyIterator[ConsumerRecord[Array[Byte], Array[Byte]]]
  private var nextOffsetInFetchedData = UNKNOWN_OFFSET

  /** Create a KafkaConsumer to fetch records for `topicPartition` */
  private def createConsumer: KafkaConsumer[Array[Byte], Array[Byte]] = {
    val c = new KafkaConsumer[Array[Byte], Array[Byte]](kafkaParams)
    val tps = new ju.ArrayList[TopicPartition]()
    tps.add(topicPartition)
    c.assign(tps)
    c
  }

  case class AvailableOffsetRange(earliest: Long, latest: Long)

  /**
   * Return the available offset range of the current partition. It's a pair of the earliest offset
   * and the latest offset.
   */
  def getAvailableOffsetRange(): AvailableOffsetRange = {
    consumer.seekToBeginning(Set(topicPartition).asJava)
    val earliestOffset = consumer.position(topicPartition)
    consumer.seekToEnd(Set(topicPartition).asJava)
    val latestOffset = consumer.position(topicPartition)
    AvailableOffsetRange(earliestOffset, latestOffset)
  }

  /**
   * Get the record for the given offset if available. Otherwise it will either throw error
   * (if failOnDataLoss = true), or return the next available offset within [offset, untilOffset),
   * or null.
   *
   * @param offset the offset to fetch.
   * @param untilOffset the max offset to fetch. Exclusive.
   * @param pollTimeoutMs timeout in milliseconds to poll data from Kafka.
   * @param failOnDataLoss When `failOnDataLoss` is `true`, this method will either return record at
   *                       offset if available, or throw exception.when `failOnDataLoss` is `false`,
   *                       this method will either return record at offset if available, or return
   *                       the next earliest available record less than untilOffset, or null. It
   *                       will not throw any exception.
   */
  def get(
      offset: Long,
      untilOffset: Long,
      pollTimeoutMs: Long,
      failOnDataLoss: Boolean): ConsumerRecord[Array[Byte], Array[Byte]] = {
    require(offset < untilOffset,
      s"offset must always be less than untilOffset [offset: $offset, untilOffset: $untilOffset]")
    logDebug(s"Get $groupId $topicPartition nextOffset $nextOffsetInFetchedData requested $offset")
    // The following loop is basically for `failOnDataLoss = false`. When `failOnDataLoss` is
    // `false`, first, we will try to fetch the record at `offset`. If no such record exists, then
    // we will move to the next available offset within `[offset, untilOffset)` and retry.
    // If `failOnDataLoss` is `true`, the loop body will be executed only once.
    var toFetchOffset = offset
    while (toFetchOffset != UNKNOWN_OFFSET) {
      try {
        return fetchData(toFetchOffset, untilOffset, pollTimeoutMs, failOnDataLoss)
      } catch {
        case e: OffsetOutOfRangeException =>
          // When there is some error thrown, it's better to use a new consumer to drop all cached
          // states in the old consumer. We don't need to worry about the performance because this
          // is not a common path.
          resetConsumer()
          reportDataLoss(failOnDataLoss, s"Cannot fetch offset $toFetchOffset", e)
          toFetchOffset = getEarliestAvailableOffsetBetween(toFetchOffset, untilOffset)
      }
    }
    resetFetchedData()
    null
  }

  /**
   * Return the next earliest available offset in [offset, untilOffset). If all offsets in
   * [offset, untilOffset) are invalid (e.g., the topic is deleted and recreated), it will return
   * `UNKNOWN_OFFSET`.
   */
  private def getEarliestAvailableOffsetBetween(offset: Long, untilOffset: Long): Long = {
    val range = getAvailableOffsetRange()
    logWarning(s"Some data may be lost. Recovering from the earliest offset: ${range.earliest}")
    if (offset >= range.latest || range.earliest >= untilOffset) {
      // [offset, untilOffset) and [earliestOffset, latestOffset) have no overlap,
      // either
      // --------------------------------------------------------
      //         ^                 ^         ^         ^
      //         |                 |         |         |
      //   earliestOffset   latestOffset   offset   untilOffset
      //
      // or
      // --------------------------------------------------------
      //      ^          ^              ^                ^
      //      |          |              |                |
      //   offset   untilOffset   earliestOffset   latestOffset
      val warningMessage =
        s"""
          |The current available offset range is $range.
          | Offset ${offset} is out of range, and records in [$offset, $untilOffset) will be
          | skipped ${additionalMessage(failOnDataLoss = false)}
        """.stripMargin
      logWarning(warningMessage)
      UNKNOWN_OFFSET
    } else if (offset >= range.earliest) {
      // -----------------------------------------------------------------------------
      //         ^            ^                  ^                                 ^
      //         |            |                  |                                 |
      //   earliestOffset   offset   min(untilOffset,latestOffset)   max(untilOffset, latestOffset)
      //
      // This will happen when a topic is deleted and recreated, and new data are pushed very fast,
      // then we will see `offset` disappears first then appears again. Although the parameters
      // are same, the state in Kafka cluster is changed, so the outer loop won't be endless.
      logWarning(s"Found a disappeared offset $offset. " +
        s"Some data may be lost ${additionalMessage(failOnDataLoss = false)}")
      offset
    } else {
      // ------------------------------------------------------------------------------
      //      ^           ^                       ^                                 ^
      //      |           |                       |                                 |
      //   offset   earliestOffset   min(untilOffset,latestOffset)   max(untilOffset, latestOffset)
      val warningMessage =
        s"""
           |The current available offset range is $range.
           | Offset ${offset} is out of range, and records in [$offset, ${range.earliest}) will be
           | skipped ${additionalMessage(failOnDataLoss = false)}
        """.stripMargin
      logWarning(warningMessage)
      range.earliest
    }
  }

  /**
   * Get the record for the given offset if available. Otherwise it will either throw error
   * (if failOnDataLoss = true), or return the next available offset within [offset, untilOffset),
   * or null.
   *
   * @throws OffsetOutOfRangeException if `offset` is out of range
   * @throws TimeoutException if cannot fetch the record in `pollTimeoutMs` milliseconds.
   */
  private def fetchData(
      offset: Long,
      untilOffset: Long,
      pollTimeoutMs: Long,
      failOnDataLoss: Boolean): ConsumerRecord[Array[Byte], Array[Byte]] = {
    if (offset != nextOffsetInFetchedData || !fetchedData.hasNext()) {
      // This is the first fetch, or the last pre-fetched data has been drained.
      // Seek to the offset because we may call seekToBeginning or seekToEnd before this.
      seek(offset)
      poll(pollTimeoutMs)
    }

    if (!fetchedData.hasNext()) {
      // We cannot fetch anything after `poll`. Two possible cases:
      // - `offset` is out of range so that Kafka returns nothing. Just throw
      // `OffsetOutOfRangeException` to let the caller handle it.
      // - Cannot fetch any data before timeout. TimeoutException will be thrown.
      val range = getAvailableOffsetRange()
      if (offset < range.earliest || offset >= range.latest) {
        throw new OffsetOutOfRangeException(
          Map(topicPartition -> java.lang.Long.valueOf(offset)).asJava)
      } else {
        throw new TimeoutException(
          s"Cannot fetch record for offset $offset in $pollTimeoutMs milliseconds")
      }
    } else {
      val record = fetchedData.next()
      nextOffsetInFetchedData = record.offset + 1
      // In general, Kafka uses the specified offset as the start point, and tries to fetch the next
      // available offset. Hence we need to handle offset mismatch.
      if (record.offset > offset) {
        // This may happen when some records aged out but their offsets already got verified
        if (failOnDataLoss) {
          reportDataLoss(true, s"Cannot fetch records in [$offset, ${record.offset})")
          // Never happen as "reportDataLoss" will throw an exception
          null
        } else {
          if (record.offset >= untilOffset) {
            reportDataLoss(false, s"Skip missing records in [$offset, $untilOffset)")
            null
          } else {
            reportDataLoss(false, s"Skip missing records in [$offset, ${record.offset})")
            record
          }
        }
      } else if (record.offset < offset) {
        // This should not happen. If it does happen, then we probably misunderstand Kafka internal
        // mechanism.
        throw new IllegalStateException(
          s"Tried to fetch $offset but the returned record offset was ${record.offset}")
      } else {
        record
      }
    }
  }

  /** Create a new consumer and reset cached states */
  private def resetConsumer(): Unit = {
    consumer.close()
    consumer = createConsumer
    resetFetchedData()
  }

  /** Reset the internal pre-fetched data. */
  private def resetFetchedData(): Unit = {
    nextOffsetInFetchedData = UNKNOWN_OFFSET
    fetchedData = ju.Collections.emptyIterator[ConsumerRecord[Array[Byte], Array[Byte]]]
  }

  /**
   * Return an addition message including useful message and instruction.
   */
  private def additionalMessage(failOnDataLoss: Boolean): String = {
    if (failOnDataLoss) {
      s"(GroupId: $groupId, TopicPartition: $topicPartition). " +
        s"$INSTRUCTION_FOR_FAIL_ON_DATA_LOSS_TRUE"
    } else {
      s"(GroupId: $groupId, TopicPartition: $topicPartition). " +
        s"$INSTRUCTION_FOR_FAIL_ON_DATA_LOSS_FALSE"
    }
  }

  /**
   * Throw an exception or log a warning as per `failOnDataLoss`.
   */
  private def reportDataLoss(
      failOnDataLoss: Boolean,
      message: String,
      cause: Throwable = null): Unit = {
    val finalMessage = s"$message ${additionalMessage(failOnDataLoss)}"
    if (failOnDataLoss) {
      if (cause != null) {
        throw new IllegalStateException(finalMessage)
      } else {
        throw new IllegalStateException(finalMessage, cause)
      }
    } else {
      if (cause != null) {
        logWarning(finalMessage)
      } else {
        logWarning(finalMessage, cause)
      }
    }
  }

  private def close(): Unit = consumer.close()

  private def seek(offset: Long): Unit = {
    logDebug(s"Seeking to $groupId $topicPartition $offset")
    consumer.seek(topicPartition, offset)
  }

  private def poll(pollTimeoutMs: Long): Unit = {
    val p = consumer.poll(pollTimeoutMs)
    val r = p.records(topicPartition)
    logDebug(s"Polled $groupId ${p.partitions()}  ${r.size}")
    fetchedData = r.iterator
  }
}

private[kafka010] object CachedKafkaConsumer extends Logging {

  private val UNKNOWN_OFFSET = -2L

  private case class CacheKey(groupId: String, topicPartition: TopicPartition)

  private lazy val cache = {
    val conf = SparkEnv.get.conf
    val capacity = conf.getInt("spark.sql.kafkaConsumerCache.capacity", 64)
    new ju.LinkedHashMap[CacheKey, CachedKafkaConsumer](capacity, 0.75f, true) {
      override def removeEldestEntry(
        entry: ju.Map.Entry[CacheKey, CachedKafkaConsumer]): Boolean = {
        if (entry.getValue.inuse == false && this.size > capacity) {
          logWarning(s"KafkaConsumer cache hitting max capacity of $capacity, " +
            s"removing consumer for ${entry.getKey}")
          try {
            entry.getValue.close()
          } catch {
            case e: SparkException =>
              logError(s"Error closing earliest Kafka consumer for ${entry.getKey}", e)
          }
          true
        } else {
          false
        }
      }
    }
  }

  def releaseKafkaConsumer(
      topic: String,
      partition: Int,
      kafkaParams: ju.Map[String, Object]): Unit = {
    val groupId = kafkaParams.get(ConsumerConfig.GROUP_ID_CONFIG).asInstanceOf[String]
    val topicPartition = new TopicPartition(topic, partition)
    val key = CacheKey(groupId, topicPartition)

<<<<<<< HEAD
    val consumer = cache.get(key)
    if (consumer != null) {
      consumer.inuse = false
    } else {
      logWarning(s"Attempting to release consumer that does not exist")
=======
    synchronized {
      val consumer = cache.get(key)
      if (consumer != null) {
        consumer.inuse = false
      } else {
        logWarning(s"Attempting to release consumer that does not exist")
      }
>>>>>>> dcc2d540
    }
  }

  /**
   * Removes (and closes) the Kafka Consumer for the given topic, partition and group id.
   */
  def removeKafkaConsumer(
      topic: String,
      partition: Int,
      kafkaParams: ju.Map[String, Object]): Unit = {
    val groupId = kafkaParams.get(ConsumerConfig.GROUP_ID_CONFIG).asInstanceOf[String]
    val topicPartition = new TopicPartition(topic, partition)
    val key = CacheKey(groupId, topicPartition)

<<<<<<< HEAD
    val removedConsumer = cache.remove(key)
    if (removedConsumer != null) {
      removedConsumer.close()
=======
    synchronized {
      val removedConsumer = cache.remove(key)
      if (removedConsumer != null) {
        removedConsumer.close()
      }
>>>>>>> dcc2d540
    }
  }

  /**
   * Get a cached consumer for groupId, assigned to topic and partition.
   * If matching consumer doesn't already exist, will be created using kafkaParams.
   */
  def getOrCreate(
      topic: String,
      partition: Int,
      kafkaParams: ju.Map[String, Object]): CachedKafkaConsumer = synchronized {
    val groupId = kafkaParams.get(ConsumerConfig.GROUP_ID_CONFIG).asInstanceOf[String]
    val topicPartition = new TopicPartition(topic, partition)
    val key = CacheKey(groupId, topicPartition)

    // If this is reattempt at running the task, then invalidate cache and start with
    // a new consumer
    if (TaskContext.get != null && TaskContext.get.attemptNumber > 1) {
      removeKafkaConsumer(topic, partition, kafkaParams)
      val consumer = new CachedKafkaConsumer(topicPartition, kafkaParams)
      consumer.inuse = true
      cache.put(key, consumer)
      consumer
    } else {
      if (!cache.containsKey(key)) {
        cache.put(key, new CachedKafkaConsumer(topicPartition, kafkaParams))
      }
      val consumer = cache.get(key)
      consumer.inuse = true
      consumer
    }
  }
}<|MERGE_RESOLUTION|>--- conflicted
+++ resolved
@@ -340,13 +340,6 @@
     val topicPartition = new TopicPartition(topic, partition)
     val key = CacheKey(groupId, topicPartition)
 
-<<<<<<< HEAD
-    val consumer = cache.get(key)
-    if (consumer != null) {
-      consumer.inuse = false
-    } else {
-      logWarning(s"Attempting to release consumer that does not exist")
-=======
     synchronized {
       val consumer = cache.get(key)
       if (consumer != null) {
@@ -354,7 +347,6 @@
       } else {
         logWarning(s"Attempting to release consumer that does not exist")
       }
->>>>>>> dcc2d540
     }
   }
 
@@ -369,17 +361,11 @@
     val topicPartition = new TopicPartition(topic, partition)
     val key = CacheKey(groupId, topicPartition)
 
-<<<<<<< HEAD
-    val removedConsumer = cache.remove(key)
-    if (removedConsumer != null) {
-      removedConsumer.close()
-=======
     synchronized {
       val removedConsumer = cache.remove(key)
       if (removedConsumer != null) {
         removedConsumer.close()
       }
->>>>>>> dcc2d540
     }
   }
 
