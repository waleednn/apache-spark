/*
 * Licensed to the Apache Software Foundation (ASF) under one or more
 * contributor license agreements.  See the NOTICE file distributed with
 * this work for additional information regarding copyright ownership.
 * The ASF licenses this file to You under the Apache License, Version 2.0
 * (the "License"); you may not use this file except in compliance with
 * the License.  You may obtain a copy of the License at
 *
 *    http://www.apache.org/licenses/LICENSE-2.0
 *
 * Unless required by applicable law or agreed to in writing, software
 * distributed under the License is distributed on an "AS IS" BASIS,
 * WITHOUT WARRANTIES OR CONDITIONS OF ANY KIND, either express or implied.
 * See the License for the specific language governing permissions and
 * limitations under the License.
 */

package org.apache.spark.sql.kafka010

import java.io.StringWriter
import java.util.concurrent.atomic.AtomicInteger

import scala.util.Random

import org.apache.kafka.clients.producer.RecordMetadata
import org.apache.kafka.common.TopicPartition
import org.scalatest.time.SpanSugar._

import org.apache.spark.sql.execution.streaming._
import org.apache.spark.sql.streaming.{ ProcessingTime, StreamTest }
import org.apache.spark.sql.test.SharedSQLContext
import org.apache.spark.util.ManualClock

abstract class KafkaSourceTest extends StreamTest with SharedSQLContext {

  protected var testUtils: KafkaTestUtils = _

  override val streamingTimeout = 30.seconds

  override def beforeAll(): Unit = {
    super.beforeAll()
    testUtils = new KafkaTestUtils
    testUtils.setup()
  }

  override def afterAll(): Unit = {
    if (testUtils != null) {
      testUtils.teardown()
      testUtils = null
      super.afterAll()
    }
  }

  protected def makeSureGetOffsetCalled = AssertOnQuery { q =>
    // Because KafkaSource's initialPartitionOffsets is set lazily, we need to make sure
    // its "getOffset" is called before pushing any data. Otherwise, because of the race contion,
    // we don't know which data should be fetched when `startingOffsets` is latest.
    q.processAllAvailable()
    true
  }

  /**
   * Add data to Kafka.
   *
   * `topicAction` can be used to run actions for each topic before inserting data.
   */
  case class AddKafkaData(topics: Set[String], data: Int*)
    (implicit ensureDataInMultiplePartition: Boolean = false,
      concurrent: Boolean = false,
      message: String = "",
      topicAction: (String, Option[Int]) => Unit = (_, _) => {}) extends AddData {

    override def addData(query: Option[StreamExecution]): (Source, Offset) = {
      if (query.get.isActive) {
        // Make sure no Spark job is running when deleting a topic
        query.get.processAllAvailable()
      }

      val existingTopics = testUtils.getAllTopicsAndPartitionSize().toMap
      val newTopics = topics.diff(existingTopics.keySet)
      for (newTopic <- newTopics) {
        topicAction(newTopic, None)
      }
      for (existingTopicPartitions <- existingTopics) {
        topicAction(existingTopicPartitions._1, Some(existingTopicPartitions._2))
      }

      // Read all topics again in case some topics are delete.
      val allTopics = testUtils.getAllTopicsAndPartitionSize().toMap.keys
      require(
        query.nonEmpty,
        "Cannot add data when there is no query for finding the active kafka source")

      val sources = query.get.logicalPlan.collect {
        case StreamingExecutionRelation(source, _) if source.isInstanceOf[KafkaSource] =>
          source.asInstanceOf[KafkaSource]
      }
      if (sources.isEmpty) {
        throw new Exception(
          "Could not find Kafka source in the StreamExecution logical plan to add data to")
      } else if (sources.size > 1) {
        throw new Exception(
          "Could not select the Kafka source in the StreamExecution logical plan as there" +
            "are multiple Kafka sources:\n\t" + sources.mkString("\n\t"))
      }
      val kafkaSource = sources.head
      val topic = topics.toSeq(Random.nextInt(topics.size))
      val sentMetadata = testUtils.sendMessages(topic, data.map { _.toString }.toArray)

      def metadataToStr(m: (String, RecordMetadata)): String = {
        s"Sent ${m._1} to partition ${m._2.partition()}, offset ${m._2.offset()}"
      }
      // Verify that the test data gets inserted into multiple partitions
      if (ensureDataInMultiplePartition) {
        require(
          sentMetadata.groupBy(_._2.partition).size > 1,
          s"Added data does not test multiple partitions: ${sentMetadata.map(metadataToStr)}")
      }

      val offset = KafkaSourceOffset(testUtils.getLatestOffsets(topics))
      logInfo(s"Added data, expected offset $offset")
      (kafkaSource, offset)
    }

    override def toString: String =
      s"AddKafkaData(topics = $topics, data = $data, message = $message)"
  }
}


class KafkaSourceSuite extends KafkaSourceTest {

  import testImplicits._

  private val topicId = new AtomicInteger(0)

  test("maxOffsetsPerTrigger") {
    val topic = newTopic()
    testUtils.createTopic(topic, partitions = 3)
    testUtils.sendMessages(topic, (100 to 200).map(_.toString).toArray, Some(0))
    testUtils.sendMessages(topic, (10 to 20).map(_.toString).toArray, Some(1))
    testUtils.sendMessages(topic, Array("1"), Some(2))

    val reader = spark
      .readStream
      .format("kafka")
      .option("kafka.bootstrap.servers", testUtils.brokerAddress)
      .option("kafka.metadata.max.age.ms", "1")
      .option("maxOffsetsPerTrigger", 10)
      .option("subscribe", topic)
      .option("startingOffsets", "earliest")
    val kafka = reader.load()
      .selectExpr("CAST(key AS STRING)", "CAST(value AS STRING)")
      .as[(String, String)]
    val mapped: org.apache.spark.sql.Dataset[_] = kafka.map(kv => kv._2.toInt)

    val clock = new ManualClock
    testStream(mapped)(
      StartStream(ProcessingTime(100), clock),
      AdvanceManualClock(100),
      // 1 from smallest, 1 from middle, 8 from biggest
      CheckAnswer(1, 10, 100, 101, 102, 103, 104, 105, 106, 107),
      AdvanceManualClock(100),
      // smallest now empty, 1 more from middle, 9 more from biggest
      CheckAnswer(1, 10, 100, 101, 102, 103, 104, 105, 106, 107,
        11, 108, 109, 110, 111, 112, 113, 114, 115, 116
      ),
      StopStream
    )
  }

  test("cannot stop Kafka stream") {
    val topic = newTopic()
    testUtils.createTopic(newTopic(), partitions = 5)
    testUtils.sendMessages(topic, (101 to 105).map { _.toString }.toArray)

    val reader = spark
      .readStream
      .format("kafka")
      .option("kafka.bootstrap.servers", testUtils.brokerAddress)
      .option("kafka.metadata.max.age.ms", "1")
      .option("subscribePattern", s"topic-.*")

    val kafka = reader.load()
      .selectExpr("CAST(key AS STRING)", "CAST(value AS STRING)")
      .as[(String, String)]
    val mapped = kafka.map(kv => kv._2.toInt + 1)

    testStream(mapped)(
      makeSureGetOffsetCalled,
      StopStream
    )
  }

  test("assign from latest offsets") {
    val topic = newTopic()
    testFromLatestOffsets(topic, false, "assign" -> assignString(topic, 0 to 4))
  }

  test("assign from earliest offsets") {
    val topic = newTopic()
    testFromEarliestOffsets(topic, false, "assign" -> assignString(topic, 0 to 4))
  }

  test("assign from specific offsets") {
    val topic = newTopic()
    testFromSpecificOffsets(topic, "assign" -> assignString(topic, 0 to 4))
  }

  test("subscribing topic by name from latest offsets") {
    val topic = newTopic()
    testFromLatestOffsets(topic, true, "subscribe" -> topic)
  }

  test("subscribing topic by name from earliest offsets") {
    val topic = newTopic()
    testFromEarliestOffsets(topic, true, "subscribe" -> topic)
  }

  test("subscribing topic by name from specific offsets") {
    val topic = newTopic()
    testFromSpecificOffsets(topic, "subscribe" -> topic)
  }

  test("subscribing topic by pattern from latest offsets") {
    val topicPrefix = newTopic()
    val topic = topicPrefix + "-suffix"
    testFromLatestOffsets(topic, true, "subscribePattern" -> s"$topicPrefix-.*")
  }

  test("subscribing topic by pattern from earliest offsets") {
    val topicPrefix = newTopic()
    val topic = topicPrefix + "-suffix"
    testFromEarliestOffsets(topic, true, "subscribePattern" -> s"$topicPrefix-.*")
  }

  test("subscribing topic by pattern from specific offsets") {
    val topicPrefix = newTopic()
    val topic = topicPrefix + "-suffix"
    testFromSpecificOffsets(topic, "subscribePattern" -> s"$topicPrefix-.*")
  }

  test("subscribing topic by pattern with topic deletions") {
    val topicPrefix = newTopic()
    val topic = topicPrefix + "-seems"
    val topic2 = topicPrefix + "-bad"
    testUtils.createTopic(topic, partitions = 5)
    testUtils.sendMessages(topic, Array("-1"))
    require(testUtils.getLatestOffsets(Set(topic)).size === 5)

    val reader = spark
      .readStream
      .format("kafka")
      .option("kafka.bootstrap.servers", testUtils.brokerAddress)
      .option("kafka.metadata.max.age.ms", "1")
      .option("subscribePattern", s"$topicPrefix-.*")
      .option("failOnDataLoss", "false")

    val kafka = reader.load()
      .selectExpr("CAST(key AS STRING)", "CAST(value AS STRING)")
      .as[(String, String)]
    val mapped = kafka.map(kv => kv._2.toInt + 1)

    testStream(mapped)(
      makeSureGetOffsetCalled,
      AddKafkaData(Set(topic), 1, 2, 3),
      CheckAnswer(2, 3, 4),
      Assert {
        testUtils.deleteTopic(topic)
        testUtils.createTopic(topic2, partitions = 5)
        true
      },
      AddKafkaData(Set(topic2), 4, 5, 6),
      CheckAnswer(2, 3, 4, 5, 6, 7)
    )
  }

  test("bad source options") {
    def testBadOptions(options: (String, String)*)(expectedMsgs: String*): Unit = {
      val ex = intercept[IllegalArgumentException] {
        val reader = spark
          .readStream
          .format("kafka")
        options.foreach { case (k, v) => reader.option(k, v) }
        reader.load()
      }
      expectedMsgs.foreach { m =>
        assert(ex.getMessage.toLowerCase.contains(m.toLowerCase))
      }
    }

    // No strategy specified
    testBadOptions()("options must be specified", "subscribe", "subscribePattern")

    // Multiple strategies specified
    testBadOptions("subscribe" -> "t", "subscribePattern" -> "t.*")(
      "only one", "options can be specified")

    testBadOptions("subscribe" -> "t", "assign" -> """{"a":[0]}""")(
      "only one", "options can be specified")

    testBadOptions("assign" -> "")("no topicpartitions to assign")
    testBadOptions("subscribe" -> "")("no topics to subscribe")
    testBadOptions("subscribePattern" -> "")("pattern to subscribe is empty")
  }

  test("unsupported kafka configs") {
    def testUnsupportedConfig(key: String, value: String = "someValue"): Unit = {
      val ex = intercept[IllegalArgumentException] {
        val reader = spark
          .readStream
          .format("kafka")
          .option("subscribe", "topic")
          .option("kafka.bootstrap.servers", "somehost")
          .option(s"$key", value)
        reader.load()
      }
      assert(ex.getMessage.toLowerCase.contains("not supported"))
    }

    testUnsupportedConfig("kafka.group.id")
    testUnsupportedConfig("kafka.auto.offset.reset")
    testUnsupportedConfig("kafka.enable.auto.commit")
    testUnsupportedConfig("kafka.interceptor.classes")
    testUnsupportedConfig("kafka.key.deserializer")
    testUnsupportedConfig("kafka.value.deserializer")

    testUnsupportedConfig("kafka.auto.offset.reset", "none")
    testUnsupportedConfig("kafka.auto.offset.reset", "someValue")
    testUnsupportedConfig("kafka.auto.offset.reset", "earliest")
    testUnsupportedConfig("kafka.auto.offset.reset", "latest")
  }

  test("input row metrics") {
    val topic = newTopic()
    testUtils.createTopic(topic, partitions = 5)
    testUtils.sendMessages(topic, Array("-1"))
    require(testUtils.getLatestOffsets(Set(topic)).size === 5)

    val kafka = spark
      .readStream
      .format("kafka")
      .option("subscribe", topic)
      .option("kafka.bootstrap.servers", testUtils.brokerAddress)
      .load()
      .selectExpr("CAST(key AS STRING)", "CAST(value AS STRING)")
      .as[(String, String)]

    val mapped = kafka.map(kv => kv._2.toInt + 1)
    testStream(mapped)(
      makeSureGetOffsetCalled,
      AddKafkaData(Set(topic), 1, 2, 3),
      CheckAnswer(2, 3, 4),
      AssertOnLastQueryStatus { status =>
        assert(status.triggerDetails.get("numRows.input.total").toInt > 0)
        assert(status.sourceStatuses(0).processingRate > 0.0)
      }
    )
  }

  private def newTopic(): String = s"topic-${topicId.getAndIncrement()}"

  private def assignString(topic: String, partitions: Iterable[Int]): String = {
<<<<<<< HEAD
    val writer = new StringWriter
    JsonUtils.partitions(
      partitions.map(p => new TopicPartition(topic, p)),
      writer)
    writer.toString
  }

  private def testFromSpecificOffsets(topic: String, options: (String, String)*): Unit = {
    val writer = new StringWriter
=======
    JsonUtils.partitions(partitions.map(p => new TopicPartition(topic, p)))
  }

  private def testFromSpecificOffsets(topic: String, options: (String, String)*): Unit = {
>>>>>>> 4ecbe1b9
    val partitionOffsets = Map(
      new TopicPartition(topic, 0) -> -2L,
      new TopicPartition(topic, 1) -> -1L,
      new TopicPartition(topic, 2) -> 0L,
      new TopicPartition(topic, 3) -> 1L,
      new TopicPartition(topic, 4) -> 2L
    )
<<<<<<< HEAD
    JsonUtils.partitionOffsets(partitionOffsets, writer)
    val startingOffsets = writer.toString
=======
    val startingOffsets = JsonUtils.partitionOffsets(partitionOffsets)
>>>>>>> 4ecbe1b9

    testUtils.createTopic(topic, partitions = 5)
    // part 0 starts at earliest, these should all be seen
    testUtils.sendMessages(topic, Array(-20, -21, -22).map(_.toString), Some(0))
    // part 1 starts at latest, these should all be skipped
    testUtils.sendMessages(topic, Array(-10, -11, -12).map(_.toString), Some(1))
    // part 2 starts at 0, these should all be seen
    testUtils.sendMessages(topic, Array(0, 1, 2).map(_.toString), Some(2))
    // part 3 starts at 1, first should be skipped
    testUtils.sendMessages(topic, Array(10, 11, 12).map(_.toString), Some(3))
    // part 4 starts at 2, first and second should be skipped
    testUtils.sendMessages(topic, Array(20, 21, 22).map(_.toString), Some(4))
    require(testUtils.getLatestOffsets(Set(topic)).size === 5)

    val reader = spark
      .readStream
      .format("kafka")
      .option("startingOffsets", startingOffsets)
      .option("kafka.bootstrap.servers", testUtils.brokerAddress)
      .option("kafka.metadata.max.age.ms", "1")
    options.foreach { case (k, v) => reader.option(k, v) }
    val kafka = reader.load()
      .selectExpr("CAST(key AS STRING)", "CAST(value AS STRING)")
      .as[(String, String)]
    val mapped: org.apache.spark.sql.Dataset[_] = kafka.map(kv => kv._2.toInt)

    testStream(mapped)(
      makeSureGetOffsetCalled,
      CheckAnswer(-20, -21, -22, 0, 1, 2, 11, 12, 22),
      StopStream,
      StartStream(),
      CheckAnswer(-20, -21, -22, 0, 1, 2, 11, 12, 22), // Should get the data back on recovery
      AddKafkaData(Set(topic), 30, 31, 32, 33, 34)(ensureDataInMultiplePartition = true),
      CheckAnswer(-20, -21, -22, 0, 1, 2, 11, 12, 22, 30, 31, 32, 33, 34),
      StopStream
    )
  }

  private def testFromLatestOffsets(
      topic: String,
      addPartitions: Boolean,
      options: (String, String)*): Unit = {
    testUtils.createTopic(topic, partitions = 5)
    testUtils.sendMessages(topic, Array("-1"))
    require(testUtils.getLatestOffsets(Set(topic)).size === 5)

    val reader = spark
      .readStream
      .format("kafka")
      .option("startingOffsets", s"latest")
      .option("kafka.bootstrap.servers", testUtils.brokerAddress)
      .option("kafka.metadata.max.age.ms", "1")
    options.foreach { case (k, v) => reader.option(k, v) }
    val kafka = reader.load()
      .selectExpr("CAST(key AS STRING)", "CAST(value AS STRING)")
      .as[(String, String)]
    val mapped = kafka.map(kv => kv._2.toInt + 1)

    testStream(mapped)(
      makeSureGetOffsetCalled,
      AddKafkaData(Set(topic), 1, 2, 3),
      CheckAnswer(2, 3, 4),
      StopStream,
      StartStream(),
      CheckAnswer(2, 3, 4), // Should get the data back on recovery
      StopStream,
      AddKafkaData(Set(topic), 4, 5, 6), // Add data when stream is stopped
      StartStream(),
      CheckAnswer(2, 3, 4, 5, 6, 7), // Should get the added data
      AddKafkaData(Set(topic), 7, 8),
      CheckAnswer(2, 3, 4, 5, 6, 7, 8, 9),
      AssertOnQuery("Add partitions") { query: StreamExecution =>
        if (addPartitions) {
          testUtils.addPartitions(topic, 10)
        }
        true
      },
      AddKafkaData(Set(topic), 9, 10, 11, 12, 13, 14, 15, 16),
      CheckAnswer(2, 3, 4, 5, 6, 7, 8, 9, 10, 11, 12, 13, 14, 15, 16, 17)
    )
  }

  private def testFromEarliestOffsets(
      topic: String,
      addPartitions: Boolean,
      options: (String, String)*): Unit = {
    testUtils.createTopic(topic, partitions = 5)
    testUtils.sendMessages(topic, (1 to 3).map { _.toString }.toArray)
    require(testUtils.getLatestOffsets(Set(topic)).size === 5)

    val reader = spark.readStream
    reader
      .format(classOf[KafkaSourceProvider].getCanonicalName.stripSuffix("$"))
      .option("startingOffsets", s"earliest")
      .option("kafka.bootstrap.servers", testUtils.brokerAddress)
      .option("kafka.metadata.max.age.ms", "1")
    options.foreach { case (k, v) => reader.option(k, v) }
    val kafka = reader.load()
      .selectExpr("CAST(key AS STRING)", "CAST(value AS STRING)")
      .as[(String, String)]
    val mapped = kafka.map(kv => kv._2.toInt + 1)

    testStream(mapped)(
      AddKafkaData(Set(topic), 4, 5, 6), // Add data when stream is stopped
      CheckAnswer(2, 3, 4, 5, 6, 7),
      StopStream,
      StartStream(),
      CheckAnswer(2, 3, 4, 5, 6, 7),
      StopStream,
      AddKafkaData(Set(topic), 7, 8),
      StartStream(),
      CheckAnswer(2, 3, 4, 5, 6, 7, 8, 9),
      AssertOnQuery("Add partitions") { query: StreamExecution =>
        if (addPartitions) {
          testUtils.addPartitions(topic, 10)
        }
        true
      },
      AddKafkaData(Set(topic), 9, 10, 11, 12, 13, 14, 15, 16),
      CheckAnswer(2, 3, 4, 5, 6, 7, 8, 9, 10, 11, 12, 13, 14, 15, 16, 17)
    )
  }
}


class KafkaSourceStressSuite extends KafkaSourceTest {

  import testImplicits._

  val topicId = new AtomicInteger(1)

  @volatile var topics: Seq[String] = (1 to 5).map(_ => newStressTopic)

  def newStressTopic: String = s"stress${topicId.getAndIncrement()}"

  private def nextInt(start: Int, end: Int): Int = {
    start + Random.nextInt(start + end - 1)
  }

  test("stress test with multiple topics and partitions")  {
    topics.foreach { topic =>
      testUtils.createTopic(topic, partitions = nextInt(1, 6))
      testUtils.sendMessages(topic, (101 to 105).map { _.toString }.toArray)
    }

    // Create Kafka source that reads from latest offset
    val kafka =
      spark.readStream
        .format(classOf[KafkaSourceProvider].getCanonicalName.stripSuffix("$"))
        .option("kafka.bootstrap.servers", testUtils.brokerAddress)
        .option("kafka.metadata.max.age.ms", "1")
        .option("subscribePattern", "stress.*")
        .option("failOnDataLoss", "false")
        .load()
        .selectExpr("CAST(key AS STRING)", "CAST(value AS STRING)")
        .as[(String, String)]

    val mapped = kafka.map(kv => kv._2.toInt + 1)

    runStressTest(
      mapped,
      Seq(makeSureGetOffsetCalled),
      (d, running) => {
        Random.nextInt(5) match {
          case 0 => // Add a new topic
            topics = topics ++ Seq(newStressTopic)
            AddKafkaData(topics.toSet, d: _*)(message = s"Add topic $newStressTopic",
              topicAction = (topic, partition) => {
                if (partition.isEmpty) {
                  testUtils.createTopic(topic, partitions = nextInt(1, 6))
                }
              })
          case 1 if running =>
            // Only delete a topic when the query is running. Otherwise, we may lost data and
            // cannot check the correctness.
            val deletedTopic = topics(Random.nextInt(topics.size))
            if (deletedTopic != topics.head) {
              topics = topics.filterNot(_ == deletedTopic)
            }
            AddKafkaData(topics.toSet, d: _*)(message = s"Delete topic $deletedTopic",
              topicAction = (topic, partition) => {
                // Never remove the first topic to make sure we have at least one topic
                if (topic == deletedTopic && deletedTopic != topics.head) {
                  testUtils.deleteTopic(deletedTopic)
                }
              })
          case 2 => // Add new partitions
            AddKafkaData(topics.toSet, d: _*)(message = "Add partitiosn",
              topicAction = (topic, partition) => {
                testUtils.addPartitions(topic, partition.get + nextInt(1, 6))
              })
          case _ => // Just add new data
            AddKafkaData(topics.toSet, d: _*)
        }
      },
      iterations = 50)
  }
}<|MERGE_RESOLUTION|>--- conflicted
+++ resolved
@@ -17,7 +17,6 @@
 
 package org.apache.spark.sql.kafka010
 
-import java.io.StringWriter
 import java.util.concurrent.atomic.AtomicInteger
 
 import scala.util.Random
@@ -361,22 +360,10 @@
   private def newTopic(): String = s"topic-${topicId.getAndIncrement()}"
 
   private def assignString(topic: String, partitions: Iterable[Int]): String = {
-<<<<<<< HEAD
-    val writer = new StringWriter
-    JsonUtils.partitions(
-      partitions.map(p => new TopicPartition(topic, p)),
-      writer)
-    writer.toString
+    JsonUtils.partitions(partitions.map(p => new TopicPartition(topic, p)))
   }
 
   private def testFromSpecificOffsets(topic: String, options: (String, String)*): Unit = {
-    val writer = new StringWriter
-=======
-    JsonUtils.partitions(partitions.map(p => new TopicPartition(topic, p)))
-  }
-
-  private def testFromSpecificOffsets(topic: String, options: (String, String)*): Unit = {
->>>>>>> 4ecbe1b9
     val partitionOffsets = Map(
       new TopicPartition(topic, 0) -> -2L,
       new TopicPartition(topic, 1) -> -1L,
@@ -384,12 +371,7 @@
       new TopicPartition(topic, 3) -> 1L,
       new TopicPartition(topic, 4) -> 2L
     )
-<<<<<<< HEAD
-    JsonUtils.partitionOffsets(partitionOffsets, writer)
-    val startingOffsets = writer.toString
-=======
     val startingOffsets = JsonUtils.partitionOffsets(partitionOffsets)
->>>>>>> 4ecbe1b9
 
     testUtils.createTopic(topic, partitions = 5)
     // part 0 starts at earliest, these should all be seen
