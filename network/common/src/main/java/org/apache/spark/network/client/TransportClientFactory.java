/*
 * Licensed to the Apache Software Foundation (ASF) under one or more
 * contributor license agreements.  See the NOTICE file distributed with
 * this work for additional information regarding copyright ownership.
 * The ASF licenses this file to You under the Apache License, Version 2.0
 * (the "License"); you may not use this file except in compliance with
 * the License.  You may obtain a copy of the License at
 *
 *    http://www.apache.org/licenses/LICENSE-2.0
 *
 * Unless required by applicable law or agreed to in writing, software
 * distributed under the License is distributed on an "AS IS" BASIS,
 * WITHOUT WARRANTIES OR CONDITIONS OF ANY KIND, either express or implied.
 * See the License for the specific language governing permissions and
 * limitations under the License.
 */

package org.apache.spark.network.client;

import java.io.Closeable;
import java.io.IOException;
import java.net.InetSocketAddress;
import java.net.SocketAddress;
import java.util.List;
import java.util.Random;
import java.util.concurrent.ConcurrentHashMap;
import java.util.concurrent.atomic.AtomicReference;

import com.google.common.base.Preconditions;
import com.google.common.base.Throwables;
import com.google.common.collect.Lists;
import io.netty.bootstrap.Bootstrap;
import io.netty.buffer.PooledByteBufAllocator;
import io.netty.channel.Channel;
import io.netty.channel.ChannelFuture;
import io.netty.channel.ChannelInitializer;
import io.netty.channel.ChannelOption;
import io.netty.channel.EventLoopGroup;
import io.netty.channel.socket.SocketChannel;
import org.slf4j.Logger;
import org.slf4j.LoggerFactory;

import org.apache.spark.network.TransportContext;
import org.apache.spark.network.server.TransportChannelHandler;
import org.apache.spark.network.util.IOMode;
import org.apache.spark.network.util.JavaUtils;
import org.apache.spark.network.util.NettyUtils;
import org.apache.spark.network.util.TransportConf;

/**
 * Factory for creating {@link TransportClient}s by using createClient.
 *
 * The factory maintains a connection pool to other hosts and should return the same
 * TransportClient for the same remote host. It also shares a single worker thread pool for
 * all TransportClients.
 *
 * TransportClients will be reused whenever possible. Prior to completing the creation of a new
 * TransportClient, all given {@link TransportClientBootstrap}s will be run.
 */
public class TransportClientFactory implements Closeable {

  /** A simple data structure to track the pool of clients between two peer nodes. */
  private static class ClientPool {
    TransportClient[] clients;
    Object[] locks;

    public ClientPool(int size) {
      clients = new TransportClient[size];
      locks = new Object[size];
      for (int i = 0; i < size; i++) {
        locks[i] = new Object();
      }
    }
  }

  private final Logger logger = LoggerFactory.getLogger(TransportClientFactory.class);

  private final TransportContext context;
  private final TransportConf conf;
  private final List<TransportClientBootstrap> clientBootstraps;
  private final ConcurrentHashMap<SocketAddress, ClientPool> connectionPool;

  /** Random number generator for picking connections between peers. */
  private final Random rand;
  private final int numConnectionsPerPeer;

  private final Class<? extends Channel> socketChannelClass;
  private EventLoopGroup workerGroup;
  private PooledByteBufAllocator pooledAllocator;

  public TransportClientFactory(
      TransportContext context,
      List<TransportClientBootstrap> clientBootstraps) {
    this.context = Preconditions.checkNotNull(context);
    this.conf = context.getConf();
    this.clientBootstraps = Lists.newArrayList(Preconditions.checkNotNull(clientBootstraps));
    this.connectionPool = new ConcurrentHashMap<SocketAddress, ClientPool>();
    this.numConnectionsPerPeer = conf.numConnectionsPerPeer();
    this.rand = new Random();

    IOMode ioMode = IOMode.valueOf(conf.ioMode());
    this.socketChannelClass = NettyUtils.getClientChannelClass(ioMode);
    // TODO: Make thread pool name configurable.
    this.workerGroup = NettyUtils.createEventLoop(ioMode, conf.clientThreads(), "shuffle-client");
    this.pooledAllocator = NettyUtils.createPooledByteBufAllocator(
      conf.preferDirectBufs(), false /* allowCache */, conf.clientThreads());
  }

  /**
   * Create a {@link TransportClient} connecting to the given remote host / port.
   *
   * We maintains an array of clients (size determined by spark.shuffle.io.numConnectionsPerPeer)
   * and randomly picks one to use. If no client was previously created in the randomly selected
   * spot, this function creates a new client and places it there.
   *
   * Prior to the creation of a new TransportClient, we will execute all
   * {@link TransportClientBootstrap}s that are registered with this factory.
   *
   * This blocks until a connection is successfully established and fully bootstrapped.
   *
   * Concurrency: This method is safe to call from multiple threads.
   */
  public TransportClient createClient(String remoteHost, int remotePort) throws IOException {
    // Get connection from the connection pool first.
    // If it is not found or not active, create a new one.
    final InetSocketAddress address = new InetSocketAddress(remoteHost, remotePort);

    // Create the ClientPool if we don't have it yet.
    ClientPool clientPool = connectionPool.get(address);
    if (clientPool == null) {
      connectionPool.putIfAbsent(address, new ClientPool(numConnectionsPerPeer));
      clientPool = connectionPool.get(address);
    }

    int clientIndex = rand.nextInt(numConnectionsPerPeer);
    TransportClient cachedClient = clientPool.clients[clientIndex];

    if (cachedClient != null && cachedClient.isActive()) {
      logger.trace("Returning cached connection to {}: {}", address, cachedClient);
      return cachedClient;
    }

    // If we reach here, we don't have an existing connection open. Let's create a new one.
    // Multiple threads might race here to create new connections. Keep only one of them active.
    synchronized (clientPool.locks[clientIndex]) {
      cachedClient = clientPool.clients[clientIndex];

      if (cachedClient != null) {
        if (cachedClient.isActive()) {
          logger.trace("Returning cached connection to {}: {}", address, cachedClient);
          return cachedClient;
        } else {
          logger.info("Found inactive connection to {}, creating a new one.", address);
        }
      }
      clientPool.clients[clientIndex] = createClient(address);
      return clientPool.clients[clientIndex];
    }
  }

  /**
<<<<<<< HEAD
   * Creates a new client that will not be managed by this factory.
   *
   * The client will not be shared with callers of {@link #createClient(String, int)} and will
   * not be closed when the factory is disposed of.
   *
   * As with {@link #createClient(String, int)}, this method is blocking.
   */
  public TransportClient createUnmanagedClient(String remoteHost, int remotePort)
    throws IOException {

    InetSocketAddress address = new InetSocketAddress(remoteHost, remotePort);
=======
   * Create a completely new {@link TransportClient} to the given remote host / port
   * But this connection is not pooled.
   */
  public TransportClient createUnmanagedClient(String remoteHost, int remotePort)
      throws IOException {
    final InetSocketAddress address = new InetSocketAddress(remoteHost, remotePort);
>>>>>>> 53600854
    return createClient(address);
  }

  /** Create a completely new {@link TransportClient} to the remote address. */
  private TransportClient createClient(InetSocketAddress address) throws IOException {
    logger.debug("Creating new connection to " + address);

    Bootstrap bootstrap = new Bootstrap();
    bootstrap.group(workerGroup)
      .channel(socketChannelClass)
      // Disable Nagle's Algorithm since we don't want packets to wait
      .option(ChannelOption.TCP_NODELAY, true)
      .option(ChannelOption.SO_KEEPALIVE, true)
      .option(ChannelOption.CONNECT_TIMEOUT_MILLIS, conf.connectionTimeoutMs())
      .option(ChannelOption.ALLOCATOR, pooledAllocator);

    final AtomicReference<TransportClient> clientRef = new AtomicReference<TransportClient>();
    final AtomicReference<Channel> channelRef = new AtomicReference<Channel>();

    bootstrap.handler(new ChannelInitializer<SocketChannel>() {
      @Override
      public void initChannel(SocketChannel ch) {
        TransportChannelHandler clientHandler = context.initializePipeline(ch);
        clientRef.set(clientHandler.getClient());
        channelRef.set(ch);
      }
    });

    // Connect to the remote server
    long preConnect = System.nanoTime();
    ChannelFuture cf = bootstrap.connect(address);
    if (!cf.awaitUninterruptibly(conf.connectionTimeoutMs())) {
      throw new IOException(
        String.format("Connecting to %s timed out (%s ms)", address, conf.connectionTimeoutMs()));
    } else if (cf.cause() != null) {
      throw new IOException(String.format("Failed to connect to %s", address), cf.cause());
    }

    TransportClient client = clientRef.get();
    Channel channel = channelRef.get();
    assert client != null : "Channel future completed successfully with null client";

    // Execute any client bootstraps synchronously before marking the Client as successful.
    long preBootstrap = System.nanoTime();
    logger.debug("Connection to {} successful, running bootstraps...", address);
    try {
      for (TransportClientBootstrap clientBootstrap : clientBootstraps) {
        clientBootstrap.doBootstrap(client, channel);
      }
    } catch (Exception e) { // catch non-RuntimeExceptions too as bootstrap may be written in Scala
      long bootstrapTimeMs = (System.nanoTime() - preBootstrap) / 1000000;
      logger.error("Exception while bootstrapping client after " + bootstrapTimeMs + " ms", e);
      client.close();
      throw Throwables.propagate(e);
    }
    long postBootstrap = System.nanoTime();

    logger.debug("Successfully created connection to {} after {} ms ({} ms spent in bootstraps)",
      address, (postBootstrap - preConnect) / 1000000, (postBootstrap - preBootstrap) / 1000000);

    return client;
  }

  /** Close all connections in the connection pool, and shutdown the worker thread pool. */
  @Override
  public void close() {
    // Go through all clients and close them if they are active.
    for (ClientPool clientPool : connectionPool.values()) {
      for (int i = 0; i < clientPool.clients.length; i++) {
        TransportClient client = clientPool.clients[i];
        if (client != null) {
          clientPool.clients[i] = null;
          JavaUtils.closeQuietly(client);
        }
      }
    }
    connectionPool.clear();

    if (workerGroup != null) {
      workerGroup.shutdownGracefully();
      workerGroup = null;
    }
  }
}<|MERGE_RESOLUTION|>--- conflicted
+++ resolved
@@ -159,26 +159,14 @@
   }
 
   /**
-<<<<<<< HEAD
-   * Creates a new client that will not be managed by this factory.
-   *
-   * The client will not be shared with callers of {@link #createClient(String, int)} and will
-   * not be closed when the factory is disposed of.
+   * Create a completely new {@link TransportClient} to the given remote host / port.
+   * This connection is not pooled.
    *
    * As with {@link #createClient(String, int)}, this method is blocking.
-   */
-  public TransportClient createUnmanagedClient(String remoteHost, int remotePort)
-    throws IOException {
-
-    InetSocketAddress address = new InetSocketAddress(remoteHost, remotePort);
-=======
-   * Create a completely new {@link TransportClient} to the given remote host / port
-   * But this connection is not pooled.
    */
   public TransportClient createUnmanagedClient(String remoteHost, int remotePort)
       throws IOException {
     final InetSocketAddress address = new InetSocketAddress(remoteHost, remotePort);
->>>>>>> 53600854
     return createClient(address);
   }
 
