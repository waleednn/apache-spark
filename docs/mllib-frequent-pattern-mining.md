--- conflicted
+++ resolved
@@ -39,15 +39,9 @@
 <div class="codetabs">
 <div data-lang="scala" markdown="1">
 
-<<<<<<< HEAD
 [`FPGrowth`](api/scala/index.html#org.apache.spark.mllib.fpm.FPGrowth) implements the
 FP-growth algorithm.
 It take a `RDD` of transactions, where each transaction is an `Array` of items of a generic type.
-=======
-[`FPGrowth`](api/scala/index.html#org.apache.spark.mllib.fpm.FPGrowth)
-implements the FP-growth algorithm.  It take an `RDD` of transactions,
-where each transaction is an `Iterable` of items of a generic type.
->>>>>>> 865a3df3
 Calling `FPGrowth.run` with transactions returns an
 [`FPGrowthModel`](api/scala/index.html#org.apache.spark.mllib.fpm.FPGrowthModel)
 that stores the frequent itemsets with their frequencies.  The following
@@ -61,20 +55,9 @@
 import org.apache.spark.rdd.RDD
 import org.apache.spark.mllib.fpm.FPGrowth
 
-<<<<<<< HEAD
 val data = sc.textFile("data/mllib/sample_fpgrowth.txt")
 
 val transactions: RDD[Array[String]] = data.map(s => s.trim.split(' '))
-=======
-val transactions: RDD[Array[String]] = sc.parallelize(Seq(
-  "r z h k p",
-  "z y x w v u t s",
-  "s x o n r",
-  "x z y m t s q e",
-  "z",
-  "x z y r q t p")
-  .map(_.split(" ")))
->>>>>>> 865a3df3
 
 val fpg = new FPGrowth()
   .setMinSupport(0.2)
@@ -98,17 +81,10 @@
 
 <div data-lang="java" markdown="1">
 
-<<<<<<< HEAD
 [`FPGrowth`](api/java/org/apache/spark/mllib/fpm/FPGrowth.html) implements the
 FP-growth algorithm.
 It take an `JavaRDD` of transactions, where each transaction is an `Iterable` of items of a generic type.
 Calling `FPGrowth.run` with transactions returns an
-=======
-[`FPGrowth`](api/java/org/apache/spark/mllib/fpm/FPGrowth.html)
-implements the FP-growth algorithm.  It take a `JavaRDD` of
-transactions, where each transaction is an `Array` of items of a generic
-type.  Calling `FPGrowth.run` with transactions returns an
->>>>>>> 865a3df3
 [`FPGrowthModel`](api/java/org/apache/spark/mllib/fpm/FPGrowthModel.html)
 that stores the frequent itemsets with their frequencies.  The following
 example illustrates how to mine frequent itemsets and association rules
@@ -119,17 +95,13 @@
 {% highlight java %}
 import java.util.Arrays;
 import java.util.List;
-<<<<<<< HEAD
-import java.util.Arrays;
-=======
->>>>>>> 865a3df3
 
 import org.apache.spark.api.java.JavaRDD;
 import org.apache.spark.api.java.JavaSparkContext;
 import org.apache.spark.mllib.fpm.AssociationRules;
 import org.apache.spark.mllib.fpm.FPGrowth;
-
-<<<<<<< HEAD
+import org.apache.spark.mllib.fpm.FPGrowthModel;
+
 SparkConf conf = new SparkConf().setAppName("FP-growth Example");
 JavaSparkContext sc = new JavaSparkContext(conf);
 
@@ -143,25 +115,12 @@
     }
   }
 );
-=======
-JavaRDD<List<String>> transactions = sc.parallelize(Arrays.asList(
-  Arrays.asList("r z h k p".split(" ")),
-  Arrays.asList("z y x w v u t s".split(" ")),
-  Arrays.asList("s x o n r".split(" ")),
-  Arrays.asList("x z y m t s q e".split(" ")),
-  Arrays.asList("z".split(" ")),
-  Arrays.asList("x z y r q t p".split(" "))), 2);
->>>>>>> 865a3df3
 
 FPGrowth fpg = new FPGrowth()
   .setMinSupport(0.2)
   .setNumPartitions(10);
 FPGrowthModel<String> model = fpg.run(transactions);
 
-<<<<<<< HEAD
-for(FPGrowth.FreqItemset<String> itemset: model.freqItemsets().toJavaRDD().collect()) {
-  System.out.println(itemset.javaItems() + " , " + itemset.freq());
-=======
 for (FPGrowth.FreqItemset<String> itemset: model.freqItemsets().toJavaRDD().collect()) {
   System.out.println("[" + itemset.javaItems() + "], " + itemset.freq());
 }
@@ -175,6 +134,36 @@
 {% endhighlight %}
 
 </div>
+
+<div data-lang="python" markdown="1">
+
+[`FPGrowth`](api/python/pyspark.mllib.html#pyspark.mllib.fpm.FPGrowth) implements the
+FP-growth algorithm.
+It take an `RDD` of transactions, where each transaction is an `List` of items of a generic type.
+Calling `FPGrowth.train` with transactions returns an
+[`FPGrowthModel`](api/python/pyspark.mllib.html#pyspark.mllib.fpm.FPGrowthModel)
+that stores the frequent itemsets with their frequencies. The following
+example illustrates how to mine frequent itemsets and association rules
+(see [Association
+Rules](mllib-frequent-pattern-mining.html#association-rules) for
+details) from `transactions`.
+
+{% highlight python %}
+from pyspark.mllib.fpm import FPGrowth
+
+data = sc.textFile("data/mllib/sample_fpgrowth.txt")
+
+transactions = data.map(lambda line: line.strip().split(' '))
+
+model = FPGrowth.train(transactions, 0.2, 10)
+
+result = model.freqItemsets().collect()
+for fi in result:
+    print(fi)
+{% endhighlight %}
+
+</div>
+
 </div>
 
 ## Association Rules
@@ -298,40 +287,11 @@
 model.freqSequences.collect().foreach { freqSequence =>
 println(
   freqSequence.sequence.map(_.mkString("[", ", ", "]")).mkString("[", ", ", "]") + ", " + freqSequence.freq)
->>>>>>> 865a3df3
-}
-{% endhighlight %}
-
-</div>
-
-<<<<<<< HEAD
-<div data-lang="python" markdown="1">
-
-[`FPGrowth`](api/python/pyspark.mllib.html#pyspark.mllib.fpm.FPGrowth) implements the
-FP-growth algorithm.
-It take an `RDD` of transactions, where each transaction is an `List` of items of a generic type.
-Calling `FPGrowth.train` with transactions returns an
-[`FPGrowthModel`](api/python/pyspark.mllib.html#pyspark.mllib.fpm.FPGrowthModel)
-that stores the frequent itemsets with their frequencies.
-
-{% highlight python %}
-from pyspark.mllib.fpm import FPGrowth
-
-data = sc.textFile("data/mllib/sample_fpgrowth.txt")
-
-transactions = data.map(lambda line: line.strip().split(' '))
-
-model = FPGrowth.train(transactions, 0.2, 10)
-
-result = model.freqItemsets().collect()
-for fi in result:
-    print(fi)
-{% endhighlight %}
-
-</div>
-
-</div>
-=======
+}
+{% endhighlight %}
+
+</div>
+
 <div data-lang="java" markdown="1">
 
 [`PrefixSpan`](api/java/org/apache/spark/mllib/fpm/PrefixSpan.html) implements the
@@ -364,4 +324,3 @@
 
 </div>
 </div>
->>>>>>> 865a3df3
