--- conflicted
+++ resolved
@@ -149,11 +149,9 @@
 
   - Since Spark 3.0, if files or subdirectories disappear during recursive directory listing (i.e. they appear in an intermediate listing but then cannot be read or listed during later phases of the recursive directory listing, due to either concurrent file deletions or object store consistency issues) then the listing will fail with an exception unless `spark.sql.files.ignoreMissingFiles` is `true` (default `false`). In previous versions, these missing files or subdirectories would be ignored. Note that this change of behavior only applies during initial table file listing (or during `REFRESH TABLE`), not during query execution: the net change is that `spark.sql.files.ignoreMissingFiles` is now obeyed during table file listing / query planning, not only at query execution time.
 
-<<<<<<< HEAD
+  - Since Spark 3.0, substitution order of nested WITH clauses is changed and an inner CTE definition takes precedence over an outer. In version 2.4 and earlier, `WITH t AS (SELECT 1), t2 AS (WITH t AS (SELECT 2) SELECT * FROM t) SELECT * FROM t2` returns `1` while in version 3.0 it returns `2`. The previous behaviour can be restored by setting `spark.sql.legacy.ctePrecedence.enabled` to `true`.
+
   - Since Spark 3.0, the `add_months` function does not adjust the resulting date to a last day of month if the original date is a last day of month. The resulting date is adjust to a last day of month only if it is invalid. For example, `select add_months(DATE'2019-02-28', 1)` produces `2019-03-28` but `select add_months(DATE'2019-01-31', 1)` produces `2019-02-28`.
-=======
-  - Since Spark 3.0, substitution order of nested WITH clauses is changed and an inner CTE definition takes precedence over an outer. In version 2.4 and earlier, `WITH t AS (SELECT 1), t2 AS (WITH t AS (SELECT 2) SELECT * FROM t) SELECT * FROM t2` returns `1` while in version 3.0 it returns `2`. The previous behaviour can be restored by setting `spark.sql.legacy.ctePrecedence.enabled` to `true`.
->>>>>>> 76079fab
 
 ## Upgrading from Spark SQL 2.4 to 2.4.1
 
