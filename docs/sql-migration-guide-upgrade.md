--- conflicted
+++ resolved
@@ -31,11 +31,9 @@
 
   - In Spark version 2.4 and earlier, the `SET` command works without any warnings even if the specified key is for `SparkConf` entries and it has no effect because the command does not update `SparkConf`, but the behavior might confuse users. Since 3.0, the command fails if a `SparkConf` key is used. You can disable such a check by setting `spark.sql.legacy.execution.setCommandRejectsSparkConfs` to `false`.
 
-<<<<<<< HEAD
+  - Spark applications which are built with Spark version 2.4 and prior, and call methods of `UserDefinedFunction`, need to be re-compiled with Spark 3.0, as they are not binary compatible with Spark 3.0.
+
   - Since Spark 3.0, JSON datasource uses java.time API for parsing and generating JSON content. New formatting implementation supports date/timestamp patterns conformed to ISO 8601. To switch back to the implementation used in Spark 2.4 and earlier, set `spark.sql.legacy.timeParser.enabled` to `true`.
-=======
-  - Spark applications which are built with Spark version 2.4 and prior, and call methods of `UserDefinedFunction`, need to be re-compiled with Spark 3.0, as they are not binary compatible with Spark 3.0.
->>>>>>> 9cda9a89
 
 ## Upgrading From Spark SQL 2.3 to 2.4
 
