---
layout: global
title: "Migration Guide: SQL, Datasets and DataFrame"
displayTitle: "Migration Guide: SQL, Datasets and DataFrame"
license: |
  Licensed to the Apache Software Foundation (ASF) under one or more
  contributor license agreements.  See the NOTICE file distributed with
  this work for additional information regarding copyright ownership.
  The ASF licenses this file to You under the Apache License, Version 2.0
  (the "License"); you may not use this file except in compliance with
  the License.  You may obtain a copy of the License at

     http://www.apache.org/licenses/LICENSE-2.0

  Unless required by applicable law or agreed to in writing, software
  distributed under the License is distributed on an "AS IS" BASIS,
  WITHOUT WARRANTIES OR CONDITIONS OF ANY KIND, either express or implied.
  See the License for the specific language governing permissions and
  limitations under the License.
---

* Table of contents
{:toc}

## Upgrading from Spark SQL 3.0 to 3.1

  - In Spark 3.1, grouping_id() returns long values. In Spark version 3.0 and earlier, this function returns int values. To restore the behavior before Spark 3.1, you can set `spark.sql.legacy.integerGroupingId` to `true`.

  - In Spark 3.1, SQL UI data adopts the `formatted` mode for the query plan explain results. To restore the behavior before Spark 3.1, you can set `spark.sql.ui.explainMode` to `extended`.
  
  - In Spark 3.1, `from_unixtime`, `unix_timestamp`,`to_unix_timestamp`, `to_timestamp` and `to_date` will fail if the specified datetime pattern is invalid. In Spark 3.0 or earlier, they result `NULL`.
  
  - In Spark 3.1, the Parquet, ORC, Avro and JSON datasources throw the exception `org.apache.spark.sql.AnalysisException: Found duplicate column(s) in the data schema` in read if they detect duplicate names in top-level columns as well in nested structures. The datasources take into account the SQL config `spark.sql.caseSensitive` while detecting column name duplicates.

  - In Spark 3.1, structs and maps are wrapped by the `{}` brackets in casting them to strings. For instance, the `show()` action and the `CAST` expression use such brackets. In Spark 3.0 and earlier, the `[]` brackets are used for the same purpose. To restore the behavior before Spark 3.1, you can set `spark.sql.legacy.castComplexTypesToString.enabled` to `true`.

  - In Spark 3.1, NULL elements of structures, arrays and maps are converted to "null" in casting them to strings. In Spark 3.0 or earlier, NULL elements are converted to empty strings. To restore the behavior before Spark 3.1, you can set `spark.sql.legacy.castComplexTypesToString.enabled` to `true`.

<<<<<<< HEAD
  - In Spark 3.1, when loading a dataframe, `path` option cannot coexist with `load()`'s path parameters. For example, `spark.read.format("csv").option("path", "/tmp").load("/tmp2")` or `spark.read.option("path", "/tmp").csv("/tmp2")` will throw `org.apache.spark.sql.AnalysisException`. In Spark version 3.0 and below, `path` option is overwritten if one path parameter is passed to `load()`, or `path` option is added to the overall paths if multiple path parameters are passed to `load()`.
=======
  - In Spark 3.1, when `spark.sql.ansi.enabled` is false, Spark always returns null if the sum of decimal type column overflows. In Spark 3.0 or earlier, in the case, the sum of decimal type column may return null or incorrect result, or even fails at runtime (depending on the actual query plan execution).
>>>>>>> 3722ed43

## Upgrading from Spark SQL 3.0 to 3.0.1

- In Spark 3.0, JSON datasource and JSON function `schema_of_json` infer TimestampType from string values if they match to the pattern defined by the JSON option `timestampFormat`. Since version 3.0.1, the timestamp type inference is disabled by default. Set the JSON option `inferTimestamp` to `true` to enable such type inference.

## Upgrading from Spark SQL 2.4 to 3.0

### Dataset/DataFrame APIs

  - In Spark 3.0, the Dataset and DataFrame API `unionAll` is no longer deprecated. It is an alias for `union`.

  - In Spark 2.4 and below, `Dataset.groupByKey` results to a grouped dataset with key attribute is wrongly named as "value", if the key is non-struct type, for example, int, string, array, etc. This is counterintuitive and makes the schema of aggregation queries unexpected. For example, the schema of `ds.groupByKey(...).count()` is `(value, count)`. Since Spark 3.0, we name the grouping attribute to "key". The old behavior is preserved under a newly added configuration `spark.sql.legacy.dataset.nameNonStructGroupingKeyAsValue` with a default value of `false`.

  - In Spark 3.0, the column metadata will always be propagated in the API `Column.name` and `Column.as`. In Spark version 2.4 and earlier, the metadata of `NamedExpression` is set as the `explicitMetadata` for the new column at the time the API is called, it won't change even if the underlying `NamedExpression` changes metadata. To restore the behavior before Spark 2.4, you can use the API `as(alias: String, metadata: Metadata)` with explicit metadata.

### DDL Statements

  - In Spark 3.0, when inserting a value into a table column with a different data type, the type coercion is performed as per ANSI SQL standard. Certain unreasonable type conversions such as converting `string` to `int` and `double` to `boolean` are disallowed. A runtime exception is thrown if the value is out-of-range for the data type of the column. In Spark version 2.4 and below, type conversions during table insertion are allowed as long as they are valid `Cast`. When inserting an out-of-range value to an integral field, the low-order bits of the value is inserted(the same as Java/Scala numeric type casting). For example, if 257 is inserted to a field of byte type, the result is 1. The behavior is controlled by the option `spark.sql.storeAssignmentPolicy`, with a default value as "ANSI". Setting the option as "Legacy" restores the previous behavior.

  - The `ADD JAR` command previously returned a result set with the single value 0. It now returns an empty result set.

  - Spark 2.4 and below: the `SET` command works without any warnings even if the specified key is for `SparkConf` entries and it has no effect because the command does not update `SparkConf`, but the behavior might confuse users. In 3.0, the command fails if a `SparkConf` key is used. You can disable such a check by setting `spark.sql.legacy.setCommandRejectsSparkCoreConfs` to `false`.

  - Refreshing a cached table would trigger a table uncache operation and then a table cache (lazily) operation. In Spark version 2.4 and below, the cache name and storage level are not preserved before the uncache operation. Therefore, the cache name and storage level could be changed unexpectedly. In Spark 3.0, cache name and storage level are first preserved for cache recreation. It helps to maintain a consistent cache behavior upon table refreshing.

  - In Spark 3.0, the properties listing below become reserved; commands fail if you specify reserved properties in places like `CREATE DATABASE ... WITH DBPROPERTIES` and `ALTER TABLE ... SET TBLPROPERTIES`. You need their specific clauses to specify them, for example, `CREATE DATABASE test COMMENT 'any comment' LOCATION 'some path'`. You can set `spark.sql.legacy.notReserveProperties` to `true` to ignore the `ParseException`, in this case, these properties will be silently removed, for example: `SET DBPROPERTIES('location'='/tmp')` will have no effect. In Spark version 2.4 and below, these properties are neither reserved nor have side effects, for example, `SET DBPROPERTIES('location'='/tmp')` do not change the location of the database but only create a headless property just like `'a'='b'`.

    | Property (case sensitive) | Database Reserved | Table Reserved | Remarks |
    | ------------------------- | ----------------- | -------------- | ------- |
    | provider                 | no                | yes            | For tables, use the `USING` clause to specify it. Once set, it can't be changed. |
    | location                 | yes               | yes            | For databases and tables, use the `LOCATION` clause to specify it. |
    | owner                    | yes               | yes            | For databases and tables, it is determined by the user who runs spark and create the table. |

 
  - In Spark 3.0, you can use `ADD FILE` to add file directories as well. Earlier you could add only single files using this command. To restore the behavior of earlier versions, set `spark.sql.legacy.addSingleFileInAddFile` to `true`.

  - In Spark 3.0, `SHOW TBLPROPERTIES` throws `AnalysisException` if the table does not exist. In Spark version 2.4 and below, this scenario caused `NoSuchTableException`.

  - In Spark 3.0, `SHOW CREATE TABLE` always returns Spark DDL, even when the given table is a Hive SerDe table. For generating Hive DDL, use `SHOW CREATE TABLE AS SERDE` command instead.

  - In Spark 3.0, column of CHAR type is not allowed in non-Hive-Serde tables, and CREATE/ALTER TABLE commands will fail if CHAR type is detected. Please use STRING type instead. In Spark version 2.4 and below, CHAR type is treated as STRING type and the length parameter is simply ignored.

### UDFs and Built-in Functions

  - In Spark 3.0, the `date_add` and `date_sub` functions accepts only int, smallint, tinyint as the 2nd argument; fractional and non-literal strings are not valid anymore, for example: `date_add(cast('1964-05-23' as date), '12.34')` causes `AnalysisException`. Note that, string literals are still allowed, but Spark will throw `AnalysisException` if the string content is not a valid integer. In Spark version 2.4 and below, if the 2nd argument is fractional or string value, it is coerced to int value, and the result is a date value of `1964-06-04`.

  - In Spark 3.0, the function `percentile_approx` and its alias `approx_percentile` only accept integral value with range in `[1, 2147483647]` as its 3rd argument `accuracy`, fractional and string types are disallowed, for example, `percentile_approx(10.0, 0.2, 1.8D)` causes `AnalysisException`. In Spark version 2.4 and below, if `accuracy` is fractional or string value, it is coerced to an int value, `percentile_approx(10.0, 0.2, 1.8D)` is operated as `percentile_approx(10.0, 0.2, 1)` which results in `10.0`.

  - In Spark 3.0, an analysis exception is thrown when hash expressions are applied on elements of `MapType`. To restore the behavior before Spark 3.0, set `spark.sql.legacy.allowHashOnMapType` to `true`.

  - In Spark 3.0, when the `array`/`map` function is called without any parameters, it returns an empty collection with `NullType` as element type. In Spark version 2.4 and below, it returns an empty collection with `StringType` as element type. To restore the behavior before Spark 3.0, you can set `spark.sql.legacy.createEmptyCollectionUsingStringType` to `true`.

  - In Spark 3.0, the `from_json` functions supports two modes - `PERMISSIVE` and `FAILFAST`. The modes can be set via the `mode` option. The default mode became `PERMISSIVE`. In previous versions, behavior of `from_json` did not conform to either `PERMISSIVE` nor `FAILFAST`, especially in processing of malformed JSON records. For example, the JSON string `{"a" 1}` with the schema `a INT` is converted to `null` by previous versions but Spark 3.0 converts it to `Row(null)`.

  - In Spark version 2.4 and below, you can create map values with map type key via built-in function such as `CreateMap`, `MapFromArrays`, etc. In Spark 3.0, it's not allowed to create map values with map type key with these built-in functions. Users can use `map_entries` function to convert map to array<struct<key, value>> as a workaround. In addition, users can still read map values with map type key from data source or Java/Scala collections, though it is discouraged.

  - In Spark version 2.4 and below, you can create a map with duplicated keys via built-in functions like `CreateMap`, `StringToMap`, etc. The behavior of map with duplicated keys is undefined, for example, map look up respects the duplicated key appears first, `Dataset.collect` only keeps the duplicated key appears last, `MapKeys` returns duplicated keys, etc. In Spark 3.0, Spark throws `RuntimeException` when duplicated keys are found. You can set `spark.sql.mapKeyDedupPolicy` to `LAST_WIN` to deduplicate map keys with last wins policy. Users may still read map values with duplicated keys from data sources which do not enforce it (for example, Parquet), the behavior is undefined.

  - In Spark 3.0, using `org.apache.spark.sql.functions.udf(AnyRef, DataType)` is not allowed by default. Remove the return type parameter to automatically switch to typed Scala udf is recommended, or set `spark.sql.legacy.allowUntypedScalaUDF` to true to keep using it. In Spark version 2.4 and below, if `org.apache.spark.sql.functions.udf(AnyRef, DataType)` gets a Scala closure with primitive-type argument, the returned UDF returns null if the input values is null. However, in Spark 3.0, the UDF returns the default value of the Java type if the input value is null. For example, `val f = udf((x: Int) => x, IntegerType)`, `f($"x")` returns null in Spark 2.4 and below if column `x` is null, and return 0 in Spark 3.0. This behavior change is introduced because Spark 3.0 is built with Scala 2.12 by default.

  - In Spark 3.0, a higher-order function `exists` follows the three-valued boolean logic, that is, if the `predicate` returns any `null`s and no `true` is obtained, then `exists` returns `null` instead of `false`. For example, `exists(array(1, null, 3), x -> x % 2 == 0)` is `null`. The previous behaviorcan be restored by setting `spark.sql.legacy.followThreeValuedLogicInArrayExists` to `false`.

  - In Spark 3.0, the `add_months` function does not adjust the resulting date to a last day of month if the original date is a last day of months. For example, `select add_months(DATE'2019-02-28', 1)` results `2019-03-28`. In Spark version 2.4 and below, the resulting date is adjusted when the original date is a last day of months. For example, adding a month to `2019-02-28` results in `2019-03-31`.

  - In Spark version 2.4 and below, the `current_timestamp` function returns a timestamp with millisecond resolution only. In Spark 3.0, the function can return the result with microsecond resolution if the underlying clock available on the system offers such resolution.

  - In Spark 3.0, a 0-argument Java UDF is executed in the executor side identically with other UDFs. In Spark version 2.4 and below, the 0-argument Java UDF alone was executed in the driver side, and the result was propagated to executors, which might be more performant in some cases but caused inconsistency with a correctness issue in some cases.

  - The result of `java.lang.Math`'s `log`, `log1p`, `exp`, `expm1`, and `pow` may vary across platforms. In Spark 3.0, the result of the equivalent SQL functions (including related SQL functions like `LOG10`) return values consistent with `java.lang.StrictMath`. In virtually all cases this makes no difference in the return value, and the difference is very small, but may not exactly match `java.lang.Math` on x86 platforms in cases like, for example, `log(3.0)`, whose value varies between `Math.log()` and `StrictMath.log()`.

  - In Spark 3.0, the `Cast` function processes string literals such as 'Infinity', '+Infinity', '-Infinity', 'NaN', 'Inf', '+Inf', '-Inf' in a case-insensitive manner when casting the literals to `Double` or `Float` type to ensure greater compatibility with other database systems. This behavior change is illustrated in the table below:

    | Operation | Result before Spark 3.0 | Result in Spark 3.0 |
    | --------- | ----------------------- | ------------------- |
    | CAST('infinity' AS DOUBLE) | NULL | Double.PositiveInfinity |
    | CAST('+infinity' AS DOUBLE) | NULL | Double.PositiveInfinity |
    | CAST('inf' AS DOUBLE) | NULL | Double.PositiveInfinity |
    | CAST('inf' AS DOUBLE) | NULL | Double.PositiveInfinity |
    | CAST('-infinity' AS DOUBLE) | NULL | Double.NegativeInfinity |
    | CAST('-inf' AS DOUBLE) | NULL | Double.NegativeInfinity |
    | CAST('infinity' AS FLOAT) | NULL | Float.PositiveInfinity |
    | CAST('+infinity' AS FLOAT) | NULL | Float.PositiveInfinity |
    | CAST('inf' AS FLOAT) | NULL | Float.PositiveInfinity |
    | CAST('+inf' AS FLOAT) | NULL | Float.PositiveInfinity |
    | CAST('-infinity' AS FLOAT) | NULL | Float.NegativeInfinity |
    | CAST('-inf' AS FLOAT) | NULL | Float.NegativeInfinity |
    | CAST('nan' AS DOUBLE) | NULL | Double.Nan |
    | CAST('nan' AS FLOAT) | NULL | Float.NaN |

  - In Spark 3.0, when casting interval values to string type, there is no "interval" prefix, for example, `1 days 2 hours`. In Spark version 2.4 and below, the string contains the "interval" prefix like `interval 1 days 2 hours`.

  - In Spark 3.0, when casting string value to integral types(tinyint, smallint, int and bigint), datetime types(date, timestamp and interval) and boolean type, the leading and trailing whitespaces (<= ASCII 32) will be trimmed before converted to these type values, for example, `cast(' 1\t' as int)` results `1`, `cast(' 1\t' as boolean)` results `true`, `cast('2019-10-10\t as date)` results the date value `2019-10-10`. In Spark version 2.4 and below, when casting string to integrals and booleans, it does not trim the whitespaces from both ends; the foregoing results is `null`, while to datetimes, only the trailing spaces (= ASCII 32) are removed.

### Query Engine

  - In Spark version 2.4 and below, SQL queries such as `FROM <table>` or `FROM <table> UNION ALL FROM <table>` are supported by accident. In hive-style `FROM <table> SELECT <expr>`, the `SELECT` clause is not negligible. Neither Hive nor Presto support this syntax. These queries are treated as invalid in Spark 3.0.

  - In Spark 3.0, the interval literal syntax does not allow multiple from-to units anymore. For example, `SELECT INTERVAL '1-1' YEAR TO MONTH '2-2' YEAR TO MONTH'` throws parser exception.

  - In Spark 3.0, numbers written in scientific notation(for example, `1E2`) would be parsed as Double. In Spark version 2.4 and below, they're parsed as Decimal. To restore the behavior before Spark 3.0, you can set `spark.sql.legacy.exponentLiteralAsDecimal.enabled` to `true`.

  - In Spark 3.0, day-time interval strings are converted to intervals with respect to the `from` and `to` bounds. If an input string does not match to the pattern defined by specified bounds, the `ParseException` exception is thrown. For example, `interval '2 10:20' hour to minute` raises the exception because the expected format is `[+|-]h[h]:[m]m`. In Spark version 2.4, the `from` bound was not taken into account, and the `to` bound was used to truncate the resulted interval. For instance, the day-time interval string from the showed example is converted to `interval 10 hours 20 minutes`. To restore the behavior before Spark 3.0, you can set `spark.sql.legacy.fromDayTimeString.enabled` to `true`.

  - In Spark 3.0, negative scale of decimal is not allowed by default, for example, data type of literal like `1E10BD` is `DecimalType(11, 0)`. In Spark version 2.4 and below, it was `DecimalType(2, -9)`. To restore the behavior before Spark 3.0, you can set `spark.sql.legacy.allowNegativeScaleOfDecimal` to `true`.

  - In Spark 3.0, the unary arithmetic operator plus(`+`) only accepts string, numeric and interval type values as inputs. Besides, `+` with an integral string representation is coerced to a double value, for example, `+'1'` returns `1.0`. In Spark version 2.4 and below, this operator is ignored. There is no type checking for it, thus, all type values with a `+` prefix are valid, for example, `+ array(1, 2)` is valid and results `[1, 2]`. Besides, there is no type coercion for it at all, for example, in Spark 2.4, the result of `+'1'` is string `1`.

  - In Spark 3.0, Dataset query fails if it contains ambiguous column reference that is caused by self join. A typical example: `val df1 = ...; val df2 = df1.filter(...);`, then `df1.join(df2, df1("a") > df2("a"))` returns an empty result which is quite confusing. This is because Spark cannot resolve Dataset column references that point to tables being self joined, and `df1("a")` is exactly the same as `df2("a")` in Spark. To restore the behavior before Spark 3.0, you can set `spark.sql.analyzer.failAmbiguousSelfJoin` to `false`.

  - In Spark 3.0, `spark.sql.legacy.ctePrecedencePolicy` is introduced to control the behavior for name conflicting in the nested WITH clause. By default value `EXCEPTION`, Spark throws an AnalysisException, it forces users to choose the specific substitution order they wanted. If set to `CORRECTED` (which is recommended), inner CTE definitions take precedence over outer definitions. For example, set the config to `false`, `WITH t AS (SELECT 1), t2 AS (WITH t AS (SELECT 2) SELECT * FROM t) SELECT * FROM t2` returns `2`, while setting it to `LEGACY`, the result is `1` which is the behavior in version 2.4 and below.

  - In Spark 3.0, configuration `spark.sql.crossJoin.enabled` become internal configuration, and is true by default, so by default spark won't raise exception on sql with implicit cross join.

  - In Spark version 2.4 and below, float/double -0.0 is semantically equal to 0.0, but -0.0 and 0.0 are considered as different values when used in aggregate grouping keys, window partition keys, and join keys. In Spark 3.0, this bug is fixed. For example, `Seq(-0.0, 0.0).toDF("d").groupBy("d").count()` returns `[(0.0, 2)]` in Spark 3.0, and `[(0.0, 1), (-0.0, 1)]` in Spark 2.4 and below.

  - In Spark version 2.4 and below, invalid time zone ids are silently ignored and replaced by GMT time zone, for example, in the from_utc_timestamp function. In Spark 3.0, such time zone ids are rejected, and Spark throws `java.time.DateTimeException`.

  - In Spark 3.0, Proleptic Gregorian calendar is used in parsing, formatting, and converting dates and timestamps as well as in extracting sub-components like years, days and so on. Spark 3.0 uses Java 8 API classes from the `java.time` packages that are based on [ISO chronology](https://docs.oracle.com/javase/8/docs/api/java/time/chrono/IsoChronology.html). In Spark version 2.4 and below, those operations are performed using the hybrid calendar ([Julian + Gregorian](https://docs.oracle.com/javase/7/docs/api/java/util/GregorianCalendar.html). The changes impact on the results for dates before October 15, 1582 (Gregorian) and affect on the following Spark 3.0 API:

    * Parsing/formatting of timestamp/date strings. This effects on CSV/JSON datasources and on the `unix_timestamp`, `date_format`, `to_unix_timestamp`, `from_unixtime`, `to_date`, `to_timestamp` functions when patterns specified by users is used for parsing and formatting. In Spark 3.0, we define our own pattern strings in [Datetime Patterns for Formatting and Parsing](sql-ref-datetime-pattern.html),
     which is implemented via [DateTimeFormatter](https://docs.oracle.com/javase/8/docs/api/java/time/format/DateTimeFormatter.html) under the hood. New implementation performs strict checking of its input. For example, the `2015-07-22 10:00:00` timestamp cannot be parse if pattern is `yyyy-MM-dd` because the parser does not consume whole input. Another example is the `31/01/2015 00:00` input cannot be parsed by the `dd/MM/yyyy hh:mm` pattern because `hh` supposes hours in the range `1-12`. In Spark version 2.4 and below, `java.text.SimpleDateFormat` is used for timestamp/date string conversions, and the supported patterns are described in [SimpleDateFormat](https://docs.oracle.com/javase/7/docs/api/java/text/SimpleDateFormat.html). The old behavior can be restored by setting `spark.sql.legacy.timeParserPolicy` to `LEGACY`.

    * The `weekofyear`, `weekday`, `dayofweek`, `date_trunc`, `from_utc_timestamp`, `to_utc_timestamp`, and `unix_timestamp` functions use java.time API for calculation week number of year, day number of week as well for conversion from/to TimestampType values in UTC time zone.

    * The JDBC options `lowerBound` and `upperBound` are converted to TimestampType/DateType values in the same way as casting strings to TimestampType/DateType values. The conversion is based on Proleptic Gregorian calendar, and time zone defined by the SQL config `spark.sql.session.timeZone`. In Spark version 2.4 and below, the conversion is based on the hybrid calendar (Julian + Gregorian) and on default system time zone.

    * Formatting `TIMESTAMP` and `DATE` literals.

    * Creating typed `TIMESTAMP` and `DATE` literals from strings. In Spark 3.0, string conversion to typed `TIMESTAMP`/`DATE` literals is performed via casting to `TIMESTAMP`/`DATE` values. For example, `TIMESTAMP '2019-12-23 12:59:30'` is semantically equal to `CAST('2019-12-23 12:59:30' AS TIMESTAMP)`. When the input string does not contain information about time zone, the time zone from the SQL config `spark.sql.session.timeZone` is used in that case. In Spark version 2.4 and below, the conversion is based on JVM system time zone. The different sources of the default time zone may change the behavior of typed `TIMESTAMP` and `DATE` literals.

  - In Spark 3.0, `TIMESTAMP` literals are converted to strings using the SQL config `spark.sql.session.timeZone`. In Spark version 2.4 and below, the conversion uses the default time zone of the Java virtual machine.

  - In Spark 3.0, Spark casts `String` to `Date/Timestamp` in binary comparisons with dates/timestamps. The previous behavior of casting `Date/Timestamp` to `String` can be restored by setting `spark.sql.legacy.typeCoercion.datetimeToString.enabled` to `true`.

  - In Spark 3.0, special values are supported in conversion from strings to dates and timestamps. Those values are simply notational shorthands that are converted to ordinary date or timestamp values when read. The following string values are supported for dates:
    * `epoch [zoneId]` - 1970-01-01
    * `today [zoneId]` - the current date in the time zone specified by `spark.sql.session.timeZone`
    * `yesterday [zoneId]` - the current date - 1
    * `tomorrow [zoneId]` - the current date + 1
    * `now` - the date of running the current query. It has the same notion as today

    For example `SELECT date 'tomorrow' - date 'yesterday';` should output `2`. Here are special timestamp values:
    * `epoch [zoneId]` - 1970-01-01 00:00:00+00 (Unix system time zero)
    * `today [zoneId]` - midnight today
    * `yesterday [zoneId]` - midnight yesterday
    * `tomorrow [zoneId]` - midnight tomorrow
    * `now` - current query start time

    For example `SELECT timestamp 'tomorrow';`.

  - Since Spark 3.0, when using `EXTRACT` expression to extract the second field from date/timestamp values, the result will be a `DecimalType(8, 6)` value with 2 digits for second part, and 6 digits for the fractional part with microsecond precision. e.g. `extract(second from to_timestamp('2019-09-20 10:10:10.1'))` results `10.100000`.  In Spark version 2.4 and earlier, it returns an `IntegerType` value and the result for the former example is `10`.

### Data Sources

  - In Spark version 2.4 and below, when reading a Hive SerDe table with Spark native data sources(parquet/orc), Spark infers the actual file schema and update the table schema in metastore. In Spark 3.0, Spark doesn't infer the schema anymore. This should not cause any problems to end users, but if it does, set `spark.sql.hive.caseSensitiveInferenceMode` to `INFER_AND_SAVE`.

  - In Spark version 2.4 and below, partition column value is converted as null if it can't be casted to corresponding user provided schema. In 3.0, partition column value is validated with user provided schema. An exception is thrown if the validation fails. You can disable such validation by setting  `spark.sql.sources.validatePartitionColumns` to `false`.

  - In Spark 3.0, if files or subdirectories disappear during recursive directory listing (that is, they appear in an intermediate listing but then cannot be read or listed during later phases of the recursive directory listing, due to either concurrent file deletions or object store consistency issues) then the listing will fail with an exception unless `spark.sql.files.ignoreMissingFiles` is `true` (default `false`). In previous versions, these missing files or subdirectories would be ignored. Note that this change of behavior only applies during initial table file listing (or during `REFRESH TABLE`), not during query execution: the net change is that `spark.sql.files.ignoreMissingFiles` is now obeyed during table file listing / query planning, not only at query execution time.

  - In Spark version 2.4 and below, the parser of JSON data source treats empty strings as null for some data types such as `IntegerType`. For `FloatType`, `DoubleType`, `DateType` and `TimestampType`, it fails on empty strings and throws exceptions. Spark 3.0 disallows empty strings and will throw an exception for data types except for `StringType` and `BinaryType`. The previous behavior of allowing an empty string can be restored by setting `spark.sql.legacy.json.allowEmptyString.enabled` to `true`.

  - In Spark version 2.4 and below, JSON datasource and JSON functions like `from_json` convert a bad JSON record to a row with all `null`s in the PERMISSIVE mode when specified schema is `StructType`. In Spark 3.0, the returned row can contain non-`null` fields if some of JSON column values were parsed and converted to desired types successfully.

  - In Spark 3.0, JSON datasource and JSON function `schema_of_json` infer TimestampType from string values if they match to the pattern defined by the JSON option `timestampFormat`. Set JSON option `inferTimestamp` to `false` to disable such type inference.

  - In Spark version 2.4 and below, CSV datasource converts a malformed CSV string to a row with all `null`s in the PERMISSIVE mode. In Spark 3.0, the returned row can contain non-`null` fields if some of CSV column values were parsed and converted to desired types successfully.

  - In Spark 3.0, when Avro files are written with user provided schema, the fields are matched by field names between catalyst schema and Avro schema instead of positions.

  - In Spark 3.0, when Avro files are written with user provided non-nullable schema, even the catalyst schema is nullable, Spark is still able to write the files. However, Spark throws runtime NullPointerException if any of the records contains null.

### Others

  - In Spark version 2.4, when a Spark session is created via `cloneSession()`, the newly created Spark session inherits its configuration from its parent `SparkContext` even though the same configuration may exist with a different value in its parent Spark session. In Spark 3.0, the configurations of a parent `SparkSession` have a higher precedence over the parent `SparkContext`. You can restore the old behavior by setting `spark.sql.legacy.sessionInitWithConfigDefaults` to `true`.

  - In Spark 3.0, if `hive.default.fileformat` is not found in `Spark SQL configuration` then it falls back to the `hive-site.xml` file present in the `Hadoop configuration` of `SparkContext`.

  - In Spark 3.0, we pad decimal numbers with trailing zeros to the scale of the column for `spark-sql` interface, for example:

    | Query | Spark 2.4 | Spark 3.0 |
    | ----- | --------- | --------- |
    |`SELECT CAST(1 AS decimal(38, 18));` | 1 | 1.000000000000000000 |

  - In Spark 3.0, we upgraded the built-in Hive from 1.2 to 2.3 and it brings following impacts:

    * You may need to set `spark.sql.hive.metastore.version` and `spark.sql.hive.metastore.jars` according to the version of the Hive metastore you want to connect to. For example: set `spark.sql.hive.metastore.version` to `1.2.1` and `spark.sql.hive.metastore.jars` to `maven` if your Hive metastore version is 1.2.1.

    * You need to migrate your custom SerDes to Hive 2.3 or build your own Spark with `hive-1.2` profile. See [HIVE-15167](https://issues.apache.org/jira/browse/HIVE-15167) for more details.

    * The decimal string representation can be different between Hive 1.2 and Hive 2.3 when using `TRANSFORM` operator in SQL for script transformation, which depends on hive's behavior. In Hive 1.2, the string representation omits trailing zeroes. But in Hive 2.3, it is always padded to 18 digits with trailing zeroes if necessary.

## Upgrading from Spark SQL 2.4.5 to 2.4.6

  - In Spark 2.4.6, the `RESET` command does not reset the static SQL configuration values to the default. It only clears the runtime SQL configuration values.

## Upgrading from Spark SQL 2.4.4 to 2.4.5

  - Since Spark 2.4.5, `TRUNCATE TABLE` command tries to set back original permission and ACLs during re-creating the table/partition paths. To restore the behaviour of earlier versions, set `spark.sql.truncateTable.ignorePermissionAcl.enabled` to `true`.

  - Since Spark 2.4.5, `spark.sql.legacy.mssqlserver.numericMapping.enabled` configuration is added in order to support the legacy MsSQLServer dialect mapping behavior using IntegerType and DoubleType for SMALLINT and REAL JDBC types, respectively. To restore the behaviour of 2.4.3 and earlier versions, set `spark.sql.legacy.mssqlserver.numericMapping.enabled` to `true`.

## Upgrading from Spark SQL 2.4.3 to 2.4.4

  - Since Spark 2.4.4, according to [MsSqlServer Guide](https://docs.microsoft.com/en-us/sql/connect/jdbc/using-basic-data-types?view=sql-server-2017), MsSQLServer JDBC Dialect uses ShortType and FloatType for SMALLINT and REAL, respectively. Previously, IntegerType and DoubleType is used.

## Upgrading from Spark SQL 2.4 to 2.4.1

  - The value of `spark.executor.heartbeatInterval`, when specified without units like "30" rather than "30s", was
    inconsistently interpreted as both seconds and milliseconds in Spark 2.4.0 in different parts of the code.
    Unitless values are now consistently interpreted as milliseconds. Applications that set values like "30"
    need to specify a value with units like "30s" now, to avoid being interpreted as milliseconds; otherwise,
    the extremely short interval that results will likely cause applications to fail.

  - When turning a Dataset to another Dataset, Spark will up cast the fields in the original Dataset to the type of corresponding fields in the target DataSet. In version 2.4 and earlier, this up cast is not very strict, e.g. `Seq("str").toDS.as[Int]` fails, but `Seq("str").toDS.as[Boolean]` works and throw NPE during execution. In Spark 3.0, the up cast is stricter and turning String into something else is not allowed, i.e. `Seq("str").toDS.as[Boolean]` will fail during analysis.

## Upgrading from Spark SQL 2.3 to 2.4

  - In Spark version 2.3 and earlier, the second parameter to array_contains function is implicitly promoted to the element type of first array type parameter. This type promotion can be lossy and may cause `array_contains` function to return wrong result. This problem has been addressed in 2.4 by employing a safer type promotion mechanism. This can cause some change in behavior and are illustrated in the table below.
    <table class="table">
        <tr>
          <th>
            <b>Query</b>
          </th>
          <th>
            <b>Spark 2.3 or Prior</b>
          </th>
          <th>
            <b>Spark 2.4</b>
          </th>
          <th>
            <b>Remarks</b>
          </th>
        </tr>
        <tr>
          <td>
            <code>SELECT array_contains(array(1), 1.34D);</code>
          </td>
          <td>
            <code>true</code>
          </td>
          <td>
            <code>false</code>
          </td>
          <td>
            In Spark 2.4, left and right parameters are promoted to array type of double type and double type respectively.
          </td>
        </tr>
        <tr>
          <td>
            <code>SELECT array_contains(array(1), '1');</code>
          </td>
          <td>
            <code>true</code>
          </td>
          <td>
            <code>AnalysisException</code> is thrown.
          </td>
          <td>
            Explicit cast can be used in arguments to avoid the exception. In Spark 2.4, <code>AnalysisException</code> is thrown since integer type can not be promoted to string type in a loss-less manner.
          </td>
        </tr>
        <tr>
          <td>
            <code>SELECT array_contains(array(1), 'anystring');</code>
          </td>
          <td>
            <code>null</code>
          </td>
          <td>
            <code>AnalysisException</code> is thrown.
          </td>
          <td>
            Explicit cast can be used in arguments to avoid the exception. In Spark 2.4, <code>AnalysisException</code> is thrown since integer type can not be promoted to string type in a loss-less manner.
          </td>
        </tr>
    </table>

  - Since Spark 2.4, when there is a struct field in front of the IN operator before a subquery, the inner query must contain a struct field as well. In previous versions, instead, the fields of the struct were compared to the output of the inner query. Eg. if `a` is a `struct(a string, b int)`, in Spark 2.4 `a in (select (1 as a, 'a' as b) from range(1))` is a valid query, while `a in (select 1, 'a' from range(1))` is not. In previous version it was the opposite.

  - In versions 2.2.1+ and 2.3, if `spark.sql.caseSensitive` is set to true, then the `CURRENT_DATE` and `CURRENT_TIMESTAMP` functions incorrectly became case-sensitive and would resolve to columns (unless typed in lower case). In Spark 2.4 this has been fixed and the functions are no longer case-sensitive.

  - Since Spark 2.4, Spark will evaluate the set operations referenced in a query by following a precedence rule as per the SQL standard. If the order is not specified by parentheses, set operations are performed from left to right with the exception that all INTERSECT operations are performed before any UNION, EXCEPT or MINUS operations. The old behaviour of giving equal precedence to all the set operations are preserved under a newly added configuration `spark.sql.legacy.setopsPrecedence.enabled` with a default value of `false`. When this property is set to `true`, spark will evaluate the set operators from left to right as they appear in the query given no explicit ordering is enforced by usage of parenthesis.

  - Since Spark 2.4, Spark will display table description column Last Access value as UNKNOWN when the value was Jan 01 1970.

  - Since Spark 2.4, Spark maximizes the usage of a vectorized ORC reader for ORC files by default. To do that, `spark.sql.orc.impl` and `spark.sql.orc.filterPushdown` change their default values to `native` and `true` respectively. ORC files created by native ORC writer cannot be read by some old Apache Hive releases. Use `spark.sql.orc.impl=hive` to create the files shared with Hive 2.1.1 and older.

  - Since Spark 2.4, writing an empty dataframe to a directory launches at least one write task, even if physically the dataframe has no partition. This introduces a small behavior change that for self-describing file formats like Parquet and Orc, Spark creates a metadata-only file in the target directory when writing a 0-partition dataframe, so that schema inference can still work if users read that directory later. The new behavior is more reasonable and more consistent regarding writing empty dataframe.

  - Since Spark 2.4, expression IDs in UDF arguments do not appear in column names. For example, a column name in Spark 2.4 is not `UDF:f(col0 AS colA#28)` but ``UDF:f(col0 AS `colA`)``.

  - Since Spark 2.4, writing a dataframe with an empty or nested empty schema using any file formats (parquet, orc, json, text, csv etc.) is not allowed. An exception is thrown when attempting to write dataframes with empty schema.

  - Since Spark 2.4, Spark compares a DATE type with a TIMESTAMP type after promotes both sides to TIMESTAMP. To set `false` to `spark.sql.legacy.compareDateTimestampInTimestamp` restores the previous behavior. This option will be removed in Spark 3.0.

  - Since Spark 2.4, creating a managed table with nonempty location is not allowed. An exception is thrown when attempting to create a managed table with nonempty location. To set `true` to `spark.sql.legacy.allowCreatingManagedTableUsingNonemptyLocation` restores the previous behavior. This option will be removed in Spark 3.0.

  - Since Spark 2.4, renaming a managed table to existing location is not allowed. An exception is thrown when attempting to rename a managed table to existing location.

  - Since Spark 2.4, the type coercion rules can automatically promote the argument types of the variadic SQL functions (e.g., IN/COALESCE) to the widest common type, no matter how the input arguments order. In prior Spark versions, the promotion could fail in some specific orders (e.g., TimestampType, IntegerType and StringType) and throw an exception.

  - Since Spark 2.4, Spark has enabled non-cascading SQL cache invalidation in addition to the traditional cache invalidation mechanism. The non-cascading cache invalidation mechanism allows users to remove a cache without impacting its dependent caches. This new cache invalidation mechanism is used in scenarios where the data of the cache to be removed is still valid, e.g., calling unpersist() on a Dataset, or dropping a temporary view. This allows users to free up memory and keep the desired caches valid at the same time.

  - In version 2.3 and earlier, Spark converts Parquet Hive tables by default but ignores table properties like `TBLPROPERTIES (parquet.compression 'NONE')`. This happens for ORC Hive table properties like `TBLPROPERTIES (orc.compress 'NONE')` in case of `spark.sql.hive.convertMetastoreOrc=true`, too. Since Spark 2.4, Spark respects Parquet/ORC specific table properties while converting Parquet/ORC Hive tables. As an example, `CREATE TABLE t(id int) STORED AS PARQUET TBLPROPERTIES (parquet.compression 'NONE')` would generate Snappy parquet files during insertion in Spark 2.3, and in Spark 2.4, the result would be uncompressed parquet files.

  - Since Spark 2.0, Spark converts Parquet Hive tables by default for better performance. Since Spark 2.4, Spark converts ORC Hive tables by default, too. It means Spark uses its own ORC support by default instead of Hive SerDe. As an example, `CREATE TABLE t(id int) STORED AS ORC` would be handled with Hive SerDe in Spark 2.3, and in Spark 2.4, it would be converted into Spark's ORC data source table and ORC vectorization would be applied. To set `false` to `spark.sql.hive.convertMetastoreOrc` restores the previous behavior.

  - In version 2.3 and earlier, CSV rows are considered as malformed if at least one column value in the row is malformed. CSV parser dropped such rows in the DROPMALFORMED mode or outputs an error in the FAILFAST mode. Since Spark 2.4, CSV row is considered as malformed only when it contains malformed column values requested from CSV datasource, other values can be ignored. As an example, CSV file contains the "id,name" header and one row "1234". In Spark 2.4, selection of the id column consists of a row with one column value 1234 but in Spark 2.3 and earlier it is empty in the DROPMALFORMED mode. To restore the previous behavior, set `spark.sql.csv.parser.columnPruning.enabled` to `false`.

  - Since Spark 2.4, File listing for compute statistics is done in parallel by default. This can be disabled by setting `spark.sql.statistics.parallelFileListingInStatsComputation.enabled` to `False`.

  - Since Spark 2.4, Metadata files (e.g. Parquet summary files) and temporary files are not counted as data files when calculating table size during Statistics computation.

  - Since Spark 2.4, empty strings are saved as quoted empty strings `""`. In version 2.3 and earlier, empty strings are equal to `null` values and do not reflect to any characters in saved CSV files. For example, the row of `"a", null, "", 1` was written as `a,,,1`. Since Spark 2.4, the same row is saved as `a,,"",1`. To restore the previous behavior, set the CSV option `emptyValue` to empty (not quoted) string.

  - Since Spark 2.4, The LOAD DATA command supports wildcard `?` and `*`, which match any one character, and zero or more characters, respectively. Example: `LOAD DATA INPATH '/tmp/folder*/'` or `LOAD DATA INPATH '/tmp/part-?'`. Special Characters like `space` also now work in paths. Example: `LOAD DATA INPATH '/tmp/folder name/'`.

  - In Spark version 2.3 and earlier, HAVING without GROUP BY is treated as WHERE. This means, `SELECT 1 FROM range(10) HAVING true` is executed as `SELECT 1 FROM range(10) WHERE true`  and returns 10 rows. This violates SQL standard, and has been fixed in Spark 2.4. Since Spark 2.4, HAVING without GROUP BY is treated as a global aggregate, which means `SELECT 1 FROM range(10) HAVING true` will return only one row. To restore the previous behavior, set `spark.sql.legacy.parser.havingWithoutGroupByAsWhere` to `true`.

  - In version 2.3 and earlier, when reading from a Parquet data source table, Spark always returns null for any column whose column names in Hive metastore schema and Parquet schema are in different letter cases, no matter whether `spark.sql.caseSensitive` is set to `true` or `false`. Since 2.4, when `spark.sql.caseSensitive` is set to `false`, Spark does case insensitive column name resolution between Hive metastore schema and Parquet schema, so even column names are in different letter cases, Spark returns corresponding column values. An exception is thrown if there is ambiguity, i.e. more than one Parquet column is matched. This change also applies to Parquet Hive tables when `spark.sql.hive.convertMetastoreParquet` is set to `true`.

## Upgrading from Spark SQL 2.2 to 2.3

  - Since Spark 2.3, the queries from raw JSON/CSV files are disallowed when the referenced columns only include the internal corrupt record column (named `_corrupt_record` by default). For example, `spark.read.schema(schema).json(file).filter($"_corrupt_record".isNotNull).count()` and `spark.read.schema(schema).json(file).select("_corrupt_record").show()`. Instead, you can cache or save the parsed results and then send the same query. For example, `val df = spark.read.schema(schema).json(file).cache()` and then `df.filter($"_corrupt_record".isNotNull).count()`.

  - The `percentile_approx` function previously accepted numeric type input and output double type results. Now it supports date type, timestamp type and numeric types as input types. The result type is also changed to be the same as the input type, which is more reasonable for percentiles.

  - Since Spark 2.3, the Join/Filter's deterministic predicates that are after the first non-deterministic predicates are also pushed down/through the child operators, if possible. In prior Spark versions, these filters are not eligible for predicate pushdown.

  - Partition column inference previously found incorrect common type for different inferred types, for example, previously it ended up with double type as the common type for double type and date type. Now it finds the correct common type for such conflicts. The conflict resolution follows the table below:
    <table class="table">
      <tr>
        <th>
          <b>InputA \ InputB</b>
        </th>
        <th>
          <b>NullType</b>
        </th>
        <th>
          <b>IntegerType</b>
        </th>
        <th>
          <b>LongType</b>
        </th>
        <th>
          <b>DecimalType(38,0)*</b>
        </th>
        <th>
          <b>DoubleType</b>
        </th>
        <th>
          <b>DateType</b>
        </th>
        <th>
          <b>TimestampType</b>
        </th>
        <th>
          <b>StringType</b>
        </th>
      </tr>
      <tr>
        <td>
          <b>NullType</b>
        </td>
        <td>NullType</td>
        <td>IntegerType</td>
        <td>LongType</td>
        <td>DecimalType(38,0)</td>
        <td>DoubleType</td>
        <td>DateType</td>
        <td>TimestampType</td>
        <td>StringType</td>
      </tr>
      <tr>
        <td>
          <b>IntegerType</b>
        </td>
        <td>IntegerType</td>
        <td>IntegerType</td>
        <td>LongType</td>
        <td>DecimalType(38,0)</td>
        <td>DoubleType</td>
        <td>StringType</td>
        <td>StringType</td>
        <td>StringType</td>
      </tr>
      <tr>
        <td>
          <b>LongType</b>
        </td>
        <td>LongType</td>
        <td>LongType</td>
        <td>LongType</td>
        <td>DecimalType(38,0)</td>
        <td>StringType</td>
        <td>StringType</td>
        <td>StringType</td>
        <td>StringType</td>
      </tr>
      <tr>
        <td>
          <b>DecimalType(38,0)*</b>
        </td>
        <td>DecimalType(38,0)</td>
        <td>DecimalType(38,0)</td>
        <td>DecimalType(38,0)</td>
        <td>DecimalType(38,0)</td>
        <td>StringType</td>
        <td>StringType</td>
        <td>StringType</td>
        <td>StringType</td>
      </tr>
      <tr>
        <td>
          <b>DoubleType</b>
        </td>
        <td>DoubleType</td>
        <td>DoubleType</td>
        <td>StringType</td>
        <td>StringType</td>
        <td>DoubleType</td>
        <td>StringType</td>
        <td>StringType</td>
        <td>StringType</td>
      </tr>
      <tr>
        <td>
          <b>DateType</b>
        </td>
        <td>DateType</td>
        <td>StringType</td>
        <td>StringType</td>
        <td>StringType</td>
        <td>StringType</td>
        <td>DateType</td>
        <td>TimestampType</td>
        <td>StringType</td>
      </tr>
      <tr>
        <td>
          <b>TimestampType</b>
        </td>
        <td>TimestampType</td>
        <td>StringType</td>
        <td>StringType</td>
        <td>StringType</td>
        <td>StringType</td>
        <td>TimestampType</td>
        <td>TimestampType</td>
        <td>StringType</td>
      </tr>
      <tr>
        <td>
          <b>StringType</b>
        </td>
        <td>StringType</td>
        <td>StringType</td>
        <td>StringType</td>
        <td>StringType</td>
        <td>StringType</td>
        <td>StringType</td>
        <td>StringType</td>
        <td>StringType</td>
      </tr>
    </table>

    Note that, for <b>DecimalType(38,0)*</b>, the table above intentionally does not cover all other combinations of scales and precisions because currently we only infer decimal type like `BigInteger`/`BigInt`. For example, 1.1 is inferred as double type.

  - Since Spark 2.3, when either broadcast hash join or broadcast nested loop join is applicable, we prefer to broadcasting the table that is explicitly specified in a broadcast hint. For details, see the section [Join Strategy Hints for SQL Queries](sql-performance-tuning.html#join-strategy-hints-for-sql-queries) and [SPARK-22489](https://issues.apache.org/jira/browse/SPARK-22489).

  - Since Spark 2.3, when all inputs are binary, `functions.concat()` returns an output as binary. Otherwise, it returns as a string. Until Spark 2.3, it always returns as a string despite of input types. To keep the old behavior, set `spark.sql.function.concatBinaryAsString` to `true`.

  - Since Spark 2.3, when all inputs are binary, SQL `elt()` returns an output as binary. Otherwise, it returns as a string. Until Spark 2.3, it always returns as a string despite of input types. To keep the old behavior, set `spark.sql.function.eltOutputAsString` to `true`.

 - Since Spark 2.3, by default arithmetic operations between decimals return a rounded value if an exact representation is not possible (instead of returning NULL). This is compliant with SQL ANSI 2011 specification and Hive's new behavior introduced in Hive 2.2 (HIVE-15331). This involves the following changes

    - The rules to determine the result type of an arithmetic operation have been updated. In particular, if the precision / scale needed are out of the range of available values, the scale is reduced up to 6, in order to prevent the truncation of the integer part of the decimals. All the arithmetic operations are affected by the change, ie. addition (`+`), subtraction (`-`), multiplication (`*`), division (`/`), remainder (`%`) and positive module (`pmod`).

    - Literal values used in SQL operations are converted to DECIMAL with the exact precision and scale needed by them.

    - The configuration `spark.sql.decimalOperations.allowPrecisionLoss` has been introduced. It defaults to `true`, which means the new behavior described here; if set to `false`, Spark uses previous rules, ie. it doesn't adjust the needed scale to represent the values and it returns NULL if an exact representation of the value is not possible.

  - Un-aliased subquery's semantic has not been well defined with confusing behaviors. Since Spark 2.3, we invalidate such confusing cases, for example: `SELECT v.i from (SELECT i FROM v)`, Spark will throw an analysis exception in this case because users should not be able to use the qualifier inside a subquery. See [SPARK-20690](https://issues.apache.org/jira/browse/SPARK-20690) and [SPARK-21335](https://issues.apache.org/jira/browse/SPARK-21335) for more details.

  - When creating a `SparkSession` with `SparkSession.builder.getOrCreate()`, if there is an existing `SparkContext`, the builder was trying to update the `SparkConf` of the existing `SparkContext` with configurations specified to the builder, but the `SparkContext` is shared by all `SparkSession`s, so we should not update them. Since 2.3, the builder comes to not update the configurations. If you want to update them, you need to update them prior to creating a `SparkSession`.

## Upgrading from Spark SQL 2.1 to 2.2

  - Spark 2.1.1 introduced a new configuration key: `spark.sql.hive.caseSensitiveInferenceMode`. It had a default setting of `NEVER_INFER`, which kept behavior identical to 2.1.0. However, Spark 2.2.0 changes this setting's default value to `INFER_AND_SAVE` to restore compatibility with reading Hive metastore tables whose underlying file schema have mixed-case column names. With the `INFER_AND_SAVE` configuration value, on first access Spark will perform schema inference on any Hive metastore table for which it has not already saved an inferred schema. Note that schema inference can be a very time-consuming operation for tables with thousands of partitions. If compatibility with mixed-case column names is not a concern, you can safely set `spark.sql.hive.caseSensitiveInferenceMode` to `NEVER_INFER` to avoid the initial overhead of schema inference. Note that with the new default `INFER_AND_SAVE` setting, the results of the schema inference are saved as a metastore key for future use. Therefore, the initial schema inference occurs only at a table's first access.

  - Since Spark 2.2.1 and 2.3.0, the schema is always inferred at runtime when the data source tables have the columns that exist in both partition schema and data schema. The inferred schema does not have the partitioned columns. When reading the table, Spark respects the partition values of these overlapping columns instead of the values stored in the data source files. In 2.2.0 and 2.1.x release, the inferred schema is partitioned but the data of the table is invisible to users (i.e., the result set is empty).

  - Since Spark 2.2, view definitions are stored in a different way from prior versions. This may cause Spark unable to read views created by prior versions. In such cases, you need to recreate the views using `ALTER VIEW AS` or `CREATE OR REPLACE VIEW AS` with newer Spark versions.

## Upgrading from Spark SQL 2.0 to 2.1

 - Datasource tables now store partition metadata in the Hive metastore. This means that Hive DDLs such as `ALTER TABLE PARTITION ... SET LOCATION` are now available for tables created with the Datasource API.

    - Legacy datasource tables can be migrated to this format via the `MSCK REPAIR TABLE` command. Migrating legacy tables is recommended to take advantage of Hive DDL support and improved planning performance.

    - To determine if a table has been migrated, look for the `PartitionProvider: Catalog` attribute when issuing `DESCRIBE FORMATTED` on the table.
 - Changes to `INSERT OVERWRITE TABLE ... PARTITION ...` behavior for Datasource tables.

    - In prior Spark versions `INSERT OVERWRITE` overwrote the entire Datasource table, even when given a partition specification. Now only partitions matching the specification are overwritten.

    - Note that this still differs from the behavior of Hive tables, which is to overwrite only partitions overlapping with newly inserted data.

## Upgrading from Spark SQL 1.6 to 2.0

 - `SparkSession` is now the new entry point of Spark that replaces the old `SQLContext` and

   `HiveContext`. Note that the old SQLContext and HiveContext are kept for backward compatibility. A new `catalog` interface is accessible from `SparkSession` - existing API on databases and tables access such as `listTables`, `createExternalTable`, `dropTempView`, `cacheTable` are moved here.

 - Dataset API and DataFrame API are unified. In Scala, `DataFrame` becomes a type alias for
   `Dataset[Row]`, while Java API users must replace `DataFrame` with `Dataset<Row>`. Both the typed
   transformations (e.g., `map`, `filter`, and `groupByKey`) and untyped transformations (e.g.,
   `select` and `groupBy`) are available on the Dataset class. Since compile-time type-safety in
   Python and R is not a language feature, the concept of Dataset does not apply to these languages’
   APIs. Instead, `DataFrame` remains the primary programming abstraction, which is analogous to the
   single-node data frame notion in these languages.

 - Dataset and DataFrame API `unionAll` has been deprecated and replaced by `union`

 - Dataset and DataFrame API `explode` has been deprecated, alternatively, use `functions.explode()` with `select` or `flatMap`

 - Dataset and DataFrame API `registerTempTable` has been deprecated and replaced by `createOrReplaceTempView`

 - Changes to `CREATE TABLE ... LOCATION` behavior for Hive tables.

    - From Spark 2.0, `CREATE TABLE ... LOCATION` is equivalent to `CREATE EXTERNAL TABLE ... LOCATION`
      in order to prevent accidental dropping the existing data in the user-provided locations.
      That means, a Hive table created in Spark SQL with the user-specified location is always a Hive external table.
      Dropping external tables will not remove the data. Users are not allowed to specify the location for Hive managed tables.
      Note that this is different from the Hive behavior.

    - As a result, `DROP TABLE` statements on those tables will not remove the data.

 - `spark.sql.parquet.cacheMetadata` is no longer used.
   See [SPARK-13664](https://issues.apache.org/jira/browse/SPARK-13664) for details.

## Upgrading from Spark SQL 1.5 to 1.6

 - From Spark 1.6, by default, the Thrift server runs in multi-session mode. Which means each JDBC/ODBC
   connection owns a copy of their own SQL configuration and temporary function registry. Cached
   tables are still shared though. If you prefer to run the Thrift server in the old single-session
   mode, please set option `spark.sql.hive.thriftServer.singleSession` to `true`. You may either add
   this option to `spark-defaults.conf`, or pass it to `start-thriftserver.sh` via `--conf`:

   {% highlight bash %}
   ./sbin/start-thriftserver.sh \
     --conf spark.sql.hive.thriftServer.singleSession=true \
     ...
   {% endhighlight %}

 - From Spark 1.6, LongType casts to TimestampType expect seconds instead of microseconds. This
   change was made to match the behavior of Hive 1.2 for more consistent type casting to TimestampType
   from numeric types. See [SPARK-11724](https://issues.apache.org/jira/browse/SPARK-11724) for
   details.

## Upgrading from Spark SQL 1.4 to 1.5

 - Optimized execution using manually managed memory (Tungsten) is now enabled by default, along with
   code generation for expression evaluation. These features can both be disabled by setting
   `spark.sql.tungsten.enabled` to `false`.

 - Parquet schema merging is no longer enabled by default. It can be re-enabled by setting
   `spark.sql.parquet.mergeSchema` to `true`.

 - In-memory columnar storage partition pruning is on by default. It can be disabled by setting
   `spark.sql.inMemoryColumnarStorage.partitionPruning` to `false`.

 - Unlimited precision decimal columns are no longer supported, instead Spark SQL enforces a maximum
   precision of 38. When inferring schema from `BigDecimal` objects, a precision of (38, 18) is now
   used. When no precision is specified in DDL then the default remains `Decimal(10, 0)`.

 - Timestamps are now stored at a precision of 1us, rather than 1ns

 - In the `sql` dialect, floating point numbers are now parsed as decimal. HiveQL parsing remains
   unchanged.

 - The canonical name of SQL/DataFrame functions are now lower case (e.g., sum vs SUM).

 - JSON data source will not automatically load new files that are created by other applications
   (i.e. files that are not inserted to the dataset through Spark SQL).
   For a JSON persistent table (i.e. the metadata of the table is stored in Hive Metastore),
   users can use `REFRESH TABLE` SQL command or `HiveContext`'s `refreshTable` method
   to include those new files to the table. For a DataFrame representing a JSON dataset, users need to recreate
   the DataFrame and the new DataFrame will include new files.

## Upgrading from Spark SQL 1.3 to 1.4

#### DataFrame data reader/writer interface
{:.no_toc}

Based on user feedback, we created a new, more fluid API for reading data in (`SQLContext.read`)
and writing data out (`DataFrame.write`),
and deprecated the old APIs (e.g., `SQLContext.parquetFile`, `SQLContext.jsonFile`).

See the API docs for `SQLContext.read` (
  <a href="api/scala/org/apache/spark/sql/SQLContext.html#read:DataFrameReader">Scala</a>,
  <a href="api/java/org/apache/spark/sql/SQLContext.html#read()">Java</a>,
  <a href="api/python/pyspark.sql.html#pyspark.sql.SQLContext.read">Python</a>
) and `DataFrame.write` (
  <a href="api/scala/org/apache/spark/sql/DataFrame.html#write:DataFrameWriter">Scala</a>,
  <a href="api/java/org/apache/spark/sql/Dataset.html#write()">Java</a>,
  <a href="api/python/pyspark.sql.html#pyspark.sql.DataFrame.write">Python</a>
) more information.


#### DataFrame.groupBy retains grouping columns
{:.no_toc}

Based on user feedback, we changed the default behavior of `DataFrame.groupBy().agg()` to retain the
grouping columns in the resulting `DataFrame`. To keep the behavior in 1.3, set `spark.sql.retainGroupColumns` to `false`.

<div class="codetabs">
<div data-lang="scala"  markdown="1">
{% highlight scala %}

// In 1.3.x, in order for the grouping column "department" to show up,
// it must be included explicitly as part of the agg function call.
df.groupBy("department").agg($"department", max("age"), sum("expense"))

// In 1.4+, grouping column "department" is included automatically.
df.groupBy("department").agg(max("age"), sum("expense"))

// Revert to 1.3 behavior (not retaining grouping column) by:
sqlContext.setConf("spark.sql.retainGroupColumns", "false")

{% endhighlight %}
</div>

<div data-lang="java"  markdown="1">
{% highlight java %}

// In 1.3.x, in order for the grouping column "department" to show up,
// it must be included explicitly as part of the agg function call.
df.groupBy("department").agg(col("department"), max("age"), sum("expense"));

// In 1.4+, grouping column "department" is included automatically.
df.groupBy("department").agg(max("age"), sum("expense"));

// Revert to 1.3 behavior (not retaining grouping column) by:
sqlContext.setConf("spark.sql.retainGroupColumns", "false");

{% endhighlight %}
</div>

<div data-lang="python"  markdown="1">
{% highlight python %}

import pyspark.sql.functions as func

# In 1.3.x, in order for the grouping column "department" to show up,
# it must be included explicitly as part of the agg function call.
df.groupBy("department").agg(df["department"], func.max("age"), func.sum("expense"))

# In 1.4+, grouping column "department" is included automatically.
df.groupBy("department").agg(func.max("age"), func.sum("expense"))

# Revert to 1.3.x behavior (not retaining grouping column) by:
sqlContext.setConf("spark.sql.retainGroupColumns", "false")

{% endhighlight %}
</div>

</div>


#### Behavior change on DataFrame.withColumn
{:.no_toc}

Prior to 1.4, DataFrame.withColumn() supports adding a column only. The column will always be added
as a new column with its specified name in the result DataFrame even if there may be any existing
columns of the same name. Since 1.4, DataFrame.withColumn() supports adding a column of a different
name from names of all existing columns or replacing existing columns of the same name.

Note that this change is only for Scala API, not for PySpark and SparkR.


## Upgrading from Spark SQL 1.0-1.2 to 1.3

In Spark 1.3 we removed the "Alpha" label from Spark SQL and as part of this did a cleanup of the
available APIs. From Spark 1.3 onwards, Spark SQL will provide binary compatibility with other
releases in the 1.X series. This compatibility guarantee excludes APIs that are explicitly marked
as unstable (i.e., DeveloperAPI or Experimental).

#### Rename of SchemaRDD to DataFrame
{:.no_toc}

The largest change that users will notice when upgrading to Spark SQL 1.3 is that `SchemaRDD` has
been renamed to `DataFrame`. This is primarily because DataFrames no longer inherit from RDD
directly, but instead provide most of the functionality that RDDs provide though their own
implementation. DataFrames can still be converted to RDDs by calling the `.rdd` method.

In Scala, there is a type alias from `SchemaRDD` to `DataFrame` to provide source compatibility for
some use cases. It is still recommended that users update their code to use `DataFrame` instead.
Java and Python users will need to update their code.

#### Unification of the Java and Scala APIs
{:.no_toc}

Prior to Spark 1.3 there were separate Java compatible classes (`JavaSQLContext` and `JavaSchemaRDD`)
that mirrored the Scala API. In Spark 1.3 the Java API and Scala API have been unified. Users
of either language should use `SQLContext` and `DataFrame`. In general these classes try to
use types that are usable from both languages (i.e. `Array` instead of language-specific collections).
In some cases where no common type exists (e.g., for passing in closures or Maps) function overloading
is used instead.

Additionally, the Java specific types API has been removed. Users of both Scala and Java should
use the classes present in `org.apache.spark.sql.types` to describe schema programmatically.


#### Isolation of Implicit Conversions and Removal of dsl Package (Scala-only)
{:.no_toc}

Many of the code examples prior to Spark 1.3 started with `import sqlContext._`, which brought
all of the functions from sqlContext into scope. In Spark 1.3 we have isolated the implicit
conversions for converting `RDD`s into `DataFrame`s into an object inside of the `SQLContext`.
Users should now write `import sqlContext.implicits._`.

Additionally, the implicit conversions now only augment RDDs that are composed of `Product`s (i.e.,
case classes or tuples) with a method `toDF`, instead of applying automatically.

When using function inside of the DSL (now replaced with the `DataFrame` API) users used to import
`org.apache.spark.sql.catalyst.dsl`. Instead the public dataframe functions API should be used:
`import org.apache.spark.sql.functions._`.

#### Removal of the type aliases in org.apache.spark.sql for DataType (Scala-only)
{:.no_toc}

Spark 1.3 removes the type aliases that were present in the base sql package for `DataType`. Users
should instead import the classes in `org.apache.spark.sql.types`

#### UDF Registration Moved to `sqlContext.udf` (Java & Scala)
{:.no_toc}

Functions that are used to register UDFs, either for use in the DataFrame DSL or SQL, have been
moved into the udf object in `SQLContext`.

<div class="codetabs">
<div data-lang="scala"  markdown="1">
{% highlight scala %}

sqlContext.udf.register("strLen", (s: String) => s.length())

{% endhighlight %}
</div>

<div data-lang="java"  markdown="1">
{% highlight java %}

sqlContext.udf().register("strLen", (String s) -> s.length(), DataTypes.IntegerType);

{% endhighlight %}
</div>

</div>

Python UDF registration is unchanged.



## Compatibility with Apache Hive

Spark SQL is designed to be compatible with the Hive Metastore, SerDes and UDFs.
Currently, Hive SerDes and UDFs are based on built-in Hive,
and Spark SQL can be connected to different versions of Hive Metastore
(from 0.12.0 to 2.3.7 and 3.0.0 to 3.1.2. Also see [Interacting with Different Versions of Hive Metastore](sql-data-sources-hive-tables.html#interacting-with-different-versions-of-hive-metastore)).

#### Deploying in Existing Hive Warehouses
{:.no_toc}

The Spark SQL Thrift JDBC server is designed to be "out of the box" compatible with existing Hive
installations. You do not need to modify your existing Hive Metastore or change the data placement
or partitioning of your tables.

### Supported Hive Features
{:.no_toc}

Spark SQL supports the vast majority of Hive features, such as:

* Hive query statements, including:
  * `SELECT`
  * `GROUP BY`
  * `ORDER BY`
  * `DISTRIBUTE BY`
  * `CLUSTER BY`
  * `SORT BY`
* All Hive operators, including:
  * Relational operators (`=`, `<=>`, `==`, `<>`, `<`, `>`, `>=`, `<=`, etc)
  * Arithmetic operators (`+`, `-`, `*`, `/`, `%`, etc)
  * Logical operators (`AND`, `&&`, `OR`, `||`, etc)
  * Complex type constructors
  * Mathematical functions (`sign`, `ln`, `cos`, etc)
  * String functions (`instr`, `length`, `printf`, etc)
* User defined functions (UDF)
* User defined aggregation functions (UDAF)
* User defined serialization formats (SerDes)
* Window functions
* Joins
  * `JOIN`
  * `{LEFT|RIGHT|FULL} OUTER JOIN`
  * `LEFT SEMI JOIN`
  * `LEFT ANTI JOIN`
  * `CROSS JOIN`
* Unions
* Sub-queries
  * Sub-queries in the FROM Clause

    ```SELECT col FROM (SELECT a + b AS col FROM t1) t2```
  * Sub-queries in WHERE Clause
    * Correlated or non-correlated IN and NOT IN statement in WHERE Clause

      ```
      SELECT col FROM t1 WHERE col IN (SELECT a FROM t2 WHERE t1.a = t2.a)
      SELECT col FROM t1 WHERE col IN (SELECT a FROM t2)
      ```
    * Correlated or non-correlated EXISTS and NOT EXISTS statement in WHERE Clause

      ```
      SELECT col FROM t1 WHERE EXISTS (SELECT t2.a FROM t2 WHERE t1.a = t2.a AND t2.a > 10)
      SELECT col FROM t1 WHERE EXISTS (SELECT t2.a FROM t2 WHERE t2.a > 10)
      ```
    * Non-correlated IN and NOT IN statement in JOIN Condition

      ```SELECT t1.col FROM t1 JOIN t2 ON t1.a = t2.a AND t1.a IN (SELECT a FROM t3)```

    * Non-correlated EXISTS and NOT EXISTS statement in JOIN Condition

      ```SELECT t1.col FROM t1 JOIN t2 ON t1.a = t2.a AND EXISTS (SELECT * FROM t3 WHERE t3.a > 10)```

* Sampling
* Explain
* Partitioned tables including dynamic partition insertion
* View
  * If column aliases are not specified in view definition queries, both Spark and Hive will
    generate alias names, but in different ways. In order for Spark to be able to read views created
    by Hive, users should explicitly specify column aliases in view definition queries. As an
    example, Spark cannot read `v1` created as below by Hive.

    ```
    CREATE VIEW v1 AS SELECT * FROM (SELECT c + 1 FROM (SELECT 1 c) t1) t2;
    ```

    Instead, you should create `v1` as below with column aliases explicitly specified.

    ```
    CREATE VIEW v1 AS SELECT * FROM (SELECT c + 1 AS inc_c FROM (SELECT 1 c) t1) t2;
    ```

* All Hive DDL Functions, including:
  * `CREATE TABLE`
  * `CREATE TABLE AS SELECT`
  * `CREATE TABLE LIKE`
  * `ALTER TABLE`
* Most Hive Data types, including:
  * `TINYINT`
  * `SMALLINT`
  * `INT`
  * `BIGINT`
  * `BOOLEAN`
  * `FLOAT`
  * `DOUBLE`
  * `STRING`
  * `BINARY`
  * `TIMESTAMP`
  * `DATE`
  * `ARRAY<>`
  * `MAP<>`
  * `STRUCT<>`

### Unsupported Hive Functionality
{:.no_toc}

Below is a list of Hive features that we don't support yet. Most of these features are rarely used
in Hive deployments.

**Major Hive Features**

* Tables with buckets: bucket is the hash partitioning within a Hive table partition. Spark SQL
  doesn't support buckets yet.


**Esoteric Hive Features**

* `UNION` type
* Unique join
* Column statistics collecting: Spark SQL does not piggyback scans to collect column statistics at
  the moment and only supports populating the sizeInBytes field of the hive metastore.

**Hive Input/Output Formats**

* File format for CLI: For results showing back to the CLI, Spark SQL only supports TextOutputFormat.
* Hadoop archive

**Hive Optimizations**

A handful of Hive optimizations are not yet included in Spark. Some of these (such as indexes) are
less important due to Spark SQL's in-memory computational model. Others are slotted for future
releases of Spark SQL.

* Block-level bitmap indexes and virtual columns (used to build indexes)
* Automatically determine the number of reducers for joins and groupbys: Currently, in Spark SQL, you
  need to control the degree of parallelism post-shuffle using "`SET spark.sql.shuffle.partitions=[num_tasks];`".
* Meta-data only query: For queries that can be answered by using only metadata, Spark SQL still
  launches tasks to compute the result.
* Skew data flag: Spark SQL does not follow the skew data flags in Hive.
* `STREAMTABLE` hint in join: Spark SQL does not follow the `STREAMTABLE` hint.
* Merge multiple small files for query results: if the result output contains multiple small files,
  Hive can optionally merge the small files into fewer large files to avoid overflowing the HDFS
  metadata. Spark SQL does not support that.

**Hive UDF/UDTF/UDAF**

Not all the APIs of the Hive UDF/UDTF/UDAF are supported by Spark SQL. Below are the unsupported APIs:

* `getRequiredJars` and `getRequiredFiles` (`UDF` and `GenericUDF`) are functions to automatically
  include additional resources required by this UDF.
* `initialize(StructObjectInspector)` in `GenericUDTF` is not supported yet. Spark SQL currently uses
  a deprecated interface `initialize(ObjectInspector[])` only.
* `configure` (`GenericUDF`, `GenericUDTF`, and `GenericUDAFEvaluator`) is a function to initialize
  functions with `MapredContext`, which is inapplicable to Spark.
* `close` (`GenericUDF` and `GenericUDAFEvaluator`) is a function to release associated resources.
  Spark SQL does not call this function when tasks finish.
* `reset` (`GenericUDAFEvaluator`) is a function to re-initialize aggregation for reusing the same aggregation.
  Spark SQL currently does not support the reuse of aggregation.
* `getWindowingEvaluator` (`GenericUDAFEvaluator`) is a function to optimize aggregation by evaluating
  an aggregate over a fixed window.

### Incompatible Hive UDF
{:.no_toc}

Below are the scenarios in which Hive and Spark generate different results:

* `SQRT(n)` If n < 0, Hive returns null, Spark SQL returns NaN.
* `ACOS(n)` If n < -1 or n > 1, Hive returns null, Spark SQL returns NaN.
* `ASIN(n)` If n < -1 or n > 1, Hive returns null, Spark SQL returns NaN.
* `CAST(n AS TIMESTAMP)` If n is integral numbers, Hive treats n as milliseconds, Spark SQL treats n as seconds.<|MERGE_RESOLUTION|>--- conflicted
+++ resolved
@@ -36,11 +36,9 @@
 
   - In Spark 3.1, NULL elements of structures, arrays and maps are converted to "null" in casting them to strings. In Spark 3.0 or earlier, NULL elements are converted to empty strings. To restore the behavior before Spark 3.1, you can set `spark.sql.legacy.castComplexTypesToString.enabled` to `true`.
 
-<<<<<<< HEAD
+  - In Spark 3.1, when `spark.sql.ansi.enabled` is false, Spark always returns null if the sum of decimal type column overflows. In Spark 3.0 or earlier, in the case, the sum of decimal type column may return null or incorrect result, or even fails at runtime (depending on the actual query plan execution).
+
   - In Spark 3.1, when loading a dataframe, `path` option cannot coexist with `load()`'s path parameters. For example, `spark.read.format("csv").option("path", "/tmp").load("/tmp2")` or `spark.read.option("path", "/tmp").csv("/tmp2")` will throw `org.apache.spark.sql.AnalysisException`. In Spark version 3.0 and below, `path` option is overwritten if one path parameter is passed to `load()`, or `path` option is added to the overall paths if multiple path parameters are passed to `load()`.
-=======
-  - In Spark 3.1, when `spark.sql.ansi.enabled` is false, Spark always returns null if the sum of decimal type column overflows. In Spark 3.0 or earlier, in the case, the sum of decimal type column may return null or incorrect result, or even fails at runtime (depending on the actual query plan execution).
->>>>>>> 3722ed43
 
 ## Upgrading from Spark SQL 3.0 to 3.0.1
 
