--- conflicted
+++ resolved
@@ -22,14 +22,11 @@
 * Table of contents
 {:toc}
 
-<<<<<<< HEAD
 ## Upgrading from Spark SQL 3.3 to 3.4
   
   - Since Spark 3.4, Spark disables `hive.stats.autogather` by default, which means Hive tables won't automatically update statistics that can be consumed by Hive (not Spark). To restore the behavior before Spark 3.4, you can set `spark.hadoop.hive.stats.autogather` to `true`.
   - Since Spark 3.4, Number or Number(\*) from Teradata will be treated as Decimal(38,18). In Spark 3.3 or earlier, Number or Number(\*) from Teradata will be treated as Decimal(38, 0), in which case the fractional part will be removed.
 
-=======
->>>>>>> be5c85cf
 ## Upgrading from Spark SQL 3.2 to 3.3
 
   - Since Spark 3.3, the `histogram_numeric` function in Spark SQL returns an output type of an array of structs (x, y), where the type of the 'x' field in the return value is propagated from the input values consumed in the aggregate function. In Spark 3.2 or earlier, 'x' always had double type. Optionally, use the configuration `spark.sql.legacy.histogramNumericPropagateInputType` since Spark 3.3 to revert back to the previous behavior. 
