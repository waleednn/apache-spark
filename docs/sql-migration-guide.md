--- conflicted
+++ resolved
@@ -93,11 +93,9 @@
 
   - In Spark 3.2, special datetime values such as `epoch`, `today`, `yesterday`, `tomorrow`, and `now` are supported in typed literals only, for instance, `select timestamp'now'`. In Spark 3.1 and 3.0, such special values are supported in any casts of strings to dates/timestamps. To keep these special values as dates/timestamps in Spark 3.1 and 3.0, you should replace them manually, e.g. `if (c in ('now', 'today'), current_date(), cast(c as date))`.
   
-<<<<<<< HEAD
+  - In Spark 3.2, `FloatType` is mapped to `FLOAT` in MySQL. Prior to this, it used to be mapped to `REAL`, which is by default a synonym to `DOUBLE PRECISION` in MySQL. 
+
   - In Spark 3.2, Spark removes the `name` parameter of `DataFrameWriter.runCommand` and `ExecutionListenerManager` only watches SQL executions with default name `command`. In Spark 3.1 and earlier, `DataFrameWriter.runCommand` could specify the `name` parameter.
-=======
-  - In Spark 3.2, `FloatType` is mapped to `FLOAT` in MySQL. Prior to this, it used to be mapped to `REAL`, which is by default a synonym to `DOUBLE PRECISION` in MySQL. 
->>>>>>> 6f2ffccb
 
 ## Upgrading from Spark SQL 3.0 to 3.1
 
