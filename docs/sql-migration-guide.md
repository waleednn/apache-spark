--- conflicted
+++ resolved
@@ -340,9 +340,8 @@
 
   - Since Spark 3.0, `SHOW TBLPROPERTIES` on a temporary view will cause `AnalysisException`. In Spark version 2.4 and earlier, it returned an empty result.
 
-<<<<<<< HEAD
-  - Since Spark 3.0, `SHOW TBLPROPERTIES` will cause `AnalysisException` if the table does not exist. In Spark version 2.4 and earlier, it caused `NoSuchTableException`.
-=======
+  - Since Spark 3.0, `SHOW TBLPROPERTIES` will cause `AnalysisException` if the table does not exist. In Spark version 2.4 and earlier, this scenario caused `NoSuchTableException`.
+
 ## Upgrading from Spark SQL 2.4.4 to 2.4.5
 
   - Since Spark 2.4.5, `TRUNCATE TABLE` command tries to set back original permission and ACLs during re-creating the table/partition paths. To restore the behaviour of earlier versions, set `spark.sql.truncateTable.ignorePermissionAcl.enabled` to `true`.
@@ -352,7 +351,6 @@
 ## Upgrading from Spark SQL 2.4.3 to 2.4.4
 
   - Since Spark 2.4.4, according to [MsSqlServer Guide](https://docs.microsoft.com/en-us/sql/connect/jdbc/using-basic-data-types?view=sql-server-2017), MsSQLServer JDBC Dialect uses ShortType and FloatType for SMALLINT and REAL, respectively. Previously, IntegerType and DoubleType is used.
->>>>>>> 789a4abf
 
 ## Upgrading from Spark SQL 2.4 to 2.4.1
 
