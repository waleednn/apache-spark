--- conflicted
+++ resolved
@@ -30,16 +30,10 @@
 
 The Spark documentation build uses a number of tools to build HTML docs and API docs in Scala, Java, Python, R, and SQL.
 
-<<<<<<< HEAD
-You need to have [Ruby](https://www.ruby-lang.org/en/documentation/installation/) and
-[Python](https://www.python.org/downloads/)
-installed. Make sure the `bundle` command is available, if not install the Gem containing it:
-=======
 You need to have [Ruby][ruby] and [Python][python] installed. Make sure the `bundle` command is available. If not, install it as follows:
 
 [ruby]: https://www.ruby-lang.org/en/documentation/installation/
 [python]: https://www.python.org/downloads/
->>>>>>> 56dd1f7c
 
 ```sh
 $ gem install bundler
