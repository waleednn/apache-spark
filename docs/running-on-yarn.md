--- conflicted
+++ resolved
@@ -234,7 +234,15 @@
   </td>
 </tr>
 <tr>
-<<<<<<< HEAD
+  <td><code>spark.yarn.executor.nodeLabelExpression</code></td>
+  <td>(none)</td>
+  <td>
+  A YARN node label expression that restricts the set of nodes executors will be scheduled on.
+  Only versions of YARN greater than or equal to 2.6 support node label expressions, so when
+  running against earlier versions, this property will be ignored.
+  </td>
+</tr>
+<tr>
   <td><code>spark.yarn.keytab</code></td>
   <td>(none)</td>
   <td>
@@ -248,14 +256,6 @@
   <td>(none)</td>
   <td>
   Principal to be used to login to KDC, while running on secure HDFS.
-=======
-  <td><code>spark.yarn.executor.nodeLabelExpression</code></td>
-  <td>(none)</td>
-  <td>
-  A YARN node label expression that restricts the set of nodes executors will be scheduled on.
-  Only versions of YARN greater than or equal to 2.6 support node label expressions, so when
-  running against earlier versions, this property will be ignored.
->>>>>>> 3c1a2d04
   </td>
 </tr>
 </table>
