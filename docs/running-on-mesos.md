--- conflicted
+++ resolved
@@ -479,7 +479,6 @@
 </tr>
 
 <tr>
-<<<<<<< HEAD
   <td><code>spark.mesos.driver.secret.envkey</code></td>
   <td><code>(none)</code></td>
   <td>
@@ -508,8 +507,15 @@
   </td>
 </tr>
 <tr>
-=======
->>>>>>> bb7afb4e
+  <td><code>spark.mesos.driver.labels</code></td>
+  <td><code>(none)</code></td>
+  <td>
+    Mesos labels to add to the driver.  See <code>spark.mesos.task.labels</code>
+    for formatting information.
+  </td>
+</tr>
+
+<tr>
   <td><code>spark.mesos.driverEnv.[EnvironmentVariableName]</code></td>
   <td><code>(none)</code></td>
   <td>
