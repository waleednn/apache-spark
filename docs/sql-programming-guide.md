--- conflicted
+++ resolved
@@ -479,8 +479,6 @@
 </div>
 </div>
 
-<<<<<<< HEAD
-=======
 To load a CSV file you can use:
 
 <div class="codetabs">
@@ -502,7 +500,6 @@
 </div>
 </div>
 
->>>>>>> 69310220
 ### Run SQL on files directly
 
 Instead of using read API to load a file into DataFrame and query it, you can also query that
