--- conflicted
+++ resolved
@@ -501,10 +501,27 @@
 </div>
 </div>
 
-<<<<<<< HEAD
-=======
-
->>>>>>> f5941bf1
+To load a csv file you can use:
+
+<div class="codetabs">
+<div data-lang="scala"  markdown="1">
+{% include_example manual_load_options_csv scala/org/apache/spark/examples/sql/SQLDataSourceExample.scala %}
+</div>
+
+<div data-lang="java"  markdown="1">
+{% include_example manual_load_options_csv java/org/apache/spark/examples/sql/JavaSQLDataSourceExample.java %}
+</div>
+
+<div data-lang="python"  markdown="1">
+{% include_example manual_load_options_csv python/sql/datasource.py %}
+</div>
+
+<div data-lang="r"  markdown="1">
+{% include_example manual_load_options_csv r/RSparkSQLExample.R %}
+</div>
+</div>
+
+
 ### Run SQL on files directly
 
 Instead of using read API to load a file into DataFrame and query it, you can also query that
