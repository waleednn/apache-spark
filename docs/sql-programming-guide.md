--- conflicted
+++ resolved
@@ -522,22 +522,11 @@
 long as you maintain your connection to the same metastore. A DataFrame for a persistent table can
 be created by calling the `table` method on a `SparkSession` with the name of the table.
 
-<<<<<<< HEAD
 For file-based data source, e.g. text, parquet, json, etc. you can specify a custom table path via the
 `path` option, e.g. `df.write.option("path", "/some/path").saveAsTable("t")`. When the table is dropped,
 the custom table path will not be removed and the table data is still there. If no custom table path is
 specifed, Spark will write data to a default table path under the warehouse directory. When the table is
 dropped, the default table path will be removed too.
-=======
-By default `saveAsTable` will create a "managed table", meaning that the location of the data will
-be controlled by the metastore. Managed tables will also have their data deleted automatically
-when a table is dropped.
-
-Currently, `saveAsTable` does not expose an API supporting the creation of an "external table" from a `DataFrame`.
-However, this functionality can be achieved by providing a `path` option to the `DataFrameWriter` with `path` as the key
-and location of the external table as its value (a string) when saving the table with `saveAsTable`. When an External table
-is dropped only its metadata is removed.
->>>>>>> 871f6114
 
 Starting from Spark 2.1, persistent datasource tables have per-partition metadata stored in the Hive metastore. This brings several benefits:
 
