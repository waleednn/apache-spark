--- conflicted
+++ resolved
@@ -32,13 +32,7 @@
 
 Note that support for Java 7, Python 2.6 and old Hadoop versions before 2.6.5 were removed as of Spark 2.2.0.
 
-<<<<<<< HEAD
-Note that support for Python 2.6 is deprecated as of Spark 2.0.0, and support for
-Scala 2.10 and versions of Hadoop before 2.6 are deprecated as of Spark 2.1.0, and may be
-removed in Spark 2.2.0.
-=======
 Note that support for Scala 2.10 is deprecated as of Spark 2.1.0, and may be removed in Spark 2.3.0.
->>>>>>> 0ca69c4c
 
 # Running the Examples and Shell
 
