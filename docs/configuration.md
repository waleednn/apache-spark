--- conflicted
+++ resolved
@@ -1235,11 +1235,7 @@
   </td>
 </tr>
 <tr>
-<<<<<<< HEAD
-  <td><code>spark.streaming.receiver.writeAheadLogs.enable</code></td>
-=======
   <td><code>spark.streaming.receiver.writeAheadLog.enable</code></td>
->>>>>>> ae7c1396
   <td>false</td>
   <td>
     Enable write ahead logs for receivers. All the input data received through receivers
