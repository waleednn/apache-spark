--- conflicted
+++ resolved
@@ -71,11 +71,7 @@
 mvn -Phadoop-0.23 -Dhadoop.version=0.23.7 -DskipTests clean package
 {% endhighlight %}
 
-<<<<<<< HEAD
-For Apache Hadoop 2.x, 0.23.x, Cloudera CDH, and other Hadoop versions with YARN, you can enable the "yarn" profile and optionally set the "yarn.version" property if it is different from "hadoop.version". As of Spark 1.3, Spark only supports YARN versions 2.2.0 and later.
-=======
 You can enable the "yarn" profile and optionally set the "yarn.version" property if it is different from "hadoop.version". Spark only supports YARN versions 2.2.0 and later.
->>>>>>> ae7c1396
 
 Examples:
 
@@ -139,11 +135,7 @@
 
     mvn scala:cc
 
-<<<<<<< HEAD
-should run continuous compilation (i.e. wait for changes). However, this has not been tested 
-=======
 should run continuous compilation (i.e. wait for changes). However, this has not been tested
->>>>>>> ae7c1396
 extensively. A couple of gotchas to note:
 * it only scans the paths `src/main` and `src/test` (see
 [docs](http://scala-tools.org/mvnsites/maven-scala-plugin/usage_cc.html)), so it will only work
