---
layout: global
title: Building Spark
redirect_from: "building-with-maven.html"
---

* This will become a table of contents (this text will be scraped).
{:toc}

Building Spark using Maven requires Maven 3.0.4 or newer and Java 6+.

**Note:** Building Spark with Java 7 or later can create JAR files that may not be
readable with early versions of Java 6, due to the large number of files in the JAR
archive. Build with Java 6 if this is an issue for your deployment.

# Building with `build/mvn`

Spark now comes packaged with a self-contained Maven installation to ease building and deployment of Spark from source located under the `build/` directory. This script will automatically download and setup all necessary build requirements ([Maven](https://maven.apache.org/), [Scala](http://www.scala-lang.org/), and [Zinc](https://github.com/typesafehub/zinc)) locally within the `build/` directory itself. It honors any `mvn` binary if present already, however, will pull down its own copy of Scala and Zinc regardless to ensure proper version requirements are met. `build/mvn` execution acts as a pass through to the `mvn` call allowing easy transition from previous build methods. As an example, one can build a version of Spark as follows:

{% highlight bash %}
build/mvn -Pyarn -Phadoop-2.4 -Dhadoop.version=2.4.0 -DskipTests clean package
{% endhighlight %}

Other build examples can be found below.

**Note:** When building on an encrypted filesystem (if your home directory is encrypted, for example), then the Spark build might fail with a "Filename too long" error. As a workaround, add the following in the configuration args of the `scala-maven-plugin` in the project `pom.xml`:

    <arg>-Xmax-classfile-name</arg>
    <arg>128</arg>

and in `project/SparkBuild.scala` add:

    scalacOptions in Compile ++= Seq("-Xmax-classfile-name", "128"),

to the `sharedSettings` val. See also [this PR](https://github.com/apache/spark/pull/2883/files) if you are unsure of where to add these lines.


# Setting up Maven's Memory Usage

You'll need to configure Maven to use more memory than usual by setting `MAVEN_OPTS`. We recommend the following settings:

{% highlight bash %}
export MAVEN_OPTS="-Xmx2g -XX:MaxPermSize=512M -XX:ReservedCodeCacheSize=512m"
{% endhighlight %}

If you don't run this, you may see errors like the following:

    [INFO] Compiling 203 Scala sources and 9 Java sources to /Users/me/Development/spark/core/target/scala-{{site.SCALA_BINARY_VERSION}}/classes...
    [ERROR] PermGen space -> [Help 1]

    [INFO] Compiling 203 Scala sources and 9 Java sources to /Users/me/Development/spark/core/target/scala-{{site.SCALA_BINARY_VERSION}}/classes...
    [ERROR] Java heap space -> [Help 1]

You can fix this by setting the `MAVEN_OPTS` variable as discussed before.

**Note:**
* *For Java 8 and above this step is not required.*
* *If using `build/mvn` and `MAVEN_OPTS` were not already set, the script will automate this for you.*

# Specifying the Hadoop Version

Because HDFS is not protocol-compatible across versions, if you want to read from HDFS, you'll need to build Spark against the specific HDFS version in your environment. You can do this through the "hadoop.version" property. If unset, Spark will build against Hadoop 2.2.0 by default. Note that certain build profiles are required for particular Hadoop versions:

<table class="table">
  <thead>
    <tr><th>Hadoop version</th><th>Profile required</th></tr>
  </thead>
  <tbody>
<<<<<<< HEAD
    <tr><td>0.23.x</td><td>hadoop-0.23</td></tr>
    <tr><td>1.x to 2.1.x</td><td>hadoop-1</td></tr>
    <tr><td>2.2.x</td><td>(none)</td></tr>
=======
    <tr><td>1.x to 2.1.x</td><td>(none)</td></tr>
    <tr><td>2.2.x</td><td>hadoop-2.2</td></tr>
>>>>>>> 50c72708
    <tr><td>2.3.x</td><td>hadoop-2.3</td></tr>
    <tr><td>2.4.x</td><td>hadoop-2.4</td></tr>
  </tbody>
</table>

For Apache Hadoop versions 1.x, Cloudera CDH "mr1" distributions, and other Hadoop versions without YARN, use:

{% highlight bash %}
# Apache Hadoop 1.2.1
mvn -Dhadoop.version=1.2.1 -Phadoop-1 -DskipTests clean package

# Cloudera CDH 4.2.0 with MapReduce v1
<<<<<<< HEAD
mvn -Dhadoop.version=2.0.0-mr1-cdh4.2.0 -Phadoop-1 -DskipTests clean package

# Apache Hadoop 0.23.x
mvn -Phadoop-0.23 -Dhadoop.version=0.23.7 -DskipTests clean package
=======
mvn -Dhadoop.version=2.0.0-mr1-cdh4.2.0 -DskipTests clean package
>>>>>>> 50c72708
{% endhighlight %}

You can enable the "yarn" profile and optionally set the "yarn.version" property if it is different from "hadoop.version". Spark only supports YARN versions 2.2.0 and later.

Examples:

{% highlight bash %}

# Apache Hadoop 2.3.X
mvn -Pyarn -Phadoop-2.3 -Dhadoop.version=2.3.0 -DskipTests clean package

# Apache Hadoop 2.4.X or 2.5.X
mvn -Pyarn -Phadoop-2.4 -Dhadoop.version=VERSION -DskipTests clean package

Versions of Hadoop after 2.5.X may or may not work with the -Phadoop-2.4 profile (they were
released after this version of Spark).

# Different versions of HDFS and YARN.
mvn -Pyarn -Phadoop-2.3 -Dhadoop.version=2.3.0 -Dyarn.version=2.2.0 -DskipTests clean package
{% endhighlight %}

# Building With Hive and JDBC Support
To enable Hive integration for Spark SQL along with its JDBC server and CLI,
add the `-Phive` and `Phive-thriftserver` profiles to your existing build options.
By default Spark will build with Hive 0.13.1 bindings. You can also build for
Hive 0.12.0 using the `-Phive-0.12.0` profile.
{% highlight bash %}
# Apache Hadoop 2.4.X with Hive 13 support
mvn -Pyarn -Phadoop-2.4 -Dhadoop.version=2.4.0 -Phive -Phive-thriftserver -DskipTests clean package

# Apache Hadoop 2.4.X with Hive 12 support
mvn -Pyarn -Phadoop-2.4 -Dhadoop.version=2.4.0 -Phive -Phive-0.12.0 -Phive-thriftserver -DskipTests clean package
{% endhighlight %}

# Building for Scala 2.11
To produce a Spark package compiled with Scala 2.11, use the `-Dscala-2.11` property:

    dev/change-version-to-2.11.sh
    mvn -Pyarn -Phadoop-2.4 -Dscala-2.11 -DskipTests clean package

Scala 2.11 support in Spark does not support a few features due to dependencies
which are themselves not Scala 2.11 ready. Specifically, Spark's external 
Kafka library and JDBC component are not yet supported in Scala 2.11 builds.

# Spark Tests in Maven

Tests are run by default via the [ScalaTest Maven plugin](http://www.scalatest.org/user_guide/using_the_scalatest_maven_plugin).

Some of the tests require Spark to be packaged first, so always run `mvn package` with `-DskipTests` the first time.  The following is an example of a correct (build, test) sequence:

    mvn -Pyarn -Phadoop-2.3 -DskipTests -Phive -Phive-thriftserver clean package
    mvn -Pyarn -Phadoop-2.3 -Phive -Phive-thriftserver test

The ScalaTest plugin also supports running only a specific test suite as follows:

    mvn -Dhadoop.version=... -DwildcardSuites=org.apache.spark.repl.ReplSuite test


# Continuous Compilation

We use the scala-maven-plugin which supports incremental and continuous compilation. E.g.

    mvn scala:cc

should run continuous compilation (i.e. wait for changes). However, this has not been tested
extensively. A couple of gotchas to note:

* it only scans the paths `src/main` and `src/test` (see
[docs](http://scala-tools.org/mvnsites/maven-scala-plugin/usage_cc.html)), so it will only work
from within certain submodules that have that structure.

* you'll typically need to run `mvn install` from the project root for compilation within
specific submodules to work; this is because submodules that depend on other submodules do so via
the `spark-parent` module).

Thus, the full flow for running continuous-compilation of the `core` submodule may look more like:

```
 $ mvn install
 $ cd core
 $ mvn scala:cc
```

# Building Spark with IntelliJ IDEA or Eclipse

For help in setting up IntelliJ IDEA or Eclipse for Spark development, and troubleshooting, refer to the
[wiki page for IDE setup](https://cwiki.apache.org/confluence/display/SPARK/Contributing+to+Spark#ContributingtoSpark-IDESetup).

# Running Java 8 Test Suites

Running only Java 8 tests and nothing else.

    mvn install -DskipTests -Pjava8-tests

Java 8 tests are run when `-Pjava8-tests` profile is enabled, they will run in spite of `-DskipTests`.
For these tests to run your system must have a JDK 8 installation.
If you have JDK 8 installed but it is not the system default, you can set JAVA_HOME to point to JDK 8 before running the tests.

# Building for PySpark on YARN

PySpark on YARN is only supported if the jar is built with Maven. Further, there is a known problem
with building this assembly jar on Red Hat based operating systems (see [SPARK-1753](https://issues.apache.org/jira/browse/SPARK-1753)). If you wish to
run PySpark on a YARN cluster with Red Hat installed, we recommend that you build the jar elsewhere,
then ship it over to the cluster. We are investigating the exact cause for this.

# Packaging without Hadoop Dependencies for YARN

The assembly jar produced by `mvn package` will, by default, include all of Spark's dependencies, including Hadoop and some of its ecosystem projects. On YARN deployments, this causes multiple versions of these to appear on executor classpaths: the version packaged in the Spark assembly and the version on each node, included with yarn.application.classpath.  The `hadoop-provided` profile builds the assembly without including Hadoop-ecosystem projects, like ZooKeeper and Hadoop itself.

# Building with SBT

Maven is the official recommendation for packaging Spark, and is the "build of reference".
But SBT is supported for day-to-day development since it can provide much faster iterative
compilation. More advanced developers may wish to use SBT.

The SBT build is derived from the Maven POM files, and so the same Maven profiles and variables
can be set to control the SBT build. For example:

    build/sbt -Pyarn -Phadoop-2.3 assembly

# Testing with SBT

Some of the tests require Spark to be packaged first, so always run `build/sbt assembly` the first time.  The following is an example of a correct (build, test) sequence:

    build/sbt -Pyarn -Phadoop-2.3 -Phive -Phive-thriftserver assembly
    build/sbt -Pyarn -Phadoop-2.3 -Phive -Phive-thriftserver test

To run only a specific test suite as follows:

    build/sbt -Pyarn -Phadoop-2.3 -Phive -Phive-thriftserver "test-only org.apache.spark.repl.ReplSuite"

To run test suites of a specific sub project as follows:

    build/sbt -Pyarn -Phadoop-2.3 -Phive -Phive-thriftserver core/test

# Speeding up Compilation with Zinc

[Zinc](https://github.com/typesafehub/zinc) is a long-running server version of SBT's incremental
compiler. When run locally as a background process, it speeds up builds of Scala-based projects
like Spark. Developers who regularly recompile Spark with Maven will be the most interested in
Zinc. The project site gives instructions for building and running `zinc`; OS X users can
install it using `brew install zinc`.

If using the `build/mvn` package `zinc` will automatically be downloaded and leveraged for all
builds. This process will auto-start after the first time `build/mvn` is called and bind to port
3030 unless the `ZINC_PORT` environment variable is set. The `zinc` process can subsequently be
shut down at any time by running `build/zinc-<version>/bin/zinc -shutdown` and will automatically
restart whenever `build/mvn` is called.<|MERGE_RESOLUTION|>--- conflicted
+++ resolved
@@ -66,14 +66,8 @@
     <tr><th>Hadoop version</th><th>Profile required</th></tr>
   </thead>
   <tbody>
-<<<<<<< HEAD
-    <tr><td>0.23.x</td><td>hadoop-0.23</td></tr>
     <tr><td>1.x to 2.1.x</td><td>hadoop-1</td></tr>
-    <tr><td>2.2.x</td><td>(none)</td></tr>
-=======
-    <tr><td>1.x to 2.1.x</td><td>(none)</td></tr>
     <tr><td>2.2.x</td><td>hadoop-2.2</td></tr>
->>>>>>> 50c72708
     <tr><td>2.3.x</td><td>hadoop-2.3</td></tr>
     <tr><td>2.4.x</td><td>hadoop-2.4</td></tr>
   </tbody>
@@ -86,14 +80,7 @@
 mvn -Dhadoop.version=1.2.1 -Phadoop-1 -DskipTests clean package
 
 # Cloudera CDH 4.2.0 with MapReduce v1
-<<<<<<< HEAD
 mvn -Dhadoop.version=2.0.0-mr1-cdh4.2.0 -Phadoop-1 -DskipTests clean package
-
-# Apache Hadoop 0.23.x
-mvn -Phadoop-0.23 -Dhadoop.version=0.23.7 -DskipTests clean package
-=======
-mvn -Dhadoop.version=2.0.0-mr1-cdh4.2.0 -DskipTests clean package
->>>>>>> 50c72708
 {% endhighlight %}
 
 You can enable the "yarn" profile and optionally set the "yarn.version" property if it is different from "hadoop.version". Spark only supports YARN versions 2.2.0 and later.
