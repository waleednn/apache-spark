yout: global
title: Accessing Openstack Swift storage from Spark
---

# Accessing Openstack Swift storage from Spark

Spark's file interface allows it to process data in Openstack Swift using the same URI 
<<<<<<< HEAD
formats that are supported for Hadoop. You can specify a path in Swift as input through a 
URI of the form `swift://<container.service_provider>/path`. You will also need to set your 
=======

formats that are supported for Hadoop. You can specify a path in Swift as input through a 

URI of the form `swift://<container.service_provider>/path`. You will also need to set your 

>>>>>>> 9b625b56
Swift security credentials, through `SparkContext.hadoopConfiguration`. 

#Configuring Hadoop to use Openstack Swift
Openstack Swift driver was merged in Hadoop verion 2.3.0 ([Swift driver]
<<<<<<< HEAD
(https://issues.apache.org/jira/browse/HADOOP-8545)).  Users that wish to use previous 
Hadoop versions will need to configure Swift driver manually. Current Swift driver 
requieres Swift to use Keystone authentication method. There are recent efforts to support 
also temp auth [Hadoop-10420](https://issues.apache.org/jira/browse/HADOOP-10420).
To configure Hadoop to work with Swift one need to modify core-sites.xml of Hadoop and 
=======

(https://issues.apache.org/jira/browse/HADOOP-8545)).  Users that wish to use previous 

Hadoop versions will need to configure Swift driver manually. Current Swift driver 

requieres Swift to use Keystone authentication method. There are recent efforts to support 

also temp auth [Hadoop-10420](https://issues.apache.org/jira/browse/HADOOP-10420).
To configure Hadoop to work with Swift one need to modify core-sites.xml of Hadoop and 

>>>>>>> 9b625b56
setup Swift FS.
  
	<configuration>
		<property>
			<name>fs.swift.impl</name>
			

<value>org.apache.hadoop.fs.swift.snative.SwiftNativeFileSystem</value>
		</property>
	</configuration>

#Configuring Swift 
Proxy server of Swift should include `list_endpoints` middleware. More information 
<<<<<<< HEAD
available [here] (https://github.com/openstack/swift/blob/master/swift/common/middleware/list_endpoints.py)

#Configuring Spark
To use Swift driver, Spark need to be compiled with `hadoop-openstack-2.3.0.jar` 
distributted with Hadoop 2.3.0.  For the Maven builds, Spark's main pom.xml should include 
=======

available [here]

(https://github.com/openstack/swift/blob/master/swift/common/middleware/list_endpoints.py)

#Configuring Spark
To use Swift driver, Spark need to be compiled with `hadoop-openstack-2.3.0.jar` 

distributted with Hadoop 2.3.0. 
For the Maven builds, Spark's main pom.xml should include 
>>>>>>> 9b625b56

	<swift.version>2.3.0</swift.version>


	<dependency>
		<groupId>org.apache.hadoop</groupId>
		<artifactId>hadoop-openstack</artifactId>
		<version>${swift.version}</version>
	</dependency>

in addition, pom.xml of the `core` and `yarn` projects should include

	<dependency>
		<groupId>org.apache.hadoop</groupId>
		<artifactId>hadoop-openstack</artifactId>
	</dependency>


Additional parameters has to be provided to the Swift driver. Swift driver will use those 
<<<<<<< HEAD
parameters to perform authentication in Keystone prior  accessing Swift. List of mandatory 
parameters is : `fs.swift.service.<PROVIDER>.auth.url`, 
`fs.swift.service.<PROVIDER>.auth.endpoint.prefix`, `fs.swift.service.<PROVIDER>.tenant`, 
`fs.swift.service.<PROVIDER>.username`,
`fs.swift.service.<PROVIDER>.password`, `fs.swift.service.<PROVIDER>.http.port`, 
`fs.swift.service.<PROVIDER>.http.port`, `fs.swift.service.<PROVIDER>.public`, where 
`PROVIDER` is any name. `fs.swift.service.<PROVIDER>.auth.url` should point to the Keystone 
authentication URL.

Create core-sites.xml with the mandatory parameters and place it under /spark/conf 
=======

parameters to perform authentication in Keystone prior  accessing Swift. List of mandatory 

parameters is : `fs.swift.service.<PROVIDER>.auth.url`, 

`fs.swift.service.<PROVIDER>.auth.endpoint.prefix`, `fs.swift.service.<PROVIDER>.tenant`, 

`fs.swift.service.<PROVIDER>.username`,
`fs.swift.service.<PROVIDER>.password`, `fs.swift.service.<PROVIDER>.http.port`, 

`fs.swift.service.<PROVIDER>.http.port`, `fs.swift.service.<PROVIDER>.public`, where 

`PROVIDER` is any name. `fs.swift.service.<PROVIDER>.auth.url` should point to the Keystone 

authentication URL.

Create core-sites.xml with the mandatory parameters and place it under /spark/conf 

>>>>>>> 9b625b56
directory. For example:


	<property>
		<name>fs.swift.service.<PROVIDER>.auth.url</name>
		<value>http://127.0.0.1:5000/v2.0/tokens</value>
	</property>
	<property>
		<name>fs.swift.service.<PROVIDER>.auth.endpoint.prefix</name>
		<value>endpoints</value>
	</property>
		<name>fs.swift.service.<PROVIDER>.http.port</name>
		<value>8080</value>
	</property>
	<property>
		<name>fs.swift.service.<PROVIDER>.region</name>
		<value>RegionOne</value>
	</property>
	<property>
		<name>fs.swift.service.<PROVIDER>.public</name>
		<value>true</value>
	</property>

We left with `fs.swift.service.<PROVIDER>.tenant`, `fs.swift.service.<PROVIDER>.username`, 
<<<<<<< HEAD
`fs.swift.service.<PROVIDER>.password`. The best way to provide those parameters to 
SparkContext in run time, which seems to be impossible yet.
Another approach is to adapt Swift driver to obtain those values from system environment 
variables. For now we provide them via core-sites.xml. 
Assume a tenant `test` with user `tester` was defined in Keystone, then the core-sites.xml 
=======

`fs.swift.service.<PROVIDER>.password`. The best way to provide those parameters to 

SparkContext in run time, which seems to be impossible yet.
Another approach is to adapt Swift driver to obtain those values from system environment 

variables. For now we provide them via core-sites.xml. 
Assume a tenant `test` with user `tester` was defined in Keystone, then the core-sites.xml 

>>>>>>> 9b625b56
shoud include: 

	<property>
		<name>fs.swift.service.<PROVIDER>.tenant</name>
		<value>test</value>
	</property>
	<property>
		<name>fs.swift.service.<PROVIDER>.username</name>
		<value>tester</value>
	</property>
	<property>
		<name>fs.swift.service.<PROVIDER>.password</name>
		<value>testing</value>
	</property>
# Usage
Assume there exists Swift container `logs` with an object `data.log`. To access `data.log` 
<<<<<<< HEAD
from Spark the `swift://` scheme should be used. For example:
=======

from Spark the `swift://` scheme should be used. 
For example:
>>>>>>> 9b625b56

	val sfdata = sc.textFile("swift://logs.<PROVIDER>/data.log")
<|MERGE_RESOLUTION|>--- conflicted
+++ resolved
@@ -5,69 +5,31 @@
 # Accessing Openstack Swift storage from Spark
 
 Spark's file interface allows it to process data in Openstack Swift using the same URI 
-<<<<<<< HEAD
 formats that are supported for Hadoop. You can specify a path in Swift as input through a 
 URI of the form `swift://<container.service_provider>/path`. You will also need to set your 
-=======
-
-formats that are supported for Hadoop. You can specify a path in Swift as input through a 
-
-URI of the form `swift://<container.service_provider>/path`. You will also need to set your 
-
->>>>>>> 9b625b56
 Swift security credentials, through `SparkContext.hadoopConfiguration`. 
 
 #Configuring Hadoop to use Openstack Swift
-Openstack Swift driver was merged in Hadoop verion 2.3.0 ([Swift driver]
-<<<<<<< HEAD
-(https://issues.apache.org/jira/browse/HADOOP-8545)).  Users that wish to use previous 
-Hadoop versions will need to configure Swift driver manually. Current Swift driver 
+Openstack Swift driver was merged in Hadoop verion 2.3.0 ([Swift driver](https://issues.apache.org/jira/browse/HADOOP-8545)).  Users that wish to use previous Hadoop versions will need to configure Swift driver manually. Current Swift driver 
 requieres Swift to use Keystone authentication method. There are recent efforts to support 
 also temp auth [Hadoop-10420](https://issues.apache.org/jira/browse/HADOOP-10420).
 To configure Hadoop to work with Swift one need to modify core-sites.xml of Hadoop and 
-=======
-
-(https://issues.apache.org/jira/browse/HADOOP-8545)).  Users that wish to use previous 
-
-Hadoop versions will need to configure Swift driver manually. Current Swift driver 
-
-requieres Swift to use Keystone authentication method. There are recent efforts to support 
-
-also temp auth [Hadoop-10420](https://issues.apache.org/jira/browse/HADOOP-10420).
-To configure Hadoop to work with Swift one need to modify core-sites.xml of Hadoop and 
-
->>>>>>> 9b625b56
 setup Swift FS.
   
 	<configuration>
 		<property>
 			<name>fs.swift.impl</name>
-			
-
-<value>org.apache.hadoop.fs.swift.snative.SwiftNativeFileSystem</value>
+			<value>org.apache.hadoop.fs.swift.snative.SwiftNativeFileSystem</value>
 		</property>
 	</configuration>
 
 #Configuring Swift 
 Proxy server of Swift should include `list_endpoints` middleware. More information 
-<<<<<<< HEAD
 available [here] (https://github.com/openstack/swift/blob/master/swift/common/middleware/list_endpoints.py)
 
 #Configuring Spark
 To use Swift driver, Spark need to be compiled with `hadoop-openstack-2.3.0.jar` 
 distributted with Hadoop 2.3.0.  For the Maven builds, Spark's main pom.xml should include 
-=======
-
-available [here]
-
-(https://github.com/openstack/swift/blob/master/swift/common/middleware/list_endpoints.py)
-
-#Configuring Spark
-To use Swift driver, Spark need to be compiled with `hadoop-openstack-2.3.0.jar` 
-
-distributted with Hadoop 2.3.0. 
-For the Maven builds, Spark's main pom.xml should include 
->>>>>>> 9b625b56
 
 	<swift.version>2.3.0</swift.version>
 
@@ -87,7 +49,6 @@
 
 
 Additional parameters has to be provided to the Swift driver. Swift driver will use those 
-<<<<<<< HEAD
 parameters to perform authentication in Keystone prior  accessing Swift. List of mandatory 
 parameters is : `fs.swift.service.<PROVIDER>.auth.url`, 
 `fs.swift.service.<PROVIDER>.auth.endpoint.prefix`, `fs.swift.service.<PROVIDER>.tenant`, 
@@ -98,26 +59,6 @@
 authentication URL.
 
 Create core-sites.xml with the mandatory parameters and place it under /spark/conf 
-=======
-
-parameters to perform authentication in Keystone prior  accessing Swift. List of mandatory 
-
-parameters is : `fs.swift.service.<PROVIDER>.auth.url`, 
-
-`fs.swift.service.<PROVIDER>.auth.endpoint.prefix`, `fs.swift.service.<PROVIDER>.tenant`, 
-
-`fs.swift.service.<PROVIDER>.username`,
-`fs.swift.service.<PROVIDER>.password`, `fs.swift.service.<PROVIDER>.http.port`, 
-
-`fs.swift.service.<PROVIDER>.http.port`, `fs.swift.service.<PROVIDER>.public`, where 
-
-`PROVIDER` is any name. `fs.swift.service.<PROVIDER>.auth.url` should point to the Keystone 
-
-authentication URL.
-
-Create core-sites.xml with the mandatory parameters and place it under /spark/conf 
-
->>>>>>> 9b625b56
 directory. For example:
 
 
@@ -142,23 +83,11 @@
 	</property>
 
 We left with `fs.swift.service.<PROVIDER>.tenant`, `fs.swift.service.<PROVIDER>.username`, 
-<<<<<<< HEAD
 `fs.swift.service.<PROVIDER>.password`. The best way to provide those parameters to 
 SparkContext in run time, which seems to be impossible yet.
 Another approach is to adapt Swift driver to obtain those values from system environment 
 variables. For now we provide them via core-sites.xml. 
 Assume a tenant `test` with user `tester` was defined in Keystone, then the core-sites.xml 
-=======
-
-`fs.swift.service.<PROVIDER>.password`. The best way to provide those parameters to 
-
-SparkContext in run time, which seems to be impossible yet.
-Another approach is to adapt Swift driver to obtain those values from system environment 
-
-variables. For now we provide them via core-sites.xml. 
-Assume a tenant `test` with user `tester` was defined in Keystone, then the core-sites.xml 
-
->>>>>>> 9b625b56
 shoud include: 
 
 	<property>
@@ -175,12 +104,6 @@
 	</property>
 # Usage
 Assume there exists Swift container `logs` with an object `data.log`. To access `data.log` 
-<<<<<<< HEAD
 from Spark the `swift://` scheme should be used. For example:
-=======
-
-from Spark the `swift://` scheme should be used. 
-For example:
->>>>>>> 9b625b56
 
 	val sfdata = sc.textFile("swift://logs.<PROVIDER>/data.log")
