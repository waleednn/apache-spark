/*
 * Licensed to the Apache Software Foundation (ASF) under one or more
 * contributor license agreements.  See the NOTICE file distributed with
 * this work for additional information regarding copyright ownership.
 * The ASF licenses this file to You under the Apache License, Version 2.0
 * (the "License"); you may not use this file except in compliance with
 * the License.  You may obtain a copy of the License at
 *
 *    http://www.apache.org/licenses/LICENSE-2.0
 *
 * Unless required by applicable law or agreed to in writing, software
 * distributed under the License is distributed on an "AS IS" BASIS,
 * WITHOUT WARRANTIES OR CONDITIONS OF ANY KIND, either express or implied.
 * See the License for the specific language governing permissions and
 * limitations under the License.
 */

package org.apache.spark.scheduler.cluster

import scala.concurrent.{ExecutionContext, Future}
import scala.util.control.NonFatal

import org.apache.hadoop.yarn.api.records.{ApplicationAttemptId, ApplicationId}

import org.apache.spark.SparkContext
import org.apache.spark.internal.Logging
import org.apache.spark.rpc._
import org.apache.spark.scheduler._
import org.apache.spark.scheduler.cluster.CoarseGrainedClusterMessages._
import org.apache.spark.ui.JettyUtils
import org.apache.spark.util.{RpcUtils, ThreadUtils}

/**
 * Abstract Yarn scheduler backend that contains common logic
 * between the client and cluster Yarn scheduler backends.
 */
private[spark] abstract class YarnSchedulerBackend(
    scheduler: TaskSchedulerImpl,
    sc: SparkContext)
  extends CoarseGrainedSchedulerBackend(scheduler, sc.env.rpcEnv) {

  override val minRegisteredRatio =
    if (conf.getOption("spark.scheduler.minRegisteredResourcesRatio").isEmpty) {
      0.8
    } else {
      super.minRegisteredRatio
    }

  protected var totalExpectedExecutors = 0

  private val yarnSchedulerEndpoint = new YarnSchedulerEndpoint(rpcEnv)

  private val yarnSchedulerEndpointRef = rpcEnv.setupEndpoint(
    YarnSchedulerBackend.ENDPOINT_NAME, yarnSchedulerEndpoint)

  private implicit val askTimeout = RpcUtils.askRpcTimeout(sc.conf)

  /** Application ID. */
  protected var appId: Option[ApplicationId] = None

  /** Attempt ID. This is unset for client-mode schedulers */
  private var attemptId: Option[ApplicationAttemptId] = None

  /** Scheduler extension services. */
  private val services: SchedulerExtensionServices = new SchedulerExtensionServices()

  // Flag to specify whether this schedulerBackend should be reset.
  private var shouldResetOnAmRegister = false

  /**
   * Bind to YARN. This *must* be done before calling [[start()]].
   *
   * @param appId YARN application ID
   * @param attemptId Optional YARN attempt ID
   */
  protected def bindToYarn(appId: ApplicationId, attemptId: Option[ApplicationAttemptId]): Unit = {
    this.appId = Some(appId)
    this.attemptId = attemptId
  }

  override def start() {
    require(appId.isDefined, "application ID unset")
    val binding = SchedulerExtensionServiceBinding(sc, appId.get, attemptId)
    services.start(binding)
    super.start()
  }

  override def stop(): Unit = {
    try {
      // SPARK-12009: To prevent Yarn allocator from requesting backup for the executors which
      // was Stopped by SchedulerBackend.
      requestTotalExecutors(0, 0, Map.empty)
      super.stop()
    } finally {
      services.stop()
    }
  }

  /**
   * Get the attempt ID for this run, if the cluster manager supports multiple
   * attempts. Applications run in client mode will not have attempt IDs.
   * This attempt ID only includes attempt counter, like "1", "2".
   *
   * @return The application attempt id, if available.
   */
  override def applicationAttemptId(): Option[String] = {
    attemptId.map(_.getAttemptId.toString)
  }

  /**
   * Get an application ID associated with the job.
   * This returns the string value of [[appId]] if set, otherwise
   * the locally-generated ID from the superclass.
   * @return The application ID
   */
  override def applicationId(): String = {
    appId.map(_.toString).getOrElse {
      logWarning("Application ID is not initialized yet.")
      super.applicationId
    }
  }

  /**
   * Request executors from the ApplicationMaster by specifying the total number desired.
   * This includes executors already pending or running.
   */
  override def doRequestTotalExecutors(requestedTotal: Int): Boolean = {
<<<<<<< HEAD

    val nodeBlacklist: Set[String] =
      scheduler.blacklistTracker.map(_.nodeBlacklist()).getOrElse(Set())
    val filteredHostToLocalTaskCount = hostToLocalTaskCount.filterKeys(!nodeBlacklist.contains(_))

    yarnSchedulerEndpointRef.askWithRetry[Boolean](RequestExecutors(
      requestedTotal, localityAwareTasks, filteredHostToLocalTaskCount, nodeBlacklist))
=======
    val r = RequestExecutors(requestedTotal, localityAwareTasks, hostToLocalTaskCount)
    yarnSchedulerEndpoint.amEndpoint match {
      case Some(am) =>
        try {
          am.askWithRetry[Boolean](r)
        } catch {
          case NonFatal(e) =>
            logError(s"Sending $r to AM was unsuccessful", e)
            return false
        }
      case None =>
        logWarning("Attempted to request executors before the AM has registered!")
        return false
    }
>>>>>>> b72bb62d
  }

  /**
   * Request that the ApplicationMaster kill the specified executors.
   */
  override def doKillExecutors(executorIds: Seq[String]): Boolean = {
    yarnSchedulerEndpointRef.askWithRetry[Boolean](KillExecutors(executorIds))
  }

  override def sufficientResourcesRegistered(): Boolean = {
    totalRegisteredExecutors.get() >= totalExpectedExecutors * minRegisteredRatio
  }

  /**
   * Add filters to the SparkUI.
   */
  private def addWebUIFilter(
      filterName: String,
      filterParams: Map[String, String],
      proxyBase: String): Unit = {
    if (proxyBase != null && proxyBase.nonEmpty) {
      System.setProperty("spark.ui.proxyBase", proxyBase)
    }

    val hasFilter =
      filterName != null && filterName.nonEmpty &&
      filterParams != null && filterParams.nonEmpty
    if (hasFilter) {
      logInfo(s"Add WebUI Filter. $filterName, $filterParams, $proxyBase")
      conf.set("spark.ui.filters", filterName)
      filterParams.foreach { case (k, v) => conf.set(s"spark.$filterName.param.$k", v) }
      scheduler.sc.ui.foreach { ui => JettyUtils.addFilters(ui.getHandlers, conf) }
    }
  }

  override def createDriverEndpoint(properties: Seq[(String, String)]): DriverEndpoint = {
    new YarnDriverEndpoint(rpcEnv, properties)
  }

  /**
   * Reset the state of SchedulerBackend to the initial state. This is happened when AM is failed
   * and re-registered itself to driver after a failure. The stale state in driver should be
   * cleaned.
   */
  override protected def reset(): Unit = {
    super.reset()
    sc.executorAllocationManager.foreach(_.reset())
  }

  /**
   * Override the DriverEndpoint to add extra logic for the case when an executor is disconnected.
   * This endpoint communicates with the executors and queries the AM for an executor's exit
   * status when the executor is disconnected.
   */
  private class YarnDriverEndpoint(rpcEnv: RpcEnv, sparkProperties: Seq[(String, String)])
      extends DriverEndpoint(rpcEnv, sparkProperties) {

    /**
     * When onDisconnected is received at the driver endpoint, the superclass DriverEndpoint
     * handles it by assuming the Executor was lost for a bad reason and removes the executor
     * immediately.
     *
     * In YARN's case however it is crucial to talk to the application master and ask why the
     * executor had exited. If the executor exited for some reason unrelated to the running tasks
     * (e.g., preemption), according to the application master, then we pass that information down
     * to the TaskSetManager to inform the TaskSetManager that tasks on that lost executor should
     * not count towards a job failure.
     */
    override def onDisconnected(rpcAddress: RpcAddress): Unit = {
      addressToExecutorId.get(rpcAddress).foreach { executorId =>
        if (disableExecutor(executorId)) {
          yarnSchedulerEndpoint.handleExecutorDisconnectedFromDriver(executorId, rpcAddress)
        }
      }
    }
  }

  /**
   * An [[RpcEndpoint]] that communicates with the ApplicationMaster.
   */
  private class YarnSchedulerEndpoint(override val rpcEnv: RpcEnv)
    extends ThreadSafeRpcEndpoint with Logging {
    var amEndpoint: Option[RpcEndpointRef] = None

    private val askAmThreadPool =
      ThreadUtils.newDaemonCachedThreadPool("yarn-scheduler-ask-am-thread-pool")
    implicit val askAmExecutor = ExecutionContext.fromExecutor(askAmThreadPool)

    private[YarnSchedulerBackend] def handleExecutorDisconnectedFromDriver(
        executorId: String,
        executorRpcAddress: RpcAddress): Unit = {
      amEndpoint match {
        case Some(am) =>
          val lossReasonRequest = GetExecutorLossReason(executorId)
          val future = am.ask[ExecutorLossReason](lossReasonRequest, askTimeout)
          future onSuccess {
            case reason: ExecutorLossReason =>
              driverEndpoint.askWithRetry[Boolean](RemoveExecutor(executorId, reason))
          }
          future onFailure {
            case NonFatal(e) =>
              logWarning(s"Attempted to get executor loss reason" +
                s" for executor id ${executorId} at RPC address ${executorRpcAddress}," +
                s" but got no response. Marking as slave lost.", e)
              driverEndpoint.askWithRetry[Boolean](RemoveExecutor(executorId, SlaveLost()))
            case t => throw t
          }
        case None =>
          logWarning("Attempted to check for an executor loss reason" +
            " before the AM has registered!")
          driverEndpoint.askWithRetry[Boolean](
            RemoveExecutor(executorId, SlaveLost("AM is not yet registered.")))
      }
    }

    override def receive: PartialFunction[Any, Unit] = {
      case RegisterClusterManager(am) =>
        logInfo(s"ApplicationMaster registered as $am")
        amEndpoint = Option(am)
        if (!shouldResetOnAmRegister) {
          shouldResetOnAmRegister = true
        } else {
          // AM is already registered before, this potentially means that AM failed and
          // a new one registered after the failure. This will only happen in yarn-client mode.
          reset()
        }

      case AddWebUIFilter(filterName, filterParams, proxyBase) =>
        addWebUIFilter(filterName, filterParams, proxyBase)

      case RemoveExecutor(executorId, reason) =>
        logWarning(reason.toString)
        removeExecutor(executorId, reason)
    }


    override def receiveAndReply(context: RpcCallContext): PartialFunction[Any, Unit] = {
      case r: RequestExecutors =>
        amEndpoint match {
          case Some(am) =>
            Future {
              context.reply(am.askWithRetry[Boolean](r))
            } onFailure {
              case NonFatal(e) =>
                logError(s"Sending $r to AM was unsuccessful", e)
                context.sendFailure(e)
            }
          case None =>
            logWarning("Attempted to request executors before the AM has registered!")
            context.reply(false)
        }

      case k: KillExecutors =>
        amEndpoint match {
          case Some(am) =>
            Future {
              context.reply(am.askWithRetry[Boolean](k))
            } onFailure {
              case NonFatal(e) =>
                logError(s"Sending $k to AM was unsuccessful", e)
                context.sendFailure(e)
            }
          case None =>
            logWarning("Attempted to kill executors before the AM has registered!")
            context.reply(false)
        }

      case RetrieveLastAllocatedExecutorId =>
        context.reply(currentExecutorIdCounter)
    }

    override def onDisconnected(remoteAddress: RpcAddress): Unit = {
      if (amEndpoint.exists(_.address == remoteAddress)) {
        logWarning(s"ApplicationMaster has disassociated: $remoteAddress")
        amEndpoint = None
      }
    }

    override def onStop(): Unit = {
      askAmThreadPool.shutdownNow()
    }
  }
}

private[spark] object YarnSchedulerBackend {
  val ENDPOINT_NAME = "YarnScheduler"
}<|MERGE_RESOLUTION|>--- conflicted
+++ resolved
@@ -125,16 +125,11 @@
    * This includes executors already pending or running.
    */
   override def doRequestTotalExecutors(requestedTotal: Int): Boolean = {
-<<<<<<< HEAD
-
-    val nodeBlacklist: Set[String] =
-      scheduler.blacklistTracker.map(_.nodeBlacklist()).getOrElse(Set())
+    val nodeBlacklist: Set[String] = scheduler.nodeBlacklist()
     val filteredHostToLocalTaskCount = hostToLocalTaskCount.filterKeys(!nodeBlacklist.contains(_))
 
-    yarnSchedulerEndpointRef.askWithRetry[Boolean](RequestExecutors(
-      requestedTotal, localityAwareTasks, filteredHostToLocalTaskCount, nodeBlacklist))
-=======
-    val r = RequestExecutors(requestedTotal, localityAwareTasks, hostToLocalTaskCount)
+    val r = RequestExecutors(requestedTotal, localityAwareTasks, hostToLocalTaskCount,
+      nodeBlacklist)
     yarnSchedulerEndpoint.amEndpoint match {
       case Some(am) =>
         try {
@@ -148,7 +143,6 @@
         logWarning("Attempted to request executors before the AM has registered!")
         return false
     }
->>>>>>> b72bb62d
   }
 
   /**
