--- conflicted
+++ resolved
@@ -40,38 +40,28 @@
   var priority = 0
   var isClusterMode = false
 
-<<<<<<< HEAD
   private val driverMemKey = "spark.driver.memory"
   private val driverMemOverheadKey = "spark.yarn.driver.memoryOverhead"
   private val amMemKey = "spark.yarn.am.memory"
   private val amMemOverheadKey = "spark.yarn.am.memoryOverhead"
-=======
+  private var isDriverMemSet = false
+
   parseArgs(args.toList)
 
+  private val isDynamicAllocationEnabled =
+    sparkConf.getBoolean("spark.dynamicAllocation.enabled", false)
+
+  loadEnvironmentArgs()
+  validateArgs()
+
   // Additional memory to allocate to containers
-  // For now, use driver's memory overhead as our AM container's memory overhead
   val amMemoryOverhead = sparkConf.getInt("spark.yarn.driver.memoryOverhead",
     math.max((MEMORY_OVERHEAD_FACTOR * amMemory).toInt, MEMORY_OVERHEAD_MIN))
 
   val executorMemoryOverhead = sparkConf.getInt("spark.yarn.executor.memoryOverhead",
     math.max((MEMORY_OVERHEAD_FACTOR * executorMemory).toInt, MEMORY_OVERHEAD_MIN))
->>>>>>> 04d55d8e
-
-  private val isDynamicAllocationEnabled =
-    sparkConf.getBoolean("spark.dynamicAllocation.enabled", false)
-
-  loadEnvironmentArgs()
-  validateArgs()
-
-  // Additional memory to allocate to containers. In different modes, we use different configs.
-  val amMemoryOverheadConf = if (isClusterMode) driverMemOverheadKey else amMemOverheadKey
-  val amMemoryOverhead = sparkConf.getInt(amMemoryOverheadConf,
-    math.max((MEMORY_OVERHEAD_FACTOR * amMemory).toInt, MEMORY_OVERHEAD_MIN))
-
-  val executorMemoryOverhead = sparkConf.getInt("spark.yarn.executor.memoryOverhead",
-    math.max((MEMORY_OVERHEAD_FACTOR * executorMemory).toInt, MEMORY_OVERHEAD_MIN))
-
-  /** Load any default arguments provided through environment variables and Spark properties. */
+
+   /** Load any default arguments provided through environment variables and Spark properties. */
   private def loadEnvironmentArgs(): Unit = {
     // For backward compatibility, SPARK_YARN_DIST_{ARCHIVES/FILES} should be resolved to hdfs://,
     // while spark.yarn.dist.{archives/files} should be resolved to file:// (SPARK-2051).
@@ -103,7 +93,6 @@
       throw new IllegalArgumentException(
         "You must specify at least 1 executor!\n" + getUsageMessage())
     }
-    isClusterMode = userClass != null
     if (isClusterMode) {
       for (key <- Seq(amMemKey, amMemOverheadKey)) {
         if (sparkConf.getOption(key).isDefined) {
@@ -116,7 +105,7 @@
           println(s"$key is set but does not apply in client mode.")
         }
       }
-      if (amMemory != 512) {
+      if (isDriverMemSet) {
         println("--driver-memory is set but does not apply in client mode.")
       }
       // In cluster mode, the driver and the AM live in the same JVM, so this does not apply
@@ -136,6 +125,7 @@
 
         case ("--class") :: value :: tail =>
           userClass = value
+          isClusterMode = true
           args = tail
 
         case ("--args" | "--arg") :: value :: tail =>
@@ -154,6 +144,7 @@
             println("--master-memory is deprecated. Use --driver-memory instead.")
           }
           amMemory = value
+          isDriverMemSet = true
           args = tail
 
         case ("--num-workers" | "--num-executors") :: IntParam(value) :: tail =>
