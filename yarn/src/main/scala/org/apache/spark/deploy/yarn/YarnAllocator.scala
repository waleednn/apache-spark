/*
 * Licensed to the Apache Software Foundation (ASF) under one or more
 * contributor license agreements.  See the NOTICE file distributed with
 * this work for additional information regarding copyright ownership.
 * The ASF licenses this file to You under the Apache License, Version 2.0
 * (the "License"); you may not use this file except in compliance with
 * the License.  You may obtain a copy of the License at
 *
 *    http://www.apache.org/licenses/LICENSE-2.0
 *
 * Unless required by applicable law or agreed to in writing, software
 * distributed under the License is distributed on an "AS IS" BASIS,
 * WITHOUT WARRANTIES OR CONDITIONS OF ANY KIND, either express or implied.
 * See the License for the specific language governing permissions and
 * limitations under the License.
 */

package org.apache.spark.deploy.yarn

import java.util.Collections
import java.util.concurrent._
import java.util.regex.Pattern

import scala.collection.mutable
import scala.collection.mutable.{ArrayBuffer, HashMap, HashSet}
import scala.collection.JavaConverters._

import com.google.common.util.concurrent.ThreadFactoryBuilder

import org.apache.hadoop.conf.Configuration
import org.apache.hadoop.yarn.api.records._
import org.apache.hadoop.yarn.client.api.AMRMClient
import org.apache.hadoop.yarn.client.api.AMRMClient.ContainerRequest
import org.apache.hadoop.yarn.util.RackResolver

import org.apache.log4j.{Level, Logger}

import org.apache.spark.{Logging, SecurityManager, SparkConf}
import org.apache.spark.deploy.yarn.YarnSparkHadoopUtil._
import org.apache.spark.rpc.{RpcCallContext, RpcEndpointRef}
import org.apache.spark.scheduler.{ExecutorExited, ExecutorLossReason}
import org.apache.spark.scheduler.cluster.CoarseGrainedClusterMessages.RemoveExecutor
import org.apache.spark.util.Utils

/**
 * YarnAllocator is charged with requesting containers from the YARN ResourceManager and deciding
 * what to do with containers when YARN fulfills these requests.
 *
 * This class makes use of YARN's AMRMClient APIs. We interact with the AMRMClient in three ways:
 * * Making our resource needs known, which updates local bookkeeping about containers requested.
 * * Calling "allocate", which syncs our local container requests with the RM, and returns any
 *   containers that YARN has granted to us.  This also functions as a heartbeat.
 * * Processing the containers granted to us to possibly launch executors inside of them.
 *
 * The public methods of this class are thread-safe.  All methods that mutate state are
 * synchronized.
 */
private[yarn] class YarnAllocator(
    driverUrl: String,
    driverRef: RpcEndpointRef,
    conf: Configuration,
    sparkConf: SparkConf,
    amClient: AMRMClient[ContainerRequest],
    appAttemptId: ApplicationAttemptId,
    args: ApplicationMasterArguments,
    securityMgr: SecurityManager)
  extends Logging {

  import YarnAllocator._

  // RackResolver logs an INFO message whenever it resolves a rack, which is way too often.
  if (Logger.getLogger(classOf[RackResolver]).getLevel == null) {
    Logger.getLogger(classOf[RackResolver]).setLevel(Level.WARN)
  }

  // Visible for testing.
  val allocatedHostToContainersMap = new HashMap[String, collection.mutable.Set[ContainerId]]
  val allocatedContainerToHostMap = new HashMap[ContainerId, String]

  // Containers that we no longer care about. We've either already told the RM to release them or
  // will on the next heartbeat. Containers get removed from this map after the RM tells us they've
  // completed.
  private val releasedContainers = Collections.newSetFromMap[ContainerId](
    new ConcurrentHashMap[ContainerId, java.lang.Boolean])

  @volatile private var numExecutorsRunning = 0
  // Used to generate a unique ID per executor
  private var executorIdCounter = 0
  @volatile private var numExecutorsFailed = 0

  @volatile private var targetNumExecutors =
    YarnSparkHadoopUtil.getInitialTargetExecutorNumber(sparkConf)

  // Executor loss reason requests that are pending - maps from executor ID for inquiry to a
  // list of requesters that should be responded to once we find out why the given executor
  // was lost.
  private val pendingLossReasonRequests = new HashMap[String, mutable.Buffer[RpcCallContext]]

  // Keep track of which container is running which executor to remove the executors later
  // Visible for testing.
  private[yarn] val executorIdToContainer = new HashMap[String, Container]

  private var numUnexpectedContainerRelease = 0L
  private val containerIdToExecutorId = new HashMap[ContainerId, String]

  // Executor memory in MB.
  protected val executorMemory = args.executorMemory
  // Additional memory overhead.
  protected val memoryOverhead: Int = sparkConf.getInt("spark.yarn.executor.memoryOverhead",
    math.max((MEMORY_OVERHEAD_FACTOR * executorMemory).toInt, MEMORY_OVERHEAD_MIN))
  // Number of cores per executor.
  protected val executorCores = args.executorCores
  // Resource capability requested for each executors
  private[yarn] val resource = Resource.newInstance(executorMemory + memoryOverhead, executorCores)

  private val launcherPool = new ThreadPoolExecutor(
    // max pool size of Integer.MAX_VALUE is ignored because we use an unbounded queue
    sparkConf.getInt("spark.yarn.containerLauncherMaxThreads", 25), Integer.MAX_VALUE,
    1, TimeUnit.MINUTES,
    new LinkedBlockingQueue[Runnable](),
    new ThreadFactoryBuilder().setNameFormat("ContainerLauncher #%d").setDaemon(true).build())
  launcherPool.allowCoreThreadTimeOut(true)

  // For testing
  private val launchContainers = sparkConf.getBoolean("spark.yarn.launchContainers", true)

  private val labelExpression = sparkConf.getOption("spark.yarn.executor.nodeLabelExpression")

  // ContainerRequest constructor that can take a node label expression. We grab it through
  // reflection because it's only available in later versions of YARN.
  private val nodeLabelConstructor = labelExpression.flatMap { expr =>
    try {
      Some(classOf[ContainerRequest].getConstructor(classOf[Resource],
        classOf[Array[String]], classOf[Array[String]], classOf[Priority], classOf[Boolean],
        classOf[String]))
    } catch {
      case e: NoSuchMethodException => {
        logWarning(s"Node label expression $expr will be ignored because YARN version on" +
          " classpath does not support it.")
        None
      }
    }
  }

  // A map to store preferred hostname and possible task numbers running on it.
  private var hostToLocalTaskCounts: Map[String, Int] = Map.empty

  // Number of tasks that have locality preferences in active stages
  private var numLocalityAwareTasks: Int = 0

  // A container placement strategy based on pending tasks' locality preference
  private[yarn] val containerPlacementStrategy =
    new LocalityPreferredContainerPlacementStrategy(sparkConf, conf, resource)

  def getNumExecutorsRunning: Int = numExecutorsRunning

  def getNumExecutorsFailed: Int = numExecutorsFailed

  /**
   * Number of container requests that have not yet been fulfilled.
   */
  def getNumPendingAllocate: Int = getNumPendingAtLocation(ANY_HOST)

  /**
   * Number of container requests at the given location that have not yet been fulfilled.
   */
  private def getNumPendingAtLocation(location: String): Int =
    amClient.getMatchingRequests(RM_REQUEST_PRIORITY, location, resource).asScala.map(_.size).sum

  /**
   * Request as many executors from the ResourceManager as needed to reach the desired total. If
   * the requested total is smaller than the current number of running executors, no executors will
   * be killed.
   * @param requestedTotal total number of containers requested
   * @param localityAwareTasks number of locality aware tasks to be used as container placement hint
   * @param hostToLocalTaskCount a map of preferred hostname to possible task counts to be used as
   *                             container placement hint.
   * @return Whether the new requested total is different than the old value.
   */
  def requestTotalExecutorsWithPreferredLocalities(
      requestedTotal: Int,
      localityAwareTasks: Int,
      hostToLocalTaskCount: Map[String, Int]): Boolean = synchronized {
    this.numLocalityAwareTasks = localityAwareTasks
    this.hostToLocalTaskCounts = hostToLocalTaskCount

    if (requestedTotal != targetNumExecutors) {
      logInfo(s"Driver requested a total number of $requestedTotal executor(s).")
      targetNumExecutors = requestedTotal
      true
    } else {
      false
    }
  }

  /**
   * Request that the ResourceManager release the container running the specified executor.
   */
  def killExecutor(executorId: String): Unit = synchronized {
    if (executorIdToContainer.contains(executorId)) {
      val container = executorIdToContainer.remove(executorId).get
      containerIdToExecutorId.remove(container.getId)
      internalReleaseContainer(container)
      numExecutorsRunning -= 1
    } else {
      logWarning(s"Attempted to kill unknown executor $executorId!")
    }
  }

  /**
   * Request resources such that, if YARN gives us all we ask for, we'll have a number of containers
   * equal to maxExecutors.
   *
   * Deal with any containers YARN has granted to us by possibly launching executors in them.
   *
   * This must be synchronized because variables read in this method are mutated by other methods.
   */
  def allocateResources(): Unit = synchronized {
    updateResourceRequests()

    val progressIndicator = 0.1f
    // Poll the ResourceManager. This doubles as a heartbeat if there are no pending container
    // requests.
    val allocateResponse = amClient.allocate(progressIndicator)

    val allocatedContainers = allocateResponse.getAllocatedContainers()

    if (allocatedContainers.size > 0) {
      logDebug("Allocated containers: %d. Current executor count: %d. Cluster resources: %s."
        .format(
          allocatedContainers.size,
          numExecutorsRunning,
          allocateResponse.getAvailableResources))

      handleAllocatedContainers(allocatedContainers.asScala)
    }

    val completedContainers = allocateResponse.getCompletedContainersStatuses()
    if (completedContainers.size > 0) {
      logDebug("Completed %d containers".format(completedContainers.size))
      processCompletedContainers(completedContainers.asScala)
      logDebug("Finished processing %d completed containers. Current running executor count: %d."
        .format(completedContainers.size, numExecutorsRunning))
    }
  }

  /**
   * Update the set of container requests that we will sync with the RM based on the number of
   * executors we have currently running and our target number of executors.
   *
   * Visible for testing.
   */
  def updateResourceRequests(): Unit = {
    val numPendingAllocate = getNumPendingAllocate
    val missing = targetNumExecutors - numPendingAllocate - numExecutorsRunning

    // TODO. Consider locality preferences of pending container requests.
    // Since the last time we made container requests, stages have completed and been submitted,
    // and that the localities at which we requested our pending executors
    // no longer apply to our current needs. We should consider to remove all outstanding
    // container requests and add requests anew each time to avoid this.
    if (missing > 0) {
      logInfo(s"Will request $missing executor containers, each with ${resource.getVirtualCores} " +
        s"cores and ${resource.getMemory} MB memory including $memoryOverhead MB overhead")

      val containerLocalityPreferences = containerPlacementStrategy.localityOfRequestedContainers(
        missing, numLocalityAwareTasks, hostToLocalTaskCounts, allocatedHostToContainersMap)

      for (locality <- containerLocalityPreferences) {
        val request = createContainerRequest(resource, locality.nodes, locality.racks)
        amClient.addContainerRequest(request)
        val nodes = request.getNodes
        val hostStr = if (nodes == null || nodes.isEmpty) "Any" else nodes.asScala.last
        logInfo(s"Container request (host: $hostStr, capability: $resource)")
      }
    } else if (missing < 0) {
      val numToCancel = math.min(numPendingAllocate, -missing)
      logInfo(s"Canceling requests for $numToCancel executor containers")

      val matchingRequests = amClient.getMatchingRequests(RM_REQUEST_PRIORITY, ANY_HOST, resource)
      if (!matchingRequests.isEmpty) {
        matchingRequests.iterator().next().asScala
          .take(numToCancel).foreach(amClient.removeContainerRequest)
      } else {
        logWarning("Expected to find pending requests, but found none.")
      }
    }
  }

  /**
   * Creates a container request, handling the reflection required to use YARN features that were
   * added in recent versions.
   */
  protected def createContainerRequest(
      resource: Resource,
      nodes: Array[String],
      racks: Array[String]): ContainerRequest = {
    nodeLabelConstructor.map { constructor =>
      constructor.newInstance(resource, nodes, racks, RM_REQUEST_PRIORITY, true: java.lang.Boolean,
        labelExpression.orNull)
    }.getOrElse(new ContainerRequest(resource, nodes, racks, RM_REQUEST_PRIORITY))
  }

  /**
   * Handle containers granted by the RM by launching executors on them.
   *
   * Due to the way the YARN allocation protocol works, certain healthy race conditions can result
   * in YARN granting containers that we no longer need. In this case, we release them.
   *
   * Visible for testing.
   */
  def handleAllocatedContainers(allocatedContainers: Seq[Container]): Unit = {
    val containersToUse = new ArrayBuffer[Container](allocatedContainers.size)

    // Match incoming requests by host
    val remainingAfterHostMatches = new ArrayBuffer[Container]
    for (allocatedContainer <- allocatedContainers) {
      matchContainerToRequest(allocatedContainer, allocatedContainer.getNodeId.getHost,
        containersToUse, remainingAfterHostMatches)
    }

    // Match remaining by rack
    val remainingAfterRackMatches = new ArrayBuffer[Container]
    for (allocatedContainer <- remainingAfterHostMatches) {
      val rack = RackResolver.resolve(conf, allocatedContainer.getNodeId.getHost).getNetworkLocation
      matchContainerToRequest(allocatedContainer, rack, containersToUse,
        remainingAfterRackMatches)
    }

    // Assign remaining that are neither node-local nor rack-local
    val remainingAfterOffRackMatches = new ArrayBuffer[Container]
    for (allocatedContainer <- remainingAfterRackMatches) {
      matchContainerToRequest(allocatedContainer, ANY_HOST, containersToUse,
        remainingAfterOffRackMatches)
    }

    if (!remainingAfterOffRackMatches.isEmpty) {
      logDebug(s"Releasing ${remainingAfterOffRackMatches.size} unneeded containers that were " +
        s"allocated to us")
      for (container <- remainingAfterOffRackMatches) {
        internalReleaseContainer(container)
      }
    }

    runAllocatedContainers(containersToUse)

    logInfo("Received %d containers from YARN, launching executors on %d of them."
      .format(allocatedContainers.size, containersToUse.size))
  }

  /**
   * Looks for requests for the given location that match the given container allocation. If it
   * finds one, removes the request so that it won't be submitted again. Places the container into
   * containersToUse or remaining.
   *
   * @param allocatedContainer container that was given to us by YARN
   * @param location resource name, either a node, rack, or *
   * @param containersToUse list of containers that will be used
   * @param remaining list of containers that will not be used
   */
  private def matchContainerToRequest(
      allocatedContainer: Container,
      location: String,
      containersToUse: ArrayBuffer[Container],
      remaining: ArrayBuffer[Container]): Unit = {
    // SPARK-6050: certain Yarn configurations return a virtual core count that doesn't match the
    // request; for example, capacity scheduler + DefaultResourceCalculator. So match on requested
    // memory, but use the asked vcore count for matching, effectively disabling matching on vcore
    // count.
    val matchingResource = Resource.newInstance(allocatedContainer.getResource.getMemory,
          resource.getVirtualCores)
    val matchingRequests = amClient.getMatchingRequests(allocatedContainer.getPriority, location,
      matchingResource)

    // Match the allocation to a request
    if (!matchingRequests.isEmpty) {
      val containerRequest = matchingRequests.get(0).iterator.next
      amClient.removeContainerRequest(containerRequest)
      containersToUse += allocatedContainer
    } else {
      remaining += allocatedContainer
    }
  }

  /**
   * Launches executors in the allocated containers.
   */
  private def runAllocatedContainers(containersToUse: ArrayBuffer[Container]): Unit = {
    for (container <- containersToUse) {
      numExecutorsRunning += 1
      assert(numExecutorsRunning <= targetNumExecutors)
      val executorHostname = container.getNodeId.getHost
      val containerId = container.getId
      executorIdCounter += 1
      val executorId = executorIdCounter.toString

      assert(container.getResource.getMemory >= resource.getMemory)

      logInfo("Launching container %s for on host %s".format(containerId, executorHostname))
      executorIdToContainer(executorId) = container
      containerIdToExecutorId(container.getId) = executorId

      val containerSet = allocatedHostToContainersMap.getOrElseUpdate(executorHostname,
        new HashSet[ContainerId])

      containerSet += containerId
      allocatedContainerToHostMap.put(containerId, executorHostname)

      val executorRunnable = new ExecutorRunnable(
        container,
        conf,
        sparkConf,
        driverUrl,
        executorId,
        executorHostname,
        executorMemory,
        executorCores,
        appAttemptId.getApplicationId.toString,
        securityMgr)
      if (launchContainers) {
        logInfo("Launching ExecutorRunnable. driverUrl: %s,  executorHostname: %s".format(
          driverUrl, executorHostname))
        launcherPool.execute(executorRunnable)
      }
    }
  }

  // Visible for testing.
  private[yarn] def processCompletedContainers(completedContainers: Seq[ContainerStatus]): Unit = {
    for (completedContainer <- completedContainers) {
      val containerId = completedContainer.getContainerId
      val alreadyReleased = releasedContainers.remove(containerId)
<<<<<<< HEAD
      val completedContainerReason : Option[String] =
      if (!alreadyReleased) {
=======
      val hostOpt = allocatedContainerToHostMap.get(containerId)
      val onHostStr = hostOpt.map(host => s" on host: $host").getOrElse("")
      val exitReason = if (!alreadyReleased) {
>>>>>>> 2f6dd634
        // Decrement the number of executors running. The next iteration of
        // the ApplicationMaster's reporting thread will take care of allocating.
        numExecutorsRunning -= 1
        logInfo("Completed container %s%s (state: %s, exit status: %s)".format(
          containerId,
          onHostStr,
          completedContainer.getState,
          completedContainer.getExitStatus))
        // Hadoop 2.2.X added a ContainerExitStatus we should switch to use
        // there are some exit status' we shouldn't necessarily count against us, but for
<<<<<<< HEAD
        // now I think its ok as none of the containers are expected to exit
        if (completedContainer.getExitStatus == ContainerExitStatus.PREEMPTED) {
          val msg = s"Container preempted: $containerId"
          logInfo(msg)
          Some(msg)
        } else if (completedContainer.getExitStatus == -103) { // vmem limit exceeded
          val msg = memLimitExceededLogMessage(
            completedContainer.getDiagnostics,
            VMEM_EXCEEDED_PATTERN)
          logWarning(msg)
          Some(msg)
        } else if (completedContainer.getExitStatus == -104) { // pmem limit exceeded
          val msg = memLimitExceededLogMessage(
            completedContainer.getDiagnostics,
            PMEM_EXCEEDED_PATTERN)
          logWarning(msg)
          Some(msg)
        } else if (completedContainer.getExitStatus != 0) {
          val msg = "Container marked as failed: " + containerId +
            ". Exit status: " + completedContainer.getExitStatus +
            ". Diagnostics: " + completedContainer.getDiagnostics
          logInfo(msg)
          numExecutorsFailed += 1
          Some(msg)
        } else {
          None
        }
      } else {
        None
=======
        // now I think its ok as none of the containers are expected to exit.
        val exitStatus = completedContainer.getExitStatus
        val (isNormalExit, containerExitReason) = exitStatus match {
          case ContainerExitStatus.SUCCESS =>
            (true, s"Executor for container $containerId exited normally.")
          case ContainerExitStatus.PREEMPTED =>
            // Preemption should count as a normal exit, since YARN preempts containers merely
            // to do resource sharing, and tasks that fail due to preempted executors could
            // just as easily finish on any other executor. See SPARK-8167.
            (true, s"Container ${containerId}${onHostStr} was preempted.")
          // Should probably still count memory exceeded exit codes towards task failures
          case VMEM_EXCEEDED_EXIT_CODE =>
            (false, memLimitExceededLogMessage(
              completedContainer.getDiagnostics,
              VMEM_EXCEEDED_PATTERN))
          case PMEM_EXCEEDED_EXIT_CODE =>
            (false, memLimitExceededLogMessage(
              completedContainer.getDiagnostics,
              PMEM_EXCEEDED_PATTERN))
          case unknown =>
            numExecutorsFailed += 1
            (false, "Container marked as failed: " + containerId + onHostStr +
              ". Exit status: " + completedContainer.getExitStatus +
              ". Diagnostics: " + completedContainer.getDiagnostics)

        }
        if (isNormalExit) {
          logInfo(containerExitReason)
        } else {
          logWarning(containerExitReason)
        }
        ExecutorExited(0, isNormalExit, containerExitReason)
      } else {
        // If we have already released this container, then it must mean
        // that the driver has explicitly requested it to be killed
        ExecutorExited(completedContainer.getExitStatus, isNormalExit = true,
          s"Container $containerId exited from explicit termination request.")
>>>>>>> 2f6dd634
      }

      for {
        host <- hostOpt
        containerSet <- allocatedHostToContainersMap.get(host)
      } {
        containerSet.remove(containerId)
        if (containerSet.isEmpty) {
          allocatedHostToContainersMap.remove(host)
        } else {
          allocatedHostToContainersMap.update(host, containerSet)
        }

        allocatedContainerToHostMap.remove(containerId)
      }

      containerIdToExecutorId.remove(containerId).foreach { eid =>
        executorIdToContainer.remove(eid)
        pendingLossReasonRequests.remove(eid).foreach { pendingRequests =>
          // Notify application of executor loss reasons so it can decide whether it should abort
          pendingRequests.foreach(_.reply(exitReason))
        }
        if (!alreadyReleased) {
          // The executor could have gone away (like no route to host, node failure, etc)
          // Notify backend about the failure of the executor
          numUnexpectedContainerRelease += 1
<<<<<<< HEAD
          // If a reason exists, add it to the message. Otherwise, the message will just contain
          // the executor and container ID but no reason.
          val messageToSend = s"Yarn deallocated the executor $eid (container $containerId)." +
            completedContainerReason.fold("") {
              reasonString => s" Reason: $reasonString"
            }
          driverRef.send(RemoveExecutor(eid, messageToSend))
=======
          driverRef.send(RemoveExecutor(eid, exitReason))
>>>>>>> 2f6dd634
        }
      }
    }
  }

  /**
   * Register that some RpcCallContext has asked the AM why the executor was lost. Note that
   * we can only find the loss reason to send back in the next call to allocateResources().
   */
  private[yarn] def enqueueGetLossReasonRequest(
      eid: String,
      context: RpcCallContext): Unit = synchronized {
    if (executorIdToContainer.contains(eid)) {
      pendingLossReasonRequests
        .getOrElseUpdate(eid, new ArrayBuffer[RpcCallContext]) += context
    } else {
      logWarning(s"Tried to get the loss reason for non-existent executor $eid")
    }
  }

  private def internalReleaseContainer(container: Container): Unit = {
    releasedContainers.add(container.getId())
    amClient.releaseAssignedContainer(container.getId())
  }

  private[yarn] def getNumUnexpectedContainerRelease = numUnexpectedContainerRelease

}

private object YarnAllocator {
  val MEM_REGEX = "[0-9.]+ [KMG]B"
  val PMEM_EXCEEDED_PATTERN =
    Pattern.compile(s"$MEM_REGEX of $MEM_REGEX physical memory used")
  val VMEM_EXCEEDED_PATTERN =
    Pattern.compile(s"$MEM_REGEX of $MEM_REGEX virtual memory used")
  val VMEM_EXCEEDED_EXIT_CODE = -103
  val PMEM_EXCEEDED_EXIT_CODE = -104

  def memLimitExceededLogMessage(diagnostics: String, pattern: Pattern): String = {
    val matcher = pattern.matcher(diagnostics)
    val diag = if (matcher.find()) " " + matcher.group() + "." else ""
    ("Container killed by YARN for exceeding memory limits." + diag
      + " Consider boosting spark.yarn.executor.memoryOverhead.")
  }
}<|MERGE_RESOLUTION|>--- conflicted
+++ resolved
@@ -430,14 +430,9 @@
     for (completedContainer <- completedContainers) {
       val containerId = completedContainer.getContainerId
       val alreadyReleased = releasedContainers.remove(containerId)
-<<<<<<< HEAD
-      val completedContainerReason : Option[String] =
-      if (!alreadyReleased) {
-=======
       val hostOpt = allocatedContainerToHostMap.get(containerId)
       val onHostStr = hostOpt.map(host => s" on host: $host").getOrElse("")
       val exitReason = if (!alreadyReleased) {
->>>>>>> 2f6dd634
         // Decrement the number of executors running. The next iteration of
         // the ApplicationMaster's reporting thread will take care of allocating.
         numExecutorsRunning -= 1
@@ -448,37 +443,6 @@
           completedContainer.getExitStatus))
         // Hadoop 2.2.X added a ContainerExitStatus we should switch to use
         // there are some exit status' we shouldn't necessarily count against us, but for
-<<<<<<< HEAD
-        // now I think its ok as none of the containers are expected to exit
-        if (completedContainer.getExitStatus == ContainerExitStatus.PREEMPTED) {
-          val msg = s"Container preempted: $containerId"
-          logInfo(msg)
-          Some(msg)
-        } else if (completedContainer.getExitStatus == -103) { // vmem limit exceeded
-          val msg = memLimitExceededLogMessage(
-            completedContainer.getDiagnostics,
-            VMEM_EXCEEDED_PATTERN)
-          logWarning(msg)
-          Some(msg)
-        } else if (completedContainer.getExitStatus == -104) { // pmem limit exceeded
-          val msg = memLimitExceededLogMessage(
-            completedContainer.getDiagnostics,
-            PMEM_EXCEEDED_PATTERN)
-          logWarning(msg)
-          Some(msg)
-        } else if (completedContainer.getExitStatus != 0) {
-          val msg = "Container marked as failed: " + containerId +
-            ". Exit status: " + completedContainer.getExitStatus +
-            ". Diagnostics: " + completedContainer.getDiagnostics
-          logInfo(msg)
-          numExecutorsFailed += 1
-          Some(msg)
-        } else {
-          None
-        }
-      } else {
-        None
-=======
         // now I think its ok as none of the containers are expected to exit.
         val exitStatus = completedContainer.getExitStatus
         val (isNormalExit, containerExitReason) = exitStatus match {
@@ -516,7 +480,6 @@
         // that the driver has explicitly requested it to be killed
         ExecutorExited(completedContainer.getExitStatus, isNormalExit = true,
           s"Container $containerId exited from explicit termination request.")
->>>>>>> 2f6dd634
       }
 
       for {
@@ -543,17 +506,7 @@
           // The executor could have gone away (like no route to host, node failure, etc)
           // Notify backend about the failure of the executor
           numUnexpectedContainerRelease += 1
-<<<<<<< HEAD
-          // If a reason exists, add it to the message. Otherwise, the message will just contain
-          // the executor and container ID but no reason.
-          val messageToSend = s"Yarn deallocated the executor $eid (container $containerId)." +
-            completedContainerReason.fold("") {
-              reasonString => s" Reason: $reasonString"
-            }
-          driverRef.send(RemoveExecutor(eid, messageToSend))
-=======
           driverRef.send(RemoveExecutor(eid, exitReason))
->>>>>>> 2f6dd634
         }
       }
     }
