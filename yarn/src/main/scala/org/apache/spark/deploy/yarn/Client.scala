/*
 * Licensed to the Apache Software Foundation (ASF) under one or more
 * contributor license agreements.  See the NOTICE file distributed with
 * this work for additional information regarding copyright ownership.
 * The ASF licenses this file to You under the Apache License, Version 2.0
 * (the "License"); you may not use this file except in compliance with
 * the License.  You may obtain a copy of the License at
 *
 *    http://www.apache.org/licenses/LICENSE-2.0
 *
 * Unless required by applicable law or agreed to in writing, software
 * distributed under the License is distributed on an "AS IS" BASIS,
 * WITHOUT WARRANTIES OR CONDITIONS OF ANY KIND, either express or implied.
 * See the License for the specific language governing permissions and
 * limitations under the License.
 */

package org.apache.spark.deploy.yarn

import java.io.File
import java.net.{InetAddress, UnknownHostException, URI, URISyntaxException}
import java.nio.ByteBuffer

import scala.collection.JavaConversions._
import scala.collection.mutable.{ArrayBuffer, HashMap, ListBuffer, Map}
import scala.util.{Try, Success, Failure}

import com.google.common.base.Objects

import org.apache.hadoop.io.DataOutputBuffer
import org.apache.hadoop.conf.Configuration
import org.apache.hadoop.fs._
import org.apache.hadoop.fs.permission.FsPermission
import org.apache.hadoop.mapred.Master
import org.apache.hadoop.mapreduce.MRJobConfig
import org.apache.hadoop.security.{Credentials, UserGroupInformation}
import org.apache.hadoop.util.StringUtils
import org.apache.hadoop.yarn.api._
import org.apache.hadoop.yarn.api.ApplicationConstants.Environment
import org.apache.hadoop.yarn.api.protocolrecords._
import org.apache.hadoop.yarn.api.records._
import org.apache.hadoop.yarn.client.api.{YarnClient, YarnClientApplication}
import org.apache.hadoop.yarn.conf.YarnConfiguration
import org.apache.hadoop.yarn.util.Records

import org.apache.spark.{Logging, SecurityManager, SparkConf, SparkContext, SparkException}
import org.apache.spark.deploy.SparkHadoopUtil
import org.apache.spark.util.Utils

private[spark] class Client(
    val args: ClientArguments,
    val hadoopConf: Configuration,
    val sparkConf: SparkConf)
  extends Logging {

  import Client._

  def this(clientArgs: ClientArguments, spConf: SparkConf) =
    this(clientArgs, SparkHadoopUtil.get.newConfiguration(spConf), spConf)

  def this(clientArgs: ClientArguments) = this(clientArgs, new SparkConf())

  private val yarnClient = YarnClient.createYarnClient
  private val yarnConf = new YarnConfiguration(hadoopConf)
  private val credentials = UserGroupInformation.getCurrentUser.getCredentials
  private val amMemoryOverhead = args.amMemoryOverhead // MB
  private val executorMemoryOverhead = args.executorMemoryOverhead // MB
  private val distCacheMgr = new ClientDistributedCacheManager()
  private val isClusterMode = args.isClusterMode


  def stop(): Unit = yarnClient.stop()

  /**
   * Submit an application running our ApplicationMaster to the ResourceManager.
   *
   * The stable Yarn API provides a convenience method (YarnClient#createApplication) for
   * creating applications and setting up the application submission context. This was not
   * available in the alpha API.
   */
  def submitApplication(): ApplicationId = {
    yarnClient.init(yarnConf)
    yarnClient.start()

    logInfo("Requesting a new application from cluster with %d NodeManagers"
      .format(yarnClient.getYarnClusterMetrics.getNumNodeManagers))

    // Get a new application from our RM
    val newApp = yarnClient.createApplication()
    val newAppResponse = newApp.getNewApplicationResponse()
    val appId = newAppResponse.getApplicationId()

    // Verify whether the cluster has enough resources for our AM
    verifyClusterResources(newAppResponse)

    // Set up the appropriate contexts to launch our AM
    val containerContext = createContainerLaunchContext(newAppResponse)
    val appContext = createApplicationSubmissionContext(newApp, containerContext)

    // Finally, submit and monitor the application
    logInfo(s"Submitting application ${appId.getId} to ResourceManager")
    yarnClient.submitApplication(appContext)
    appId
  }

  /**
   * Set up the context for submitting our ApplicationMaster.
   * This uses the YarnClientApplication not available in the Yarn alpha API.
   */
  def createApplicationSubmissionContext(
      newApp: YarnClientApplication,
      containerContext: ContainerLaunchContext): ApplicationSubmissionContext = {
    val appContext = newApp.getApplicationSubmissionContext
    appContext.setApplicationName(args.appName)
    appContext.setQueue(args.amQueue)
    appContext.setAMContainerSpec(containerContext)
    appContext.setApplicationType("SPARK")
    sparkConf.getOption("spark.yarn.maxAppAttempts").map(_.toInt) match {
      case Some(v) => appContext.setMaxAppAttempts(v)
      case None => logDebug("spark.yarn.maxAppAttempts is not set. " +
          "Cluster's default value will be used.")
    }
    val capability = Records.newRecord(classOf[Resource])
    capability.setMemory(args.amMemory + amMemoryOverhead)
    capability.setVirtualCores(args.amCores)
    appContext.setResource(capability)
    appContext
  }

  /** Set up security tokens for launching our ApplicationMaster container. */
  private def setupSecurityToken(amContainer: ContainerLaunchContext): Unit = {
    val dob = new DataOutputBuffer
    credentials.writeTokenStorageToStream(dob)
    amContainer.setTokens(ByteBuffer.wrap(dob.getData))
  }

  /** Get the application report from the ResourceManager for an application we have submitted. */
  def getApplicationReport(appId: ApplicationId): ApplicationReport =
    yarnClient.getApplicationReport(appId)

  /**
   * Return the security token used by this client to communicate with the ApplicationMaster.
   * If no security is enabled, the token returned by the report is null.
   */
  private def getClientToken(report: ApplicationReport): String =
    Option(report.getClientToAMToken).map(_.toString).getOrElse("")

  /**
   * Fail fast if we have requested more resources per container than is available in the cluster.
   */
  private def verifyClusterResources(newAppResponse: GetNewApplicationResponse): Unit = {
    val maxMem = newAppResponse.getMaximumResourceCapability().getMemory()
    logInfo("Verifying our application has not requested more than the maximum " +
      s"memory capability of the cluster ($maxMem MB per container)")
    val executorMem = args.executorMemory + executorMemoryOverhead
    if (executorMem > maxMem) {
      throw new IllegalArgumentException(s"Required executor memory (${args.executorMemory}" +
        s"+$executorMemoryOverhead MB) is above the max threshold ($maxMem MB) of this cluster!")
    }
    val amMem = args.amMemory + amMemoryOverhead
    if (amMem > maxMem) {
      throw new IllegalArgumentException(s"Required AM memory (${args.amMemory}" +
        s"+$amMemoryOverhead MB) is above the max threshold ($maxMem MB) of this cluster!")
    }
    logInfo("Will allocate AM container, with %d MB memory including %d MB overhead".format(
      amMem,
      amMemoryOverhead))

    // We could add checks to make sure the entire cluster has enough resources but that involves
    // getting all the node reports and computing ourselves.
  }

  /**
   * Copy the given file to a remote file system (e.g. HDFS) if needed.
   * The file is only copied if the source and destination file systems are different. This is used
   * for preparing resources for launching the ApplicationMaster container. Exposed for testing.
   */
  private[yarn] def copyFileToRemote(
      destDir: Path,
      srcPath: Path,
      replication: Short): Path = {
    val destFs = destDir.getFileSystem(hadoopConf)
    val srcFs = srcPath.getFileSystem(hadoopConf)
    var destPath = srcPath
    if (!compareFs(srcFs, destFs)) {
      destPath = new Path(destDir, srcPath.getName())
      logInfo(s"Uploading resource $srcPath -> $destPath")
      FileUtil.copy(srcFs, srcPath, destFs, destPath, false, hadoopConf)
      destFs.setReplication(destPath, replication)
      destFs.setPermission(destPath, new FsPermission(APP_FILE_PERMISSION))
    } else {
      logInfo(s"Source and destination file systems are the same. Not copying $srcPath")
    }
    // Resolve any symlinks in the URI path so using a "current" symlink to point to a specific
    // version shows the specific version in the distributed cache configuration
    val qualifiedDestPath = destFs.makeQualified(destPath)
    val fc = FileContext.getFileContext(qualifiedDestPath.toUri(), hadoopConf)
    fc.resolvePath(qualifiedDestPath)
  }

  /**
   * Upload any resources to the distributed cache if needed. If a resource is intended to be
   * consumed locally, set up the appropriate config for downstream code to handle it properly.
   * This is used for setting up a container launch context for our ApplicationMaster.
   * Exposed for testing.
   */
  def prepareLocalResources(appStagingDir: String): HashMap[String, LocalResource] = {
    logInfo("Preparing resources for our AM container")
    // Upload Spark and the application JAR to the remote file system if necessary,
    // and add them as local resources to the application master.
    val fs = FileSystem.get(hadoopConf)
    val dst = new Path(fs.getHomeDirectory(), appStagingDir)
    val nns = getNameNodesToAccess(sparkConf) + dst
    obtainTokensForNamenodes(nns, hadoopConf, credentials)

    val replication = sparkConf.getInt("spark.yarn.submit.file.replication",
      fs.getDefaultReplication(dst)).toShort
    val localResources = HashMap[String, LocalResource]()
    FileSystem.mkdirs(fs, dst, new FsPermission(STAGING_DIR_PERMISSION))

    val statCache: Map[URI, FileStatus] = HashMap[URI, FileStatus]()

    val oldLog4jConf = Option(System.getenv("SPARK_LOG4J_CONF"))
    if (oldLog4jConf.isDefined) {
      logWarning(
        "SPARK_LOG4J_CONF detected in the system environment. This variable has been " +
          "deprecated. Please refer to the \"Launching Spark on YARN\" documentation " +
          "for alternatives.")
    }

    /**
     * Copy the given main resource to the distributed cache if the scheme is not "local".
     * Otherwise, set the corresponding key in our SparkConf to handle it downstream.
     * Each resource is represented by a 3-tuple of:
     *   (1) destination resource name,
     *   (2) local path to the resource,
     *   (3) Spark property key to set if the scheme is not local
     */
    List(
      (SPARK_JAR, sparkJar(sparkConf), CONF_SPARK_JAR),
      (APP_JAR, args.userJar, CONF_SPARK_USER_JAR),
      ("log4j.properties", oldLog4jConf.orNull, null)
    ).foreach { case (destName, _localPath, confKey) =>
      val localPath: String = if (_localPath != null) _localPath.trim() else ""
      if (!localPath.isEmpty()) {
        val localURI = new URI(localPath)
        if (localURI.getScheme != LOCAL_SCHEME) {
          val src = getQualifiedLocalPath(localURI, hadoopConf)
          val destPath = copyFileToRemote(dst, src, replication)
          val destFs = FileSystem.get(destPath.toUri(), hadoopConf)
          distCacheMgr.addResource(destFs, hadoopConf, destPath,
            localResources, LocalResourceType.FILE, destName, statCache)
        } else if (confKey != null) {
          // If the resource is intended for local use only, handle this downstream
          // by setting the appropriate property
          sparkConf.set(confKey, localPath)
        }
      }
    }

    // Distribute the Hadoop config files. These are only really used by the AM, since executors
    // will use the configuration object broadcast by the driver. But this is the easiest way to
    // make sure the files are available for the AM. The files are placed in a subdirectory so
    // that they do not clash with other user files. This directory is then added to the classpath
    // of all processes (both the AM and all the executors), just to make sure that everybody is
    // using the same default config.
    //
    // This follows the order of precedence set by the startup scripts, in which HADOOP_CONF_DIR
    // shows up in the classpath before YARN_CONF_DIR.
    //
    // Currently this makes a shallow copy of the conf directory. If there are cases where a
    // Hadoop config directory contains subdirectories, this code will have to be fixed.
    val hadoopConfFiles = new HashMap[String, File]()
    Seq("HADOOP_CONF_DIR", "YARN_CONF_DIR").foreach { envKey =>
      sys.env.get(envKey).foreach { path =>
        val dir = new File(path)
        if (dir.isDirectory()) {
          dir.listFiles().foreach { file =>
            if (!hadoopConfFiles.contains(file.getName())) {
              hadoopConfFiles(file.getName()) = file
            }
          }
        }
      }
    }

    val hadoopConfPath = new Path(dst, HADOOP_CONF_DIR)
    fs.mkdirs(hadoopConfPath)

    hadoopConfFiles.foreach { case (name, file) =>
      val destPath = copyFileToRemote(hadoopConfPath, new Path(file.toURI()),
        replication, true)
      distCacheMgr.addResource(fs, hadoopConf, destPath,
        localResources,
        LocalResourceType.FILE,
        HADOOP_CONF_DIR + Path.SEPARATOR + name,
        statCache)
    }

    /**
     * Do the same for any additional resources passed in through ClientArguments.
     * Each resource category is represented by a 3-tuple of:
     *   (1) comma separated list of resources in this category,
     *   (2) resource type, and
     *   (3) whether to add these resources to the classpath
     */
    val cachedSecondaryJarLinks = ListBuffer.empty[String]
    List(
      (args.addJars, LocalResourceType.FILE, true),
      (args.files, LocalResourceType.FILE, false),
      (args.archives, LocalResourceType.ARCHIVE, false)
    ).foreach { case (flist, resType, addToClasspath) =>
      if (flist != null && !flist.isEmpty()) {
        flist.split(',').foreach { file =>
          val localURI = new URI(file.trim())
          if (localURI.getScheme != LOCAL_SCHEME) {
            val localPath = new Path(localURI)
            val linkname = Option(localURI.getFragment()).getOrElse(localPath.getName())
            val destPath = copyFileToRemote(dst, localPath, replication)
            distCacheMgr.addResource(
              fs, hadoopConf, destPath, localResources, resType, linkname, statCache)
            if (addToClasspath) {
              cachedSecondaryJarLinks += linkname
            }
          } else if (addToClasspath) {
            // Resource is intended for local use only and should be added to the class path
            cachedSecondaryJarLinks += file.trim()
          }
        }
      }
    }
    if (cachedSecondaryJarLinks.nonEmpty) {
      sparkConf.set(CONF_SPARK_YARN_SECONDARY_JARS, cachedSecondaryJarLinks.mkString(","))
    }

    localResources
  }

  /**
   * Set up the environment for launching our ApplicationMaster container.
   */
  private def setupLaunchEnv(stagingDir: String): HashMap[String, String] = {
    logInfo("Setting up the launch environment for our AM container")
    val env = new HashMap[String, String]()
    val extraCp = sparkConf.getOption("spark.driver.extraClassPath")
    populateClasspath(args, yarnConf, sparkConf, env, extraCp)
    env("SPARK_YARN_MODE") = "true"
    env("SPARK_YARN_STAGING_DIR") = stagingDir
    env("SPARK_USER") = UserGroupInformation.getCurrentUser().getShortUserName()

    // Set the environment variables to be passed on to the executors.
    distCacheMgr.setDistFilesEnv(env)
    distCacheMgr.setDistArchivesEnv(env)

    // Pick up any environment variables for the AM provided through spark.yarn.appMasterEnv.*
    val amEnvPrefix = "spark.yarn.appMasterEnv."
    sparkConf.getAll
      .filter { case (k, v) => k.startsWith(amEnvPrefix) }
      .map { case (k, v) => (k.substring(amEnvPrefix.length), v) }
      .foreach { case (k, v) => YarnSparkHadoopUtil.addPathToEnvironment(env, k, v) }

    // Keep this for backwards compatibility but users should move to the config
    sys.env.get("SPARK_YARN_USER_ENV").foreach { userEnvs =>
    // Allow users to specify some environment variables.
      YarnSparkHadoopUtil.setEnvFromInputString(env, userEnvs)
      // Pass SPARK_YARN_USER_ENV itself to the AM so it can use it to set up executor environments.
      env("SPARK_YARN_USER_ENV") = userEnvs
    }

    // In cluster mode, if the deprecated SPARK_JAVA_OPTS is set, we need to propagate it to
    // executors. But we can't just set spark.executor.extraJavaOptions, because the driver's
    // SparkContext will not let that set spark* system properties, which is expected behavior for
    // Yarn clients. So propagate it through the environment.
    //
    // Note that to warn the user about the deprecation in cluster mode, some code from
    // SparkConf#validateSettings() is duplicated here (to avoid triggering the condition
    // described above).
    if (isClusterMode) {
      sys.env.get("SPARK_JAVA_OPTS").foreach { value =>
        val warning =
          s"""
            |SPARK_JAVA_OPTS was detected (set to '$value').
            |This is deprecated in Spark 1.0+.
            |
            |Please instead use:
            | - ./spark-submit with conf/spark-defaults.conf to set defaults for an application
            | - ./spark-submit with --driver-java-options to set -X options for a driver
            | - spark.executor.extraJavaOptions to set -X options for executors
          """.stripMargin
        logWarning(warning)
        for (proc <- Seq("driver", "executor")) {
          val key = s"spark.$proc.extraJavaOptions"
          if (sparkConf.contains(key)) {
            throw new SparkException(s"Found both $key and SPARK_JAVA_OPTS. Use only the former.")
          }
        }
        env("SPARK_JAVA_OPTS") = value
      }
    }

    sys.env.get(ENV_DIST_CLASSPATH).foreach { dcp =>
      env(ENV_DIST_CLASSPATH) = dcp
    }

    env
  }

  /**
   * Set up a ContainerLaunchContext to launch our ApplicationMaster container.
   * This sets up the launch environment, java options, and the command for launching the AM.
   */
  private def createContainerLaunchContext(newAppResponse: GetNewApplicationResponse)
    : ContainerLaunchContext = {
    logInfo("Setting up container launch context for our AM")

    val appId = newAppResponse.getApplicationId
    val appStagingDir = getAppStagingDir(appId)
    val localResources = prepareLocalResources(appStagingDir)
    val launchEnv = setupLaunchEnv(appStagingDir)
    val amContainer = Records.newRecord(classOf[ContainerLaunchContext])
    amContainer.setLocalResources(localResources)
    amContainer.setEnvironment(launchEnv)

    val javaOpts = ListBuffer[String]()

    // Set the environment variable through a command prefix
    // to append to the existing value of the variable
    var prefixEnv: Option[String] = None

    // Add Xmx for AM memory
    javaOpts += "-Xmx" + args.amMemory + "m"

    val tmpDir = new Path(
      YarnSparkHadoopUtil.expandEnvironment(Environment.PWD),
      YarnConfiguration.DEFAULT_CONTAINER_TEMP_DIR
    )
    javaOpts += "-Djava.io.tmpdir=" + tmpDir

    // TODO: Remove once cpuset version is pushed out.
    // The context is, default gc for server class machines ends up using all cores to do gc -
    // hence if there are multiple containers in same node, Spark GC affects all other containers'
    // performance (which can be that of other Spark containers)
    // Instead of using this, rely on cpusets by YARN to enforce "proper" Spark behavior in
    // multi-tenant environments. Not sure how default Java GC behaves if it is limited to subset
    // of cores on a node.
    val useConcurrentAndIncrementalGC = launchEnv.get("SPARK_USE_CONC_INCR_GC").exists(_.toBoolean)
    if (useConcurrentAndIncrementalGC) {
      // In our expts, using (default) throughput collector has severe perf ramifications in
      // multi-tenant machines
      javaOpts += "-XX:+UseConcMarkSweepGC"
      javaOpts += "-XX:MaxTenuringThreshold=31"
      javaOpts += "-XX:SurvivorRatio=8"
      javaOpts += "-XX:+CMSIncrementalMode"
      javaOpts += "-XX:+CMSIncrementalPacing"
      javaOpts += "-XX:CMSIncrementalDutyCycleMin=0"
      javaOpts += "-XX:CMSIncrementalDutyCycle=10"
    }

    // Forward the Spark configuration to the application master / executors.
    // TODO: it might be nicer to pass these as an internal environment variable rather than
    // as Java options, due to complications with string parsing of nested quotes.
    for ((k, v) <- sparkConf.getAll) {
      javaOpts += YarnSparkHadoopUtil.escapeForShell(s"-D$k=$v")
    }

    // Include driver-specific java options if we are launching a driver
    if (isClusterMode) {
      val driverOpts = sparkConf.getOption("spark.driver.extraJavaOptions")
        .orElse(sys.env.get("SPARK_JAVA_OPTS"))
      driverOpts.foreach { opts =>
        javaOpts ++= Utils.splitCommandString(opts).map(YarnSparkHadoopUtil.escapeForShell)
      }
      val libraryPaths = Seq(sys.props.get("spark.driver.extraLibraryPath"),
        sys.props.get("spark.driver.libraryPath")).flatten
      if (libraryPaths.nonEmpty) {
        prefixEnv = Some(Utils.libraryPathEnvPrefix(libraryPaths))
      }
      if (sparkConf.getOption("spark.yarn.am.extraJavaOptions").isDefined) {
        logWarning("spark.yarn.am.extraJavaOptions will not take effect in cluster mode")
      }
    } else {
      // Validate and include yarn am specific java options in yarn-client mode.
      val amOptsKey = "spark.yarn.am.extraJavaOptions"
      val amOpts = sparkConf.getOption(amOptsKey)
      amOpts.foreach { opts =>
        if (opts.contains("-Dspark")) {
          val msg = s"$amOptsKey is not allowed to set Spark options (was '$opts'). "
          throw new SparkException(msg)
        }
        if (opts.contains("-Xmx") || opts.contains("-Xms")) {
          val msg = s"$amOptsKey is not allowed to alter memory settings (was '$opts')."
          throw new SparkException(msg)
        }
        javaOpts ++= Utils.splitCommandString(opts).map(YarnSparkHadoopUtil.escapeForShell)
      }
    }

    // For log4j configuration to reference
    javaOpts += ("-Dspark.yarn.app.container.log.dir=" + ApplicationConstants.LOG_DIR_EXPANSION_VAR)

    val userClass =
      if (isClusterMode) {
        Seq("--class", YarnSparkHadoopUtil.escapeForShell(args.userClass))
      } else {
        Nil
      }
    val userJar =
      if (args.userJar != null) {
        Seq("--jar", args.userJar)
      } else {
        Nil
      }
    val primaryPyFile =
      if (args.primaryPyFile != null) {
        Seq("--primary-py-file", args.primaryPyFile)
      } else {
        Nil
      }
    val pyFiles =
      if (args.pyFiles != null) {
        Seq("--py-files", args.pyFiles)
      } else {
        Nil
      }
    val amClass =
      if (isClusterMode) {
        Class.forName("org.apache.spark.deploy.yarn.ApplicationMaster").getName
      } else {
        Class.forName("org.apache.spark.deploy.yarn.ExecutorLauncher").getName
      }
    if (args.primaryPyFile != null && args.primaryPyFile.endsWith(".py")) {
      args.userArgs = ArrayBuffer(args.primaryPyFile, args.pyFiles) ++ args.userArgs
    }
    val userArgs = args.userArgs.flatMap { arg =>
      Seq("--arg", YarnSparkHadoopUtil.escapeForShell(arg))
    }
    val amArgs =
      Seq(amClass) ++ userClass ++ userJar ++ primaryPyFile ++ pyFiles ++ userArgs ++
        Seq(
          "--executor-memory", args.executorMemory.toString + "m",
          "--executor-cores", args.executorCores.toString,
          "--num-executors ", args.numExecutors.toString)

    // Command for the ApplicationMaster
    val commands = prefixEnv ++ Seq(
        YarnSparkHadoopUtil.expandEnvironment(Environment.JAVA_HOME) + "/bin/java", "-server"
      ) ++
      javaOpts ++ amArgs ++
      Seq(
        "1>", ApplicationConstants.LOG_DIR_EXPANSION_VAR + "/stdout",
        "2>", ApplicationConstants.LOG_DIR_EXPANSION_VAR + "/stderr")

    // TODO: it would be nicer to just make sure there are no null commands here
    val printableCommands = commands.map(s => if (s == null) "null" else s).toList
    amContainer.setCommands(printableCommands)

    logDebug("===============================================================================")
    logDebug("Yarn AM launch context:")
    logDebug(s"    user class: ${Option(args.userClass).getOrElse("N/A")}")
    logDebug("    env:")
    launchEnv.foreach { case (k, v) => logDebug(s"        $k -> $v") }
    logDebug("    resources:")
    localResources.foreach { case (k, v) => logDebug(s"        $k -> $v")}
    logDebug("    command:")
    logDebug(s"        ${printableCommands.mkString(" ")}")
    logDebug("===============================================================================")

    // send the acl settings into YARN to control who has access via YARN interfaces
    val securityManager = new SecurityManager(sparkConf)
    amContainer.setApplicationACLs(YarnSparkHadoopUtil.getApplicationAclsForYarn(securityManager))
    setupSecurityToken(amContainer)
    UserGroupInformation.getCurrentUser().addCredentials(credentials)

    amContainer
  }

  /**
   * Report the state of an application until it has exited, either successfully or
   * due to some failure, then return a pair of the yarn application state (FINISHED, FAILED,
   * KILLED, or RUNNING) and the final application state (UNDEFINED, SUCCEEDED, FAILED,
   * or KILLED).
   *
   * @param appId ID of the application to monitor.
   * @param returnOnRunning Whether to also return the application state when it is RUNNING.
   * @param logApplicationReport Whether to log details of the application report every iteration.
   * @return A pair of the yarn application state and the final application state.
   */
  def monitorApplication(
      appId: ApplicationId,
      returnOnRunning: Boolean = false,
      logApplicationReport: Boolean = true): (YarnApplicationState, FinalApplicationStatus) = {
    val interval = sparkConf.getLong("spark.yarn.report.interval", 1000)
    var lastState: YarnApplicationState = null
    while (true) {
      Thread.sleep(interval)
      val report = getApplicationReport(appId)
      val state = report.getYarnApplicationState

      if (logApplicationReport) {
        logInfo(s"Application report for $appId (state: $state)")
        val details = Seq[(String, String)](
          ("client token", getClientToken(report)),
          ("diagnostics", report.getDiagnostics),
          ("ApplicationMaster host", report.getHost),
          ("ApplicationMaster RPC port", report.getRpcPort.toString),
          ("queue", report.getQueue),
          ("start time", report.getStartTime.toString),
          ("final status", report.getFinalApplicationStatus.toString),
          ("tracking URL", report.getTrackingUrl),
          ("user", report.getUser)
        )

        // Use more loggable format if value is null or empty
        val formattedDetails = details
          .map { case (k, v) =>
          val newValue = Option(v).filter(_.nonEmpty).getOrElse("N/A")
          s"\n\t $k: $newValue" }
          .mkString("")

        // If DEBUG is enabled, log report details every iteration
        // Otherwise, log them every time the application changes state
        if (log.isDebugEnabled) {
          logDebug(formattedDetails)
        } else if (lastState != state) {
          logInfo(formattedDetails)
        }
      }

      if (state == YarnApplicationState.FINISHED ||
        state == YarnApplicationState.FAILED ||
        state == YarnApplicationState.KILLED) {
        return (state, report.getFinalApplicationStatus)
      }

      if (returnOnRunning && state == YarnApplicationState.RUNNING) {
        return (state, report.getFinalApplicationStatus)
      }

      lastState = state
    }

    // Never reached, but keeps compiler happy
    throw new SparkException("While loop is depleted! This should never happen...")
  }

  /**
   * Submit an application to the ResourceManager and monitor its state.
   * This continues until the application has exited for any reason.
   * If the application finishes with a failed, killed, or undefined status,
   * throw an appropriate SparkException.
   */
  def run(): Unit = {
    val (yarnApplicationState, finalApplicationStatus) = monitorApplication(submitApplication())
    if (yarnApplicationState == YarnApplicationState.FAILED ||
      finalApplicationStatus == FinalApplicationStatus.FAILED) {
      throw new SparkException("Application finished with failed status")
    }
    if (yarnApplicationState == YarnApplicationState.KILLED ||
      finalApplicationStatus == FinalApplicationStatus.KILLED) {
      throw new SparkException("Application is killed")
    }
    if (finalApplicationStatus == FinalApplicationStatus.UNDEFINED) {
      throw new SparkException("The final status of application is undefined")
    }
  }
}

object Client extends Logging {
  def main(argStrings: Array[String]) {
    if (!sys.props.contains("SPARK_SUBMIT")) {
      println("WARNING: This client is deprecated and will be removed in a " +
        "future version of Spark. Use ./bin/spark-submit with \"--master yarn\"")
    }

    // Set an env variable indicating we are running in YARN mode.
    // Note that any env variable with the SPARK_ prefix gets propagated to all (remote) processes
    System.setProperty("SPARK_YARN_MODE", "true")
    val sparkConf = new SparkConf

    val args = new ClientArguments(argStrings, sparkConf)
    new Client(args, sparkConf).run()
  }

  // Alias for the Spark assembly jar and the user jar
  val SPARK_JAR: String = "__spark__.jar"
  val APP_JAR: String = "__app__.jar"

  // URI scheme that identifies local resources
  val LOCAL_SCHEME = "local"

  // Staging directory for any temporary jars or files
  val SPARK_STAGING: String = ".sparkStaging"

  // Location of any user-defined Spark jars
  val CONF_SPARK_JAR = "spark.yarn.jar"
  val ENV_SPARK_JAR = "SPARK_JAR"

  // Internal config to propagate the location of the user's jar to the driver/executors
  val CONF_SPARK_USER_JAR = "spark.yarn.user.jar"

  // Internal config to propagate the locations of any extra jars to add to the classpath
  // of the executors
  val CONF_SPARK_YARN_SECONDARY_JARS = "spark.yarn.secondary.jars"

  // Staging directory is private! -> rwx--------
  val STAGING_DIR_PERMISSION: FsPermission =
    FsPermission.createImmutable(Integer.parseInt("700", 8).toShort)

  // App files are world-wide readable and owner writable -> rw-r--r--
  val APP_FILE_PERMISSION: FsPermission =
    FsPermission.createImmutable(Integer.parseInt("644", 8).toShort)

  // Distribution-defined classpath to add to processes
  val ENV_DIST_CLASSPATH = "SPARK_DIST_CLASSPATH"

  // Subdirectory where the user's hadoop config files are written in the job staging dir.
  val HADOOP_CONF_DIR = "__hadoop_conf_dir__"

  /**
   * Find the user-defined Spark jar if configured, or return the jar containing this
   * class if not.
   *
   * This method first looks in the SparkConf object for the CONF_SPARK_JAR key, and in the
   * user environment if that is not found (for backwards compatibility).
   */
  private def sparkJar(conf: SparkConf): String = {
    if (conf.contains(CONF_SPARK_JAR)) {
      conf.get(CONF_SPARK_JAR)
    } else if (System.getenv(ENV_SPARK_JAR) != null) {
      logWarning(
        s"$ENV_SPARK_JAR detected in the system environment. This variable has been deprecated " +
          s"in favor of the $CONF_SPARK_JAR configuration variable.")
      System.getenv(ENV_SPARK_JAR)
    } else {
      SparkContext.jarOfClass(this.getClass).head
    }
  }

  /**
   * Return the path to the given application's staging directory.
   */
  private def getAppStagingDir(appId: ApplicationId): String = {
    buildPath(SPARK_STAGING, appId.toString())
  }

  /**
   * Populate the classpath entry in the given environment map with any application
   * classpath specified through the Hadoop and Yarn configurations.
   */
  private[yarn] def populateHadoopClasspath(conf: Configuration, env: HashMap[String, String])
    : Unit = {
    val classPathElementsToAdd = getYarnAppClasspath(conf) ++ getMRAppClasspath(conf)
    for (c <- classPathElementsToAdd.flatten) {
      YarnSparkHadoopUtil.addPathToEnvironment(env, Environment.CLASSPATH.name, c.trim)
    }
  }

  private def getYarnAppClasspath(conf: Configuration): Option[Seq[String]] =
    Option(conf.getStrings(YarnConfiguration.YARN_APPLICATION_CLASSPATH)) match {
      case Some(s) => Some(s.toSeq)
      case None => getDefaultYarnApplicationClasspath
    }

  private def getMRAppClasspath(conf: Configuration): Option[Seq[String]] =
    Option(conf.getStrings("mapreduce.application.classpath")) match {
      case Some(s) => Some(s.toSeq)
      case None => getDefaultMRApplicationClasspath
    }

  private[yarn] def getDefaultYarnApplicationClasspath: Option[Seq[String]] = {
    val triedDefault = Try[Seq[String]] {
      val field = classOf[YarnConfiguration].getField("DEFAULT_YARN_APPLICATION_CLASSPATH")
      val value = field.get(null).asInstanceOf[Array[String]]
      value.toSeq
    } recoverWith {
      case e: NoSuchFieldException => Success(Seq.empty[String])
    }

    triedDefault match {
      case f: Failure[_] =>
        logError("Unable to obtain the default YARN Application classpath.", f.exception)
      case s: Success[Seq[String]] =>
        logDebug(s"Using the default YARN application classpath: ${s.get.mkString(",")}")
    }

    triedDefault.toOption
  }

  /**
   * In Hadoop 0.23, the MR application classpath comes with the YARN application
   * classpath. In Hadoop 2.0, it's an array of Strings, and in 2.2+ it's a String.
   * So we need to use reflection to retrieve it.
   */
  private[yarn] def getDefaultMRApplicationClasspath: Option[Seq[String]] = {
    val triedDefault = Try[Seq[String]] {
      val field = classOf[MRJobConfig].getField("DEFAULT_MAPREDUCE_APPLICATION_CLASSPATH")
      val value = if (field.getType == classOf[String]) {
        StringUtils.getStrings(field.get(null).asInstanceOf[String]).toArray
      } else {
        field.get(null).asInstanceOf[Array[String]]
      }
      value.toSeq
    } recoverWith {
      case e: NoSuchFieldException => Success(Seq.empty[String])
    }

    triedDefault match {
      case f: Failure[_] =>
        logError("Unable to obtain the default MR Application classpath.", f.exception)
      case s: Success[Seq[String]] =>
        logDebug(s"Using the default MR application classpath: ${s.get.mkString(",")}")
    }

    triedDefault.toOption
  }

  /**
   * Populate the classpath entry in the given environment map.
   *
   * User jars are generally not added to the JVM's system classpath; those are handled by the AM
   * and executor backend. When the deprecated `spark.yarn.user.classpath.first` is used, user jars
   * are included in the system classpath, though. The extra class path and other uploaded files are
   * always made available through the system class path.
   *
   * @param args Client arguments (when starting the AM) or null (when starting executors).
   */
  private[yarn] def populateClasspath(
      args: ClientArguments,
      conf: Configuration,
      sparkConf: SparkConf,
      env: HashMap[String, String],
      extraClassPath: Option[String] = None): Unit = {
    extraClassPath.foreach(addClasspathEntry(_, env))
    addClasspathEntry(
      YarnSparkHadoopUtil.expandEnvironment(Environment.PWD), env
    )
<<<<<<< HEAD
    addClasspathEntry(
      YarnSparkHadoopUtil.expandEnvironment(Environment.PWD) + Path.SEPARATOR + HADOOP_CONF_DIR,
      env)

    // Normally the users app.jar is last in case conflicts with spark jars
=======
>>>>>>> fa6bdc6e
    if (sparkConf.getBoolean("spark.yarn.user.classpath.first", false)) {
      val userClassPath =
        if (args != null) {
          getUserClasspath(Option(args.userJar), Option(args.addJars))
        } else {
          getUserClasspath(sparkConf)
        }
      userClassPath.foreach { x =>
        addFileToClasspath(x, null, env)
      }
    }
    addFileToClasspath(new URI(sparkJar(sparkConf)), SPARK_JAR, env)
    populateHadoopClasspath(conf, env)
    sys.env.get(ENV_DIST_CLASSPATH).foreach(addClasspathEntry(_, env))
  }

  /**
   * Returns a list of URIs representing the user classpath.
   *
   * @param conf Spark configuration.
   */
  def getUserClasspath(conf: SparkConf): Array[URI] = {
    getUserClasspath(conf.getOption(CONF_SPARK_USER_JAR),
      conf.getOption(CONF_SPARK_YARN_SECONDARY_JARS))
  }

  private def getUserClasspath(
      mainJar: Option[String],
      secondaryJars: Option[String]): Array[URI] = {
    val mainUri = mainJar.orElse(Some(APP_JAR)).map(new URI(_))
    val secondaryUris = secondaryJars.map(_.split(",")).toSeq.flatten.map(new URI(_))
    (mainUri ++ secondaryUris).toArray
  }

  /**
   * Adds the given path to the classpath, handling "local:" URIs correctly.
   *
   * If an alternate name for the file is given, and it's not a "local:" file, the alternate
   * name will be added to the classpath (relative to the job's work directory).
   *
   * If not a "local:" file and no alternate name, the environment is not modified.
   *
   * @param uri       URI to add to classpath (optional).
   * @param fileName  Alternate name for the file (optional).
   * @param env       Map holding the environment variables.
   */
  private def addFileToClasspath(
      uri: URI,
      fileName: String,
      env: HashMap[String, String]): Unit = {
    if (uri != null && uri.getScheme == LOCAL_SCHEME) {
      addClasspathEntry(uri.getPath, env)
    } else if (fileName != null) {
      addClasspathEntry(buildPath(
        YarnSparkHadoopUtil.expandEnvironment(Environment.PWD), fileName), env)
    }
  }

  /**
   * Add the given path to the classpath entry of the given environment map.
   * If the classpath is already set, this appends the new path to the existing classpath.
   */
  private def addClasspathEntry(path: String, env: HashMap[String, String]): Unit =
    YarnSparkHadoopUtil.addPathToEnvironment(env, Environment.CLASSPATH.name, path)

  /**
   * Get the list of namenodes the user may access.
   */
  private[yarn] def getNameNodesToAccess(sparkConf: SparkConf): Set[Path] = {
    sparkConf.get("spark.yarn.access.namenodes", "")
      .split(",")
      .map(_.trim())
      .filter(!_.isEmpty)
      .map(new Path(_))
      .toSet
  }

  private[yarn] def getTokenRenewer(conf: Configuration): String = {
    val delegTokenRenewer = Master.getMasterPrincipal(conf)
    logDebug("delegation token renewer is: " + delegTokenRenewer)
    if (delegTokenRenewer == null || delegTokenRenewer.length() == 0) {
      val errorMessage = "Can't get Master Kerberos principal for use as renewer"
      logError(errorMessage)
      throw new SparkException(errorMessage)
    }
    delegTokenRenewer
  }

  /**
   * Obtains tokens for the namenodes passed in and adds them to the credentials.
   */
  private def obtainTokensForNamenodes(
      paths: Set[Path],
      conf: Configuration,
      creds: Credentials): Unit = {
    if (UserGroupInformation.isSecurityEnabled()) {
      val delegTokenRenewer = getTokenRenewer(conf)
      paths.foreach { dst =>
        val dstFs = dst.getFileSystem(conf)
        logDebug("getting token for namenode: " + dst)
        dstFs.addDelegationTokens(delegTokenRenewer, creds)
      }
    }
  }

  /**
   * Return whether the two file systems are the same.
   */
  private def compareFs(srcFs: FileSystem, destFs: FileSystem): Boolean = {
    val srcUri = srcFs.getUri()
    val dstUri = destFs.getUri()
    if (srcUri.getScheme() == null || srcUri.getScheme() != dstUri.getScheme()) {
      return false
    }

    var srcHost = srcUri.getHost()
    var dstHost = dstUri.getHost()

    // In HA or when using viewfs, the host part of the URI may not actually be a host, but the
    // name of the HDFS namespace. Those names won't resolve, so avoid even trying if they
    // match.
    if (srcHost != null && dstHost != null && srcHost != dstHost) {
      try {
        srcHost = InetAddress.getByName(srcHost).getCanonicalHostName()
        dstHost = InetAddress.getByName(dstHost).getCanonicalHostName()
      } catch {
        case e: UnknownHostException =>
          return false
      }
    }

    Objects.equal(srcHost, dstHost) && srcUri.getPort() == dstUri.getPort()
  }

  /**
   * Given a local URI, resolve it and return a qualified local path that corresponds to the URI.
   * This is used for preparing local resources to be included in the container launch context.
   */
  private def getQualifiedLocalPath(localURI: URI, hadoopConf: Configuration): Path = {
    val qualifiedURI =
      if (localURI.getScheme == null) {
        // If not specified, assume this is in the local filesystem to keep the behavior
        // consistent with that of Hadoop
        new URI(FileSystem.getLocal(hadoopConf).makeQualified(new Path(localURI)).toString)
      } else {
        localURI
      }
    new Path(qualifiedURI)
  }

  /**
   * Whether to consider jars provided by the user to have precedence over the Spark jars when
   * loading user classes.
   */
  def isUserClassPathFirst(conf: SparkConf, isDriver: Boolean): Boolean = {
    if (isDriver) {
      conf.getBoolean("spark.driver.userClassPathFirst", false)
    } else {
      conf.getBoolean("spark.executor.userClassPathFirst", false)
    }
  }

  /**
   * Joins all the path components using Path.SEPARATOR.
   */
  def buildPath(components: String*): String = {
    components.mkString(Path.SEPARATOR)
  }

}<|MERGE_RESOLUTION|>--- conflicted
+++ resolved
@@ -288,8 +288,7 @@
     fs.mkdirs(hadoopConfPath)
 
     hadoopConfFiles.foreach { case (name, file) =>
-      val destPath = copyFileToRemote(hadoopConfPath, new Path(file.toURI()),
-        replication, true)
+      val destPath = copyFileToRemote(hadoopConfPath, new Path(file.toURI()), replication)
       distCacheMgr.addResource(fs, hadoopConf, destPath,
         localResources,
         LocalResourceType.FILE,
@@ -834,14 +833,10 @@
     addClasspathEntry(
       YarnSparkHadoopUtil.expandEnvironment(Environment.PWD), env
     )
-<<<<<<< HEAD
     addClasspathEntry(
       YarnSparkHadoopUtil.expandEnvironment(Environment.PWD) + Path.SEPARATOR + HADOOP_CONF_DIR,
       env)
 
-    // Normally the users app.jar is last in case conflicts with spark jars
-=======
->>>>>>> fa6bdc6e
     if (sparkConf.getBoolean("spark.yarn.user.classpath.first", false)) {
       val userClassPath =
         if (args != null) {
