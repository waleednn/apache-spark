--- conflicted
+++ resolved
@@ -503,7 +503,6 @@
   /**
    * An [[RpcEndpoint]] that communicates with the driver's scheduler backend.
    */
-<<<<<<< HEAD
   private class AMEndpoint(
       override val rpcEnv: RpcEnv, driver: RpcEndpointRef, isClusterMode: Boolean)
     extends RpcEndpoint with Logging {
@@ -511,33 +510,6 @@
     override def onStart() = {
       driver.send(RegisterClusterManager(self))
     }
-=======
-  private class AMActor(driverUrl: String, isClusterMode: Boolean) extends Actor {
-    var driver: ActorSelection = _
-
-    override def preStart(): Unit = {
-      logInfo("Listen to driver: " + driverUrl)
-      driver = context.actorSelection(driverUrl)
-      // Send a hello message to establish the connection, after which
-      // we can monitor Lifecycle Events.
-      driver ! "Hello"
-      driver ! RegisterClusterManager
-      // In cluster mode, the AM can directly monitor the driver status instead
-      // of trying to deduce it from the lifecycle of the driver's actor
-      if (!isClusterMode) {
-        context.system.eventStream.subscribe(self, classOf[RemotingLifecycleEvent])
-      }
-    }
-
-    override def receive: PartialFunction[Any, Unit] = {
-      case x: DisassociatedEvent =>
-        logInfo(s"Driver terminated or disconnected! Shutting down. $x")
-        // In cluster mode, do not rely on the disassociated event to exit
-        // This avoids potentially reporting incorrect exit codes if the driver fails
-        if (!isClusterMode) {
-          finish(FinalApplicationStatus.SUCCEEDED, ApplicationMaster.EXIT_SUCCESS)
-        }
->>>>>>> 9b40c17a
 
     override def receive: PartialFunction[Any, Unit] = {
       case x: AddWebUIFilter =>
