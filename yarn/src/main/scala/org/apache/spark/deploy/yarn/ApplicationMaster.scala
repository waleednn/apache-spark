--- conflicted
+++ resolved
@@ -366,18 +366,7 @@
   private def waitForSparkContextInitialized(): SparkContext = {
     logInfo("Waiting for spark context initialization")
     sparkContextRef.synchronized {
-<<<<<<< HEAD
-      val waitTries = sparkConf.getOption("spark.yarn.applicationMaster.waitTries")
-        .map(_.toLong * 10000L)
-      if (waitTries.isDefined) {
-        logWarning(
-          "spark.yarn.applicationMaster.waitTries is deprecated, use spark.yarn.am.waitTime")
-      }
-      val totalWaitTime = sparkConf.getTimeAsMs("spark.yarn.am.waitTime",
-        s"${waitTries.getOrElse(100000L)}ms")
-=======
       val totalWaitTime = sparkConf.getTimeAsMs("spark.yarn.am.waitTime", "100s")
->>>>>>> 1ebceaa5
       val deadline = System.currentTimeMillis() + totalWaitTime
 
       while (sparkContextRef.get() == null && System.currentTimeMillis < deadline && !finished) {
