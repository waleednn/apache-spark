/*
 * Licensed to the Apache Software Foundation (ASF) under one or more
 * contributor license agreements.  See the NOTICE file distributed with
 * this work for additional information regarding copyright ownership.
 * The ASF licenses this file to You under the Apache License, Version 2.0
 * (the "License"); you may not use this file except in compliance with
 * the License.  You may obtain a copy of the License at
 *
 *    http://www.apache.org/licenses/LICENSE-2.0
 *
 * Unless required by applicable law or agreed to in writing, software
 * distributed under the License is distributed on an "AS IS" BASIS,
 * WITHOUT WARRANTIES OR CONDITIONS OF ANY KIND, either express or implied.
 * See the License for the specific language governing permissions and
 * limitations under the License.
 */

package org.apache.spark.deploy.yarn

import java.util.{Arrays, List => JList}
import org.mockito.Mockito._
import scala.collection.JavaConversions._

import org.apache.hadoop.conf.Configuration
import org.apache.hadoop.fs.CommonConfigurationKeysPublic
import org.apache.hadoop.net.DNSToSwitchMapping
import org.apache.hadoop.yarn.api.protocolrecords.AllocateResponse
import org.apache.hadoop.yarn.api.records._
import org.apache.hadoop.yarn.client.api.AMRMClient
import org.apache.hadoop.yarn.client.api.AMRMClient.ContainerRequest
import org.scalatest.{BeforeAndAfterEach, Matchers}

import org.scalatest.{BeforeAndAfterEach, Matchers}
import org.mockito.Mockito._

import org.apache.spark.{SecurityManager, SparkFunSuite}
import org.apache.spark.SparkConf
import org.apache.spark.deploy.yarn.YarnSparkHadoopUtil._
import org.apache.spark.deploy.yarn.YarnAllocator._
<<<<<<< HEAD
import org.apache.spark.scheduler.{ExecutorExitedAbnormally, ExecutorExitedNormally, SplitInfo}
=======
import org.apache.spark.rpc.RpcEndpointRef
import org.apache.spark.scheduler.SplitInfo
>>>>>>> 5a23213c

class MockResolver extends DNSToSwitchMapping {

  override def resolve(names: JList[String]): JList[String] = {
    if (names.size > 0 && names.get(0) == "host3") Arrays.asList("/rack2")
    else Arrays.asList("/rack1")
  }

  override def reloadCachedMappings() {}

  def reloadCachedMappings(names: JList[String]) {}
}

class YarnAllocatorSuite extends SparkFunSuite with Matchers with BeforeAndAfterEach {
  val conf = new Configuration()
  conf.setClass(
    CommonConfigurationKeysPublic.NET_TOPOLOGY_NODE_SWITCH_MAPPING_IMPL_KEY,
    classOf[MockResolver], classOf[DNSToSwitchMapping])

  val sparkConf = new SparkConf()
  sparkConf.set("spark.driver.host", "localhost")
  sparkConf.set("spark.driver.port", "4040")
  sparkConf.set("spark.yarn.jar", "notarealjar.jar")
  sparkConf.set("spark.yarn.launchContainers", "false")

  val appAttemptId = ApplicationAttemptId.newInstance(ApplicationId.newInstance(0, 0), 0)

  // Resource returned by YARN.  YARN can give larger containers than requested, so give 6 cores
  // instead of the 5 requested and 3 GB instead of the 2 requested.
  val containerResource = Resource.newInstance(3072, 6)

  var rmClient: AMRMClient[ContainerRequest] = _

  var containerNum = 0

  override def beforeEach() {
    rmClient = spy(AMRMClient.createAMRMClient())
    rmClient.init(conf)
    rmClient.start()
  }

  override def afterEach() {
    rmClient.stop()
  }

  class MockSplitInfo(host: String) extends SplitInfo(null, host, null, 1, null) {
    override def equals(other: Any): Boolean = false
  }

  def createAllocator(maxExecutors: Int = 5): YarnAllocator = {
    val args = Array(
      "--num-executors", s"$maxExecutors",
      "--executor-cores", "5",
      "--executor-memory", "2048",
      "--jar", "somejar.jar",
      "--class", "SomeClass")
    new YarnAllocator(
      "not used",
      mock(classOf[RpcEndpointRef]),
      conf,
      sparkConf,
      rmClient,
      appAttemptId,
      new ApplicationMasterArguments(args),
      new SecurityManager(sparkConf))
  }

  def createContainer(host: String): Container = {
    val containerId = ContainerId.newInstance(appAttemptId, containerNum)
    containerNum += 1
    val nodeId = NodeId.newInstance(host, 1000)
    Container.newInstance(containerId, nodeId, "", containerResource, RM_REQUEST_PRIORITY, null)
  }

  test("single container allocated") {
    // request a single container and receive it
    val handler = createAllocator(1)
    handler.updateResourceRequests()
    handler.getNumExecutorsRunning should be (0)
    handler.getNumPendingAllocate should be (1)

    val container = createContainer("host1")
    handler.handleAllocatedContainers(Array(container))

    handler.getNumExecutorsRunning should be (1)
    handler.allocatedContainerToHostMap.get(container.getId).get should be ("host1")
    handler.allocatedHostToContainersMap.get("host1").get should contain (container.getId)

    val size = rmClient.getMatchingRequests(container.getPriority, "host1", containerResource).size
    size should be (0)
  }

  test("some containers allocated") {
    // request a few containers and receive some of them
    val handler = createAllocator(4)
    handler.updateResourceRequests()
    handler.getNumExecutorsRunning should be (0)
    handler.getNumPendingAllocate should be (4)

    val container1 = createContainer("host1")
    val container2 = createContainer("host1")
    val container3 = createContainer("host2")
    handler.handleAllocatedContainers(Array(container1, container2, container3))

    handler.getNumExecutorsRunning should be (3)
    handler.allocatedContainerToHostMap.get(container1.getId).get should be ("host1")
    handler.allocatedContainerToHostMap.get(container2.getId).get should be ("host1")
    handler.allocatedContainerToHostMap.get(container3.getId).get should be ("host2")
    handler.allocatedHostToContainersMap.get("host1").get should contain (container1.getId)
    handler.allocatedHostToContainersMap.get("host1").get should contain (container2.getId)
    handler.allocatedHostToContainersMap.get("host2").get should contain (container3.getId)
  }

  test("receive more containers than requested") {
    val handler = createAllocator(2)
    handler.updateResourceRequests()
    handler.getNumExecutorsRunning should be (0)
    handler.getNumPendingAllocate should be (2)

    val container1 = createContainer("host1")
    val container2 = createContainer("host2")
    val container3 = createContainer("host4")
    handler.handleAllocatedContainers(Array(container1, container2, container3))

    handler.getNumExecutorsRunning should be (2)
    handler.allocatedContainerToHostMap.get(container1.getId).get should be ("host1")
    handler.allocatedContainerToHostMap.get(container2.getId).get should be ("host2")
    handler.allocatedContainerToHostMap.contains(container3.getId) should be (false)
    handler.allocatedHostToContainersMap.get("host1").get should contain (container1.getId)
    handler.allocatedHostToContainersMap.get("host2").get should contain (container2.getId)
    handler.allocatedHostToContainersMap.contains("host4") should be (false)
  }

  test("decrease total requested executors") {
    val handler = createAllocator(4)
    handler.updateResourceRequests()
    handler.getNumExecutorsRunning should be (0)
    handler.getNumPendingAllocate should be (4)

    handler.requestTotalExecutorsWithPreferredLocalities(3, 0, Map.empty)
    handler.updateResourceRequests()
    handler.getNumPendingAllocate should be (3)

    val container = createContainer("host1")
    handler.handleAllocatedContainers(Array(container))

    handler.getNumExecutorsRunning should be (1)
    handler.allocatedContainerToHostMap.get(container.getId).get should be ("host1")
    handler.allocatedHostToContainersMap.get("host1").get should contain (container.getId)

    handler.requestTotalExecutorsWithPreferredLocalities(2, 0, Map.empty)
    handler.updateResourceRequests()
    handler.getNumPendingAllocate should be (1)
  }

  test("decrease total requested executors to less than currently running") {
    val handler = createAllocator(4)
    handler.updateResourceRequests()
    handler.getNumExecutorsRunning should be (0)
    handler.getNumPendingAllocate should be (4)

    handler.requestTotalExecutorsWithPreferredLocalities(3, 0, Map.empty)
    handler.updateResourceRequests()
    handler.getNumPendingAllocate should be (3)

    val container1 = createContainer("host1")
    val container2 = createContainer("host2")
    handler.handleAllocatedContainers(Array(container1, container2))

    handler.getNumExecutorsRunning should be (2)

    handler.requestTotalExecutorsWithPreferredLocalities(1, 0, Map.empty)
    handler.updateResourceRequests()
    handler.getNumPendingAllocate should be (0)
    handler.getNumExecutorsRunning should be (2)
  }

  test("kill executors") {
    val handler = createAllocator(4)
    handler.updateResourceRequests()
    handler.getNumExecutorsRunning should be (0)
    handler.getNumPendingAllocate should be (4)

    val container1 = createContainer("host1")
    val container2 = createContainer("host2")
    handler.handleAllocatedContainers(Array(container1, container2))

    handler.requestTotalExecutorsWithPreferredLocalities(1, 0, Map.empty)
    handler.executorIdToContainer.keys.foreach { id => handler.killExecutor(id ) }

    val statuses = Seq(container1, container2).map { c =>
      ContainerStatus.newInstance(c.getId(), ContainerState.COMPLETE, "Finished", 0)
    }
    handler.updateResourceRequests()
    handler.processCompletedContainers(statuses.toSeq)
    handler.getNumExecutorsRunning should be (0)
    handler.getNumPendingAllocate should be (1)
  }

  test("lost executor removed from backend") {
    val handler = createAllocator(4)
    handler.updateResourceRequests()
    handler.getNumExecutorsRunning should be (0)
    handler.getNumPendingAllocate should be (4)

    val container1 = createContainer("host1")
    val container2 = createContainer("host2")
    handler.handleAllocatedContainers(Array(container1, container2))

    handler.requestTotalExecutorsWithPreferredLocalities(2, 0, Map())

    val statuses = Seq(container1, container2).map { c =>
      ContainerStatus.newInstance(c.getId(), ContainerState.COMPLETE, "Failed", -1)
    }
    handler.updateResourceRequests()
    handler.processCompletedContainers(statuses.toSeq)
    handler.updateResourceRequests()
    handler.getNumExecutorsRunning should be (0)
    handler.getNumPendingAllocate should be (2)
    handler.getNumExecutorsFailed should be (2)
    handler.getNumUnexpectedContainerRelease should be (2)
  }

  test("memory exceeded diagnostic regexes") {
    val diagnostics =
      "Container [pid=12465,containerID=container_1412887393566_0003_01_000002] is running " +
        "beyond physical memory limits. Current usage: 2.1 MB of 2 GB physical memory used; " +
        "5.8 GB of 4.2 GB virtual memory used. Killing container."
    val vmemMsg = memLimitExceededLogMessage(diagnostics, VMEM_EXCEEDED_PATTERN)
    val pmemMsg = memLimitExceededLogMessage(diagnostics, PMEM_EXCEEDED_PATTERN)
    assert(vmemMsg.contains("5.8 GB of 4.2 GB virtual memory used."))
    assert(pmemMsg.contains("2.1 MB of 2 GB physical memory used."))
  }
<<<<<<< HEAD

  test("Getting executor loss reason should depend on how container was terminated") {
    val preemptedContainer = createContainer("host1")
    val vmemExceededContainer = createContainer("host2")
    val pmemExceededContainer = createContainer("host3")
    val unknownErrorContainer= createContainer("host4")
    val killedContainer = createContainer("host5")
    val normalExitContainer = createContainer("host6")

    val containersToStatusAndExpectedLossReasons = Map(
      preemptedContainer ->
          (ContainerStatus.newInstance(preemptedContainer.getId(), ContainerState.COMPLETE, "Preempted", ContainerExitStatus.PREEMPTED),
          classOf[ExecutorExitedNormally]),
      vmemExceededContainer ->
          (ContainerStatus.newInstance(vmemExceededContainer.getId(), ContainerState.COMPLETE, "Vmem limit exceeded", -103),
          classOf[ExecutorExitedAbnormally]),
      pmemExceededContainer ->
          (ContainerStatus.newInstance(pmemExceededContainer.getId(), ContainerState.COMPLETE, "pmem limit exceeded", -104),
          classOf[ExecutorExitedAbnormally]),
      unknownErrorContainer ->
          (ContainerStatus.newInstance(unknownErrorContainer.getId(), ContainerState.COMPLETE, "Unknown error", 123),
          classOf[ExecutorExitedAbnormally]),
      normalExitContainer ->
        (ContainerStatus.newInstance(normalExitContainer.getId(), ContainerState.COMPLETE, "Container exited normally", 0),
            classOf[ExecutorExitedNormally])
    )

    val handler = createAllocator(6)
    val mockAllocateResponse = mock(classOf[AllocateResponse])
    handler.requestTotalExecutors(6)
    handler.updateResourceRequests()
    handler.handleAllocatedContainers(containersToStatusAndExpectedLossReasons.keys.toSeq ++ Seq(killedContainer))
    doReturn(mockAllocateResponse).when(rmClient).allocate(0.1f)
    when(mockAllocateResponse.getAllocatedContainers).thenReturn(Seq())
    when(mockAllocateResponse.getCompletedContainersStatuses)
        .thenReturn(containersToStatusAndExpectedLossReasons.values.map(_._1).toSeq)
        .thenReturn(Seq())

    val killedExecutorId = getExecutorIdForContainer(handler, killedContainer)
    handler.killExecutor(killedExecutorId)
    assert(handler.getExecutorLossReason(killedExecutorId).isInstanceOf[ExecutorExitedNormally])
    containersToStatusAndExpectedLossReasons.foreach({ testContainer =>
      val executorId = getExecutorIdForContainer(handler, testContainer._1)
      assert(testContainer._2._2.isInstance(handler.getExecutorLossReason(executorId)))
    })
  }

  private def getExecutorIdForContainer(handler: YarnAllocator, container: Container): String = {
    handler.executorIdToContainer.filter(_._2.equals(container)).iterator.next()._1
  }
}
=======
}
>>>>>>> 5a23213c
<|MERGE_RESOLUTION|>--- conflicted
+++ resolved
@@ -37,12 +37,8 @@
 import org.apache.spark.SparkConf
 import org.apache.spark.deploy.yarn.YarnSparkHadoopUtil._
 import org.apache.spark.deploy.yarn.YarnAllocator._
-<<<<<<< HEAD
+import org.apache.spark.rpc.RpcEndpointRef
 import org.apache.spark.scheduler.{ExecutorExitedAbnormally, ExecutorExitedNormally, SplitInfo}
-=======
-import org.apache.spark.rpc.RpcEndpointRef
-import org.apache.spark.scheduler.SplitInfo
->>>>>>> 5a23213c
 
 class MockResolver extends DNSToSwitchMapping {
 
@@ -276,58 +272,4 @@
     assert(vmemMsg.contains("5.8 GB of 4.2 GB virtual memory used."))
     assert(pmemMsg.contains("2.1 MB of 2 GB physical memory used."))
   }
-<<<<<<< HEAD
-
-  test("Getting executor loss reason should depend on how container was terminated") {
-    val preemptedContainer = createContainer("host1")
-    val vmemExceededContainer = createContainer("host2")
-    val pmemExceededContainer = createContainer("host3")
-    val unknownErrorContainer= createContainer("host4")
-    val killedContainer = createContainer("host5")
-    val normalExitContainer = createContainer("host6")
-
-    val containersToStatusAndExpectedLossReasons = Map(
-      preemptedContainer ->
-          (ContainerStatus.newInstance(preemptedContainer.getId(), ContainerState.COMPLETE, "Preempted", ContainerExitStatus.PREEMPTED),
-          classOf[ExecutorExitedNormally]),
-      vmemExceededContainer ->
-          (ContainerStatus.newInstance(vmemExceededContainer.getId(), ContainerState.COMPLETE, "Vmem limit exceeded", -103),
-          classOf[ExecutorExitedAbnormally]),
-      pmemExceededContainer ->
-          (ContainerStatus.newInstance(pmemExceededContainer.getId(), ContainerState.COMPLETE, "pmem limit exceeded", -104),
-          classOf[ExecutorExitedAbnormally]),
-      unknownErrorContainer ->
-          (ContainerStatus.newInstance(unknownErrorContainer.getId(), ContainerState.COMPLETE, "Unknown error", 123),
-          classOf[ExecutorExitedAbnormally]),
-      normalExitContainer ->
-        (ContainerStatus.newInstance(normalExitContainer.getId(), ContainerState.COMPLETE, "Container exited normally", 0),
-            classOf[ExecutorExitedNormally])
-    )
-
-    val handler = createAllocator(6)
-    val mockAllocateResponse = mock(classOf[AllocateResponse])
-    handler.requestTotalExecutors(6)
-    handler.updateResourceRequests()
-    handler.handleAllocatedContainers(containersToStatusAndExpectedLossReasons.keys.toSeq ++ Seq(killedContainer))
-    doReturn(mockAllocateResponse).when(rmClient).allocate(0.1f)
-    when(mockAllocateResponse.getAllocatedContainers).thenReturn(Seq())
-    when(mockAllocateResponse.getCompletedContainersStatuses)
-        .thenReturn(containersToStatusAndExpectedLossReasons.values.map(_._1).toSeq)
-        .thenReturn(Seq())
-
-    val killedExecutorId = getExecutorIdForContainer(handler, killedContainer)
-    handler.killExecutor(killedExecutorId)
-    assert(handler.getExecutorLossReason(killedExecutorId).isInstanceOf[ExecutorExitedNormally])
-    containersToStatusAndExpectedLossReasons.foreach({ testContainer =>
-      val executorId = getExecutorIdForContainer(handler, testContainer._1)
-      assert(testContainer._2._2.isInstance(handler.getExecutorLossReason(executorId)))
-    })
-  }
-
-  private def getExecutorIdForContainer(handler: YarnAllocator, container: Container): String = {
-    handler.executorIdToContainer.filter(_._2.equals(container)).iterator.next()._1
-  }
 }
-=======
-}
->>>>>>> 5a23213c
