/*
 * Licensed to the Apache Software Foundation (ASF) under one or more
 * contributor license agreements.  See the NOTICE file distributed with
 * this work for additional information regarding copyright ownership.
 * The ASF licenses this file to You under the Apache License, Version 2.0
 * (the "License"); you may not use this file except in compliance with
 * the License.  You may obtain a copy of the License at
 *
 *    http://www.apache.org/licenses/LICENSE-2.0
 *
 * Unless required by applicable law or agreed to in writing, software
 * distributed under the License is distributed on an "AS IS" BASIS,
 * WITHOUT WARRANTIES OR CONDITIONS OF ANY KIND, either express or implied.
 * See the License for the specific language governing permissions and
 * limitations under the License.
 */

package org.apache.spark.deploy.yarn

import java.net.Socket
import org.apache.hadoop.conf.Configuration
import org.apache.hadoop.net.NetUtils
import org.apache.hadoop.yarn.api._
import org.apache.hadoop.yarn.api.records._
import org.apache.hadoop.yarn.api.protocolrecords._
import org.apache.hadoop.yarn.conf.YarnConfiguration
import org.apache.hadoop.yarn.ipc.YarnRPC
import org.apache.hadoop.yarn.util.{ConverterUtils, Records}
import akka.actor._
import akka.remote._
import org.apache.spark.{Logging, SecurityManager, SparkConf}
import org.apache.spark.util.{Utils, AkkaUtils}
import org.apache.spark.scheduler.cluster.CoarseGrainedSchedulerBackend
import org.apache.spark.scheduler.cluster.CoarseGrainedClusterMessages.AddWebUIFilter
import org.apache.spark.scheduler.SplitInfo
import org.apache.spark.deploy.SparkHadoopUtil

/**
 * An application master that allocates executors on behalf of a driver that is running outside
 * the cluster.
 *
 * This is used only in yarn-client mode.
 */
class ExecutorLauncher(args: ApplicationMasterArguments, conf: Configuration, sparkConf: SparkConf)
  extends Logging {

  def this(args: ApplicationMasterArguments, sparkConf: SparkConf) =
    this(args, new Configuration(), sparkConf)

  def this(args: ApplicationMasterArguments) = this(args, new SparkConf())

  private val rpc: YarnRPC = YarnRPC.create(conf)
  private var resourceManager: AMRMProtocol = _
  private var appAttemptId: ApplicationAttemptId = _
  private var reporterThread: Thread = _
  private val yarnConf: YarnConfiguration = new YarnConfiguration(conf)

  private var yarnAllocator: YarnAllocationHandler = _

  private var driverClosed: Boolean = false
  private var isFinished: Boolean = false
  private var registered: Boolean = false

  // Default to numExecutors * 2, with minimum of 3
  private val maxNumExecutorFailures = sparkConf.getInt("spark.yarn.max.executor.failures",
    sparkConf.getInt("spark.yarn.max.worker.failures", math.max(args.numExecutors * 2, 3)))

  val securityManager = new SecurityManager(sparkConf)
  val actorSystem: ActorSystem = AkkaUtils.createActorSystem("sparkYarnAM", Utils.localHostName, 0,
    conf = sparkConf, securityManager = securityManager)._1
  var actor: ActorRef = _

  // This actor just working as a monitor to watch on Driver Actor.
  class MonitorActor(driverUrl: String) extends Actor {

    var driver: ActorSelection = _

    override def preStart() {
      logInfo("Listen to driver: " + driverUrl)
      driver = context.actorSelection(driverUrl)
      // Send a hello message thus the connection is actually established, thus we can
      // monitor Lifecycle Events.
      driver ! "Hello"
      context.system.eventStream.subscribe(self, classOf[RemotingLifecycleEvent])
    }

    override def receive = {
      case x: DisassociatedEvent =>
        logInfo(s"Driver terminated or disconnected! Shutting down. $x")
        driverClosed = true
      case x: AddWebUIFilter =>
        logInfo(s"Add WebUI Filter. $x")
        driver ! x
    }
  }

  def run() {

    // Setup the directories so things go to yarn approved directories rather
    // then user specified and /tmp.
    System.setProperty("spark.local.dir", getLocalDirs())

    appAttemptId = getApplicationAttemptId()
    resourceManager = registerWithResourceManager()

    synchronized {
      if (!isFinished) {
        val appMasterResponse: RegisterApplicationMasterResponse = registerApplicationMaster()
        // Compute number of threads for akka
        val minimumMemory = appMasterResponse.getMinimumResourceCapability().getMemory()

        if (minimumMemory > 0) {
          val mem = args.executorMemory + sparkConf.getInt("spark.yarn.executor.memoryOverhead",
            YarnAllocationHandler.MEMORY_OVERHEAD)
          val numCore = (mem  / minimumMemory) + (if (0 != (mem % minimumMemory)) 1 else 0)

          if (numCore > 0) {
            // do not override - hits https://issues.apache.org/jira/browse/HADOOP-8406
            // TODO: Uncomment when hadoop is on a version which has this fixed.
            // args.workerCores = numCore
          }
        }
        registered = true
      }
    }
    waitForSparkMaster()
    addAmIpFilter()
    // Allocate all containers
    allocateExecutors()

    // Launch a progress reporter thread, else app will get killed after expiration
    // (def: 10mins) timeout ensure that progress is sent before
    // YarnConfiguration.RM_AM_EXPIRY_INTERVAL_MS elapse.

    val timeoutInterval = yarnConf.getInt(YarnConfiguration.RM_AM_EXPIRY_INTERVAL_MS, 120000)
    // we want to be reasonably responsive without causing too many requests to RM.
    val schedulerInterval =
      System.getProperty("spark.yarn.scheduler.heartbeat.interval-ms", "5000").toLong

    // must be <= timeoutInterval / 2.
    val interval = math.min(timeoutInterval / 2, schedulerInterval)

    reporterThread = launchReporterThread(interval)

    // Wait for the reporter thread to Finish.
    reporterThread.join()

    finishApplicationMaster(FinalApplicationStatus.SUCCEEDED)
    actorSystem.shutdown()

    logInfo("Exited")
    System.exit(0)
  }

  /** Get the Yarn approved local directories. */
  private def getLocalDirs(): String = {
    // Hadoop 0.23 and 2.x have different Environment variable names for the
    // local dirs, so lets check both. We assume one of the 2 is set.
    // LOCAL_DIRS => 2.X, YARN_LOCAL_DIRS => 0.23.X
    val localDirs = Option(System.getenv("YARN_LOCAL_DIRS"))
      .orElse(Option(System.getenv("LOCAL_DIRS")))

    localDirs match {
      case None => throw new Exception("Yarn Local dirs can't be empty")
      case Some(l) => l
    }
  }

  private def getApplicationAttemptId(): ApplicationAttemptId = {
    val envs = System.getenv()
    val containerIdString = envs.get(ApplicationConstants.AM_CONTAINER_ID_ENV)
    val containerId = ConverterUtils.toContainerId(containerIdString)
    val appAttemptId = containerId.getApplicationAttemptId()
    logInfo("ApplicationAttemptId: " + appAttemptId)
    appAttemptId
  }

  private def registerWithResourceManager(): AMRMProtocol = {
    val rmAddress = NetUtils.createSocketAddr(yarnConf.get(
      YarnConfiguration.RM_SCHEDULER_ADDRESS,
      YarnConfiguration.DEFAULT_RM_SCHEDULER_ADDRESS))
    logInfo("Connecting to ResourceManager at " + rmAddress)
    rpc.getProxy(classOf[AMRMProtocol], rmAddress, conf).asInstanceOf[AMRMProtocol]
  }

  private def registerApplicationMaster(): RegisterApplicationMasterResponse = {
    val appUIAddress = sparkConf.get("spark.driver.appUIAddress", "")
    logInfo(s"Registering the ApplicationMaster with appUIAddress: $appUIAddress")
    val appMasterRequest = Records.newRecord(classOf[RegisterApplicationMasterRequest])
      .asInstanceOf[RegisterApplicationMasterRequest]
    appMasterRequest.setApplicationAttemptId(appAttemptId)
    // Setting this to master host,port - so that the ApplicationReport at client has
    // some sensible info. Users can then monitor stderr/stdout on that node if required.
    appMasterRequest.setHost(Utils.localHostName())
    appMasterRequest.setRpcPort(0)
    // What do we provide here ? Might make sense to expose something sensible later ?
    appMasterRequest.setTrackingUrl(appUIAddress)
    resourceManager.registerApplicationMaster(appMasterRequest)
  }

  // add the yarn amIpFilter that Yarn requires for properly securing the UI
  private def addAmIpFilter() {
    val proxy = YarnConfiguration.getProxyHostAndPort(conf)
    val parts = proxy.split(":")
    val proxyBase = System.getenv(ApplicationConstants.APPLICATION_WEB_PROXY_BASE_ENV)
    val uriBase = "http://" + proxy + proxyBase
    val amFilter = "PROXY_HOST=" + parts(0) + "," + "PROXY_URI_BASE=" + uriBase
    val amFilterName = "org.apache.hadoop.yarn.server.webproxy.amfilter.AmIpFilter"
    actor ! AddWebUIFilter(amFilterName, amFilter, proxyBase)
  }

  private def waitForSparkMaster() {
    logInfo("Waiting for spark driver to be reachable.")
    var driverUp = false
    val hostport = args.userArgs(0)
    val (driverHost, driverPort) = Utils.parseHostPort(hostport)
    while(!driverUp) {
      try {
        val socket = new Socket(driverHost, driverPort)
        socket.close()
        logInfo("Master now available: " + driverHost + ":" + driverPort)
        driverUp = true
      } catch {
        case e: Exception =>
          logError("Failed to connect to driver at " + driverHost + ":" + driverPort)
        Thread.sleep(100)
      }
    }
    sparkConf.set("spark.driver.host",  driverHost)
    sparkConf.set("spark.driver.port",  driverPort.toString)

    val driverUrl = "akka.tcp://spark@%s:%s/user/%s".format(
      driverHost, driverPort.toString, CoarseGrainedSchedulerBackend.ACTOR_NAME)

    actor = actorSystem.actorOf(Props(new MonitorActor(driverUrl)), name = "YarnAM")
  }


  private def allocateExecutors() {

    // Fixme: should get preferredNodeLocationData from SparkContext, just fake a empty one for now.
    val preferredNodeLocationData: scala.collection.Map[String, scala.collection.Set[SplitInfo]] =
      scala.collection.immutable.Map()

    yarnAllocator = YarnAllocationHandler.newAllocator(yarnConf, resourceManager, appAttemptId,
      args, preferredNodeLocationData, sparkConf)

    logInfo("Allocating " + args.numExecutors + " executors.")
    // Wait until all containers have finished
    // TODO: This is a bit ugly. Can we make it nicer?
    // TODO: Handle container failure
    while ((yarnAllocator.getNumExecutorsRunning < args.numExecutors) && (!driverClosed)) {
      yarnAllocator.allocateContainers(
        math.max(args.numExecutors - yarnAllocator.getNumExecutorsRunning, 0))
      checkNumExecutorsFailed()
      Thread.sleep(100)
    }

    logInfo("All executors have launched.")
  }
  private def checkNumExecutorsFailed() {
    if (yarnAllocator.getNumExecutorsFailed >= maxNumExecutorFailures) {
      finishApplicationMaster(FinalApplicationStatus.FAILED,
        "max number of executor failures reached")
    }
  }

  // TODO: We might want to extend this to allocate more containers in case they die !
  private def launchReporterThread(_sleepTime: Long): Thread = {
    val sleepTime = if (_sleepTime <= 0 ) 0 else _sleepTime

    val t = new Thread {
      override def run() {
        while (!driverClosed) {
          checkNumExecutorsFailed()
          val missingExecutorCount = args.numExecutors - yarnAllocator.getNumExecutorsRunning
          if (missingExecutorCount > 0) {
            logInfo("Allocating " + missingExecutorCount +
              " containers to make up for (potentially ?) lost containers")
            yarnAllocator.allocateContainers(missingExecutorCount)
          } else {
            sendProgress()
          }
          Thread.sleep(sleepTime)
        }
      }
    }
    // setting to daemon status, though this is usually not a good idea.
    t.setDaemon(true)
    t.start()
    logInfo("Started progress reporter thread - sleep time : " + sleepTime)
    t
  }

  private def sendProgress() {
    logDebug("Sending progress")
    // simulated with an allocate request with no nodes requested ...
    yarnAllocator.allocateContainers(0)
  }

<<<<<<< HEAD
  def finishApplicationMaster(status: FinalApplicationStatus) {

    logInfo("finish ApplicationMaster with " + status)
    val finishReq = Records.newRecord(classOf[FinishApplicationMasterRequest])
      .asInstanceOf[FinishApplicationMasterRequest]
    finishReq.setAppAttemptId(appAttemptId)
    finishReq.setFinishApplicationStatus(status)

    val trackingUrl = sparkConf.getOption("spark.yarn.historyServer.address")
      .map(url => "%s/history/%s".format(url, appAttemptId.getApplicationId()))
      .getOrElse("")
    finishReq.setTrackingUrl(trackingUrl)

    resourceManager.finishApplicationMaster(finishReq)
=======
  def finishApplicationMaster(status: FinalApplicationStatus, appMessage: String = "") {
    synchronized {
      if (isFinished) {
        return
      }
      logInfo("Unregistering ApplicationMaster with " + status)
      if (registered) {
        val finishReq = Records.newRecord(classOf[FinishApplicationMasterRequest])
          .asInstanceOf[FinishApplicationMasterRequest]
        finishReq.setAppAttemptId(appAttemptId)
        finishReq.setFinishApplicationStatus(status)
        finishReq.setTrackingUrl(sparkConf.get("spark.yarn.historyServer.address", ""))
        finishReq.setDiagnostics(appMessage)
        resourceManager.finishApplicationMaster(finishReq)
      }
      isFinished = true
    }
>>>>>>> fc4d0570
  }

}


object ExecutorLauncher {
  def main(argStrings: Array[String]) {
    val args = new ApplicationMasterArguments(argStrings)
    SparkHadoopUtil.get.runAsSparkUser { () =>
      new ExecutorLauncher(args).run()
    }
  }
}<|MERGE_RESOLUTION|>--- conflicted
+++ resolved
@@ -298,22 +298,6 @@
     yarnAllocator.allocateContainers(0)
   }
 
-<<<<<<< HEAD
-  def finishApplicationMaster(status: FinalApplicationStatus) {
-
-    logInfo("finish ApplicationMaster with " + status)
-    val finishReq = Records.newRecord(classOf[FinishApplicationMasterRequest])
-      .asInstanceOf[FinishApplicationMasterRequest]
-    finishReq.setAppAttemptId(appAttemptId)
-    finishReq.setFinishApplicationStatus(status)
-
-    val trackingUrl = sparkConf.getOption("spark.yarn.historyServer.address")
-      .map(url => "%s/history/%s".format(url, appAttemptId.getApplicationId()))
-      .getOrElse("")
-    finishReq.setTrackingUrl(trackingUrl)
-
-    resourceManager.finishApplicationMaster(finishReq)
-=======
   def finishApplicationMaster(status: FinalApplicationStatus, appMessage: String = "") {
     synchronized {
       if (isFinished) {
@@ -325,13 +309,13 @@
           .asInstanceOf[FinishApplicationMasterRequest]
         finishReq.setAppAttemptId(appAttemptId)
         finishReq.setFinishApplicationStatus(status)
-        finishReq.setTrackingUrl(sparkConf.get("spark.yarn.historyServer.address", ""))
+        finishReq.setTrackingUrl(YarnSparkHadoopUtil.getUIHistoryAddress(sparkConf,
+          appAttemptId.getApplicationId().toString())
         finishReq.setDiagnostics(appMessage)
         resourceManager.finishApplicationMaster(finishReq)
       }
       isFinished = true
     }
->>>>>>> fc4d0570
   }
 
 }
