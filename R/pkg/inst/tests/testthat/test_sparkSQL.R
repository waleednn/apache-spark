--- conflicted
+++ resolved
@@ -822,15 +822,10 @@
   expect_is(df[[2]], "Column")
   expect_is(df[["age"]], "Column")
 
-<<<<<<< HEAD
-  expect_is(df[, 1, drop = F], "DataFrame")
+  expect_is(df[, 1, drop = F], "SparkDataFrame")
   expect_equal(columns(df[, 1, drop = F]), c("name"))
   expect_equal(columns(df[, "age", drop = F]), c("age"))
-=======
-  expect_is(df[, 1], "SparkDataFrame")
-  expect_equal(columns(df[, 1]), c("name"))
-  expect_equal(columns(df[, "age"]), c("age"))
->>>>>>> 0c99c23b
+
   df2 <- df[, c("age", "name")]
   expect_is(df2, "SparkDataFrame")
   expect_equal(columns(df2), c("age", "name"))
@@ -841,6 +836,13 @@
   df$age2 <- df$age * 2
   expect_equal(columns(df), c("name", "age", "age2"))
   expect_equal(count(where(df, df$age2 == df$age * 2)), 2)
+  
+  # Test parameter drop
+  expect_equal(class(df[, 1]) == "Column", T)
+  expect_equal(class(df[, 1, drop=T]) == "Column", T)
+  expect_equal(class(df[, 1, drop=F]) == "SparkDataFrame", T)
+  expect_equal(class(df[df$age > 4, 2, drop=T]) == "Column", T)
+  expect_equal(class(df[df$age > 4, 2, drop=F]) == "SparkDataFrame", T)
 })
 
 test_that("select with column", {
@@ -895,13 +897,8 @@
   expect_equal(columns(filtered), c("name", "age"))
   expect_equal(collect(filtered)$name, "Andy")
 
-<<<<<<< HEAD
   df2 <- df[df$age == 19, 1, drop = F]
-  expect_is(df2, "DataFrame")
-=======
-  df2 <- df[df$age == 19, 1]
   expect_is(df2, "SparkDataFrame")
->>>>>>> 0c99c23b
   expect_equal(count(df2), 1)
   expect_equal(columns(df2), c("name"))
   expect_equal(collect(df2)$name, "Justin")
