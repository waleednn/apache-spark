#
# Licensed to the Apache Software Foundation (ASF) under one or more
# contributor license agreements.  See the NOTICE file distributed with
# this work for additional information regarding copyright ownership.
# The ASF licenses this file to You under the Apache License, Version 2.0
# (the "License"); you may not use this file except in compliance with
# the License.  You may obtain a copy of the License at
#
#    http://www.apache.org/licenses/LICENSE-2.0
#
# Unless required by applicable law or agreed to in writing, software
# distributed under the License is distributed on an "AS IS" BASIS,
# WITHOUT WARRANTIES OR CONDITIONS OF ANY KIND, either express or implied.
# See the License for the specific language governing permissions and
# limitations under the License.
#

context("functions in utils.R")

# JavaSparkContext handle
sc <- sparkR.init()

test_that("convertJListToRList() gives back (deserializes) the original JLists
          of strings and integers", {
  # It's hard to manually create a Java List using rJava, since it does not
  # support generics well. Instead, we rely on collect() returning a
  # JList.
  nums <- as.list(1:10)
  rdd <- parallelize(sc, nums, 1L)
  jList <- callJMethod(rdd@jrdd, "collect")
  rList <- convertJListToRList(jList, flatten = TRUE)
  expect_equal(rList, nums)

  strs <- as.list("hello", "spark")
  rdd <- parallelize(sc, strs, 2L)
  jList <- callJMethod(rdd@jrdd, "collect")
  rList <- convertJListToRList(jList, flatten = TRUE)
  expect_equal(rList, strs)
})

test_that("serializeToBytes on RDD", {
  # File content
  mockFile <- c("Spark is pretty.", "Spark is awesome.")
  fileName <- tempfile(pattern="spark-test", fileext=".tmp")
  writeLines(mockFile, fileName)
  
  text.rdd <- textFile(sc, fileName)
  expect_true(getSerializedMode(text.rdd) == "string")
  ser.rdd <- serializeToBytes(text.rdd)
  expect_equal(collect(ser.rdd), as.list(mockFile))
  expect_true(getSerializedMode(ser.rdd) == "byte")
  
  unlink(fileName)
})

test_that("cleanClosure on R functions", {
  y <- c(1, 2, 3)
  g <- function(x) { x + 1 }
  f <- function(x) { g(x) + y }
  newF <- cleanClosure(f)
  env <- environment(newF)
  expect_equal(length(ls(env)), 2)  # y, g
  actual <- get("y", envir = env, inherits = FALSE)
  expect_equal(actual, y)
  actual <- get("g", envir = env, inherits = FALSE)
  expect_equal(actual, g)
  
  # Test for nested enclosures and package variables.
  env2 <- new.env()
  funcEnv <- new.env(parent = env2)
  f <- function(x) { log(g(x) + y) }
  environment(f) <- funcEnv  # enclosing relationship: f -> funcEnv -> env2 -> .GlobalEnv
  newF <- cleanClosure(f)
  env <- environment(newF)
  expect_equal(length(ls(env)), 2)  # "min" should not be included
  actual <- get("y", envir = env, inherits = FALSE)
  expect_equal(actual, y)
  actual <- get("g", envir = env, inherits = FALSE)
  expect_equal(actual, g)

  base <- c(1, 2, 3)
  l <- list(field = matrix(1))
  field <- matrix(2)
  defUse <- 3
  g <- function(x) { x + y }
  h <- function(x) { f(x) }
  f <- function(x) {
    defUse <- base::as.integer(x) + 1  # Test for access operators `::`.
    lapply(x, g) + 1  # Test for capturing function call "g"'s closure as a argument of lapply.
    l$field[1,1] <- 3  # Test for access operators `$`.
    res <- defUse + l$field[1,]  # Test for def-use chain of "defUse", and "" symbol.
    f(res)  # Test for recursive calls.
    h(res)  # f should be examined again in h's env. More recursive call f -> h -> f ...
  }
  newF <- SparkR:::cleanClosure(f)
  env <- environment(newF)
<<<<<<< HEAD
  expect_equal(length(ls(env)), 4)  # "g", "l", "f" and "h". No "base", "field" or "defUse".
=======
  # TODO(shivaram): length(ls(env)) is 4 here for some reason and `lapply` is included in `env`.
  # Disabling this test till we debug this.
  #
  # expect_equal(length(ls(env)), 3)  # Only "g", "l" and "f". No "base", "field" or "defUse".
>>>>>>> 7ff16e8a
  expect_true("g" %in% ls(env))
  expect_true("l" %in% ls(env))
  expect_true("f" %in% ls(env))
  expect_true("h" %in% ls(env))
  expect_equal(get("l", envir = env, inherits = FALSE), l)
  newG <- get("g", envir = env, inherits = FALSE)
  newH <- get("h", envir = env, inherits = FALSE)
  # "y" should be in the environemnt of g.
  env <- environment(newG)
  expect_equal(ls(env), "y")
  actual <- get("y", envir = env, inherits = FALSE)
  expect_equal(actual, y)
  # "f" should be in h's env.
  env <- environment(newH)
  expect_equal(ls(env), "f")
  actual <- get("f", envir = env, inherits = FALSE)
  expect_equal(actual, f)
  
  # Test for function (and variable) definitions.
  z <- c(1, 2)
  f <- function(x) {
    g <- function(y) { y * 2 }
    z <- z * 2  # Write after read.
    g(x)
  }
  newF <- cleanClosure(f)
  env <- environment(newF)
  expect_equal(length(ls(env)), 1)  # "z". No y" or "g".
  expect_true("z" %in% ls(env))
  
  # Test for overriding variables in base namespace (Issue: SparkR-196).
  nums <- as.list(1:10)
  rdd <- parallelize(sc, nums, 2L)
  t = 4  # Override base::t in .GlobalEnv.
  f <- function(x) { x > t }
  newF <- cleanClosure(f)
  env <- environment(newF)
  expect_equal(ls(env), "t")
  expect_equal(get("t", envir = env, inherits = FALSE), t)
  actual <- collect(lapply(rdd, f))
  expected <- as.list(c(rep(FALSE, 4), rep(TRUE, 6)))
  expect_equal(actual, expected)
  
  # Test for broadcast variables.
  a <- matrix(nrow=10, ncol=10, data=rnorm(100))
  aBroadcast <- broadcast(sc, a)
  normMultiply <- function(x) { norm(aBroadcast$value) * x }
  newnormMultiply <- SparkR:::cleanClosure(normMultiply)
  env <- environment(newnormMultiply)
  expect_equal(ls(env), "aBroadcast")
  expect_equal(get("aBroadcast", envir = env, inherits = FALSE), aBroadcast)
})<|MERGE_RESOLUTION|>--- conflicted
+++ resolved
@@ -94,14 +94,11 @@
   }
   newF <- SparkR:::cleanClosure(f)
   env <- environment(newF)
-<<<<<<< HEAD
   expect_equal(length(ls(env)), 4)  # "g", "l", "f" and "h". No "base", "field" or "defUse".
-=======
   # TODO(shivaram): length(ls(env)) is 4 here for some reason and `lapply` is included in `env`.
   # Disabling this test till we debug this.
   #
   # expect_equal(length(ls(env)), 3)  # Only "g", "l" and "f". No "base", "field" or "defUse".
->>>>>>> 7ff16e8a
   expect_true("g" %in% ls(env))
   expect_true("l" %in% ls(env))
   expect_true("f" %in% ls(env))
