#
# Licensed to the Apache Software Foundation (ASF) under one or more
# contributor license agreements.  See the NOTICE file distributed with
# this work for additional information regarding copyright ownership.
# The ASF licenses this file to You under the Apache License, Version 2.0
# (the "License"); you may not use this file except in compliance with
# the License.  You may obtain a copy of the License at
#
#    http://www.apache.org/licenses/LICENSE-2.0
#
# Unless required by applicable law or agreed to in writing, software
# distributed under the License is distributed on an "AS IS" BASIS,
# WITHOUT WARRANTIES OR CONDITIONS OF ANY KIND, either express or implied.
# See the License for the specific language governing permissions and
# limitations under the License.
#

# context.R: SparkContext driven functions

getMinPartitions <- function(sc, minPartitions) {
  if (is.null(minPartitions)) {
    defaultParallelism <- callJMethod(sc, "defaultParallelism")
    minPartitions <- min(defaultParallelism, 2)
  }
  as.integer(minPartitions)
}

#' Create an RDD from a text file.
#'
#' This function reads a text file from HDFS, a local file system (available on all
#' nodes), or any Hadoop-supported file system URI, and creates an
#' RDD of strings from it.
#'
#' @param sc SparkContext to use
#' @param path Path of file to read. A vector of multiple paths is allowed.
#' @param minPartitions Minimum number of partitions to be created. If NULL, the default
#'  value is chosen based on available parallelism.
#' @return RDD where each item is of type \code{character}
#' @noRd
#' @examples
#'\dontrun{
#'  sc <- sparkR.init()
#'  lines <- textFile(sc, "myfile.txt")
#'}
textFile <- function(sc, path, minPartitions = NULL) {
  # Allow the user to have a more flexible definiton of the text file path
  path <- suppressWarnings(normalizePath(path))
  # Convert a string vector of paths to a string containing comma separated paths
  path <- paste(path, collapse = ",")

  jrdd <- callJMethod(sc, "textFile", path, getMinPartitions(sc, minPartitions))
  # jrdd is of type JavaRDD[String]
  RDD(jrdd, "string")
}

#' Load an RDD saved as a SequenceFile containing serialized objects.
#'
#' The file to be loaded should be one that was previously generated by calling
#' saveAsObjectFile() of the RDD class.
#'
#' @param sc SparkContext to use
#' @param path Path of file to read. A vector of multiple paths is allowed.
#' @param minPartitions Minimum number of partitions to be created. If NULL, the default
#'  value is chosen based on available parallelism.
#' @return RDD containing serialized R objects.
#' @seealso saveAsObjectFile
#' @noRd
#' @examples
#'\dontrun{
#'  sc <- sparkR.init()
#'  rdd <- objectFile(sc, "myfile")
#'}
objectFile <- function(sc, path, minPartitions = NULL) {
  # Allow the user to have a more flexible definiton of the text file path
  path <- suppressWarnings(normalizePath(path))
  # Convert a string vector of paths to a string containing comma separated paths
  path <- paste(path, collapse = ",")

  jrdd <- callJMethod(sc, "objectFile", path, getMinPartitions(sc, minPartitions))
  # Assume the RDD contains serialized R objects.
  RDD(jrdd, "byte")
}

#' Create an RDD from a homogeneous list or vector.
#'
#' This function creates an RDD from a local homogeneous list in R. The elements
#' in the list are split into \code{numSlices} slices and distributed to nodes
#' in the cluster.
#'
#' @param sc SparkContext to use
#' @param coll collection to parallelize
#' @param numSlices number of partitions to create in the RDD
#' @return an RDD created from this collection
#' @noRd
#' @examples
#'\dontrun{
#' sc <- sparkR.init()
#' rdd <- parallelize(sc, 1:10, 2)
#' # The RDD should contain 10 elements
#' length(rdd)
#'}
parallelize <- function(sc, coll, numSlices = 1) {
  # TODO: bound/safeguard numSlices
  # TODO: unit tests for if the split works for all primitives
  # TODO: support matrix, data frame, etc
  # nolint start
  # suppress lintr warning: Place a space before left parenthesis, except in a function call.
  if ((!is.list(coll) && !is.vector(coll)) || is.data.frame(coll)) {
  # nolint end
    if (is.data.frame(coll)) {
      message(paste("context.R: A data frame is parallelized by columns."))
    } else {
      if (is.matrix(coll)) {
        message(paste("context.R: A matrix is parallelized by elements."))
      } else {
        message(paste("context.R: parallelize() currently only supports lists and vectors.",
                      "Calling as.list() to coerce coll into a list."))
      }
    }
    coll <- as.list(coll)
  }

  if (numSlices > length(coll))
    numSlices <- length(coll)

  sliceLen <- ceiling(length(coll) / numSlices)
  slices <- split(coll, rep(1: (numSlices + 1), each = sliceLen)[1:length(coll)])

  # Serialize each slice: obtain a list of raws, or a list of lists (slices) of
  # 2-tuples of raws
  serializedSlices <- lapply(slices, serialize, connection = NULL)

  jrdd <- callJStatic("org.apache.spark.api.r.RRDD",
                      "createRDDFromArray", sc, serializedSlices)

  RDD(jrdd, "byte")
}

#' Include this specified package on all workers
#'
#' This function can be used to include a package on all workers before the
#' user's code is executed. This is useful in scenarios where other R package
#' functions are used in a function passed to functions like \code{lapply}.
#' NOTE: The package is assumed to be installed on every node in the Spark
#' cluster.
#'
#' @param sc SparkContext to use
#' @param pkg Package name
#' @noRd
#' @examples
#'\dontrun{
#'  library(Matrix)
#'
#'  sc <- sparkR.init()
#'  # Include the matrix library we will be using
#'  includePackage(sc, Matrix)
#'
#'  generateSparse <- function(x) {
#'    sparseMatrix(i=c(1, 2, 3), j=c(1, 2, 3), x=c(1, 2, 3))
#'  }
#'
#'  rdd <- lapplyPartition(parallelize(sc, 1:2, 2L), generateSparse)
#'  collect(rdd)
#'}
includePackage <- function(sc, pkg) {
  pkg <- as.character(substitute(pkg))
  if (exists(".packages", .sparkREnv)) {
    packages <- .sparkREnv$.packages
  } else {
    packages <- list()
  }
  packages <- c(packages, pkg)
  .sparkREnv$.packages <- packages
}

#' @title Broadcast a variable to all workers
#'
#' @description
#' Broadcast a read-only variable to the cluster, returning a \code{Broadcast}
#' object for reading it in distributed functions.
#'
#' @param sc Spark Context to use
#' @param object Object to be broadcast
#' @noRd
#' @examples
#'\dontrun{
#' sc <- sparkR.init()
#' rdd <- parallelize(sc, 1:2, 2L)
#'
#' # Large Matrix object that we want to broadcast
#' randomMat <- matrix(nrow=100, ncol=10, data=rnorm(1000))
#' randomMatBr <- broadcast(sc, randomMat)
#'
#' # Use the broadcast variable inside the function
#' useBroadcast <- function(x) {
#'   sum(value(randomMatBr) * x)
#' }
#' sumRDD <- lapply(rdd, useBroadcast)
#'}
broadcast <- function(sc, object) {
  objName <- as.character(substitute(object))
  serializedObj <- serialize(object, connection = NULL)

  jBroadcast <- callJMethod(sc, "broadcast", serializedObj)
  id <- as.character(callJMethod(jBroadcast, "id"))

  Broadcast(id, object, jBroadcast, objName)
}

#' @title Set the checkpoint directory
#'
#' Set the directory under which RDDs are going to be checkpointed. The
#' directory must be a HDFS path if running on a cluster.
#'
#' @param sc Spark Context to use
#' @param dirName Directory path
#' @noRd
#' @examples
#'\dontrun{
#' sc <- sparkR.init()
#' setCheckpointDir(sc, "~/checkpoint")
#' rdd <- parallelize(sc, 1:2, 2L)
#' checkpoint(rdd)
#'}
setCheckpointDir <- function(sc, dirName) {
  invisible(callJMethod(sc, "setCheckpointDir", suppressWarnings(normalizePath(dirName))))
}

<<<<<<< HEAD
#' @title Run a function over a list of elements, distributing the computations with Spark.
#'
#' @description
#' Applies a function in a manner that is similar to doParallel or lapply to elements of a list.
#' The computations are distributed using Spark. It is conceptually the same as the following code:
#'   unlist(lapply(list, func))
#'
#' Known limitations:
#'  - variable scoping and capture: compared to R's rich support for variable resolutions, the
# distributed nature of SparkR limits how variables are resolved at runtime. All the variables
# that are available through lexical scoping are embedded in the closure of the function and
# available as read-only variables within the function. The environment variables should be
# stored into temporary variables outside the function, and not directly accessed within the
# function.
#'
#'  - loading external packages: In order to use a package, you need to load it inside the
#'    closure. For example, if you rely on the MASS module, here is how you would use it:
#'
#'\dontrun{
#' train <- function(hyperparam) {
#'   library(MASS)
#'   lm.ridge(“y ~ x+z”, data, lambda=hyperparam)
#'   model
#' }
#'}
#'
#' @param list the list of elements
#' @param func a function that takes one argument.
#' @examples
#' Here is a trivial example that double the values in a list
#'\dontrun{
#' doubled <- sparkLapply(1:10, function(x){2 * x})
#'}
spark.lapply <- function(list, func) {
  sc <- get(".sparkRjsc", envir = .sparkREnv)
  rdd <- parallelize(sc, list, length(list))
  results <- map(rdd, func)
  local <- collect(results)
  local
=======
#' Set new log level
#'
#' Set new log level: "ALL", "DEBUG", "ERROR", "FATAL", "INFO", "OFF", "TRACE", "WARN"
#'
#' @rdname setLogLevel
#' @param sc Spark Context to use
#' @param level New log level
#' @export
#' @examples
#'\dontrun{
#' setLogLevel(sc, "ERROR")
#'}

setLogLevel <- function(sc, level) {
  callJMethod(sc, "setLogLevel", level)
>>>>>>> bfda0999
}<|MERGE_RESOLUTION|>--- conflicted
+++ resolved
@@ -226,7 +226,6 @@
   invisible(callJMethod(sc, "setCheckpointDir", suppressWarnings(normalizePath(dirName))))
 }
 
-<<<<<<< HEAD
 #' @title Run a function over a list of elements, distributing the computations with Spark.
 #'
 #' @description
@@ -266,7 +265,8 @@
   results <- map(rdd, func)
   local <- collect(results)
   local
-=======
+}
+
 #' Set new log level
 #'
 #' Set new log level: "ALL", "DEBUG", "ERROR", "FATAL", "INFO", "OFF", "TRACE", "WARN"
@@ -282,5 +282,4 @@
 
 setLogLevel <- function(sc, level) {
   callJMethod(sc, "setLogLevel", level)
->>>>>>> bfda0999
 }