--- conflicted
+++ resolved
@@ -1301,11 +1301,7 @@
 #' @rdname dapply
 #' @aliases dapply,SparkDataFrame,function,structType-method
 #' @name dapply
-<<<<<<< HEAD
-#' @seealso dapplyCollect \link{dapplyCollect}
-=======
 #' @seealso \link{dapplyCollect}
->>>>>>> cfa5ae84
 #' @export
 #' @examples
 #' \dontrun{
@@ -1351,14 +1347,9 @@
 #'             The output of func should be a R data.frame.
 #' @family SparkDataFrame functions
 #' @rdname dapplyCollect
-<<<<<<< HEAD
-#' @name dapplyCollect
-#' @seealso dapply \link{dapply}
-=======
 #' @aliases dapplyCollect,SparkDataFrame,function-method
 #' @name dapplyCollect
 #' @seealso \link{dapply}
->>>>>>> cfa5ae84
 #' @export
 #' @examples
 #' \dontrun{
