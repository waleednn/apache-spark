--- conflicted
+++ resolved
@@ -995,7 +995,6 @@
 #' @export
 setGeneric("year", function(x) { standardGeneric("year") })
 
-
 #' @rdname glm
 #' @export
 setGeneric("glm")
@@ -1008,12 +1007,10 @@
 #' @export
 setGeneric("as.data.frame")
 
-<<<<<<< HEAD
+#' @rdname attach
+#' @export
+setGeneric("attach")
+
 #' @rdname coltypes
 #' @export
-setGeneric("coltypes", function(x) standardGeneric("coltypes"))
-=======
-#' @rdname attach
-#' @export
-setGeneric("attach")
->>>>>>> 59668179
+setGeneric("coltypes", function(x) standardGeneric("coltypes"))