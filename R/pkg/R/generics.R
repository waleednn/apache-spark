--- conflicted
+++ resolved
@@ -980,10 +980,6 @@
 #' @export
 setGeneric("soundex", function(x) { standardGeneric("soundex") })
 
-<<<<<<< HEAD
-#' @export
-setGeneric("str")
-=======
 #' @rdname sd
 #' @export
 setGeneric("stddev", function(x) { standardGeneric("stddev") })
@@ -995,7 +991,6 @@
 #' @rdname stddev_samp
 #' @export
 setGeneric("stddev_samp", function(x) { standardGeneric("stddev_samp") })
->>>>>>> b0c3fd34
 
 #' @rdname substring_index
 #' @export
