#
# Licensed to the Apache Software Foundation (ASF) under one or more
# contributor license agreements.  See the NOTICE file distributed with
# this work for additional information regarding copyright ownership.
# The ASF licenses this file to You under the Apache License, Version 2.0
# (the "License"); you may not use this file except in compliance with
# the License.  You may obtain a copy of the License at
#
#    http://www.apache.org/licenses/LICENSE-2.0
#
# Unless required by applicable law or agreed to in writing, software
# distributed under the License is distributed on an "AS IS" BASIS,
# WITHOUT WARRANTIES OR CONDITIONS OF ANY KIND, either express or implied.
# See the License for the specific language governing permissions and
# limitations under the License.
#

############ RDD Actions and Transformations ############

# @rdname aggregateRDD
# @seealso reduce
# @export
setGeneric("aggregateRDD",
           function(x, zeroValue, seqOp, combOp) { standardGeneric("aggregateRDD") })

setGeneric("cacheRDD", function(x) { standardGeneric("cacheRDD") })

# @rdname coalesce
# @seealso repartition
# @export
setGeneric("coalesceRDD", function(x, numPartitions, ...) { standardGeneric("coalesceRDD") })

# @rdname checkpoint-methods
# @export
setGeneric("checkpointRDD", function(x) { standardGeneric("checkpointRDD") })

setGeneric("collectRDD", function(x, ...) { standardGeneric("collectRDD") })

# @rdname collect-methods
# @export
setGeneric("collectAsMap", function(x) { standardGeneric("collectAsMap") })

# @rdname collect-methods
# @export
setGeneric("collectPartition",
           function(x, partitionId) {
             standardGeneric("collectPartition")
           })

setGeneric("countRDD", function(x) { standardGeneric("countRDD") })

setGeneric("lengthRDD", function(x) { standardGeneric("lengthRDD") })

# @rdname countByValue
# @export
setGeneric("countByValue", function(x) { standardGeneric("countByValue") })

# @rdname crosstab
# @export
setGeneric("crosstab", function(x, col1, col2) { standardGeneric("crosstab") })

# @rdname freqItems
# @export
setGeneric("freqItems", function(x, cols, support = 0.01) { standardGeneric("freqItems") })

# @rdname approxQuantile
# @export
setGeneric("approxQuantile",
           function(x, cols, probabilities, relativeError) {
             standardGeneric("approxQuantile")
           })

setGeneric("distinctRDD", function(x, numPartitions = 1) { standardGeneric("distinctRDD") })

# @rdname filterRDD
# @export
setGeneric("filterRDD", function(x, f) { standardGeneric("filterRDD") })

setGeneric("firstRDD", function(x, ...) { standardGeneric("firstRDD") })

# @rdname flatMap
# @export
setGeneric("flatMap", function(X, FUN) { standardGeneric("flatMap") })

# @rdname fold
# @seealso reduce
# @export
setGeneric("fold", function(x, zeroValue, op) { standardGeneric("fold") })

setGeneric("foreach", function(x, func) { standardGeneric("foreach") })

setGeneric("foreachPartition", function(x, func) { standardGeneric("foreachPartition") })

# The jrdd accessor function.
setGeneric("getJRDD", function(rdd, ...) { standardGeneric("getJRDD") })

# @rdname glom
# @export
setGeneric("glom", function(x) { standardGeneric("glom") })

# @rdname histogram
# @export
setGeneric("histogram", function(df, col, nbins=10) { standardGeneric("histogram") })

setGeneric("joinRDD", function(x, y, ...) { standardGeneric("joinRDD") })

# @rdname keyBy
# @export
setGeneric("keyBy", function(x, func) { standardGeneric("keyBy") })

setGeneric("lapplyPartition", function(X, FUN) { standardGeneric("lapplyPartition") })

setGeneric("lapplyPartitionsWithIndex",
           function(X, FUN) {
             standardGeneric("lapplyPartitionsWithIndex")
           })

setGeneric("map", function(X, FUN) { standardGeneric("map") })

setGeneric("mapPartitions", function(X, FUN) { standardGeneric("mapPartitions") })

setGeneric("mapPartitionsWithIndex",
           function(X, FUN) { standardGeneric("mapPartitionsWithIndex") })

# @rdname maximum
# @export
setGeneric("maximum", function(x) { standardGeneric("maximum") })

# @rdname minimum
# @export
setGeneric("minimum", function(x) { standardGeneric("minimum") })

# @rdname sumRDD
# @export
setGeneric("sumRDD", function(x) { standardGeneric("sumRDD") })

# @rdname name
# @export
setGeneric("name", function(x) { standardGeneric("name") })

# @rdname getNumPartitionsRDD
# @export
setGeneric("getNumPartitionsRDD", function(x) { standardGeneric("getNumPartitionsRDD") })

# @rdname getNumPartitions
# @export
setGeneric("numPartitions", function(x) { standardGeneric("numPartitions") })

setGeneric("persistRDD", function(x, newLevel) { standardGeneric("persistRDD") })

# @rdname pipeRDD
# @export
setGeneric("pipeRDD", function(x, command, env = list()) { standardGeneric("pipeRDD")})

# @rdname pivot
# @export
setGeneric("pivot", function(x, colname, values = list()) { standardGeneric("pivot") })

# @rdname reduce
# @export
setGeneric("reduce", function(x, func) { standardGeneric("reduce") })

setGeneric("repartitionRDD", function(x, ...) { standardGeneric("repartitionRDD") })

# @rdname sampleRDD
# @export
setGeneric("sampleRDD",
           function(x, withReplacement, fraction, seed) {
             standardGeneric("sampleRDD")
           })

# @rdname saveAsObjectFile
# @seealso objectFile
# @export
setGeneric("saveAsObjectFile", function(x, path) { standardGeneric("saveAsObjectFile") })

# @rdname saveAsTextFile
# @export
setGeneric("saveAsTextFile", function(x, path) { standardGeneric("saveAsTextFile") })

# @rdname setName
# @export
setGeneric("setName", function(x, name) { standardGeneric("setName") })

setGeneric("showRDD", function(object, ...) { standardGeneric("showRDD") })

# @rdname sortBy
# @export
setGeneric("sortBy",
           function(x, func, ascending = TRUE, numPartitions = 1) {
             standardGeneric("sortBy")
           })

setGeneric("takeRDD", function(x, num) { standardGeneric("takeRDD") })

# @rdname takeOrdered
# @export
setGeneric("takeOrdered", function(x, num) { standardGeneric("takeOrdered") })

# @rdname takeSample
# @export
setGeneric("takeSample",
           function(x, withReplacement, num, seed) {
             standardGeneric("takeSample")
           })

# @rdname top
# @export
setGeneric("top", function(x, num) { standardGeneric("top") })

# @rdname unionRDD
# @export
setGeneric("unionRDD", function(x, y) { standardGeneric("unionRDD") })

setGeneric("unpersistRDD", function(x, ...) { standardGeneric("unpersistRDD") })

# @rdname zipRDD
# @export
setGeneric("zipRDD", function(x, other) { standardGeneric("zipRDD") })

# @rdname zipRDD
# @export
setGeneric("zipPartitions", function(..., func) { standardGeneric("zipPartitions") },
           signature = "...")

# @rdname zipWithIndex
# @seealso zipWithUniqueId
# @export
setGeneric("zipWithIndex", function(x) { standardGeneric("zipWithIndex") })

# @rdname zipWithUniqueId
# @seealso zipWithIndex
# @export
setGeneric("zipWithUniqueId", function(x) { standardGeneric("zipWithUniqueId") })


############ Binary Functions #############

# @rdname cartesian
# @export
setGeneric("cartesian", function(x, other) { standardGeneric("cartesian") })

# @rdname countByKey
# @export
setGeneric("countByKey", function(x) { standardGeneric("countByKey") })

# @rdname flatMapValues
# @export
setGeneric("flatMapValues", function(X, FUN) { standardGeneric("flatMapValues") })

# @rdname intersection
# @export
setGeneric("intersection",
           function(x, other, numPartitions = 1) {
             standardGeneric("intersection")
           })

# @rdname keys
# @export
setGeneric("keys", function(x) { standardGeneric("keys") })

# @rdname lookup
# @export
setGeneric("lookup", function(x, key) { standardGeneric("lookup") })

# @rdname mapValues
# @export
setGeneric("mapValues", function(X, FUN) { standardGeneric("mapValues") })

# @rdname sampleByKey
# @export
setGeneric("sampleByKey",
           function(x, withReplacement, fractions, seed) {
             standardGeneric("sampleByKey")
           })

# @rdname values
# @export
setGeneric("values", function(x) { standardGeneric("values") })


############ Shuffle Functions ############

# @rdname aggregateByKey
# @seealso foldByKey, combineByKey
# @export
setGeneric("aggregateByKey",
           function(x, zeroValue, seqOp, combOp, numPartitions) {
             standardGeneric("aggregateByKey")
           })

# @rdname cogroup
# @export
setGeneric("cogroup",
           function(..., numPartitions) {
             standardGeneric("cogroup")
           },
           signature = "...")

# @rdname combineByKey
# @seealso groupByKey, reduceByKey
# @export
setGeneric("combineByKey",
           function(x, createCombiner, mergeValue, mergeCombiners, numPartitions) {
             standardGeneric("combineByKey")
           })

# @rdname foldByKey
# @seealso aggregateByKey, combineByKey
# @export
setGeneric("foldByKey",
           function(x, zeroValue, func, numPartitions) {
             standardGeneric("foldByKey")
           })

# @rdname join-methods
# @export
setGeneric("fullOuterJoin", function(x, y, numPartitions) { standardGeneric("fullOuterJoin") })

# @rdname groupByKey
# @seealso reduceByKey
# @export
setGeneric("groupByKey", function(x, numPartitions) { standardGeneric("groupByKey") })

# @rdname join-methods
# @export
setGeneric("join", function(x, y, ...) { standardGeneric("join") })

# @rdname join-methods
# @export
setGeneric("leftOuterJoin", function(x, y, numPartitions) { standardGeneric("leftOuterJoin") })

setGeneric("partitionByRDD", function(x, ...) { standardGeneric("partitionByRDD") })

# @rdname reduceByKey
# @seealso groupByKey
# @export
setGeneric("reduceByKey", function(x, combineFunc, numPartitions) { standardGeneric("reduceByKey")})

# @rdname reduceByKeyLocally
# @seealso reduceByKey
# @export
setGeneric("reduceByKeyLocally",
           function(x, combineFunc) {
             standardGeneric("reduceByKeyLocally")
           })

# @rdname join-methods
# @export
setGeneric("rightOuterJoin", function(x, y, numPartitions) { standardGeneric("rightOuterJoin") })

# @rdname sortByKey
# @export
setGeneric("sortByKey",
           function(x, ascending = TRUE, numPartitions = 1) {
             standardGeneric("sortByKey")
           })

# @rdname subtract
# @export
setGeneric("subtract",
           function(x, other, numPartitions = 1) {
             standardGeneric("subtract")
           })

# @rdname subtractByKey
# @export
setGeneric("subtractByKey",
           function(x, other, numPartitions = 1) {
             standardGeneric("subtractByKey")
           })


################### Broadcast Variable Methods #################

# @rdname broadcast
# @export
setGeneric("value", function(bcast) { standardGeneric("value") })


####################  SparkDataFrame Methods ########################

#' @param x a SparkDataFrame or GroupedData.
#' @param ... further arguments to be passed to or from other methods.
#' @return A SparkDataFrame.
#' @rdname summarize
#' @export
setGeneric("agg", function (x, ...) { standardGeneric("agg") })

#' alias
#'
#' Returns a new SparkDataFrame or a Column with an alias set. Equivalent to SQL "AS" keyword.
#'
#' @name alias
#' @rdname alias
#' @param object x a SparkDataFrame or a Column
#' @param data new name to use
#' @return a SparkDataFrame or a Column
NULL

#' @rdname arrange
#' @export
setGeneric("arrange", function(x, col, ...) { standardGeneric("arrange") })

#' @rdname as.data.frame
#' @export
setGeneric("as.data.frame",
           function(x, row.names = NULL, optional = FALSE, ...) {
             standardGeneric("as.data.frame")
           })

#' @rdname attach
#' @export
setGeneric("attach")

#' @rdname cache
#' @export
setGeneric("cache", function(x) { standardGeneric("cache") })

#' @rdname checkpoint
#' @export
setGeneric("checkpoint", function(x, eager = TRUE) { standardGeneric("checkpoint") })

#' @rdname coalesce
#' @param x a SparkDataFrame.
#' @param ... additional argument(s).
#' @export
setGeneric("coalesce", function(x, ...) { standardGeneric("coalesce") })

#' @rdname collect
#' @export
setGeneric("collect", function(x, ...) { standardGeneric("collect") })

#' @param do.NULL currently not used.
#' @param prefix currently not used.
#' @rdname columns
#' @export
setGeneric("colnames", function(x, do.NULL = TRUE, prefix = "col") { standardGeneric("colnames") })

#' @rdname columns
#' @export
setGeneric("colnames<-", function(x, value) { standardGeneric("colnames<-") })

#' @rdname coltypes
#' @export
setGeneric("coltypes", function(x) { standardGeneric("coltypes") })

#' @rdname coltypes
#' @export
setGeneric("coltypes<-", function(x, value) { standardGeneric("coltypes<-") })

#' @rdname columns
#' @export
setGeneric("columns", function(x) {standardGeneric("columns") })

#' @param x a GroupedData or Column.
#' @rdname count
#' @export
setGeneric("count", function(x) { standardGeneric("count") })

#' @rdname cov
#' @param x a Column or a SparkDataFrame.
#' @param ... additional argument(s). If \code{x} is a Column, a Column
#'        should be provided. If \code{x} is a SparkDataFrame, two column names should
#'        be provided.
#' @export
setGeneric("cov", function(x, ...) {standardGeneric("cov") })

#' @rdname corr
#' @param x a Column or a SparkDataFrame.
#' @param ... additional argument(s). If \code{x} is a Column, a Column
#'        should be provided. If \code{x} is a SparkDataFrame, two column names should
#'        be provided.
#' @export
setGeneric("corr", function(x, ...) {standardGeneric("corr") })

#' @rdname cov
#' @export
setGeneric("covar_samp", function(col1, col2) {standardGeneric("covar_samp") })

#' @rdname cov
#' @export
setGeneric("covar_pop", function(col1, col2) {standardGeneric("covar_pop") })

#' @rdname createOrReplaceTempView
#' @export
setGeneric("createOrReplaceTempView",
           function(x, viewName) {
             standardGeneric("createOrReplaceTempView")
           })

# @rdname crossJoin
# @export
setGeneric("crossJoin", function(x, y) { standardGeneric("crossJoin") })

#' @rdname cube
#' @export
setGeneric("cube", function(x, ...) { standardGeneric("cube") })

#' @rdname dapply
#' @export
setGeneric("dapply", function(x, func, schema) { standardGeneric("dapply") })

#' @rdname dapplyCollect
#' @export
setGeneric("dapplyCollect", function(x, func) { standardGeneric("dapplyCollect") })

#' @param x a SparkDataFrame or GroupedData.
#' @param ... additional argument(s) passed to the method.
#' @rdname gapply
#' @export
setGeneric("gapply", function(x, ...) { standardGeneric("gapply") })

#' @param x a SparkDataFrame or GroupedData.
#' @param ... additional argument(s) passed to the method.
#' @rdname gapplyCollect
#' @export
setGeneric("gapplyCollect", function(x, ...) { standardGeneric("gapplyCollect") })

# @rdname getNumPartitions
# @export
setGeneric("getNumPartitions", function(x) { standardGeneric("getNumPartitions") })

#' @rdname summary
#' @export
setGeneric("describe", function(x, col, ...) { standardGeneric("describe") })

#' @rdname distinct
#' @export
setGeneric("distinct", function(x) { standardGeneric("distinct") })

#' @rdname drop
#' @export
setGeneric("drop", function(x, ...) { standardGeneric("drop") })

#' @rdname dropDuplicates
#' @export
setGeneric("dropDuplicates", function(x, ...) { standardGeneric("dropDuplicates") })

#' @rdname nafunctions
#' @export
setGeneric("dropna",
           function(x, how = c("any", "all"), minNonNulls = NULL, cols = NULL) {
             standardGeneric("dropna")
           })

#' @rdname nafunctions
#' @export
setGeneric("na.omit",
           function(object, ...) {
             standardGeneric("na.omit")
           })

#' @rdname dtypes
#' @export
setGeneric("dtypes", function(x) { standardGeneric("dtypes") })

#' @rdname explain
#' @export
#' @param x a SparkDataFrame or a StreamingQuery.
#' @param extended Logical. If extended is FALSE, prints only the physical plan.
#' @param ... further arguments to be passed to or from other methods.
setGeneric("explain", function(x, ...) { standardGeneric("explain") })

#' @rdname except
#' @export
setGeneric("except", function(x, y) { standardGeneric("except") })

#' @rdname nafunctions
#' @export
setGeneric("fillna", function(x, value, cols = NULL) { standardGeneric("fillna") })

#' @rdname filter
#' @export
setGeneric("filter", function(x, condition) { standardGeneric("filter") })

#' @rdname first
#' @export
setGeneric("first", function(x, ...) { standardGeneric("first") })

#' @rdname groupBy
#' @export
setGeneric("group_by", function(x, ...) { standardGeneric("group_by") })

#' @rdname groupBy
#' @export
setGeneric("groupBy", function(x, ...) { standardGeneric("groupBy") })

#' @rdname hint
#' @export
setGeneric("hint", function(x, name, ...) { standardGeneric("hint") })

#' @rdname insertInto
#' @export
setGeneric("insertInto", function(x, tableName, ...) { standardGeneric("insertInto") })

#' @rdname intersect
#' @export
setGeneric("intersect", function(x, y) { standardGeneric("intersect") })

#' @rdname isLocal
#' @export
setGeneric("isLocal", function(x) { standardGeneric("isLocal") })

#' @rdname isStreaming
#' @export
setGeneric("isStreaming", function(x) { standardGeneric("isStreaming") })

#' @rdname limit
#' @export
setGeneric("limit", function(x, num) {standardGeneric("limit") })

#' @rdname merge
#' @export
setGeneric("merge")

#' @rdname mutate
#' @export
setGeneric("mutate", function(.data, ...) {standardGeneric("mutate") })

#' @rdname orderBy
#' @export
setGeneric("orderBy", function(x, col, ...) { standardGeneric("orderBy") })

#' @rdname persist
#' @export
setGeneric("persist", function(x, newLevel) { standardGeneric("persist") })

#' @rdname printSchema
#' @export
setGeneric("printSchema", function(x) { standardGeneric("printSchema") })

#' @rdname registerTempTable-deprecated
#' @export
setGeneric("registerTempTable", function(x, tableName) { standardGeneric("registerTempTable") })

#' @rdname rename
#' @export
setGeneric("rename", function(x, ...) { standardGeneric("rename") })

#' @rdname repartition
#' @export
setGeneric("repartition", function(x, ...) { standardGeneric("repartition") })

#' @rdname sample
#' @export
setGeneric("sample",
           function(x, withReplacement, fraction, seed) {
             standardGeneric("sample")
           })

#' @rdname rollup
#' @export
setGeneric("rollup", function(x, ...) { standardGeneric("rollup") })

#' @rdname sample
#' @export
setGeneric("sample_frac",
           function(x, withReplacement, fraction, seed) { standardGeneric("sample_frac") })

#' @rdname sampleBy
#' @export
setGeneric("sampleBy", function(x, col, fractions, seed) { standardGeneric("sampleBy") })

#' @rdname saveAsTable
#' @export
setGeneric("saveAsTable", function(df, tableName, source = NULL, mode = "error", ...) {
  standardGeneric("saveAsTable")
})

#' @export
setGeneric("str")

#' @rdname take
#' @export
setGeneric("take", function(x, num) { standardGeneric("take") })

#' @rdname mutate
#' @export
setGeneric("transform", function(`_data`, ...) {standardGeneric("transform") })

#' @rdname write.df
#' @export
setGeneric("write.df", function(df, path = NULL, source = NULL, mode = "error", ...) {
  standardGeneric("write.df")
})

#' @rdname write.df
#' @export
setGeneric("saveDF", function(df, path, source = NULL, mode = "error", ...) {
  standardGeneric("saveDF")
})

#' @rdname write.jdbc
#' @export
setGeneric("write.jdbc", function(x, url, tableName, mode = "error", ...) {
  standardGeneric("write.jdbc")
})

#' @rdname write.json
#' @export
setGeneric("write.json", function(x, path, ...) { standardGeneric("write.json") })

#' @rdname write.orc
#' @export
setGeneric("write.orc", function(x, path, ...) { standardGeneric("write.orc") })

#' @rdname write.parquet
#' @export
setGeneric("write.parquet", function(x, path, ...) {
  standardGeneric("write.parquet")
})

#' @rdname write.parquet
#' @export
setGeneric("saveAsParquetFile", function(x, path) { standardGeneric("saveAsParquetFile") })

#' @rdname write.stream
#' @export
setGeneric("write.stream", function(df, source = NULL, outputMode = NULL, ...) {
  standardGeneric("write.stream")
})

#' @rdname write.text
#' @export
setGeneric("write.text", function(x, path, ...) { standardGeneric("write.text") })

#' @rdname schema
#' @export
setGeneric("schema", function(x) { standardGeneric("schema") })

#' @rdname select
#' @export
setGeneric("select", function(x, col, ...) { standardGeneric("select") } )

#' @rdname selectExpr
#' @export
setGeneric("selectExpr", function(x, expr, ...) { standardGeneric("selectExpr") })

#' @rdname showDF
#' @export
setGeneric("showDF", function(x, ...) { standardGeneric("showDF") })

# @rdname storageLevel
# @export
setGeneric("storageLevel", function(x) { standardGeneric("storageLevel") })

#' @rdname subset
#' @export
setGeneric("subset", function(x, ...) { standardGeneric("subset") })

#' @rdname summarize
#' @export
setGeneric("summarize", function(x, ...) { standardGeneric("summarize") })

#' @rdname summary
#' @export
setGeneric("summary", function(object, ...) { standardGeneric("summary") })

setGeneric("toJSON", function(x) { standardGeneric("toJSON") })

setGeneric("toRDD", function(x) { standardGeneric("toRDD") })

#' @rdname union
#' @export
setGeneric("union", function(x, y) { standardGeneric("union") })

#' @rdname union
#' @export
setGeneric("unionAll", function(x, y) { standardGeneric("unionAll") })

#' @rdname unpersist
#' @export
setGeneric("unpersist", function(x, ...) { standardGeneric("unpersist") })

#' @rdname filter
#' @export
setGeneric("where", function(x, condition) { standardGeneric("where") })

#' @rdname with
#' @export
setGeneric("with")

#' @rdname withColumn
#' @export
setGeneric("withColumn", function(x, colName, col) { standardGeneric("withColumn") })

#' @rdname rename
#' @export
setGeneric("withColumnRenamed",
           function(x, existingCol, newCol) { standardGeneric("withColumnRenamed") })

#' @rdname write.df
#' @export
setGeneric("write.df", function(df, path = NULL, ...) { standardGeneric("write.df") })

#' @rdname randomSplit
#' @export
setGeneric("randomSplit", function(x, weights, seed) { standardGeneric("randomSplit") })

#' @rdname broadcast
#' @export
setGeneric("broadcast", function(x) { standardGeneric("broadcast") })

###################### Column Methods ##########################

#' @rdname columnfunctions
#' @export
setGeneric("asc", function(x) { standardGeneric("asc") })

#' @rdname between
#' @export
setGeneric("between", function(x, bounds) { standardGeneric("between") })

#' @rdname cast
#' @export
setGeneric("cast", function(x, dataType) { standardGeneric("cast") })

#' @rdname columnfunctions
#' @param x a Column object.
#' @param ... additional argument(s).
#' @export
setGeneric("contains", function(x, ...) { standardGeneric("contains") })

#' @rdname columnfunctions
#' @export
setGeneric("desc", function(x) { standardGeneric("desc") })

#' @rdname endsWith
#' @export
setGeneric("endsWith", function(x, suffix) { standardGeneric("endsWith") })

#' @rdname columnfunctions
#' @export
setGeneric("getField", function(x, ...) { standardGeneric("getField") })

#' @rdname columnfunctions
#' @export
setGeneric("getItem", function(x, ...) { standardGeneric("getItem") })

#' @rdname columnfunctions
#' @export
setGeneric("isNaN", function(x) { standardGeneric("isNaN") })

#' @rdname columnfunctions
#' @export
setGeneric("isNull", function(x) { standardGeneric("isNull") })

#' @rdname columnfunctions
#' @export
setGeneric("isNotNull", function(x) { standardGeneric("isNotNull") })

#' @rdname columnfunctions
#' @export
setGeneric("like", function(x, ...) { standardGeneric("like") })

#' @rdname columnfunctions
#' @export
setGeneric("rlike", function(x, ...) { standardGeneric("rlike") })

#' @rdname startsWith
#' @export
setGeneric("startsWith", function(x, prefix) { standardGeneric("startsWith") })

#' @rdname column_nonaggregate_functions
#' @export
#' @name NULL
setGeneric("when", function(condition, value) { standardGeneric("when") })

#' @rdname otherwise
#' @export
setGeneric("otherwise", function(x, value) { standardGeneric("otherwise") })

#' @rdname over
#' @export
setGeneric("over", function(x, window) { standardGeneric("over") })

#' @rdname eq_null_safe
#' @export
setGeneric("%<=>%", function(x, value) { standardGeneric("%<=>%") })

###################### WindowSpec Methods ##########################

#' @rdname partitionBy
#' @export
setGeneric("partitionBy", function(x, ...) { standardGeneric("partitionBy") })

#' @rdname rowsBetween
#' @export
setGeneric("rowsBetween", function(x, start, end) { standardGeneric("rowsBetween") })

#' @rdname rangeBetween
#' @export
setGeneric("rangeBetween", function(x, start, end) { standardGeneric("rangeBetween") })

#' @rdname windowPartitionBy
#' @export
setGeneric("windowPartitionBy", function(col, ...) { standardGeneric("windowPartitionBy") })

#' @rdname windowOrderBy
#' @export
setGeneric("windowOrderBy", function(col, ...) { standardGeneric("windowOrderBy") })

###################### Expression Function Methods ##########################

#' @rdname column_datetime_diff_functions
#' @export
#' @name NULL
setGeneric("add_months", function(y, x) { standardGeneric("add_months") })

#' @rdname column_aggregate_functions
#' @export
#' @name NULL
setGeneric("approxCountDistinct", function(x, ...) { standardGeneric("approxCountDistinct") })

#' @rdname column_collection_functions
#' @export
#' @name NULL
setGeneric("array_contains", function(x, value) { standardGeneric("array_contains") })

#' @rdname column_string_functions
#' @export
#' @name NULL
setGeneric("ascii", function(x) { standardGeneric("ascii") })

#' @param x Column to compute on or a GroupedData object.
#' @param ... additional argument(s) when \code{x} is a GroupedData object.
#' @rdname avg
#' @export
setGeneric("avg", function(x, ...) { standardGeneric("avg") })

#' @rdname column_string_functions
#' @export
#' @name NULL
setGeneric("base64", function(x) { standardGeneric("base64") })

#' @rdname column_math_functions
#' @export
#' @name NULL
setGeneric("bin", function(x) { standardGeneric("bin") })

#' @rdname column_nonaggregate_functions
#' @export
#' @name NULL
setGeneric("bitwiseNOT", function(x) { standardGeneric("bitwiseNOT") })

#' @rdname column_math_functions
#' @export
#' @name NULL
setGeneric("bround", function(x, ...) { standardGeneric("bround") })

#' @rdname column_math_functions
#' @export
#' @name NULL
setGeneric("cbrt", function(x) { standardGeneric("cbrt") })

#' @rdname column_math_functions
#' @export
#' @name NULL
setGeneric("ceil", function(x) { standardGeneric("ceil") })

#' @rdname column_aggregate_functions
#' @export
#' @name NULL
setGeneric("collect_list", function(x) { standardGeneric("collect_list") })

#' @rdname column_aggregate_functions
#' @export
#' @name NULL
setGeneric("collect_set", function(x) { standardGeneric("collect_set") })

#' @rdname column
#' @export
setGeneric("column", function(x) { standardGeneric("column") })

#' @rdname column_string_functions
#' @export
#' @name NULL
setGeneric("concat", function(x, ...) { standardGeneric("concat") })

#' @rdname column_string_functions
#' @export
#' @name NULL
setGeneric("concat_ws", function(sep, x, ...) { standardGeneric("concat_ws") })

#' @rdname column_math_functions
#' @export
#' @name NULL
setGeneric("conv", function(x, fromBase, toBase) { standardGeneric("conv") })

#' @rdname column_aggregate_functions
#' @export
#' @name NULL
setGeneric("countDistinct", function(x, ...) { standardGeneric("countDistinct") })

#' @rdname column_misc_functions
#' @export
#' @name NULL
setGeneric("crc32", function(x) { standardGeneric("crc32") })

<<<<<<< HEAD
#' @rdname data_type
#' @export
setGeneric("data_type", function(x) { standardGeneric("data_type") })

#' @rdname create_array
=======
#' @rdname column_nonaggregate_functions
>>>>>>> 3c2fc19d
#' @export
#' @name NULL
setGeneric("create_array", function(x, ...) { standardGeneric("create_array") })

#' @rdname column_nonaggregate_functions
#' @export
#' @name NULL
setGeneric("create_map", function(x, ...) { standardGeneric("create_map") })

#' @rdname column_misc_functions
#' @export
#' @name NULL
setGeneric("hash", function(x, ...) { standardGeneric("hash") })

#' @param x empty. Should be used with no argument.
#' @rdname cume_dist
#' @export
setGeneric("cume_dist", function(x = "missing") { standardGeneric("cume_dist") })

#' @rdname column_datetime_diff_functions
#' @export
#' @name NULL
setGeneric("datediff", function(y, x) { standardGeneric("datediff") })

#' @rdname column_datetime_diff_functions
#' @export
#' @name NULL
setGeneric("date_add", function(y, x) { standardGeneric("date_add") })

#' @rdname column_datetime_diff_functions
#' @export
#' @name NULL
setGeneric("date_format", function(y, x) { standardGeneric("date_format") })

#' @rdname column_datetime_diff_functions
#' @export
#' @name NULL
setGeneric("date_sub", function(y, x) { standardGeneric("date_sub") })

#' @rdname column_datetime_functions
#' @export
#' @name NULL
setGeneric("dayofmonth", function(x) { standardGeneric("dayofmonth") })

#' @rdname column_datetime_functions
#' @export
#' @name NULL
setGeneric("dayofyear", function(x) { standardGeneric("dayofyear") })

#' @rdname column_string_functions
#' @export
#' @name NULL
setGeneric("decode", function(x, charset) { standardGeneric("decode") })

#' @param x empty. Should be used with no argument.
#' @rdname dense_rank
#' @export
setGeneric("dense_rank", function(x = "missing") { standardGeneric("dense_rank") })

#' @rdname column_string_functions
#' @export
#' @name NULL
setGeneric("encode", function(x, charset) { standardGeneric("encode") })

#' @rdname column_collection_functions
#' @export
#' @name NULL
setGeneric("explode", function(x) { standardGeneric("explode") })

#' @rdname column_collection_functions
#' @export
#' @name NULL
setGeneric("explode_outer", function(x) { standardGeneric("explode_outer") })

#' @rdname column_nonaggregate_functions
#' @export
#' @name NULL
setGeneric("expr", function(x) { standardGeneric("expr") })

#' @rdname column_datetime_diff_functions
#' @export
#' @name NULL
setGeneric("from_utc_timestamp", function(y, x) { standardGeneric("from_utc_timestamp") })

#' @rdname column_string_functions
#' @export
#' @name NULL
setGeneric("format_number", function(y, x) { standardGeneric("format_number") })

#' @rdname column_string_functions
#' @export
#' @name NULL
setGeneric("format_string", function(format, x, ...) { standardGeneric("format_string") })

#' @rdname column_collection_functions
#' @export
#' @name NULL
setGeneric("from_json", function(x, schema, ...) { standardGeneric("from_json") })

#' @rdname column_datetime_functions
#' @export
#' @name NULL
setGeneric("from_unixtime", function(x, ...) { standardGeneric("from_unixtime") })

#' @rdname column_nonaggregate_functions
#' @export
#' @name NULL
setGeneric("greatest", function(x, ...) { standardGeneric("greatest") })

#' @rdname column_aggregate_functions
#' @export
#' @name NULL
setGeneric("grouping_bit", function(x) { standardGeneric("grouping_bit") })

#' @rdname column_aggregate_functions
#' @export
#' @name NULL
setGeneric("grouping_id", function(x, ...) { standardGeneric("grouping_id") })

#' @rdname column_math_functions
#' @export
#' @name NULL
setGeneric("hex", function(x) { standardGeneric("hex") })

#' @rdname column_datetime_functions
#' @export
#' @name NULL
setGeneric("hour", function(x) { standardGeneric("hour") })

#' @rdname column_math_functions
#' @export
#' @name NULL
setGeneric("hypot", function(y, x) { standardGeneric("hypot") })

#' @rdname column_string_functions
#' @export
#' @name NULL
setGeneric("initcap", function(x) { standardGeneric("initcap") })

#' @rdname column_nonaggregate_functions
#' @export
#' @name NULL
setGeneric("input_file_name",
           function(x = "missing") { standardGeneric("input_file_name") })

#' @rdname column_string_functions
#' @export
#' @name NULL
setGeneric("instr", function(y, x) { standardGeneric("instr") })

#' @rdname column_nonaggregate_functions
#' @export
#' @name NULL
setGeneric("isnan", function(x) { standardGeneric("isnan") })

#' @rdname column_aggregate_functions
#' @export
#' @name NULL
setGeneric("kurtosis", function(x) { standardGeneric("kurtosis") })

#' @rdname lag
#' @export
setGeneric("lag", function(x, ...) { standardGeneric("lag") })

#' @rdname last
#' @export
setGeneric("last", function(x, ...) { standardGeneric("last") })

#' @rdname column_datetime_functions
#' @export
#' @name NULL
setGeneric("last_day", function(x) { standardGeneric("last_day") })

#' @rdname lead
#' @export
setGeneric("lead", function(x, offset, defaultValue = NULL) { standardGeneric("lead") })

#' @rdname column_nonaggregate_functions
#' @export
#' @name NULL
setGeneric("least", function(x, ...) { standardGeneric("least") })

#' @rdname column_string_functions
#' @export
#' @name NULL
setGeneric("levenshtein", function(y, x) { standardGeneric("levenshtein") })

#' @rdname column_nonaggregate_functions
#' @export
#' @name NULL
setGeneric("lit", function(x) { standardGeneric("lit") })

#' @rdname column_string_functions
#' @export
#' @name NULL
setGeneric("locate", function(substr, str, ...) { standardGeneric("locate") })

#' @rdname column_string_functions
#' @export
#' @name NULL
setGeneric("lower", function(x) { standardGeneric("lower") })

#' @rdname column_string_functions
#' @export
#' @name NULL
setGeneric("lpad", function(x, len, pad) { standardGeneric("lpad") })

#' @rdname column_string_functions
#' @export
#' @name NULL
setGeneric("ltrim", function(x) { standardGeneric("ltrim") })

#' @rdname column_misc_functions
#' @export
#' @name NULL
setGeneric("md5", function(x) { standardGeneric("md5") })

#' @rdname column_datetime_functions
#' @export
#' @name NULL
setGeneric("minute", function(x) { standardGeneric("minute") })

#' @rdname column_nonaggregate_functions
#' @export
#' @name NULL
setGeneric("monotonically_increasing_id",
           function(x = "missing") { standardGeneric("monotonically_increasing_id") })

#' @rdname column_datetime_functions
#' @export
#' @name NULL
setGeneric("month", function(x) { standardGeneric("month") })

#' @rdname column_datetime_diff_functions
#' @export
#' @name NULL
setGeneric("months_between", function(y, x) { standardGeneric("months_between") })

#' @rdname count
#' @export
setGeneric("n", function(x) { standardGeneric("n") })

#' @rdname column_nonaggregate_functions
#' @export
#' @name NULL
setGeneric("nanvl", function(y, x) { standardGeneric("nanvl") })

#' @rdname column_nonaggregate_functions
#' @export
#' @name NULL
setGeneric("negate", function(x) { standardGeneric("negate") })

#' @rdname not
#' @export
setGeneric("not", function(x) { standardGeneric("not") })

#' @rdname column_datetime_diff_functions
#' @export
#' @name NULL
setGeneric("next_day", function(y, x) { standardGeneric("next_day") })

#' @rdname ntile
#' @export
setGeneric("ntile", function(x) { standardGeneric("ntile") })

#' @rdname column_aggregate_functions
#' @export
#' @name NULL
setGeneric("n_distinct", function(x, ...) { standardGeneric("n_distinct") })

#' @param x empty. Should be used with no argument.
#' @rdname percent_rank
#' @export
setGeneric("percent_rank", function(x = "missing") { standardGeneric("percent_rank") })

#' @rdname column_math_functions
#' @export
#' @name NULL
setGeneric("pmod", function(y, x) { standardGeneric("pmod") })

#' @rdname column_collection_functions
#' @export
#' @name NULL
setGeneric("posexplode", function(x) { standardGeneric("posexplode") })

#' @rdname column_collection_functions
#' @export
#' @name NULL
setGeneric("posexplode_outer", function(x) { standardGeneric("posexplode_outer") })

#' @rdname column_datetime_functions
#' @export
#' @name NULL
setGeneric("quarter", function(x) { standardGeneric("quarter") })

#' @rdname column_nonaggregate_functions
#' @export
#' @name NULL
setGeneric("rand", function(seed) { standardGeneric("rand") })

#' @rdname column_nonaggregate_functions
#' @export
#' @name NULL
setGeneric("randn", function(seed) { standardGeneric("randn") })

#' @rdname rank
#' @export
setGeneric("rank", function(x, ...) { standardGeneric("rank") })

#' @rdname column_string_functions
#' @export
#' @name NULL
setGeneric("regexp_extract", function(x, pattern, idx) { standardGeneric("regexp_extract") })

#' @rdname column_string_functions
#' @export
#' @name NULL
setGeneric("regexp_replace",
           function(x, pattern, replacement) { standardGeneric("regexp_replace") })

#' @rdname column_string_functions
#' @export
#' @name NULL
setGeneric("repeat_string", function(x, n) { standardGeneric("repeat_string") })

#' @rdname column_string_functions
#' @export
#' @name NULL
setGeneric("reverse", function(x) { standardGeneric("reverse") })

#' @rdname column_math_functions
#' @export
#' @name NULL
setGeneric("rint", function(x) { standardGeneric("rint") })

#' @param x empty. Should be used with no argument.
#' @rdname row_number
#' @export
setGeneric("row_number", function(x = "missing") { standardGeneric("row_number") })

#' @rdname column_string_functions
#' @export
#' @name NULL
setGeneric("rpad", function(x, len, pad) { standardGeneric("rpad") })

#' @rdname column_string_functions
#' @export
#' @name NULL
setGeneric("rtrim", function(x) { standardGeneric("rtrim") })

#' @rdname column_aggregate_functions
#' @export
#' @name NULL
setGeneric("sd", function(x, na.rm = FALSE) { standardGeneric("sd") })

#' @rdname column_datetime_functions
#' @export
#' @name NULL
setGeneric("second", function(x) { standardGeneric("second") })

#' @rdname column_misc_functions
#' @export
#' @name NULL
setGeneric("sha1", function(x) { standardGeneric("sha1") })

#' @rdname column_misc_functions
#' @export
#' @name NULL
setGeneric("sha2", function(y, x) { standardGeneric("sha2") })

#' @rdname column_math_functions
#' @export
#' @name NULL
setGeneric("shiftLeft", function(y, x) { standardGeneric("shiftLeft") })

#' @rdname column_math_functions
#' @export
#' @name NULL
setGeneric("shiftRight", function(y, x) { standardGeneric("shiftRight") })

#' @rdname column_math_functions
#' @export
#' @name NULL
setGeneric("shiftRightUnsigned", function(y, x) { standardGeneric("shiftRightUnsigned") })

#' @rdname column_math_functions
#' @export
#' @name NULL
setGeneric("signum", function(x) { standardGeneric("signum") })

#' @rdname column_collection_functions
#' @export
#' @name NULL
setGeneric("size", function(x) { standardGeneric("size") })

#' @rdname column_aggregate_functions
#' @export
#' @name NULL
setGeneric("skewness", function(x) { standardGeneric("skewness") })

#' @rdname column_collection_functions
#' @export
#' @name NULL
setGeneric("sort_array", function(x, asc = TRUE) { standardGeneric("sort_array") })

#' @rdname column_string_functions
#' @export
#' @name NULL
setGeneric("split_string", function(x, pattern) { standardGeneric("split_string") })

#' @rdname column_string_functions
#' @export
#' @name NULL
setGeneric("soundex", function(x) { standardGeneric("soundex") })

#' @param x empty. Should be used with no argument.
#' @rdname spark_partition_id
#' @export
setGeneric("spark_partition_id", function(x = "missing") { standardGeneric("spark_partition_id") })

#' @rdname column_aggregate_functions
#' @export
#' @name NULL
setGeneric("stddev", function(x) { standardGeneric("stddev") })

#' @rdname column_aggregate_functions
#' @export
#' @name NULL
setGeneric("stddev_pop", function(x) { standardGeneric("stddev_pop") })

#' @rdname column_aggregate_functions
#' @export
#' @name NULL
setGeneric("stddev_samp", function(x) { standardGeneric("stddev_samp") })

#' @rdname column_nonaggregate_functions
#' @export
#' @name NULL
setGeneric("struct", function(x, ...) { standardGeneric("struct") })

#' @rdname column_string_functions
#' @export
#' @name NULL
setGeneric("substring_index", function(x, delim, count) { standardGeneric("substring_index") })

#' @rdname column_aggregate_functions
#' @export
#' @name NULL
setGeneric("sumDistinct", function(x) { standardGeneric("sumDistinct") })

#' @rdname column_math_functions
#' @export
#' @name NULL
setGeneric("toDegrees", function(x) { standardGeneric("toDegrees") })

#' @rdname column_math_functions
#' @export
#' @name NULL
setGeneric("toRadians", function(x) { standardGeneric("toRadians") })

#' @rdname column_datetime_functions
#' @export
#' @name NULL
setGeneric("to_date", function(x, format) { standardGeneric("to_date") })

#' @rdname column_collection_functions
#' @export
#' @name NULL
setGeneric("to_json", function(x, ...) { standardGeneric("to_json") })

#' @rdname column_datetime_functions
#' @export
#' @name NULL
setGeneric("to_timestamp", function(x, format) { standardGeneric("to_timestamp") })

#' @rdname column_datetime_diff_functions
#' @export
#' @name NULL
setGeneric("to_utc_timestamp", function(y, x) { standardGeneric("to_utc_timestamp") })

#' @rdname column_string_functions
#' @export
#' @name NULL
setGeneric("translate", function(x, matchingString, replaceString) { standardGeneric("translate") })

#' @rdname column_string_functions
#' @export
#' @name NULL
setGeneric("trim", function(x) { standardGeneric("trim") })

#' @rdname column_string_functions
#' @export
#' @name NULL
setGeneric("unbase64", function(x) { standardGeneric("unbase64") })

#' @rdname column_math_functions
#' @export
#' @name NULL
setGeneric("unhex", function(x) { standardGeneric("unhex") })

#' @rdname column_datetime_functions
#' @export
#' @name NULL
setGeneric("unix_timestamp", function(x, format) { standardGeneric("unix_timestamp") })

#' @rdname column_string_functions
#' @export
#' @name NULL
setGeneric("upper", function(x) { standardGeneric("upper") })

#' @rdname column_aggregate_functions
#' @export
#' @name NULL
setGeneric("var", function(x, y = NULL, na.rm = FALSE, use) { standardGeneric("var") })

#' @rdname column_aggregate_functions
#' @export
#' @name NULL
setGeneric("variance", function(x) { standardGeneric("variance") })

#' @rdname column_aggregate_functions
#' @export
#' @name NULL
setGeneric("var_pop", function(x) { standardGeneric("var_pop") })

#' @rdname column_aggregate_functions
#' @export
#' @name NULL
setGeneric("var_samp", function(x) { standardGeneric("var_samp") })

#' @rdname column_datetime_functions
#' @export
#' @name NULL
setGeneric("weekofyear", function(x) { standardGeneric("weekofyear") })

#' @rdname window
#' @export
setGeneric("window", function(x, ...) { standardGeneric("window") })

#' @rdname column_datetime_functions
#' @export
#' @name NULL
setGeneric("year", function(x) { standardGeneric("year") })


###################### Spark.ML Methods ##########################

#' @rdname fitted
#' @export
setGeneric("fitted")

#' @param x,y For \code{glm}: logical values indicating whether the response vector
#'          and model matrix used in the fitting process should be returned as
#'          components of the returned value.
#' @inheritParams stats::glm
#' @rdname glm
#' @export
setGeneric("glm")

#' @param object a fitted ML model object.
#' @param ... additional argument(s) passed to the method.
#' @rdname predict
#' @export
setGeneric("predict", function(object, ...) { standardGeneric("predict") })

#' @rdname rbind
#' @export
setGeneric("rbind", signature = "...")

#' @rdname spark.als
#' @export
setGeneric("spark.als", function(data, ...) { standardGeneric("spark.als") })

#' @rdname spark.bisectingKmeans
#' @export
setGeneric("spark.bisectingKmeans",
           function(data, formula, ...) { standardGeneric("spark.bisectingKmeans") })

#' @rdname spark.gaussianMixture
#' @export
setGeneric("spark.gaussianMixture",
           function(data, formula, ...) { standardGeneric("spark.gaussianMixture") })

#' @rdname spark.gbt
#' @export
setGeneric("spark.gbt", function(data, formula, ...) { standardGeneric("spark.gbt") })

#' @rdname spark.glm
#' @export
setGeneric("spark.glm", function(data, formula, ...) { standardGeneric("spark.glm") })

#' @rdname spark.isoreg
#' @export
setGeneric("spark.isoreg", function(data, formula, ...) { standardGeneric("spark.isoreg") })

#' @rdname spark.kmeans
#' @export
setGeneric("spark.kmeans", function(data, formula, ...) { standardGeneric("spark.kmeans") })

#' @rdname spark.kstest
#' @export
setGeneric("spark.kstest", function(data, ...) { standardGeneric("spark.kstest") })

#' @rdname spark.lda
#' @export
setGeneric("spark.lda", function(data, ...) { standardGeneric("spark.lda") })

#' @rdname spark.logit
#' @export
setGeneric("spark.logit", function(data, formula, ...) { standardGeneric("spark.logit") })

#' @rdname spark.mlp
#' @export
setGeneric("spark.mlp", function(data, formula, ...) { standardGeneric("spark.mlp") })

#' @rdname spark.naiveBayes
#' @export
setGeneric("spark.naiveBayes", function(data, formula, ...) { standardGeneric("spark.naiveBayes") })

#' @rdname spark.decisionTree
#' @export
setGeneric("spark.decisionTree",
           function(data, formula, ...) { standardGeneric("spark.decisionTree") })

#' @rdname spark.randomForest
#' @export
setGeneric("spark.randomForest",
           function(data, formula, ...) { standardGeneric("spark.randomForest") })

#' @rdname spark.survreg
#' @export
setGeneric("spark.survreg", function(data, formula, ...) { standardGeneric("spark.survreg") })

#' @rdname spark.svmLinear
#' @export
setGeneric("spark.svmLinear", function(data, formula, ...) { standardGeneric("spark.svmLinear") })

#' @rdname spark.lda
#' @export
setGeneric("spark.posterior", function(object, newData) { standardGeneric("spark.posterior") })

#' @rdname spark.lda
#' @export
setGeneric("spark.perplexity", function(object, data) { standardGeneric("spark.perplexity") })

#' @rdname spark.fpGrowth
#' @export
setGeneric("spark.fpGrowth", function(data, ...) { standardGeneric("spark.fpGrowth") })

#' @rdname spark.fpGrowth
#' @export
setGeneric("spark.freqItemsets", function(object) { standardGeneric("spark.freqItemsets") })

#' @rdname spark.fpGrowth
#' @export
setGeneric("spark.associationRules", function(object) { standardGeneric("spark.associationRules") })

#' @param object a fitted ML model object.
#' @param path the directory where the model is saved.
#' @param ... additional argument(s) passed to the method.
#' @rdname write.ml
#' @export
setGeneric("write.ml", function(object, path, ...) { standardGeneric("write.ml") })


###################### Streaming Methods ##########################

#' @rdname awaitTermination
#' @export
setGeneric("awaitTermination", function(x, timeout = NULL) { standardGeneric("awaitTermination") })

#' @rdname isActive
#' @export
setGeneric("isActive", function(x) { standardGeneric("isActive") })

#' @rdname lastProgress
#' @export
setGeneric("lastProgress", function(x) { standardGeneric("lastProgress") })

#' @rdname queryName
#' @export
setGeneric("queryName", function(x) { standardGeneric("queryName") })

#' @rdname status
#' @export
setGeneric("status", function(x) { standardGeneric("status") })

#' @rdname stopQuery
#' @export
setGeneric("stopQuery", function(x) { standardGeneric("stopQuery") })<|MERGE_RESOLUTION|>--- conflicted
+++ resolved
@@ -21,7 +21,7 @@
 # @seealso reduce
 # @export
 setGeneric("aggregateRDD",
-           function(x, zeroValue, seqOp, combOp) { standardGeneric("aggregateRDD") })
+function(x, zeroValue, seqOp, combOp) { standardGeneric("aggregateRDD") })
 
 setGeneric("cacheRDD", function(x) { standardGeneric("cacheRDD") })
 
@@ -43,9 +43,9 @@
 # @rdname collect-methods
 # @export
 setGeneric("collectPartition",
-           function(x, partitionId) {
-             standardGeneric("collectPartition")
-           })
+function(x, partitionId) {
+    standardGeneric("collectPartition")
+})
 
 setGeneric("countRDD", function(x) { standardGeneric("countRDD") })
 
@@ -66,9 +66,9 @@
 # @rdname approxQuantile
 # @export
 setGeneric("approxQuantile",
-           function(x, cols, probabilities, relativeError) {
-             standardGeneric("approxQuantile")
-           })
+function(x, cols, probabilities, relativeError) {
+    standardGeneric("approxQuantile")
+})
 
 setGeneric("distinctRDD", function(x, numPartitions = 1) { standardGeneric("distinctRDD") })
 
@@ -111,16 +111,16 @@
 setGeneric("lapplyPartition", function(X, FUN) { standardGeneric("lapplyPartition") })
 
 setGeneric("lapplyPartitionsWithIndex",
-           function(X, FUN) {
-             standardGeneric("lapplyPartitionsWithIndex")
-           })
+function(X, FUN) {
+    standardGeneric("lapplyPartitionsWithIndex")
+})
 
 setGeneric("map", function(X, FUN) { standardGeneric("map") })
 
 setGeneric("mapPartitions", function(X, FUN) { standardGeneric("mapPartitions") })
 
 setGeneric("mapPartitionsWithIndex",
-           function(X, FUN) { standardGeneric("mapPartitionsWithIndex") })
+function(X, FUN) { standardGeneric("mapPartitionsWithIndex") })
 
 # @rdname maximum
 # @export
@@ -165,9 +165,9 @@
 # @rdname sampleRDD
 # @export
 setGeneric("sampleRDD",
-           function(x, withReplacement, fraction, seed) {
-             standardGeneric("sampleRDD")
-           })
+function(x, withReplacement, fraction, seed) {
+    standardGeneric("sampleRDD")
+})
 
 # @rdname saveAsObjectFile
 # @seealso objectFile
@@ -187,9 +187,9 @@
 # @rdname sortBy
 # @export
 setGeneric("sortBy",
-           function(x, func, ascending = TRUE, numPartitions = 1) {
-             standardGeneric("sortBy")
-           })
+function(x, func, ascending = TRUE, numPartitions = 1) {
+    standardGeneric("sortBy")
+})
 
 setGeneric("takeRDD", function(x, num) { standardGeneric("takeRDD") })
 
@@ -200,9 +200,9 @@
 # @rdname takeSample
 # @export
 setGeneric("takeSample",
-           function(x, withReplacement, num, seed) {
-             standardGeneric("takeSample")
-           })
+function(x, withReplacement, num, seed) {
+    standardGeneric("takeSample")
+})
 
 # @rdname top
 # @export
@@ -221,7 +221,7 @@
 # @rdname zipRDD
 # @export
 setGeneric("zipPartitions", function(..., func) { standardGeneric("zipPartitions") },
-           signature = "...")
+signature = "...")
 
 # @rdname zipWithIndex
 # @seealso zipWithUniqueId
@@ -251,9 +251,9 @@
 # @rdname intersection
 # @export
 setGeneric("intersection",
-           function(x, other, numPartitions = 1) {
-             standardGeneric("intersection")
-           })
+function(x, other, numPartitions = 1) {
+    standardGeneric("intersection")
+})
 
 # @rdname keys
 # @export
@@ -270,9 +270,9 @@
 # @rdname sampleByKey
 # @export
 setGeneric("sampleByKey",
-           function(x, withReplacement, fractions, seed) {
-             standardGeneric("sampleByKey")
-           })
+function(x, withReplacement, fractions, seed) {
+    standardGeneric("sampleByKey")
+})
 
 # @rdname values
 # @export
@@ -285,33 +285,33 @@
 # @seealso foldByKey, combineByKey
 # @export
 setGeneric("aggregateByKey",
-           function(x, zeroValue, seqOp, combOp, numPartitions) {
-             standardGeneric("aggregateByKey")
-           })
+function(x, zeroValue, seqOp, combOp, numPartitions) {
+    standardGeneric("aggregateByKey")
+})
 
 # @rdname cogroup
 # @export
 setGeneric("cogroup",
-           function(..., numPartitions) {
-             standardGeneric("cogroup")
-           },
-           signature = "...")
+function(..., numPartitions) {
+    standardGeneric("cogroup")
+},
+signature = "...")
 
 # @rdname combineByKey
 # @seealso groupByKey, reduceByKey
 # @export
 setGeneric("combineByKey",
-           function(x, createCombiner, mergeValue, mergeCombiners, numPartitions) {
-             standardGeneric("combineByKey")
-           })
+function(x, createCombiner, mergeValue, mergeCombiners, numPartitions) {
+    standardGeneric("combineByKey")
+})
 
 # @rdname foldByKey
 # @seealso aggregateByKey, combineByKey
 # @export
 setGeneric("foldByKey",
-           function(x, zeroValue, func, numPartitions) {
-             standardGeneric("foldByKey")
-           })
+function(x, zeroValue, func, numPartitions) {
+    standardGeneric("foldByKey")
+})
 
 # @rdname join-methods
 # @export
@@ -341,9 +341,9 @@
 # @seealso reduceByKey
 # @export
 setGeneric("reduceByKeyLocally",
-           function(x, combineFunc) {
-             standardGeneric("reduceByKeyLocally")
-           })
+function(x, combineFunc) {
+    standardGeneric("reduceByKeyLocally")
+})
 
 # @rdname join-methods
 # @export
@@ -352,23 +352,23 @@
 # @rdname sortByKey
 # @export
 setGeneric("sortByKey",
-           function(x, ascending = TRUE, numPartitions = 1) {
-             standardGeneric("sortByKey")
-           })
+function(x, ascending = TRUE, numPartitions = 1) {
+    standardGeneric("sortByKey")
+})
 
 # @rdname subtract
 # @export
 setGeneric("subtract",
-           function(x, other, numPartitions = 1) {
-             standardGeneric("subtract")
-           })
+function(x, other, numPartitions = 1) {
+    standardGeneric("subtract")
+})
 
 # @rdname subtractByKey
 # @export
 setGeneric("subtractByKey",
-           function(x, other, numPartitions = 1) {
-             standardGeneric("subtractByKey")
-           })
+function(x, other, numPartitions = 1) {
+    standardGeneric("subtractByKey")
+})
 
 
 ################### Broadcast Variable Methods #################
@@ -405,9 +405,9 @@
 #' @rdname as.data.frame
 #' @export
 setGeneric("as.data.frame",
-           function(x, row.names = NULL, optional = FALSE, ...) {
-             standardGeneric("as.data.frame")
-           })
+function(x, row.names = NULL, optional = FALSE, ...) {
+    standardGeneric("as.data.frame")
+})
 
 #' @rdname attach
 #' @export
@@ -485,9 +485,9 @@
 #' @rdname createOrReplaceTempView
 #' @export
 setGeneric("createOrReplaceTempView",
-           function(x, viewName) {
-             standardGeneric("createOrReplaceTempView")
-           })
+function(x, viewName) {
+    standardGeneric("createOrReplaceTempView")
+})
 
 # @rdname crossJoin
 # @export
@@ -540,16 +540,16 @@
 #' @rdname nafunctions
 #' @export
 setGeneric("dropna",
-           function(x, how = c("any", "all"), minNonNulls = NULL, cols = NULL) {
-             standardGeneric("dropna")
-           })
+function(x, how = c("any", "all"), minNonNulls = NULL, cols = NULL) {
+    standardGeneric("dropna")
+})
 
 #' @rdname nafunctions
 #' @export
 setGeneric("na.omit",
-           function(object, ...) {
-             standardGeneric("na.omit")
-           })
+function(object, ...) {
+    standardGeneric("na.omit")
+})
 
 #' @rdname dtypes
 #' @export
@@ -645,9 +645,9 @@
 #' @rdname sample
 #' @export
 setGeneric("sample",
-           function(x, withReplacement, fraction, seed) {
-             standardGeneric("sample")
-           })
+function(x, withReplacement, fraction, seed) {
+    standardGeneric("sample")
+})
 
 #' @rdname rollup
 #' @export
@@ -656,7 +656,7 @@
 #' @rdname sample
 #' @export
 setGeneric("sample_frac",
-           function(x, withReplacement, fraction, seed) { standardGeneric("sample_frac") })
+function(x, withReplacement, fraction, seed) { standardGeneric("sample_frac") })
 
 #' @rdname sampleBy
 #' @export
@@ -665,7 +665,7 @@
 #' @rdname saveAsTable
 #' @export
 setGeneric("saveAsTable", function(df, tableName, source = NULL, mode = "error", ...) {
-  standardGeneric("saveAsTable")
+    standardGeneric("saveAsTable")
 })
 
 #' @export
@@ -682,19 +682,19 @@
 #' @rdname write.df
 #' @export
 setGeneric("write.df", function(df, path = NULL, source = NULL, mode = "error", ...) {
-  standardGeneric("write.df")
+    standardGeneric("write.df")
 })
 
 #' @rdname write.df
 #' @export
 setGeneric("saveDF", function(df, path, source = NULL, mode = "error", ...) {
-  standardGeneric("saveDF")
+    standardGeneric("saveDF")
 })
 
 #' @rdname write.jdbc
 #' @export
 setGeneric("write.jdbc", function(x, url, tableName, mode = "error", ...) {
-  standardGeneric("write.jdbc")
+    standardGeneric("write.jdbc")
 })
 
 #' @rdname write.json
@@ -708,7 +708,7 @@
 #' @rdname write.parquet
 #' @export
 setGeneric("write.parquet", function(x, path, ...) {
-  standardGeneric("write.parquet")
+    standardGeneric("write.parquet")
 })
 
 #' @rdname write.parquet
@@ -718,7 +718,7 @@
 #' @rdname write.stream
 #' @export
 setGeneric("write.stream", function(df, source = NULL, outputMode = NULL, ...) {
-  standardGeneric("write.stream")
+    standardGeneric("write.stream")
 })
 
 #' @rdname write.text
@@ -788,7 +788,7 @@
 #' @rdname rename
 #' @export
 setGeneric("withColumnRenamed",
-           function(x, existingCol, newCol) { standardGeneric("withColumnRenamed") })
+function(x, existingCol, newCol) { standardGeneric("withColumnRenamed") })
 
 #' @rdname write.df
 #' @export
@@ -998,15 +998,11 @@
 #' @name NULL
 setGeneric("crc32", function(x) { standardGeneric("crc32") })
 
-<<<<<<< HEAD
 #' @rdname data_type
 #' @export
 setGeneric("data_type", function(x) { standardGeneric("data_type") })
 
-#' @rdname create_array
-=======
 #' @rdname column_nonaggregate_functions
->>>>>>> 3c2fc19d
 #' @export
 #' @name NULL
 setGeneric("create_array", function(x, ...) { standardGeneric("create_array") })
@@ -1150,7 +1146,7 @@
 #' @export
 #' @name NULL
 setGeneric("input_file_name",
-           function(x = "missing") { standardGeneric("input_file_name") })
+function(x = "missing") { standardGeneric("input_file_name") })
 
 #' @rdname column_string_functions
 #' @export
@@ -1233,7 +1229,7 @@
 #' @export
 #' @name NULL
 setGeneric("monotonically_increasing_id",
-           function(x = "missing") { standardGeneric("monotonically_increasing_id") })
+function(x = "missing") { standardGeneric("monotonically_increasing_id") })
 
 #' @rdname column_datetime_functions
 #' @export
@@ -1325,7 +1321,7 @@
 #' @export
 #' @name NULL
 setGeneric("regexp_replace",
-           function(x, pattern, replacement) { standardGeneric("regexp_replace") })
+function(x, pattern, replacement) { standardGeneric("regexp_replace") })
 
 #' @rdname column_string_functions
 #' @export
@@ -1583,12 +1579,12 @@
 #' @rdname spark.bisectingKmeans
 #' @export
 setGeneric("spark.bisectingKmeans",
-           function(data, formula, ...) { standardGeneric("spark.bisectingKmeans") })
+function(data, formula, ...) { standardGeneric("spark.bisectingKmeans") })
 
 #' @rdname spark.gaussianMixture
 #' @export
 setGeneric("spark.gaussianMixture",
-           function(data, formula, ...) { standardGeneric("spark.gaussianMixture") })
+function(data, formula, ...) { standardGeneric("spark.gaussianMixture") })
 
 #' @rdname spark.gbt
 #' @export
@@ -1629,12 +1625,12 @@
 #' @rdname spark.decisionTree
 #' @export
 setGeneric("spark.decisionTree",
-           function(data, formula, ...) { standardGeneric("spark.decisionTree") })
+function(data, formula, ...) { standardGeneric("spark.decisionTree") })
 
 #' @rdname spark.randomForest
 #' @export
 setGeneric("spark.randomForest",
-           function(data, formula, ...) { standardGeneric("spark.randomForest") })
+function(data, formula, ...) { standardGeneric("spark.randomForest") })
 
 #' @rdname spark.survreg
 #' @export
