#!/usr/bin/env bash

#
# Licensed to the Apache Software Foundation (ASF) under one or more
# contributor license agreements.  See the NOTICE file distributed with
# this work for additional information regarding copyright ownership.
# The ASF licenses this file to You under the Apache License, Version 2.0
# (the "License"); you may not use this file except in compliance with
# the License.  You may obtain a copy of the License at
#
#    http://www.apache.org/licenses/LICENSE-2.0
#
# Unless required by applicable law or agreed to in writing, software
# distributed under the License is distributed on an "AS IS" BASIS,
# WITHOUT WARRANTIES OR CONDITIONS OF ANY KIND, either express or implied.
# See the License for the specific language governing permissions and
# limitations under the License.
#

# Figure out where Spark is installed
FWDIR="$(cd `dirname $0`/..; pwd)"

# Export this as SPARK_HOME
export SPARK_HOME="$FWDIR"

source $FWDIR/bin/utils.sh

SCALA_VERSION=2.10

function usage() {
  echo "Usage: ./bin/pyspark [options]" 1>&2
  $FWDIR/bin/spark-submit --help 2>&1 | grep -v Usage 1>&2
  exit 0
}

if [[ "$@" = *--help ]] || [[ "$@" = *-h ]]; then
  usage
fi

# Exit if the user hasn't compiled Spark
if [ ! -f "$FWDIR/RELEASE" ]; then
  # Exit if the user hasn't compiled Spark
  ls "$FWDIR"/assembly/target/scala-$SCALA_VERSION/spark-assembly*hadoop*.jar >& /dev/null
  if [[ $? != 0 ]]; then
    echo "Failed to find Spark assembly in $FWDIR/assembly/target" 1>&2
    echo "You need to build Spark before running this program" 1>&2
    exit 1
  fi
fi

. $FWDIR/bin/load-spark-env.sh

# Figure out which Python executable to use
if [[ -z "$PYSPARK_PYTHON" ]]; then
  PYSPARK_PYTHON="python"
fi
export PYSPARK_PYTHON

# Add the PySpark classes to the Python path:
export PYTHONPATH=$SPARK_HOME/python/:$PYTHONPATH
export PYTHONPATH=$SPARK_HOME/python/lib/py4j-0.8.2.1-src.zip:$PYTHONPATH

# Load the PySpark shell.py script when ./pyspark is used interactively:
export OLD_PYTHONSTARTUP=$PYTHONSTARTUP
export PYTHONSTARTUP=$FWDIR/python/pyspark/shell.py

# Build up arguments list manually to preserve quotes and backslashes.
# We export Spark submit arguments as an environment variable because shell.py must run as a
# PYTHONSTARTUP script, which does not take in arguments. This is required for IPython notebooks.
SUBMIT_USAGE_FUNCTION=usage
gatherSparkSubmitOpts "$@"
PYSPARK_SUBMIT_ARGS=""
whitespace="[[:space:]]"
for i in "${SUBMISSION_OPTS[@]}"; do
  if [[ $i =~ \" ]]; then i=$(echo $i | sed 's/\"/\\\"/g'); fi
  if [[ $i =~ $whitespace ]]; then i=\"$i\"; fi
  PYSPARK_SUBMIT_ARGS="$PYSPARK_SUBMIT_ARGS $i"
done
export PYSPARK_SUBMIT_ARGS

# For pyspark tests
if [[ -n "$SPARK_TESTING" ]]; then
  if [[ -n "$PYSPARK_DOC_TEST" ]]; then
    exec "$PYSPARK_PYTHON" -m doctest $1
  else
    exec "$PYSPARK_PYTHON" $1
  fi
  exit
fi

# If a python file is provided, directly run spark-submit.
if [[ "$1" =~ \.py$ ]]; then
  echo -e "\nWARNING: Running python applications through ./bin/pyspark is deprecated as of Spark 1.0." 1>&2
  echo -e "Use ./bin/spark-submit <python file>\n" 1>&2
  primary=$1
  shift
  gatherSparkSubmitOpts "$@"
  exec $FWDIR/bin/spark-submit "${SUBMISSION_OPTS[@]}" $primary "${APPLICATION_OPTS[@]}"
else
<<<<<<< HEAD
  if [[ "$IPYTHON" = "1" ]]; then
    exec ipython "$@"
=======
  # PySpark shell requires special handling downstream
  export PYSPARK_SHELL=1
  # Only use ipython if no command line arguments were provided [SPARK-1134]
  if [[ "$IPYTHON" = "1" ]]; then
    exec ${PYSPARK_PYTHON:-ipython} $IPYTHON_OPTS
>>>>>>> 27df6ce6
  else
    exec "$PYSPARK_PYTHON"
  fi
fi<|MERGE_RESOLUTION|>--- conflicted
+++ resolved
@@ -64,6 +64,11 @@
 export OLD_PYTHONSTARTUP=$PYTHONSTARTUP
 export PYTHONSTARTUP=$FWDIR/python/pyspark/shell.py
 
+# If IPython options are specified, assume user wants to run IPython
+if [[ -n "$IPYTHON_OPTS" ]]; then
+  IPYTHON=1
+fi
+
 # Build up arguments list manually to preserve quotes and backslashes.
 # We export Spark submit arguments as an environment variable because shell.py must run as a
 # PYTHONSTARTUP script, which does not take in arguments. This is required for IPython notebooks.
@@ -97,16 +102,11 @@
   gatherSparkSubmitOpts "$@"
   exec $FWDIR/bin/spark-submit "${SUBMISSION_OPTS[@]}" $primary "${APPLICATION_OPTS[@]}"
 else
-<<<<<<< HEAD
-  if [[ "$IPYTHON" = "1" ]]; then
-    exec ipython "$@"
-=======
   # PySpark shell requires special handling downstream
   export PYSPARK_SHELL=1
   # Only use ipython if no command line arguments were provided [SPARK-1134]
   if [[ "$IPYTHON" = "1" ]]; then
     exec ${PYSPARK_PYTHON:-ipython} $IPYTHON_OPTS
->>>>>>> 27df6ce6
   else
     exec "$PYSPARK_PYTHON"
   fi
