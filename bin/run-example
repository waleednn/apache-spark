--- conflicted
+++ resolved
@@ -21,39 +21,25 @@
 
 FWDIR="$(cd `dirname $0`/..; pwd)"
 export SPARK_HOME="$FWDIR"
-<<<<<<< HEAD
 
 . $FWDIR/bin/load-spark-env.sh
 . $FWDIR/bin/sh-funcs.sh
 
-if [ -z "$1" ]; then
-  echo "Usage: run-example <example-class> [<args>]" >&2
-  exit 1
-fi
-
 # Figure out the JAR file that our examples were packaged into. This includes a bit of a hack
 # to avoid the -sources and -doc packages that are built by publish-local.
-=======
->>>>>>> 514157f2
 EXAMPLES_DIR="$FWDIR"/examples
 
 if [[ -z $SPARK_EXAMPLES_JAR ]]; then
-<<<<<<< HEAD
   if [ -f "$FWDIR/RELEASE" ]; then
     one_glob "$FWDIR/lib/spark-examples-*hadoop*.jar"
     export SPARK_EXAMPLES_JAR=$_RET
   fi
   if [[ -z $SPARK_EXAMPLES_JAR ]]; then
     jars_pat="$EXAMPLES_DIR/target/scala-$SCALA_VERSION/spark-examples-*hadoop*.jar"
-    errmsg="You need to build Spark with sbt/sbt assembly before running this program"
+    errmsg="You need to build Spark before running this program"
     need_one_glob "$jars_pat" "$errmsg"
     export SPARK_EXAMPLES_JAR=$_RET
   fi
-=======
-  echo "Failed to find Spark examples assembly in $FWDIR/lib or $FWDIR/examples/target" >&2
-  echo "You need to build Spark before running this program" >&2
-  exit 1
->>>>>>> 514157f2
 fi
 
 EXAMPLE_MASTER=${MASTER:-"local[*]"}
