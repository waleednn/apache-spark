--- conflicted
+++ resolved
@@ -41,25 +41,18 @@
 # Figure out the JAR file that our examples were packaged into. This includes a bit of a hack
 # to avoid the -sources and -doc packages that are built by publish-local.
 EXAMPLES_DIR="$FWDIR"/examples
-<<<<<<< HEAD
-if [[ -z $SPARK_EXAMPLES_JAR ]]; then
-  jars_pat="$EXAMPLES_DIR/target/scala-$SCALA_VERSION/*assembly*[0-9Tg].jar"
-  errmsg="You need to build Spark with sbt/sbt assembly before running this program"
-  need_one_glob "$jars_pat" "$errmsg"
-  export SPARK_EXAMPLES_JAR=$_RET
-=======
-
-if [ -f "$FWDIR/RELEASE" ]; then
-  export SPARK_EXAMPLES_JAR=`ls "$FWDIR"/lib/spark-examples-*hadoop*.jar`
-elif [ -e "$EXAMPLES_DIR"/target/scala-$SCALA_VERSION/spark-examples-*hadoop*.jar ]; then
-  export SPARK_EXAMPLES_JAR=`ls "$EXAMPLES_DIR"/target/scala-$SCALA_VERSION/spark-examples-*hadoop*.jar`
-fi
 
 if [[ -z $SPARK_EXAMPLES_JAR ]]; then
-  echo "Failed to find Spark examples assembly in $FWDIR/lib or $FWDIR/examples/target" >&2
-  echo "You need to build Spark with sbt/sbt assembly before running this program" >&2
-  exit 1
->>>>>>> dc3b640a
+  if [ -f "$FWDIR/RELEASE" ]; then
+    one_glob "$FWDIR/lib/spark-examples-*hadoop*.jar"
+    export SPARK_EXAMPLES_JAR=$_RET
+  fi
+  if [[ -z $SPARK_EXAMPLES_JAR ]]; then
+    jars_pat="$EXAMPLES_DIR/target/scala-$SCALA_VERSION/spark-examples-*hadoop*.jar"
+    errmsg="You need to build Spark with sbt/sbt assembly before running this program"
+    need_one_glob "$jars_pat" "$errmsg"
+    export SPARK_EXAMPLES_JAR=$_RET
+  fi
 fi
 
 
