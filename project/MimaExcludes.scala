--- conflicted
+++ resolved
@@ -74,20 +74,16 @@
             ProblemFilters.exclude[MissingClassProblem](
               "org.apache.spark.sql.parquet.ParquetTypeInfo"),
             ProblemFilters.exclude[MissingClassProblem](
-<<<<<<< HEAD
               "org.apache.spark.sql.parquet.ParquetTypeInfo$"),
             // local function inside a method
             ProblemFilters.exclude[MissingMethodProblem](
               "org.apache.spark.sql.SQLContext.org$apache$spark$sql$SQLContext$$needsConversion$1")
-=======
-              "org.apache.spark.sql.parquet.ParquetTypeInfo$")
           ) ++ Seq(
             // SPARK-8479 Add numNonzeros and numActives to Matrix.
             ProblemFilters.exclude[MissingMethodProblem](
               "org.apache.spark.mllib.linalg.Matrix.numNonzeros"),
             ProblemFilters.exclude[MissingMethodProblem](
               "org.apache.spark.mllib.linalg.Matrix.numActives")
->>>>>>> 09a06418
           )
         case v if v.startsWith("1.4") =>
           Seq(
