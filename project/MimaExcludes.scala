--- conflicted
+++ resolved
@@ -133,21 +133,19 @@
         ProblemFilters.exclude[MissingMethodProblem](
           "org.apache.spark.status.api.v1.ApplicationInfo.this")
       ) ++ Seq(
-<<<<<<< HEAD
+        // SPARK-11766 add toJson to Vector
+        ProblemFilters.exclude[MissingMethodProblem](
+          "org.apache.spark.mllib.linalg.Vector.toJson")
+      ) ++ Seq(
+        // SPARK-9065 Support message handler in Kafka Python API
+        ProblemFilters.exclude[MissingMethodProblem](
+          "org.apache.spark.streaming.kafka.KafkaUtilsPythonHelper.createDirectStream"),
+        ProblemFilters.exclude[MissingMethodProblem](
+          "org.apache.spark.streaming.kafka.KafkaUtilsPythonHelper.createRDD")
+      ) ++ Seq(
         // SPARK-4557 Changed foreachRDD to use VoidFunction
         ProblemFilters.exclude[MissingMethodProblem](
           "org.apache.spark.streaming.api.java.JavaDStreamLike.foreachRDD")
-=======
-        // SPARK-11766 add toJson to Vector
-        ProblemFilters.exclude[MissingMethodProblem](
-          "org.apache.spark.mllib.linalg.Vector.toJson")
-      ) ++ Seq(
-        // SPARK-9065 Support message handler in Kafka Python API
-        ProblemFilters.exclude[MissingMethodProblem](
-          "org.apache.spark.streaming.kafka.KafkaUtilsPythonHelper.createDirectStream"),
-        ProblemFilters.exclude[MissingMethodProblem](
-          "org.apache.spark.streaming.kafka.KafkaUtilsPythonHelper.createRDD")
->>>>>>> 2f191c66
       )
     case v if v.startsWith("1.5") =>
       Seq(
