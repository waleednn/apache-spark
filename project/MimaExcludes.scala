/*
 * Licensed to the Apache Software Foundation (ASF) under one or more
 * contributor license agreements.  See the NOTICE file distributed with
 * this work for additional information regarding copyright ownership.
 * The ASF licenses this file to You under the Apache License, Version 2.0
 * (the "License"); you may not use this file except in compliance with
 * the License.  You may obtain a copy of the License at
 *
 *    http://www.apache.org/licenses/LICENSE-2.0
 *
 * Unless required by applicable law or agreed to in writing, software
 * distributed under the License is distributed on an "AS IS" BASIS,
 * WITHOUT WARRANTIES OR CONDITIONS OF ANY KIND, either express or implied.
 * See the License for the specific language governing permissions and
 * limitations under the License.
 */

import com.typesafe.tools.mima.core._
import com.typesafe.tools.mima.core.ProblemFilters._

/**
 * Additional excludes for checking of Spark's binary compatibility.
 *
 * This acts as an official audit of cases where we excluded other classes. Please use the narrowest
 * possible exclude here. MIMA will usually tell you what exclude to use, e.g.:
 *
 * ProblemFilters.exclude[MissingMethodProblem]("org.apache.spark.rdd.RDD.take")
 *
 * It is also possible to exclude Spark classes and packages. This should be used sparingly:
 *
 * MimaBuild.excludeSparkClass("graphx.util.collection.GraphXPrimitiveKeyOpenHashMap")
 *
 * For a new Spark version, please update MimaBuild.scala to reflect the previous version.
 */
object MimaExcludes {

  // Exclude rules for 2.1.x
  lazy val v21excludes = v20excludes ++ {
    Seq(
      // [SPARK-16199][SQL] Add a method to list the referenced columns in data source Filter
<<<<<<< HEAD
      ProblemFilters.exclude[ReversedMissingMethodProblem]("org.apache.spark.sql.sources.Filter.references")
    ) ++  Seq(
      // [SPARK-11171][SPARK-11237][SPARK-11241] Add PMML exportable to ML
      ProblemFilters.exclude[DirectAbstractMethodProblem]("org.apache.spark.ml.util.MLWriter.saveImpl")
=======
      ProblemFilters.exclude[ReversedMissingMethodProblem]("org.apache.spark.sql.sources.Filter.references"),
      // [SPARK-16853][SQL] Fixes encoder error in DataSet typed select
      ProblemFilters.exclude[IncompatibleMethTypeProblem]("org.apache.spark.sql.Dataset.select")
>>>>>>> 39a2b2ea
    )
  }

  // Exclude rules for 2.0.x
  lazy val v20excludes = {
    Seq(
      excludePackage("org.apache.spark.rpc"),
      excludePackage("org.spark-project.jetty"),
      excludePackage("org.apache.spark.unused"),
      excludePackage("org.apache.spark.unsafe"),
      excludePackage("org.apache.spark.memory"),
      excludePackage("org.apache.spark.util.collection.unsafe"),
      excludePackage("org.apache.spark.sql.catalyst"),
      excludePackage("org.apache.spark.sql.execution"),
      ProblemFilters.exclude[MissingMethodProblem]("org.apache.spark.mllib.feature.PCAModel.this"),
      ProblemFilters.exclude[MissingMethodProblem]("org.apache.spark.status.api.v1.StageData.this"),
      ProblemFilters.exclude[MissingMethodProblem](
        "org.apache.spark.status.api.v1.ApplicationAttemptInfo.this"),
      ProblemFilters.exclude[MissingMethodProblem](
        "org.apache.spark.status.api.v1.ApplicationAttemptInfo.<init>$default$5"),
      // SPARK-14042 Add custom coalescer support
      ProblemFilters.exclude[DirectMissingMethodProblem]("org.apache.spark.rdd.RDD.coalesce"),
      ProblemFilters.exclude[MissingClassProblem]("org.apache.spark.rdd.PartitionCoalescer$LocationIterator"),
      ProblemFilters.exclude[IncompatibleTemplateDefProblem]("org.apache.spark.rdd.PartitionCoalescer"),
      // SPARK-15532 Remove isRootContext flag from SQLContext.
      ProblemFilters.exclude[DirectMissingMethodProblem]("org.apache.spark.sql.SQLContext.isRootContext"),
      // SPARK-12600 Remove SQL deprecated methods
      ProblemFilters.exclude[MissingClassProblem]("org.apache.spark.sql.SQLContext$QueryExecution"),
      ProblemFilters.exclude[MissingClassProblem]("org.apache.spark.sql.SQLContext$SparkPlanner"),
      ProblemFilters.exclude[MissingMethodProblem]("org.apache.spark.sql.SQLContext.applySchema"),
      ProblemFilters.exclude[MissingMethodProblem]("org.apache.spark.sql.SQLContext.parquetFile"),
      ProblemFilters.exclude[MissingMethodProblem]("org.apache.spark.sql.SQLContext.jdbc"),
      ProblemFilters.exclude[MissingMethodProblem]("org.apache.spark.sql.SQLContext.jsonFile"),
      ProblemFilters.exclude[MissingMethodProblem]("org.apache.spark.sql.SQLContext.jsonRDD"),
      ProblemFilters.exclude[MissingMethodProblem]("org.apache.spark.sql.SQLContext.load"),
      ProblemFilters.exclude[MissingMethodProblem]("org.apache.spark.sql.SQLContext.dialectClassName"),
      ProblemFilters.exclude[MissingMethodProblem]("org.apache.spark.sql.SQLContext.getSQLDialect"),
      // SPARK-13664 Replace HadoopFsRelation with FileFormat
      ProblemFilters.exclude[MissingClassProblem]("org.apache.spark.ml.source.libsvm.LibSVMRelation"),
      ProblemFilters.exclude[MissingClassProblem]("org.apache.spark.sql.sources.HadoopFsRelationProvider"),
      ProblemFilters.exclude[MissingClassProblem]("org.apache.spark.sql.sources.HadoopFsRelation$FileStatusCache"),
      // SPARK-15543 Rename DefaultSources to make them more self-describing
      ProblemFilters.exclude[MissingClassProblem]("org.apache.spark.ml.source.libsvm.DefaultSource")
    ) ++ Seq(
      ProblemFilters.exclude[IncompatibleResultTypeProblem]("org.apache.spark.SparkContext.emptyRDD"),
      ProblemFilters.exclude[MissingClassProblem]("org.apache.spark.broadcast.HttpBroadcastFactory"),
      // SPARK-14358 SparkListener from trait to abstract class
      ProblemFilters.exclude[IncompatibleMethTypeProblem]("org.apache.spark.SparkContext.addSparkListener"),
      ProblemFilters.exclude[MissingClassProblem]("org.apache.spark.JavaSparkListener"),
      ProblemFilters.exclude[MissingTypesProblem]("org.apache.spark.SparkFirehoseListener"),
      ProblemFilters.exclude[IncompatibleTemplateDefProblem]("org.apache.spark.scheduler.SparkListener"),
      ProblemFilters.exclude[MissingTypesProblem]("org.apache.spark.ui.jobs.JobProgressListener"),
      ProblemFilters.exclude[MissingTypesProblem]("org.apache.spark.ui.exec.ExecutorsListener"),
      ProblemFilters.exclude[MissingTypesProblem]("org.apache.spark.ui.env.EnvironmentListener"),
      ProblemFilters.exclude[MissingTypesProblem]("org.apache.spark.ui.storage.StorageListener"),
      ProblemFilters.exclude[MissingTypesProblem]("org.apache.spark.storage.StorageStatusListener")
    ) ++
    Seq(
      // SPARK-3369 Fix Iterable/Iterator in Java API
      ProblemFilters.exclude[IncompatibleResultTypeProblem]("org.apache.spark.api.java.function.FlatMapFunction.call"),
      ProblemFilters.exclude[MissingMethodProblem]("org.apache.spark.api.java.function.FlatMapFunction.call"),
      ProblemFilters.exclude[IncompatibleResultTypeProblem]("org.apache.spark.api.java.function.DoubleFlatMapFunction.call"),
      ProblemFilters.exclude[MissingMethodProblem]("org.apache.spark.api.java.function.DoubleFlatMapFunction.call"),
      ProblemFilters.exclude[IncompatibleResultTypeProblem]("org.apache.spark.api.java.function.FlatMapFunction2.call"),
      ProblemFilters.exclude[MissingMethodProblem]("org.apache.spark.api.java.function.FlatMapFunction2.call"),
      ProblemFilters.exclude[IncompatibleResultTypeProblem]("org.apache.spark.api.java.function.PairFlatMapFunction.call"),
      ProblemFilters.exclude[MissingMethodProblem]("org.apache.spark.api.java.function.PairFlatMapFunction.call"),
      ProblemFilters.exclude[IncompatibleResultTypeProblem]("org.apache.spark.api.java.function.CoGroupFunction.call"),
      ProblemFilters.exclude[MissingMethodProblem]("org.apache.spark.api.java.function.CoGroupFunction.call"),
      ProblemFilters.exclude[IncompatibleResultTypeProblem]("org.apache.spark.api.java.function.MapPartitionsFunction.call"),
      ProblemFilters.exclude[MissingMethodProblem]("org.apache.spark.api.java.function.MapPartitionsFunction.call"),
      ProblemFilters.exclude[IncompatibleResultTypeProblem]("org.apache.spark.api.java.function.FlatMapGroupsFunction.call"),
      ProblemFilters.exclude[MissingMethodProblem]("org.apache.spark.api.java.function.FlatMapGroupsFunction.call")
    ) ++
    Seq(
      // [SPARK-6429] Implement hashCode and equals together
      ProblemFilters.exclude[ReversedMissingMethodProblem]("org.apache.spark.Partition.org$apache$spark$Partition$$super=uals")
    ) ++
    Seq(
      // SPARK-4819 replace Guava Optional
      ProblemFilters.exclude[IncompatibleResultTypeProblem]("org.apache.spark.api.java.JavaSparkContext.getCheckpointDir"),
      ProblemFilters.exclude[IncompatibleResultTypeProblem]("org.apache.spark.api.java.JavaSparkContext.getSparkHome"),
      ProblemFilters.exclude[MissingMethodProblem]("org.apache.spark.api.java.JavaRDDLike.getCheckpointFile"),
      ProblemFilters.exclude[MissingMethodProblem]("org.apache.spark.api.java.JavaRDDLike.partitioner"),
      ProblemFilters.exclude[MissingMethodProblem]("org.apache.spark.api.java.JavaRDDLike.getCheckpointFile"),
      ProblemFilters.exclude[MissingMethodProblem]("org.apache.spark.api.java.JavaRDDLike.partitioner")
    ) ++
    Seq(
      // SPARK-12481 Remove Hadoop 1.x
      ProblemFilters.exclude[IncompatibleTemplateDefProblem]("org.apache.spark.mapred.SparkHadoopMapRedUtil"),
      // SPARK-12615 Remove deprecated APIs in core
      ProblemFilters.exclude[MissingMethodProblem]("org.apache.spark.SparkContext.<init>$default$6"),
      ProblemFilters.exclude[MissingMethodProblem]("org.apache.spark.SparkContext.numericRDDToDoubleRDDFunctions"),
      ProblemFilters.exclude[MissingMethodProblem]("org.apache.spark.SparkContext.intToIntWritable"),
      ProblemFilters.exclude[MissingMethodProblem]("org.apache.spark.SparkContext.intWritableConverter"),
      ProblemFilters.exclude[MissingMethodProblem]("org.apache.spark.SparkContext.writableWritableConverter"),
      ProblemFilters.exclude[MissingMethodProblem]("org.apache.spark.SparkContext.rddToPairRDDFunctions"),
      ProblemFilters.exclude[MissingMethodProblem]("org.apache.spark.SparkContext.rddToAsyncRDDActions"),
      ProblemFilters.exclude[MissingMethodProblem]("org.apache.spark.SparkContext.boolToBoolWritable"),
      ProblemFilters.exclude[MissingMethodProblem]("org.apache.spark.SparkContext.longToLongWritable"),
      ProblemFilters.exclude[MissingMethodProblem]("org.apache.spark.SparkContext.doubleWritableConverter"),
      ProblemFilters.exclude[MissingMethodProblem]("org.apache.spark.SparkContext.rddToOrderedRDDFunctions"),
      ProblemFilters.exclude[MissingMethodProblem]("org.apache.spark.SparkContext.floatWritableConverter"),
      ProblemFilters.exclude[MissingMethodProblem]("org.apache.spark.SparkContext.booleanWritableConverter"),
      ProblemFilters.exclude[MissingMethodProblem]("org.apache.spark.SparkContext.stringToText"),
      ProblemFilters.exclude[MissingMethodProblem]("org.apache.spark.SparkContext.doubleRDDToDoubleRDDFunctions"),
      ProblemFilters.exclude[MissingMethodProblem]("org.apache.spark.SparkContext.doubleToDoubleWritable"),
      ProblemFilters.exclude[MissingMethodProblem]("org.apache.spark.SparkContext.bytesWritableConverter"),
      ProblemFilters.exclude[MissingMethodProblem]("org.apache.spark.SparkContext.rddToSequenceFileRDDFunctions"),
      ProblemFilters.exclude[MissingMethodProblem]("org.apache.spark.SparkContext.bytesToBytesWritable"),
      ProblemFilters.exclude[MissingMethodProblem]("org.apache.spark.SparkContext.longWritableConverter"),
      ProblemFilters.exclude[MissingMethodProblem]("org.apache.spark.SparkContext.stringWritableConverter"),
      ProblemFilters.exclude[MissingMethodProblem]("org.apache.spark.SparkContext.floatToFloatWritable"),
      ProblemFilters.exclude[MissingMethodProblem]("org.apache.spark.SparkContext.rddToPairRDDFunctions$default$4"),
      ProblemFilters.exclude[MissingMethodProblem]("org.apache.spark.TaskContext.addOnCompleteCallback"),
      ProblemFilters.exclude[MissingMethodProblem]("org.apache.spark.TaskContext.runningLocally"),
      ProblemFilters.exclude[MissingMethodProblem]("org.apache.spark.TaskContext.attemptId"),
      ProblemFilters.exclude[MissingMethodProblem]("org.apache.spark.SparkContext.defaultMinSplits"),
      ProblemFilters.exclude[IncompatibleMethTypeProblem]("org.apache.spark.SparkContext.runJob"),
      ProblemFilters.exclude[MissingMethodProblem]("org.apache.spark.SparkContext.runJob"),
      ProblemFilters.exclude[MissingMethodProblem]("org.apache.spark.SparkContext.tachyonFolderName"),
      ProblemFilters.exclude[MissingMethodProblem]("org.apache.spark.SparkContext.initLocalProperties"),
      ProblemFilters.exclude[MissingMethodProblem]("org.apache.spark.SparkContext.clearJars"),
      ProblemFilters.exclude[MissingMethodProblem]("org.apache.spark.SparkContext.clearFiles"),
      ProblemFilters.exclude[MissingMethodProblem]("org.apache.spark.SparkContext.this"),
      ProblemFilters.exclude[IncompatibleMethTypeProblem]("org.apache.spark.SparkContext.this"),
      ProblemFilters.exclude[MissingMethodProblem]("org.apache.spark.rdd.RDD.flatMapWith$default$2"),
      ProblemFilters.exclude[MissingMethodProblem]("org.apache.spark.rdd.RDD.toArray"),
      ProblemFilters.exclude[MissingMethodProblem]("org.apache.spark.rdd.RDD.mapWith$default$2"),
      ProblemFilters.exclude[MissingMethodProblem]("org.apache.spark.rdd.RDD.mapPartitionsWithSplit"),
      ProblemFilters.exclude[MissingMethodProblem]("org.apache.spark.rdd.RDD.flatMapWith"),
      ProblemFilters.exclude[MissingMethodProblem]("org.apache.spark.rdd.RDD.filterWith"),
      ProblemFilters.exclude[MissingMethodProblem]("org.apache.spark.rdd.RDD.foreachWith"),
      ProblemFilters.exclude[MissingMethodProblem]("org.apache.spark.rdd.RDD.mapWith"),
      ProblemFilters.exclude[MissingMethodProblem]("org.apache.spark.rdd.RDD.mapPartitionsWithSplit$default$2"),
      ProblemFilters.exclude[MissingMethodProblem]("org.apache.spark.rdd.SequenceFileRDDFunctions.this"),
      ProblemFilters.exclude[MissingMethodProblem]("org.apache.spark.api.java.JavaRDDLike.splits"),
      ProblemFilters.exclude[MissingMethodProblem]("org.apache.spark.api.java.JavaRDDLike.toArray"),
      ProblemFilters.exclude[MissingMethodProblem]("org.apache.spark.api.java.JavaSparkContext.defaultMinSplits"),
      ProblemFilters.exclude[MissingMethodProblem]("org.apache.spark.api.java.JavaSparkContext.clearJars"),
      ProblemFilters.exclude[MissingMethodProblem]("org.apache.spark.api.java.JavaSparkContext.clearFiles"),
      ProblemFilters.exclude[MissingMethodProblem]("org.apache.spark.SparkContext.externalBlockStoreFolderName"),
      ProblemFilters.exclude[MissingClassProblem]("org.apache.spark.storage.ExternalBlockStore$"),
      ProblemFilters.exclude[MissingClassProblem]("org.apache.spark.storage.ExternalBlockManager"),
      ProblemFilters.exclude[MissingClassProblem]("org.apache.spark.storage.ExternalBlockStore")
    ) ++ Seq(
      // SPARK-12149 Added new fields to ExecutorSummary
      ProblemFilters.exclude[MissingMethodProblem]("org.apache.spark.status.api.v1.ExecutorSummary.this")
    ) ++
    // SPARK-12665 Remove deprecated and unused classes
    Seq(
      ProblemFilters.exclude[MissingClassProblem]("org.apache.spark.graphx.GraphKryoRegistrator"),
      ProblemFilters.exclude[MissingClassProblem]("org.apache.spark.util.Vector"),
      ProblemFilters.exclude[MissingClassProblem]("org.apache.spark.util.Vector$Multiplier"),
      ProblemFilters.exclude[MissingClassProblem]("org.apache.spark.util.Vector$")
    ) ++ Seq(
      // SPARK-12591 Register OpenHashMapBasedStateMap for Kryo
      ProblemFilters.exclude[MissingClassProblem]("org.apache.spark.serializer.KryoInputDataInputBridge"),
      ProblemFilters.exclude[MissingClassProblem]("org.apache.spark.serializer.KryoOutputDataOutputBridge")
    ) ++ Seq(
      // SPARK-12510 Refactor ActorReceiver to support Java
      ProblemFilters.exclude[AbstractClassProblem]("org.apache.spark.streaming.receiver.ActorReceiver")
    ) ++ Seq(
      // SPARK-12895 Implement TaskMetrics using accumulators
      ProblemFilters.exclude[MissingMethodProblem]("org.apache.spark.TaskContext.internalMetricsToAccumulators"),
      ProblemFilters.exclude[MissingMethodProblem]("org.apache.spark.TaskContext.collectInternalAccumulators"),
      ProblemFilters.exclude[MissingMethodProblem]("org.apache.spark.TaskContext.collectAccumulators")
    ) ++ Seq(
      // SPARK-12896 Send only accumulator updates to driver, not TaskMetrics
      ProblemFilters.exclude[IncompatibleMethTypeProblem]("org.apache.spark.Accumulable.this"),
      ProblemFilters.exclude[DirectMissingMethodProblem]("org.apache.spark.Accumulator.this"),
      ProblemFilters.exclude[MissingMethodProblem]("org.apache.spark.Accumulator.initialValue")
    ) ++ Seq(
      // SPARK-12692 Scala style: Fix the style violation (Space before "," or ":")
      ProblemFilters.exclude[MissingMethodProblem]("org.apache.spark.streaming.flume.sink.SparkSink.org$apache$spark$streaming$flume$sink$Logging$$log_"),
      ProblemFilters.exclude[MissingMethodProblem]("org.apache.spark.streaming.flume.sink.SparkSink.org$apache$spark$streaming$flume$sink$Logging$$log__="),
      ProblemFilters.exclude[MissingMethodProblem]("org.apache.spark.streaming.flume.sink.SparkAvroCallbackHandler.org$apache$spark$streaming$flume$sink$Logging$$log_"),
      ProblemFilters.exclude[MissingMethodProblem]("org.apache.spark.streaming.flume.sink.SparkAvroCallbackHandler.org$apache$spark$streaming$flume$sink$Logging$$log__="),
      ProblemFilters.exclude[MissingMethodProblem]("org.apache.spark.streaming.flume.sink.Logging.org$apache$spark$streaming$flume$sink$Logging$$log__="),
      ProblemFilters.exclude[MissingMethodProblem]("org.apache.spark.streaming.flume.sink.Logging.org$apache$spark$streaming$flume$sink$Logging$$log_"),
      ProblemFilters.exclude[MissingMethodProblem]("org.apache.spark.streaming.flume.sink.Logging.org$apache$spark$streaming$flume$sink$Logging$$_log"),
      ProblemFilters.exclude[MissingMethodProblem]("org.apache.spark.streaming.flume.sink.Logging.org$apache$spark$streaming$flume$sink$Logging$$_log_="),
      ProblemFilters.exclude[MissingMethodProblem]("org.apache.spark.streaming.flume.sink.TransactionProcessor.org$apache$spark$streaming$flume$sink$Logging$$log_"),
      ProblemFilters.exclude[MissingMethodProblem]("org.apache.spark.streaming.flume.sink.TransactionProcessor.org$apache$spark$streaming$flume$sink$Logging$$log__=")
    ) ++ Seq(
      // SPARK-12689 Migrate DDL parsing to the newly absorbed parser
      ProblemFilters.exclude[MissingClassProblem]("org.apache.spark.sql.execution.datasources.DDLParser"),
      ProblemFilters.exclude[MissingClassProblem]("org.apache.spark.sql.execution.datasources.DDLException"),
      ProblemFilters.exclude[MissingMethodProblem]("org.apache.spark.sql.SQLContext.ddlParser")
    ) ++ Seq(
      // SPARK-7799 Add "streaming-akka" project
      ProblemFilters.exclude[MissingMethodProblem]("org.apache.spark.streaming.zeromq.ZeroMQUtils.createStream"),
      ProblemFilters.exclude[IncompatibleMethTypeProblem]("org.apache.spark.streaming.zeromq.ZeroMQUtils.createStream"),
      ProblemFilters.exclude[IncompatibleResultTypeProblem]("org.apache.spark.streaming.zeromq.ZeroMQUtils.createStream$default$6"),
      ProblemFilters.exclude[MissingMethodProblem]("org.apache.spark.streaming.zeromq.ZeroMQUtils.createStream$default$5"),
      ProblemFilters.exclude[MissingMethodProblem]("org.apache.spark.streaming.StreamingContext.actorStream$default$4"),
      ProblemFilters.exclude[MissingMethodProblem]("org.apache.spark.streaming.StreamingContext.actorStream$default$3"),
      ProblemFilters.exclude[MissingMethodProblem]("org.apache.spark.streaming.StreamingContext.actorStream"),
      ProblemFilters.exclude[MissingMethodProblem]("org.apache.spark.streaming.api.java.JavaStreamingContext.actorStream"),
      ProblemFilters.exclude[MissingTypesProblem]("org.apache.spark.streaming.zeromq.ZeroMQReceiver"),
      ProblemFilters.exclude[MissingClassProblem]("org.apache.spark.streaming.receiver.ActorReceiver$Supervisor")
    ) ++ Seq(
      // SPARK-12348 Remove deprecated Streaming APIs.
      ProblemFilters.exclude[DirectMissingMethodProblem]("org.apache.spark.streaming.dstream.DStream.foreach"),
      ProblemFilters.exclude[MissingMethodProblem]("org.apache.spark.streaming.StreamingContext.toPairDStreamFunctions"),
      ProblemFilters.exclude[MissingMethodProblem]("org.apache.spark.streaming.StreamingContext.toPairDStreamFunctions$default$4"),
      ProblemFilters.exclude[MissingMethodProblem]("org.apache.spark.streaming.StreamingContext.awaitTermination"),
      ProblemFilters.exclude[MissingMethodProblem]("org.apache.spark.streaming.StreamingContext.networkStream"),
      ProblemFilters.exclude[MissingClassProblem]("org.apache.spark.streaming.api.java.JavaStreamingContextFactory"),
      ProblemFilters.exclude[MissingMethodProblem]("org.apache.spark.streaming.api.java.JavaStreamingContext.awaitTermination"),
      ProblemFilters.exclude[MissingMethodProblem]("org.apache.spark.streaming.api.java.JavaStreamingContext.sc"),
      ProblemFilters.exclude[MissingMethodProblem]("org.apache.spark.streaming.api.java.JavaDStreamLike.reduceByWindow"),
      ProblemFilters.exclude[MissingMethodProblem]("org.apache.spark.streaming.api.java.JavaDStreamLike.foreachRDD"),
      ProblemFilters.exclude[MissingMethodProblem]("org.apache.spark.streaming.api.java.JavaDStreamLike.foreach"),
      ProblemFilters.exclude[IncompatibleMethTypeProblem]("org.apache.spark.streaming.api.java.JavaStreamingContext.getOrCreate")
    ) ++ Seq(
      // SPARK-12847 Remove StreamingListenerBus and post all Streaming events to the same thread as Spark events
      ProblemFilters.exclude[MissingClassProblem]("org.apache.spark.util.AsynchronousListenerBus$"),
      ProblemFilters.exclude[MissingClassProblem]("org.apache.spark.util.AsynchronousListenerBus")
    ) ++ Seq(
      // SPARK-11622 Make LibSVMRelation extends HadoopFsRelation and Add LibSVMOutputWriter
      ProblemFilters.exclude[MissingTypesProblem]("org.apache.spark.ml.source.libsvm.DefaultSource"),
      ProblemFilters.exclude[MissingMethodProblem]("org.apache.spark.ml.source.libsvm.DefaultSource.createRelation")
    ) ++ Seq(
      // SPARK-6363 Make Scala 2.11 the default Scala version
      ProblemFilters.exclude[MissingMethodProblem]("org.apache.spark.SparkContext.cleanup"),
      ProblemFilters.exclude[MissingMethodProblem]("org.apache.spark.SparkContext.metadataCleaner"),
      ProblemFilters.exclude[MissingClassProblem]("org.apache.spark.scheduler.cluster.YarnSchedulerBackend$YarnDriverEndpoint"),
      ProblemFilters.exclude[MissingClassProblem]("org.apache.spark.scheduler.cluster.YarnSchedulerBackend$YarnSchedulerEndpoint")
    ) ++ Seq(
      // SPARK-7889
      ProblemFilters.exclude[MissingMethodProblem]("org.apache.spark.deploy.history.HistoryServer.org$apache$spark$deploy$history$HistoryServer$@tachSparkUI"),
      // SPARK-13296
      ProblemFilters.exclude[IncompatibleResultTypeProblem]("org.apache.spark.sql.UDFRegistration.register"),
      ProblemFilters.exclude[MissingClassProblem]("org.apache.spark.sql.UserDefinedPythonFunction$"),
      ProblemFilters.exclude[MissingClassProblem]("org.apache.spark.sql.UserDefinedPythonFunction"),
      ProblemFilters.exclude[MissingClassProblem]("org.apache.spark.sql.UserDefinedFunction"),
      ProblemFilters.exclude[MissingClassProblem]("org.apache.spark.sql.UserDefinedFunction$")
    ) ++ Seq(
      // SPARK-12995 Remove deprecated APIs in graphx
      ProblemFilters.exclude[MissingMethodProblem]("org.apache.spark.graphx.lib.SVDPlusPlus.runSVDPlusPlus"),
      ProblemFilters.exclude[MissingMethodProblem]("org.apache.spark.graphx.Graph.mapReduceTriplets"),
      ProblemFilters.exclude[MissingMethodProblem]("org.apache.spark.graphx.Graph.mapReduceTriplets$default$3"),
      ProblemFilters.exclude[MissingMethodProblem]("org.apache.spark.graphx.impl.GraphImpl.mapReduceTriplets")
    ) ++ Seq(
      // SPARK-13426 Remove the support of SIMR
      ProblemFilters.exclude[MissingMethodProblem]("org.apache.spark.SparkMasterRegex.SIMR_REGEX")
    ) ++ Seq(
      // SPARK-13413 Remove SparkContext.metricsSystem/schedulerBackend_ setter
      ProblemFilters.exclude[MissingMethodProblem]("org.apache.spark.SparkContext.metricsSystem"),
      ProblemFilters.exclude[MissingMethodProblem]("org.apache.spark.SparkContext.schedulerBackend_=")
    ) ++ Seq(
      // SPARK-13220 Deprecate yarn-client and yarn-cluster mode
      ProblemFilters.exclude[MissingMethodProblem](
        "org.apache.spark.SparkContext.org$apache$spark$SparkContext$$createTaskScheduler")
    ) ++ Seq(
      // SPARK-13465 TaskContext.
      ProblemFilters.exclude[MissingMethodProblem]("org.apache.spark.TaskContext.addTaskFailureListener")
    ) ++ Seq (
      // SPARK-7729 Executor which has been killed should also be displayed on Executor Tab
      ProblemFilters.exclude[MissingMethodProblem]("org.apache.spark.status.api.v1.ExecutorSummary.this")
    ) ++ Seq(
      // SPARK-13526 Move SQLContext per-session states to new class
      ProblemFilters.exclude[IncompatibleMethTypeProblem](
        "org.apache.spark.sql.UDFRegistration.this")
    ) ++ Seq(
      // [SPARK-13486][SQL] Move SQLConf into an internal package
      ProblemFilters.exclude[MissingClassProblem]("org.apache.spark.sql.SQLConf"),
      ProblemFilters.exclude[MissingClassProblem]("org.apache.spark.sql.SQLConf$SQLConfEntry"),
      ProblemFilters.exclude[MissingClassProblem]("org.apache.spark.sql.SQLConf$"),
      ProblemFilters.exclude[MissingClassProblem]("org.apache.spark.sql.SQLConf$SQLConfEntry$")
    ) ++ Seq(
      //SPARK-11011 UserDefinedType serialization should be strongly typed
      ProblemFilters.exclude[IncompatibleResultTypeProblem]("org.apache.spark.mllib.linalg.VectorUDT.serialize"),
      // SPARK-12073: backpressure rate controller consumes events preferentially from lagging partitions
      ProblemFilters.exclude[MissingMethodProblem]("org.apache.spark.streaming.kafka.KafkaTestUtils.createTopic"),
      ProblemFilters.exclude[MissingMethodProblem]("org.apache.spark.streaming.kafka.DirectKafkaInputDStream.maxMessagesPerPartition")
    ) ++ Seq(
      // [SPARK-13244][SQL] Migrates DataFrame to Dataset
      ProblemFilters.exclude[IncompatibleResultTypeProblem]("org.apache.spark.sql.SQLContext.tables"),
      ProblemFilters.exclude[IncompatibleResultTypeProblem]("org.apache.spark.sql.SQLContext.sql"),
      ProblemFilters.exclude[IncompatibleResultTypeProblem]("org.apache.spark.sql.SQLContext.baseRelationToDataFrame"),
      ProblemFilters.exclude[IncompatibleResultTypeProblem]("org.apache.spark.sql.SQLContext.table"),
      ProblemFilters.exclude[IncompatibleResultTypeProblem]("org.apache.spark.sql.DataFrame.apply"),

      ProblemFilters.exclude[MissingClassProblem]("org.apache.spark.sql.DataFrame"),
      ProblemFilters.exclude[MissingClassProblem]("org.apache.spark.sql.DataFrame$"),
      ProblemFilters.exclude[MissingClassProblem]("org.apache.spark.sql.LegacyFunctions"),
      ProblemFilters.exclude[MissingClassProblem]("org.apache.spark.sql.DataFrameHolder"),
      ProblemFilters.exclude[MissingClassProblem]("org.apache.spark.sql.DataFrameHolder$"),
      ProblemFilters.exclude[DirectMissingMethodProblem]("org.apache.spark.sql.SQLImplicits.localSeqToDataFrameHolder"),
      ProblemFilters.exclude[DirectMissingMethodProblem]("org.apache.spark.sql.SQLImplicits.stringRddToDataFrameHolder"),
      ProblemFilters.exclude[DirectMissingMethodProblem]("org.apache.spark.sql.SQLImplicits.rddToDataFrameHolder"),
      ProblemFilters.exclude[DirectMissingMethodProblem]("org.apache.spark.sql.SQLImplicits.longRddToDataFrameHolder"),
      ProblemFilters.exclude[DirectMissingMethodProblem]("org.apache.spark.sql.SQLImplicits.intRddToDataFrameHolder"),
      ProblemFilters.exclude[MissingClassProblem]("org.apache.spark.sql.GroupedDataset"),
      ProblemFilters.exclude[DirectMissingMethodProblem]("org.apache.spark.sql.Dataset.subtract"),

      // [SPARK-14451][SQL] Move encoder definition into Aggregator interface
      ProblemFilters.exclude[DirectMissingMethodProblem]("org.apache.spark.sql.expressions.Aggregator.toColumn"),
      ProblemFilters.exclude[ReversedMissingMethodProblem]("org.apache.spark.sql.expressions.Aggregator.bufferEncoder"),
      ProblemFilters.exclude[ReversedMissingMethodProblem]("org.apache.spark.sql.expressions.Aggregator.outputEncoder"),

      ProblemFilters.exclude[IncompatibleMethTypeProblem]("org.apache.spark.mllib.evaluation.MultilabelMetrics.this"),
      ProblemFilters.exclude[IncompatibleResultTypeProblem]("org.apache.spark.ml.classification.LogisticRegressionSummary.predictions"),
      ProblemFilters.exclude[MissingMethodProblem]("org.apache.spark.ml.classification.LogisticRegressionSummary.predictions")
    ) ++ Seq(
      // [SPARK-13686][MLLIB][STREAMING] Add a constructor parameter `reqParam` to (Streaming)LinearRegressionWithSGD
      ProblemFilters.exclude[MissingMethodProblem]("org.apache.spark.mllib.regression.LinearRegressionWithSGD.this")
    ) ++ Seq(
      // SPARK-15250 Remove deprecated json API in DataFrameReader
      ProblemFilters.exclude[IncompatibleMethTypeProblem]("org.apache.spark.sql.DataFrameReader.json")
    ) ++ Seq(
      // SPARK-13920: MIMA checks should apply to @Experimental and @DeveloperAPI APIs
      ProblemFilters.exclude[DirectMissingMethodProblem]("org.apache.spark.Aggregator.combineCombinersByKey"),
      ProblemFilters.exclude[DirectMissingMethodProblem]("org.apache.spark.Aggregator.combineValuesByKey"),
      ProblemFilters.exclude[DirectMissingMethodProblem]("org.apache.spark.ComplexFutureAction.run"),
      ProblemFilters.exclude[DirectMissingMethodProblem]("org.apache.spark.ComplexFutureAction.runJob"),
      ProblemFilters.exclude[DirectMissingMethodProblem]("org.apache.spark.ComplexFutureAction.this"),
      ProblemFilters.exclude[DirectMissingMethodProblem]("org.apache.spark.SparkEnv.actorSystem"),
      ProblemFilters.exclude[DirectMissingMethodProblem]("org.apache.spark.SparkEnv.cacheManager"),
      ProblemFilters.exclude[DirectMissingMethodProblem]("org.apache.spark.SparkEnv.this"),
      ProblemFilters.exclude[DirectMissingMethodProblem]("org.apache.spark.deploy.SparkHadoopUtil.getConfigurationFromJobContext"),
      ProblemFilters.exclude[DirectMissingMethodProblem]("org.apache.spark.deploy.SparkHadoopUtil.getTaskAttemptIDFromTaskAttemptContext"),
      ProblemFilters.exclude[DirectMissingMethodProblem]("org.apache.spark.deploy.SparkHadoopUtil.newConfiguration"),
      ProblemFilters.exclude[DirectMissingMethodProblem]("org.apache.spark.executor.InputMetrics.bytesReadCallback"),
      ProblemFilters.exclude[DirectMissingMethodProblem]("org.apache.spark.executor.InputMetrics.bytesReadCallback_="),
      ProblemFilters.exclude[DirectMissingMethodProblem]("org.apache.spark.executor.InputMetrics.canEqual"),
      ProblemFilters.exclude[DirectMissingMethodProblem]("org.apache.spark.executor.InputMetrics.copy"),
      ProblemFilters.exclude[DirectMissingMethodProblem]("org.apache.spark.executor.InputMetrics.productArity"),
      ProblemFilters.exclude[DirectMissingMethodProblem]("org.apache.spark.executor.InputMetrics.productElement"),
      ProblemFilters.exclude[DirectMissingMethodProblem]("org.apache.spark.executor.InputMetrics.productIterator"),
      ProblemFilters.exclude[DirectMissingMethodProblem]("org.apache.spark.executor.InputMetrics.productPrefix"),
      ProblemFilters.exclude[DirectMissingMethodProblem]("org.apache.spark.executor.InputMetrics.setBytesReadCallback"),
      ProblemFilters.exclude[DirectMissingMethodProblem]("org.apache.spark.executor.InputMetrics.updateBytesRead"),
      ProblemFilters.exclude[DirectMissingMethodProblem]("org.apache.spark.executor.OutputMetrics.canEqual"),
      ProblemFilters.exclude[DirectMissingMethodProblem]("org.apache.spark.executor.OutputMetrics.copy"),
      ProblemFilters.exclude[DirectMissingMethodProblem]("org.apache.spark.executor.OutputMetrics.productArity"),
      ProblemFilters.exclude[DirectMissingMethodProblem]("org.apache.spark.executor.OutputMetrics.productElement"),
      ProblemFilters.exclude[DirectMissingMethodProblem]("org.apache.spark.executor.OutputMetrics.productIterator"),
      ProblemFilters.exclude[DirectMissingMethodProblem]("org.apache.spark.executor.OutputMetrics.productPrefix"),
      ProblemFilters.exclude[DirectMissingMethodProblem]("org.apache.spark.executor.ShuffleReadMetrics.decFetchWaitTime"),
      ProblemFilters.exclude[DirectMissingMethodProblem]("org.apache.spark.executor.ShuffleReadMetrics.decLocalBlocksFetched"),
      ProblemFilters.exclude[DirectMissingMethodProblem]("org.apache.spark.executor.ShuffleReadMetrics.decRecordsRead"),
      ProblemFilters.exclude[DirectMissingMethodProblem]("org.apache.spark.executor.ShuffleReadMetrics.decRemoteBlocksFetched"),
      ProblemFilters.exclude[DirectMissingMethodProblem]("org.apache.spark.executor.ShuffleReadMetrics.decRemoteBytesRead"),
      ProblemFilters.exclude[DirectMissingMethodProblem]("org.apache.spark.executor.ShuffleWriteMetrics.decShuffleBytesWritten"),
      ProblemFilters.exclude[DirectMissingMethodProblem]("org.apache.spark.executor.ShuffleWriteMetrics.decShuffleRecordsWritten"),
      ProblemFilters.exclude[DirectMissingMethodProblem]("org.apache.spark.executor.ShuffleWriteMetrics.decShuffleWriteTime"),
      ProblemFilters.exclude[DirectMissingMethodProblem]("org.apache.spark.executor.ShuffleWriteMetrics.incShuffleBytesWritten"),
      ProblemFilters.exclude[DirectMissingMethodProblem]("org.apache.spark.executor.ShuffleWriteMetrics.incShuffleRecordsWritten"),
      ProblemFilters.exclude[DirectMissingMethodProblem]("org.apache.spark.executor.ShuffleWriteMetrics.incShuffleWriteTime"),
      ProblemFilters.exclude[DirectMissingMethodProblem]("org.apache.spark.executor.ShuffleWriteMetrics.setShuffleRecordsWritten"),
      ProblemFilters.exclude[DirectMissingMethodProblem]("org.apache.spark.ml.feature.PCAModel.this"),
      ProblemFilters.exclude[DirectMissingMethodProblem]("org.apache.spark.mllib.regression.StreamingLinearRegressionWithSGD.this"),
      ProblemFilters.exclude[DirectMissingMethodProblem]("org.apache.spark.rdd.RDD.mapPartitionsWithContext"),
      ProblemFilters.exclude[DirectMissingMethodProblem]("org.apache.spark.scheduler.AccumulableInfo.this"),
      ProblemFilters.exclude[DirectMissingMethodProblem]("org.apache.spark.scheduler.SparkListenerExecutorMetricsUpdate.taskMetrics"),
      ProblemFilters.exclude[DirectMissingMethodProblem]("org.apache.spark.scheduler.TaskInfo.attempt"),
      ProblemFilters.exclude[DirectMissingMethodProblem]("org.apache.spark.sql.ExperimentalMethods.this"),
      ProblemFilters.exclude[DirectMissingMethodProblem]("org.apache.spark.sql.functions.callUDF"),
      ProblemFilters.exclude[DirectMissingMethodProblem]("org.apache.spark.sql.functions.callUdf"),
      ProblemFilters.exclude[DirectMissingMethodProblem]("org.apache.spark.sql.functions.cumeDist"),
      ProblemFilters.exclude[DirectMissingMethodProblem]("org.apache.spark.sql.functions.denseRank"),
      ProblemFilters.exclude[DirectMissingMethodProblem]("org.apache.spark.sql.functions.inputFileName"),
      ProblemFilters.exclude[DirectMissingMethodProblem]("org.apache.spark.sql.functions.isNaN"),
      ProblemFilters.exclude[DirectMissingMethodProblem]("org.apache.spark.sql.functions.percentRank"),
      ProblemFilters.exclude[DirectMissingMethodProblem]("org.apache.spark.sql.functions.rowNumber"),
      ProblemFilters.exclude[DirectMissingMethodProblem]("org.apache.spark.sql.functions.sparkPartitionId"),
      ProblemFilters.exclude[DirectMissingMethodProblem]("org.apache.spark.storage.BlockStatus.apply"),
      ProblemFilters.exclude[DirectMissingMethodProblem]("org.apache.spark.storage.BlockStatus.copy"),
      ProblemFilters.exclude[DirectMissingMethodProblem]("org.apache.spark.storage.BlockStatus.externalBlockStoreSize"),
      ProblemFilters.exclude[DirectMissingMethodProblem]("org.apache.spark.storage.BlockStatus.this"),
      ProblemFilters.exclude[DirectMissingMethodProblem]("org.apache.spark.storage.StorageStatus.offHeapUsed"),
      ProblemFilters.exclude[DirectMissingMethodProblem]("org.apache.spark.storage.StorageStatus.offHeapUsedByRdd"),
      ProblemFilters.exclude[DirectMissingMethodProblem]("org.apache.spark.storage.StorageStatusListener.this"),
      ProblemFilters.exclude[DirectMissingMethodProblem]("org.apache.spark.streaming.scheduler.BatchInfo.streamIdToNumRecords"),
      ProblemFilters.exclude[DirectMissingMethodProblem]("org.apache.spark.ui.exec.ExecutorsListener.storageStatusList"),
      ProblemFilters.exclude[DirectMissingMethodProblem]("org.apache.spark.ui.exec.ExecutorsListener.this"),
      ProblemFilters.exclude[DirectMissingMethodProblem]("org.apache.spark.ui.storage.StorageListener.storageStatusList"),
      ProblemFilters.exclude[IncompatibleMethTypeProblem]("org.apache.spark.ExceptionFailure.apply"),
      ProblemFilters.exclude[IncompatibleMethTypeProblem]("org.apache.spark.ExceptionFailure.copy"),
      ProblemFilters.exclude[IncompatibleMethTypeProblem]("org.apache.spark.ExceptionFailure.this"),
      ProblemFilters.exclude[IncompatibleMethTypeProblem]("org.apache.spark.executor.InputMetrics.this"),
      ProblemFilters.exclude[IncompatibleMethTypeProblem]("org.apache.spark.executor.OutputMetrics.this"),
      ProblemFilters.exclude[IncompatibleMethTypeProblem]("org.apache.spark.ml.Estimator.fit"),
      ProblemFilters.exclude[IncompatibleMethTypeProblem]("org.apache.spark.ml.Pipeline.fit"),
      ProblemFilters.exclude[IncompatibleMethTypeProblem]("org.apache.spark.ml.PipelineModel.transform"),
      ProblemFilters.exclude[IncompatibleMethTypeProblem]("org.apache.spark.ml.PredictionModel.transform"),
      ProblemFilters.exclude[IncompatibleMethTypeProblem]("org.apache.spark.ml.PredictionModel.transformImpl"),
      ProblemFilters.exclude[IncompatibleMethTypeProblem]("org.apache.spark.ml.Predictor.extractLabeledPoints"),
      ProblemFilters.exclude[IncompatibleMethTypeProblem]("org.apache.spark.ml.Predictor.fit"),
      ProblemFilters.exclude[IncompatibleMethTypeProblem]("org.apache.spark.ml.Predictor.train"),
      ProblemFilters.exclude[IncompatibleMethTypeProblem]("org.apache.spark.ml.Transformer.transform"),
      ProblemFilters.exclude[IncompatibleMethTypeProblem]("org.apache.spark.ml.classification.BinaryLogisticRegressionSummary.this"),
      ProblemFilters.exclude[IncompatibleMethTypeProblem]("org.apache.spark.ml.classification.BinaryLogisticRegressionTrainingSummary.this"),
      ProblemFilters.exclude[IncompatibleMethTypeProblem]("org.apache.spark.ml.classification.ClassificationModel.transform"),
      ProblemFilters.exclude[IncompatibleMethTypeProblem]("org.apache.spark.ml.classification.GBTClassifier.train"),
      ProblemFilters.exclude[IncompatibleMethTypeProblem]("org.apache.spark.ml.classification.MultilayerPerceptronClassifier.train"),
      ProblemFilters.exclude[IncompatibleMethTypeProblem]("org.apache.spark.ml.classification.NaiveBayes.train"),
      ProblemFilters.exclude[IncompatibleMethTypeProblem]("org.apache.spark.ml.classification.OneVsRest.fit"),
      ProblemFilters.exclude[IncompatibleMethTypeProblem]("org.apache.spark.ml.classification.OneVsRestModel.transform"),
      ProblemFilters.exclude[IncompatibleMethTypeProblem]("org.apache.spark.ml.classification.RandomForestClassifier.train"),
      ProblemFilters.exclude[IncompatibleMethTypeProblem]("org.apache.spark.ml.clustering.KMeans.fit"),
      ProblemFilters.exclude[IncompatibleMethTypeProblem]("org.apache.spark.ml.clustering.KMeansModel.computeCost"),
      ProblemFilters.exclude[IncompatibleMethTypeProblem]("org.apache.spark.ml.clustering.KMeansModel.transform"),
      ProblemFilters.exclude[IncompatibleMethTypeProblem]("org.apache.spark.ml.clustering.LDAModel.logLikelihood"),
      ProblemFilters.exclude[IncompatibleMethTypeProblem]("org.apache.spark.ml.clustering.LDAModel.logPerplexity"),
      ProblemFilters.exclude[IncompatibleMethTypeProblem]("org.apache.spark.ml.clustering.LDAModel.transform"),
      ProblemFilters.exclude[IncompatibleMethTypeProblem]("org.apache.spark.ml.evaluation.BinaryClassificationEvaluator.evaluate"),
      ProblemFilters.exclude[IncompatibleMethTypeProblem]("org.apache.spark.ml.evaluation.Evaluator.evaluate"),
      ProblemFilters.exclude[IncompatibleMethTypeProblem]("org.apache.spark.ml.evaluation.MulticlassClassificationEvaluator.evaluate"),
      ProblemFilters.exclude[IncompatibleMethTypeProblem]("org.apache.spark.ml.evaluation.RegressionEvaluator.evaluate"),
      ProblemFilters.exclude[IncompatibleMethTypeProblem]("org.apache.spark.ml.feature.Binarizer.transform"),
      ProblemFilters.exclude[IncompatibleMethTypeProblem]("org.apache.spark.ml.feature.Bucketizer.transform"),
      ProblemFilters.exclude[IncompatibleMethTypeProblem]("org.apache.spark.ml.feature.ChiSqSelector.fit"),
      ProblemFilters.exclude[IncompatibleMethTypeProblem]("org.apache.spark.ml.feature.ChiSqSelectorModel.transform"),
      ProblemFilters.exclude[IncompatibleMethTypeProblem]("org.apache.spark.ml.feature.CountVectorizer.fit"),
      ProblemFilters.exclude[IncompatibleMethTypeProblem]("org.apache.spark.ml.feature.CountVectorizerModel.transform"),
      ProblemFilters.exclude[IncompatibleMethTypeProblem]("org.apache.spark.ml.feature.HashingTF.transform"),
      ProblemFilters.exclude[IncompatibleMethTypeProblem]("org.apache.spark.ml.feature.IDF.fit"),
      ProblemFilters.exclude[IncompatibleMethTypeProblem]("org.apache.spark.ml.feature.IDFModel.transform"),
      ProblemFilters.exclude[IncompatibleMethTypeProblem]("org.apache.spark.ml.feature.IndexToString.transform"),
      ProblemFilters.exclude[IncompatibleMethTypeProblem]("org.apache.spark.ml.feature.Interaction.transform"),
      ProblemFilters.exclude[IncompatibleMethTypeProblem]("org.apache.spark.ml.feature.MinMaxScaler.fit"),
      ProblemFilters.exclude[IncompatibleMethTypeProblem]("org.apache.spark.ml.feature.MinMaxScalerModel.transform"),
      ProblemFilters.exclude[IncompatibleMethTypeProblem]("org.apache.spark.ml.feature.OneHotEncoder.transform"),
      ProblemFilters.exclude[IncompatibleMethTypeProblem]("org.apache.spark.ml.feature.PCA.fit"),
      ProblemFilters.exclude[IncompatibleMethTypeProblem]("org.apache.spark.ml.feature.PCAModel.transform"),
      ProblemFilters.exclude[IncompatibleMethTypeProblem]("org.apache.spark.ml.feature.QuantileDiscretizer.fit"),
      ProblemFilters.exclude[IncompatibleMethTypeProblem]("org.apache.spark.ml.feature.RFormula.fit"),
      ProblemFilters.exclude[IncompatibleMethTypeProblem]("org.apache.spark.ml.feature.RFormulaModel.transform"),
      ProblemFilters.exclude[IncompatibleMethTypeProblem]("org.apache.spark.ml.feature.SQLTransformer.transform"),
      ProblemFilters.exclude[IncompatibleMethTypeProblem]("org.apache.spark.ml.feature.StandardScaler.fit"),
      ProblemFilters.exclude[IncompatibleMethTypeProblem]("org.apache.spark.ml.feature.StandardScalerModel.transform"),
      ProblemFilters.exclude[IncompatibleMethTypeProblem]("org.apache.spark.ml.feature.StopWordsRemover.transform"),
      ProblemFilters.exclude[IncompatibleMethTypeProblem]("org.apache.spark.ml.feature.StringIndexer.fit"),
      ProblemFilters.exclude[IncompatibleMethTypeProblem]("org.apache.spark.ml.feature.StringIndexerModel.transform"),
      ProblemFilters.exclude[IncompatibleMethTypeProblem]("org.apache.spark.ml.feature.VectorAssembler.transform"),
      ProblemFilters.exclude[IncompatibleMethTypeProblem]("org.apache.spark.ml.feature.VectorIndexer.fit"),
      ProblemFilters.exclude[IncompatibleMethTypeProblem]("org.apache.spark.ml.feature.VectorIndexerModel.transform"),
      ProblemFilters.exclude[IncompatibleMethTypeProblem]("org.apache.spark.ml.feature.VectorSlicer.transform"),
      ProblemFilters.exclude[IncompatibleMethTypeProblem]("org.apache.spark.ml.feature.Word2Vec.fit"),
      ProblemFilters.exclude[IncompatibleMethTypeProblem]("org.apache.spark.ml.feature.Word2VecModel.transform"),
      ProblemFilters.exclude[IncompatibleMethTypeProblem]("org.apache.spark.ml.recommendation.ALS.fit"),
      ProblemFilters.exclude[IncompatibleMethTypeProblem]("org.apache.spark.ml.recommendation.ALSModel.this"),
      ProblemFilters.exclude[IncompatibleMethTypeProblem]("org.apache.spark.ml.recommendation.ALSModel.transform"),
      ProblemFilters.exclude[IncompatibleMethTypeProblem]("org.apache.spark.ml.regression.AFTSurvivalRegression.fit"),
      ProblemFilters.exclude[IncompatibleMethTypeProblem]("org.apache.spark.ml.regression.AFTSurvivalRegressionModel.transform"),
      ProblemFilters.exclude[IncompatibleMethTypeProblem]("org.apache.spark.ml.regression.GBTRegressor.train"),
      ProblemFilters.exclude[IncompatibleMethTypeProblem]("org.apache.spark.ml.regression.IsotonicRegression.extractWeightedLabeledPoints"),
      ProblemFilters.exclude[IncompatibleMethTypeProblem]("org.apache.spark.ml.regression.IsotonicRegression.fit"),
      ProblemFilters.exclude[IncompatibleMethTypeProblem]("org.apache.spark.ml.regression.IsotonicRegressionModel.extractWeightedLabeledPoints"),
      ProblemFilters.exclude[IncompatibleMethTypeProblem]("org.apache.spark.ml.regression.IsotonicRegressionModel.transform"),
      ProblemFilters.exclude[IncompatibleMethTypeProblem]("org.apache.spark.ml.regression.LinearRegression.train"),
      ProblemFilters.exclude[IncompatibleMethTypeProblem]("org.apache.spark.ml.regression.LinearRegressionSummary.this"),
      ProblemFilters.exclude[IncompatibleMethTypeProblem]("org.apache.spark.ml.regression.LinearRegressionTrainingSummary.this"),
      ProblemFilters.exclude[IncompatibleMethTypeProblem]("org.apache.spark.ml.regression.RandomForestRegressor.train"),
      ProblemFilters.exclude[IncompatibleMethTypeProblem]("org.apache.spark.ml.tuning.CrossValidator.fit"),
      ProblemFilters.exclude[IncompatibleMethTypeProblem]("org.apache.spark.ml.tuning.CrossValidatorModel.transform"),
      ProblemFilters.exclude[IncompatibleMethTypeProblem]("org.apache.spark.ml.tuning.TrainValidationSplit.fit"),
      ProblemFilters.exclude[IncompatibleMethTypeProblem]("org.apache.spark.ml.tuning.TrainValidationSplitModel.transform"),
      ProblemFilters.exclude[IncompatibleMethTypeProblem]("org.apache.spark.mllib.evaluation.BinaryClassificationMetrics.this"),
      ProblemFilters.exclude[IncompatibleMethTypeProblem]("org.apache.spark.mllib.evaluation.MulticlassMetrics.this"),
      ProblemFilters.exclude[IncompatibleMethTypeProblem]("org.apache.spark.mllib.evaluation.RegressionMetrics.this"),
      ProblemFilters.exclude[IncompatibleMethTypeProblem]("org.apache.spark.sql.DataFrameNaFunctions.this"),
      ProblemFilters.exclude[IncompatibleMethTypeProblem]("org.apache.spark.sql.DataFrameStatFunctions.this"),
      ProblemFilters.exclude[IncompatibleMethTypeProblem]("org.apache.spark.sql.DataFrameWriter.this"),
      ProblemFilters.exclude[IncompatibleMethTypeProblem]("org.apache.spark.sql.functions.broadcast"),
      ProblemFilters.exclude[IncompatibleMethTypeProblem]("org.apache.spark.sql.functions.callUDF"),
      ProblemFilters.exclude[IncompatibleMethTypeProblem]("org.apache.spark.sql.sources.CreatableRelationProvider.createRelation"),
      ProblemFilters.exclude[IncompatibleMethTypeProblem]("org.apache.spark.sql.sources.InsertableRelation.insert"),
      ProblemFilters.exclude[IncompatibleResultTypeProblem]("org.apache.spark.ml.classification.BinaryLogisticRegressionSummary.fMeasureByThreshold"),
      ProblemFilters.exclude[IncompatibleResultTypeProblem]("org.apache.spark.ml.classification.BinaryLogisticRegressionSummary.pr"),
      ProblemFilters.exclude[IncompatibleResultTypeProblem]("org.apache.spark.ml.classification.BinaryLogisticRegressionSummary.precisionByThreshold"),
      ProblemFilters.exclude[IncompatibleResultTypeProblem]("org.apache.spark.ml.classification.BinaryLogisticRegressionSummary.predictions"),
      ProblemFilters.exclude[IncompatibleResultTypeProblem]("org.apache.spark.ml.classification.BinaryLogisticRegressionSummary.recallByThreshold"),
      ProblemFilters.exclude[IncompatibleResultTypeProblem]("org.apache.spark.ml.classification.BinaryLogisticRegressionSummary.roc"),
      ProblemFilters.exclude[IncompatibleResultTypeProblem]("org.apache.spark.ml.clustering.LDAModel.describeTopics"),
      ProblemFilters.exclude[IncompatibleResultTypeProblem]("org.apache.spark.ml.feature.Word2VecModel.findSynonyms"),
      ProblemFilters.exclude[IncompatibleResultTypeProblem]("org.apache.spark.ml.feature.Word2VecModel.getVectors"),
      ProblemFilters.exclude[IncompatibleResultTypeProblem]("org.apache.spark.ml.recommendation.ALSModel.itemFactors"),
      ProblemFilters.exclude[IncompatibleResultTypeProblem]("org.apache.spark.ml.recommendation.ALSModel.userFactors"),
      ProblemFilters.exclude[IncompatibleResultTypeProblem]("org.apache.spark.ml.regression.LinearRegressionSummary.predictions"),
      ProblemFilters.exclude[IncompatibleResultTypeProblem]("org.apache.spark.ml.regression.LinearRegressionSummary.residuals"),
      ProblemFilters.exclude[IncompatibleResultTypeProblem]("org.apache.spark.scheduler.AccumulableInfo.name"),
      ProblemFilters.exclude[IncompatibleResultTypeProblem]("org.apache.spark.scheduler.AccumulableInfo.value"),
      ProblemFilters.exclude[IncompatibleResultTypeProblem]("org.apache.spark.sql.DataFrameNaFunctions.drop"),
      ProblemFilters.exclude[IncompatibleResultTypeProblem]("org.apache.spark.sql.DataFrameNaFunctions.fill"),
      ProblemFilters.exclude[IncompatibleResultTypeProblem]("org.apache.spark.sql.DataFrameNaFunctions.replace"),
      ProblemFilters.exclude[IncompatibleResultTypeProblem]("org.apache.spark.sql.DataFrameReader.jdbc"),
      ProblemFilters.exclude[IncompatibleResultTypeProblem]("org.apache.spark.sql.DataFrameReader.json"),
      ProblemFilters.exclude[IncompatibleResultTypeProblem]("org.apache.spark.sql.DataFrameReader.load"),
      ProblemFilters.exclude[IncompatibleResultTypeProblem]("org.apache.spark.sql.DataFrameReader.orc"),
      ProblemFilters.exclude[IncompatibleResultTypeProblem]("org.apache.spark.sql.DataFrameReader.parquet"),
      ProblemFilters.exclude[IncompatibleResultTypeProblem]("org.apache.spark.sql.DataFrameReader.table"),
      ProblemFilters.exclude[IncompatibleResultTypeProblem]("org.apache.spark.sql.DataFrameReader.text"),
      ProblemFilters.exclude[IncompatibleResultTypeProblem]("org.apache.spark.sql.DataFrameStatFunctions.crosstab"),
      ProblemFilters.exclude[IncompatibleResultTypeProblem]("org.apache.spark.sql.DataFrameStatFunctions.freqItems"),
      ProblemFilters.exclude[IncompatibleResultTypeProblem]("org.apache.spark.sql.DataFrameStatFunctions.sampleBy"),
      ProblemFilters.exclude[IncompatibleResultTypeProblem]("org.apache.spark.sql.SQLContext.createExternalTable"),
      ProblemFilters.exclude[IncompatibleResultTypeProblem]("org.apache.spark.sql.SQLContext.emptyDataFrame"),
      ProblemFilters.exclude[IncompatibleResultTypeProblem]("org.apache.spark.sql.SQLContext.range"),
      ProblemFilters.exclude[IncompatibleResultTypeProblem]("org.apache.spark.sql.functions.udf"),
      ProblemFilters.exclude[MissingClassProblem]("org.apache.spark.scheduler.JobLogger"),
      ProblemFilters.exclude[MissingClassProblem]("org.apache.spark.streaming.receiver.ActorHelper"),
      ProblemFilters.exclude[MissingClassProblem]("org.apache.spark.streaming.receiver.ActorSupervisorStrategy"),
      ProblemFilters.exclude[MissingClassProblem]("org.apache.spark.streaming.receiver.ActorSupervisorStrategy$"),
      ProblemFilters.exclude[MissingClassProblem]("org.apache.spark.streaming.receiver.Statistics"),
      ProblemFilters.exclude[MissingClassProblem]("org.apache.spark.streaming.receiver.Statistics$"),
      ProblemFilters.exclude[MissingTypesProblem]("org.apache.spark.executor.InputMetrics"),
      ProblemFilters.exclude[MissingTypesProblem]("org.apache.spark.executor.InputMetrics$"),
      ProblemFilters.exclude[MissingTypesProblem]("org.apache.spark.executor.OutputMetrics"),
      ProblemFilters.exclude[MissingTypesProblem]("org.apache.spark.executor.OutputMetrics$"),
      ProblemFilters.exclude[MissingTypesProblem]("org.apache.spark.sql.functions$"),
      ProblemFilters.exclude[ReversedMissingMethodProblem]("org.apache.spark.ml.Estimator.fit"),
      ProblemFilters.exclude[ReversedMissingMethodProblem]("org.apache.spark.ml.Predictor.train"),
      ProblemFilters.exclude[ReversedMissingMethodProblem]("org.apache.spark.ml.Transformer.transform"),
      ProblemFilters.exclude[ReversedMissingMethodProblem]("org.apache.spark.ml.evaluation.Evaluator.evaluate"),
      ProblemFilters.exclude[ReversedMissingMethodProblem]("org.apache.spark.scheduler.SparkListener.onOtherEvent"),
      ProblemFilters.exclude[ReversedMissingMethodProblem]("org.apache.spark.sql.sources.CreatableRelationProvider.createRelation"),
      ProblemFilters.exclude[ReversedMissingMethodProblem]("org.apache.spark.sql.sources.InsertableRelation.insert")
    ) ++ Seq(
      // [SPARK-13926] Automatically use Kryo serializer when shuffling RDDs with simple types
      ProblemFilters.exclude[IncompatibleMethTypeProblem]("org.apache.spark.ShuffleDependency.this"),
      ProblemFilters.exclude[IncompatibleResultTypeProblem]("org.apache.spark.ShuffleDependency.serializer"),
      ProblemFilters.exclude[MissingClassProblem]("org.apache.spark.serializer.Serializer$")
    ) ++ Seq(
      // SPARK-13927: add row/column iterator to local matrices
      ProblemFilters.exclude[MissingMethodProblem]("org.apache.spark.mllib.linalg.Matrix.rowIter"),
      ProblemFilters.exclude[MissingMethodProblem]("org.apache.spark.mllib.linalg.Matrix.colIter")
    ) ++ Seq(
      // SPARK-13948: MiMa Check should catch if the visibility change to `private`
      // TODO(josh): Some of these may be legitimate incompatibilities; we should follow up before the 2.0.0 release
      ProblemFilters.exclude[DirectMissingMethodProblem]("org.apache.spark.sql.Dataset.toDS"),
      ProblemFilters.exclude[DirectMissingMethodProblem]("org.apache.spark.sql.sources.OutputWriterFactory.newInstance"),
      ProblemFilters.exclude[DirectMissingMethodProblem]("org.apache.spark.util.RpcUtils.askTimeout"),
      ProblemFilters.exclude[DirectMissingMethodProblem]("org.apache.spark.util.RpcUtils.lookupTimeout"),
      ProblemFilters.exclude[IncompatibleMethTypeProblem]("org.apache.spark.ml.UnaryTransformer.transform"),
      ProblemFilters.exclude[IncompatibleMethTypeProblem]("org.apache.spark.ml.classification.DecisionTreeClassifier.train"),
      ProblemFilters.exclude[IncompatibleMethTypeProblem]("org.apache.spark.ml.classification.LogisticRegression.train"),
      ProblemFilters.exclude[IncompatibleMethTypeProblem]("org.apache.spark.ml.regression.DecisionTreeRegressor.train"),
      ProblemFilters.exclude[IncompatibleMethTypeProblem]("org.apache.spark.sql.Dataset.groupBy"),
      ProblemFilters.exclude[IncompatibleResultTypeProblem]("org.apache.spark.sql.Dataset.groupBy"),
      ProblemFilters.exclude[IncompatibleResultTypeProblem]("org.apache.spark.sql.Dataset.select"),
      ProblemFilters.exclude[IncompatibleResultTypeProblem]("org.apache.spark.sql.Dataset.toDF"),
      ProblemFilters.exclude[ReversedMissingMethodProblem]("org.apache.spark.Logging.initializeLogIfNecessary"),
      ProblemFilters.exclude[ReversedMissingMethodProblem]("org.apache.spark.scheduler.SparkListenerEvent.logEvent"),
      ProblemFilters.exclude[ReversedMissingMethodProblem]("org.apache.spark.sql.sources.OutputWriterFactory.newInstance")
    ) ++ Seq(
      // [SPARK-14014] Replace existing analysis.Catalog with SessionCatalog
      ProblemFilters.exclude[DirectMissingMethodProblem]("org.apache.spark.sql.SQLContext.this")
    ) ++ Seq(
      // [SPARK-13928] Move org.apache.spark.Logging into org.apache.spark.internal.Logging
      ProblemFilters.exclude[MissingClassProblem]("org.apache.spark.Logging"),
      (problem: Problem) => problem match {
        case MissingTypesProblem(_, missing)
          if missing.map(_.fullName).sameElements(Seq("org.apache.spark.Logging")) => false
        case _ => true
      }
    ) ++ Seq(
      // [SPARK-13990] Automatically pick serializer when caching RDDs
      ProblemFilters.exclude[DirectMissingMethodProblem]("org.apache.spark.network.netty.NettyBlockTransferService.uploadBlock")
    ) ++ Seq(
      // [SPARK-14089][CORE][MLLIB] Remove methods that has been deprecated since 1.1, 1.2, 1.3, 1.4, and 1.5
      ProblemFilters.exclude[DirectMissingMethodProblem]("org.apache.spark.SparkEnv.getThreadLocal"),
      ProblemFilters.exclude[DirectMissingMethodProblem]("org.apache.spark.mllib.rdd.RDDFunctions.treeReduce"),
      ProblemFilters.exclude[DirectMissingMethodProblem]("org.apache.spark.mllib.rdd.RDDFunctions.treeAggregate"),
      ProblemFilters.exclude[DirectMissingMethodProblem]("org.apache.spark.mllib.tree.configuration.Strategy.defaultStategy"),
      ProblemFilters.exclude[IncompatibleMethTypeProblem]("org.apache.spark.mllib.util.MLUtils.loadLibSVMFile"),
      ProblemFilters.exclude[IncompatibleMethTypeProblem]("org.apache.spark.mllib.util.MLUtils.loadLibSVMFile"),
      ProblemFilters.exclude[DirectMissingMethodProblem]("org.apache.spark.mllib.util.MLUtils.loadLibSVMFile"),
      ProblemFilters.exclude[DirectMissingMethodProblem]("org.apache.spark.mllib.util.MLUtils.saveLabeledData"),
      ProblemFilters.exclude[DirectMissingMethodProblem]("org.apache.spark.mllib.util.MLUtils.loadLabeledData"),
      ProblemFilters.exclude[DirectMissingMethodProblem]("org.apache.spark.mllib.optimization.LBFGS.setMaxNumIterations"),
      ProblemFilters.exclude[DirectMissingMethodProblem]("org.apache.spark.ml.evaluation.BinaryClassificationEvaluator.setScoreCol")
    ) ++ Seq(
      // [SPARK-14205][SQL] remove trait Queryable
      ProblemFilters.exclude[MissingTypesProblem]("org.apache.spark.sql.Dataset")
    ) ++ Seq(
      // [SPARK-11262][ML] Unit test for gradient, loss layers, memory management
      // for multilayer perceptron.
      // This class is marked as `private`.
      ProblemFilters.exclude[MissingClassProblem]("org.apache.spark.ml.ann.SoftmaxFunction")
    ) ++ Seq(
      // [SPARK-13674][SQL] Add wholestage codegen support to Sample
      ProblemFilters.exclude[IncompatibleMethTypeProblem]("org.apache.spark.util.random.PoissonSampler.this"),
      ProblemFilters.exclude[DirectMissingMethodProblem]("org.apache.spark.util.random.PoissonSampler.this")
    ) ++ Seq(
      // [SPARK-13430][ML] moved featureCol from LinearRegressionModelSummary to LinearRegressionSummary
      ProblemFilters.exclude[MissingMethodProblem]("org.apache.spark.ml.regression.LinearRegressionSummary.this")
    ) ++ Seq(
      // [SPARK-14437][Core] Use the address that NettyBlockTransferService listens to create BlockManagerId
      ProblemFilters.exclude[DirectMissingMethodProblem]("org.apache.spark.network.netty.NettyBlockTransferService.this")
    ) ++ Seq(
      // [SPARK-13048][ML][MLLIB] keepLastCheckpoint option for LDA EM optimizer
      ProblemFilters.exclude[DirectMissingMethodProblem]("org.apache.spark.mllib.clustering.DistributedLDAModel.this")
    ) ++ Seq(
      // [SPARK-14475] Propagate user-defined context from driver to executors
      ProblemFilters.exclude[ReversedMissingMethodProblem]("org.apache.spark.TaskContext.getLocalProperty"),
      // [SPARK-14617] Remove deprecated APIs in TaskMetrics
      ProblemFilters.exclude[MissingClassProblem]("org.apache.spark.executor.InputMetrics$"),
      ProblemFilters.exclude[MissingClassProblem]("org.apache.spark.executor.OutputMetrics$"),
      // [SPARK-14628] Simplify task metrics by always tracking read/write metrics
      ProblemFilters.exclude[DirectMissingMethodProblem]("org.apache.spark.executor.InputMetrics.readMethod"),
      ProblemFilters.exclude[DirectMissingMethodProblem]("org.apache.spark.executor.OutputMetrics.writeMethod")
    ) ++ Seq(
      // SPARK-14628: Always track input/output/shuffle metrics
      ProblemFilters.exclude[DirectMissingMethodProblem]("org.apache.spark.status.api.v1.ShuffleReadMetrics.totalBlocksFetched"),
      ProblemFilters.exclude[IncompatibleMethTypeProblem]("org.apache.spark.status.api.v1.ShuffleReadMetrics.this"),
      ProblemFilters.exclude[IncompatibleResultTypeProblem]("org.apache.spark.status.api.v1.TaskMetrics.inputMetrics"),
      ProblemFilters.exclude[IncompatibleResultTypeProblem]("org.apache.spark.status.api.v1.TaskMetrics.outputMetrics"),
      ProblemFilters.exclude[IncompatibleResultTypeProblem]("org.apache.spark.status.api.v1.TaskMetrics.shuffleWriteMetrics"),
      ProblemFilters.exclude[IncompatibleResultTypeProblem]("org.apache.spark.status.api.v1.TaskMetrics.shuffleReadMetrics"),
      ProblemFilters.exclude[IncompatibleMethTypeProblem]("org.apache.spark.status.api.v1.TaskMetrics.this"),
      ProblemFilters.exclude[IncompatibleResultTypeProblem]("org.apache.spark.status.api.v1.TaskMetricDistributions.inputMetrics"),
      ProblemFilters.exclude[IncompatibleResultTypeProblem]("org.apache.spark.status.api.v1.TaskMetricDistributions.outputMetrics"),
      ProblemFilters.exclude[IncompatibleResultTypeProblem]("org.apache.spark.status.api.v1.TaskMetricDistributions.shuffleWriteMetrics"),
      ProblemFilters.exclude[IncompatibleResultTypeProblem]("org.apache.spark.status.api.v1.TaskMetricDistributions.shuffleReadMetrics"),
      ProblemFilters.exclude[IncompatibleMethTypeProblem]("org.apache.spark.status.api.v1.TaskMetricDistributions.this")
    ) ++ Seq(
      // SPARK-13643: Move functionality from SQLContext to SparkSession
      ProblemFilters.exclude[DirectMissingMethodProblem]("org.apache.spark.sql.SQLContext.getSchema")
    ) ++ Seq(
      // [SPARK-14407] Hides HadoopFsRelation related data source API into execution package
      ProblemFilters.exclude[MissingClassProblem]("org.apache.spark.sql.sources.OutputWriter"),
      ProblemFilters.exclude[MissingClassProblem]("org.apache.spark.sql.sources.OutputWriterFactory")
    ) ++ Seq(
      // SPARK-14734: Add conversions between mllib and ml Vector, Matrix types
      ProblemFilters.exclude[ReversedMissingMethodProblem]("org.apache.spark.mllib.linalg.Vector.asML"),
      ProblemFilters.exclude[ReversedMissingMethodProblem]("org.apache.spark.mllib.linalg.Matrix.asML")
    ) ++ Seq(
      // SPARK-14704: Create accumulators in TaskMetrics
      ProblemFilters.exclude[DirectMissingMethodProblem]("org.apache.spark.executor.InputMetrics.this"),
      ProblemFilters.exclude[DirectMissingMethodProblem]("org.apache.spark.executor.OutputMetrics.this")
    ) ++ Seq(
      // SPARK-14861: Replace internal usages of SQLContext with SparkSession
      ProblemFilters.exclude[IncompatibleMethTypeProblem](
        "org.apache.spark.ml.clustering.LocalLDAModel.this"),
      ProblemFilters.exclude[IncompatibleMethTypeProblem](
        "org.apache.spark.ml.clustering.DistributedLDAModel.this"),
      ProblemFilters.exclude[IncompatibleMethTypeProblem](
        "org.apache.spark.ml.clustering.LDAModel.this"),
      ProblemFilters.exclude[DirectMissingMethodProblem](
        "org.apache.spark.ml.clustering.LDAModel.sqlContext"),
      ProblemFilters.exclude[IncompatibleMethTypeProblem](
        "org.apache.spark.sql.Dataset.this"),
      ProblemFilters.exclude[IncompatibleMethTypeProblem](
        "org.apache.spark.sql.DataFrameReader.this")
    ) ++ Seq(
      // SPARK-14542 configurable buffer size for pipe RDD
      ProblemFilters.exclude[DirectMissingMethodProblem]("org.apache.spark.rdd.RDD.pipe"),
      ProblemFilters.exclude[ReversedMissingMethodProblem]("org.apache.spark.api.java.JavaRDDLike.pipe")
    ) ++ Seq(
      // [SPARK-4452][Core]Shuffle data structures can starve others on the same thread for memory
      ProblemFilters.exclude[IncompatibleTemplateDefProblem]("org.apache.spark.util.collection.Spillable")
    ) ++ Seq(
      // [SPARK-14952][Core][ML] Remove methods deprecated in 1.6
      ProblemFilters.exclude[DirectMissingMethodProblem]("org.apache.spark.input.PortableDataStream.close"),
      ProblemFilters.exclude[DirectMissingMethodProblem]("org.apache.spark.ml.classification.LogisticRegressionModel.weights"),
      ProblemFilters.exclude[DirectMissingMethodProblem]("org.apache.spark.ml.regression.LinearRegressionModel.weights")
    ) ++ Seq(
      // [SPARK-10653] [Core] Remove unnecessary things from SparkEnv
      ProblemFilters.exclude[DirectMissingMethodProblem]("org.apache.spark.SparkEnv.sparkFilesDir"),
      ProblemFilters.exclude[DirectMissingMethodProblem]("org.apache.spark.SparkEnv.blockTransferService")
    ) ++ Seq(
      // SPARK-14654: New accumulator API
      ProblemFilters.exclude[MissingTypesProblem]("org.apache.spark.ExceptionFailure$"),
      ProblemFilters.exclude[DirectMissingMethodProblem]("org.apache.spark.ExceptionFailure.apply"),
      ProblemFilters.exclude[DirectMissingMethodProblem]("org.apache.spark.ExceptionFailure.metrics"),
      ProblemFilters.exclude[DirectMissingMethodProblem]("org.apache.spark.ExceptionFailure.copy"),
      ProblemFilters.exclude[DirectMissingMethodProblem]("org.apache.spark.ExceptionFailure.this"),
      ProblemFilters.exclude[IncompatibleResultTypeProblem]("org.apache.spark.executor.ShuffleReadMetrics.remoteBlocksFetched"),
      ProblemFilters.exclude[IncompatibleResultTypeProblem]("org.apache.spark.executor.ShuffleReadMetrics.totalBlocksFetched"),
      ProblemFilters.exclude[IncompatibleResultTypeProblem]("org.apache.spark.executor.ShuffleReadMetrics.localBlocksFetched"),
      ProblemFilters.exclude[IncompatibleResultTypeProblem]("org.apache.spark.status.api.v1.ShuffleReadMetrics.remoteBlocksFetched"),
      ProblemFilters.exclude[IncompatibleResultTypeProblem]("org.apache.spark.status.api.v1.ShuffleReadMetrics.localBlocksFetched")
    ) ++ Seq(
      // [SPARK-14615][ML] Use the new ML Vector and Matrix in the ML pipeline based algorithms
      ProblemFilters.exclude[IncompatibleResultTypeProblem]("org.apache.spark.ml.clustering.LDAModel.getOldDocConcentration"),
      ProblemFilters.exclude[IncompatibleResultTypeProblem]("org.apache.spark.ml.clustering.LDAModel.estimatedDocConcentration"),
      ProblemFilters.exclude[IncompatibleResultTypeProblem]("org.apache.spark.ml.clustering.LDAModel.topicsMatrix"),
      ProblemFilters.exclude[IncompatibleResultTypeProblem]("org.apache.spark.ml.clustering.KMeansModel.clusterCenters"),
      ProblemFilters.exclude[IncompatibleMethTypeProblem]("org.apache.spark.ml.classification.LabelConverter.decodeLabel"),
      ProblemFilters.exclude[IncompatibleMethTypeProblem]("org.apache.spark.ml.classification.LabelConverter.encodeLabeledPoint"),
      ProblemFilters.exclude[IncompatibleResultTypeProblem]("org.apache.spark.ml.classification.MultilayerPerceptronClassificationModel.weights"),
      ProblemFilters.exclude[IncompatibleMethTypeProblem]("org.apache.spark.ml.classification.MultilayerPerceptronClassificationModel.predict"),
      ProblemFilters.exclude[IncompatibleMethTypeProblem]("org.apache.spark.ml.classification.MultilayerPerceptronClassificationModel.this"),
      ProblemFilters.exclude[IncompatibleMethTypeProblem]("org.apache.spark.ml.classification.NaiveBayesModel.predictRaw"),
      ProblemFilters.exclude[IncompatibleMethTypeProblem]("org.apache.spark.ml.classification.NaiveBayesModel.raw2probabilityInPlace"),
      ProblemFilters.exclude[IncompatibleResultTypeProblem]("org.apache.spark.ml.classification.NaiveBayesModel.theta"),
      ProblemFilters.exclude[IncompatibleResultTypeProblem]("org.apache.spark.ml.classification.NaiveBayesModel.pi"),
      ProblemFilters.exclude[IncompatibleMethTypeProblem]("org.apache.spark.ml.classification.NaiveBayesModel.this"),
      ProblemFilters.exclude[IncompatibleMethTypeProblem]("org.apache.spark.ml.classification.LogisticRegressionModel.probability2prediction"),
      ProblemFilters.exclude[IncompatibleMethTypeProblem]("org.apache.spark.ml.classification.LogisticRegressionModel.predictRaw"),
      ProblemFilters.exclude[IncompatibleMethTypeProblem]("org.apache.spark.ml.classification.LogisticRegressionModel.raw2prediction"),
      ProblemFilters.exclude[IncompatibleMethTypeProblem]("org.apache.spark.ml.classification.LogisticRegressionModel.raw2probabilityInPlace"),
      ProblemFilters.exclude[IncompatibleMethTypeProblem]("org.apache.spark.ml.classification.LogisticRegressionModel.predict"),
      ProblemFilters.exclude[IncompatibleResultTypeProblem]("org.apache.spark.ml.classification.LogisticRegressionModel.coefficients"),
      ProblemFilters.exclude[IncompatibleMethTypeProblem]("org.apache.spark.ml.classification.LogisticRegressionModel.this"),
      ProblemFilters.exclude[IncompatibleMethTypeProblem]("org.apache.spark.ml.classification.ClassificationModel.raw2prediction"),
      ProblemFilters.exclude[IncompatibleResultTypeProblem]("org.apache.spark.ml.classification.ClassificationModel.predictRaw"),
      ProblemFilters.exclude[ReversedMissingMethodProblem]("org.apache.spark.ml.classification.ClassificationModel.predictRaw"),
      ProblemFilters.exclude[IncompatibleResultTypeProblem]("org.apache.spark.ml.feature.ElementwiseProduct.getScalingVec"),
      ProblemFilters.exclude[IncompatibleMethTypeProblem]("org.apache.spark.ml.feature.ElementwiseProduct.setScalingVec"),
      ProblemFilters.exclude[IncompatibleResultTypeProblem]("org.apache.spark.ml.feature.PCAModel.pc"),
      ProblemFilters.exclude[IncompatibleResultTypeProblem]("org.apache.spark.ml.feature.MinMaxScalerModel.originalMax"),
      ProblemFilters.exclude[IncompatibleResultTypeProblem]("org.apache.spark.ml.feature.MinMaxScalerModel.originalMin"),
      ProblemFilters.exclude[IncompatibleMethTypeProblem]("org.apache.spark.ml.feature.MinMaxScalerModel.this"),
      ProblemFilters.exclude[IncompatibleMethTypeProblem]("org.apache.spark.ml.feature.Word2VecModel.findSynonyms"),
      ProblemFilters.exclude[IncompatibleResultTypeProblem]("org.apache.spark.ml.feature.IDFModel.idf"),
      ProblemFilters.exclude[IncompatibleResultTypeProblem]("org.apache.spark.ml.feature.StandardScalerModel.mean"),
      ProblemFilters.exclude[IncompatibleMethTypeProblem]("org.apache.spark.ml.feature.StandardScalerModel.this"),
      ProblemFilters.exclude[IncompatibleResultTypeProblem]("org.apache.spark.ml.feature.StandardScalerModel.std"),
      ProblemFilters.exclude[IncompatibleMethTypeProblem]("org.apache.spark.ml.regression.AFTSurvivalRegressionModel.predict"),
      ProblemFilters.exclude[IncompatibleResultTypeProblem]("org.apache.spark.ml.regression.AFTSurvivalRegressionModel.coefficients"),
      ProblemFilters.exclude[IncompatibleMethTypeProblem]("org.apache.spark.ml.regression.AFTSurvivalRegressionModel.predictQuantiles"),
      ProblemFilters.exclude[IncompatibleMethTypeProblem]("org.apache.spark.ml.regression.AFTSurvivalRegressionModel.this"),
      ProblemFilters.exclude[IncompatibleResultTypeProblem]("org.apache.spark.ml.regression.IsotonicRegressionModel.predictions"),
      ProblemFilters.exclude[IncompatibleResultTypeProblem]("org.apache.spark.ml.regression.IsotonicRegressionModel.boundaries"),
      ProblemFilters.exclude[IncompatibleMethTypeProblem]("org.apache.spark.ml.regression.LinearRegressionModel.predict"),
      ProblemFilters.exclude[IncompatibleResultTypeProblem]("org.apache.spark.ml.regression.LinearRegressionModel.coefficients"),
      ProblemFilters.exclude[IncompatibleMethTypeProblem]("org.apache.spark.ml.regression.LinearRegressionModel.this")
    ) ++ Seq(
      // [SPARK-15290] Move annotations, like @Since / @DeveloperApi, into spark-tags
      ProblemFilters.exclude[MissingClassProblem]("org.apache.spark.annotation.package$"),
      ProblemFilters.exclude[MissingClassProblem]("org.apache.spark.annotation.package"),
      ProblemFilters.exclude[MissingClassProblem]("org.apache.spark.annotation.Private"),
      ProblemFilters.exclude[MissingClassProblem]("org.apache.spark.annotation.AlphaComponent"),
      ProblemFilters.exclude[MissingClassProblem]("org.apache.spark.annotation.Experimental"),
      ProblemFilters.exclude[MissingClassProblem]("org.apache.spark.annotation.DeveloperApi")
    ) ++ Seq(
      ProblemFilters.exclude[ReversedMissingMethodProblem]("org.apache.spark.mllib.linalg.Vector.asBreeze"),
      ProblemFilters.exclude[ReversedMissingMethodProblem]("org.apache.spark.mllib.linalg.Matrix.asBreeze")
    ) ++ Seq(
      // [SPARK-15914] Binary compatibility is broken since consolidation of Dataset and DataFrame
      // in Spark 2.0. However, source level compatibility is still maintained.
      ProblemFilters.exclude[IncompatibleResultTypeProblem]("org.apache.spark.sql.SQLContext.load"),
      ProblemFilters.exclude[IncompatibleResultTypeProblem]("org.apache.spark.sql.SQLContext.jsonRDD"),
      ProblemFilters.exclude[IncompatibleResultTypeProblem]("org.apache.spark.sql.SQLContext.jsonFile"),
      ProblemFilters.exclude[IncompatibleResultTypeProblem]("org.apache.spark.sql.SQLContext.jdbc"),
      ProblemFilters.exclude[IncompatibleResultTypeProblem]("org.apache.spark.sql.SQLContext.parquetFile"),
      ProblemFilters.exclude[IncompatibleResultTypeProblem]("org.apache.spark.sql.SQLContext.applySchema")
    )
  }

  def excludes(version: String) = version match {
    case v if v.startsWith("2.1") => v21excludes
    case v if v.startsWith("2.0") => v20excludes
    case _ => Seq()
  }
}<|MERGE_RESOLUTION|>--- conflicted
+++ resolved
@@ -38,16 +38,16 @@
   lazy val v21excludes = v20excludes ++ {
     Seq(
       // [SPARK-16199][SQL] Add a method to list the referenced columns in data source Filter
-<<<<<<< HEAD
       ProblemFilters.exclude[ReversedMissingMethodProblem]("org.apache.spark.sql.sources.Filter.references")
-    ) ++  Seq(
+    ) ++
+    Seq(
       // [SPARK-11171][SPARK-11237][SPARK-11241] Add PMML exportable to ML
       ProblemFilters.exclude[DirectAbstractMethodProblem]("org.apache.spark.ml.util.MLWriter.saveImpl")
-=======
+    ) ++
+    Seq(
       ProblemFilters.exclude[ReversedMissingMethodProblem]("org.apache.spark.sql.sources.Filter.references"),
       // [SPARK-16853][SQL] Fixes encoder error in DataSet typed select
       ProblemFilters.exclude[IncompatibleMethTypeProblem]("org.apache.spark.sql.Dataset.select")
->>>>>>> 39a2b2ea
     )
   }
 
