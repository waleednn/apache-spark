--- conflicted
+++ resolved
@@ -109,14 +109,10 @@
           "org.apache.spark.sql.SQLContext.createSession")
       ) ++ Seq(
         ProblemFilters.exclude[MissingMethodProblem](
-<<<<<<< HEAD
-          "org.apache.spark.SparkContext.preferredNodeLocationData_=")
-      ) ++ Seq(
+          "org.apache.spark.SparkContext.preferredNodeLocationData_="),
         // SPARK-8029 -- this is a private[spark] method but that has to be public in java
         ProblemFilters.exclude[IncompatibleResultTypeProblem](
-          "org.apache.spark.shuffle.unsafe.UnsafeShuffleWriter.write")
-=======
-          "org.apache.spark.SparkContext.preferredNodeLocationData_="),
+          "org.apache.spark.shuffle.unsafe.UnsafeShuffleWriter.write"),
         ProblemFilters.exclude[MissingClassProblem](
           "org.apache.spark.rdd.MapPartitionsWithPreparationRDD"),
         ProblemFilters.exclude[MissingClassProblem](
@@ -171,7 +167,6 @@
       ) ++ Seq(
         // SPARK-11485
         ProblemFilters.exclude[MissingMethodProblem]("org.apache.spark.sql.DataFrameHolder.df")
->>>>>>> 987df4bf
       )
     case v if v.startsWith("1.5") =>
       Seq(
