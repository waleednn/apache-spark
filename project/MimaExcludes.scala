/*
 * Licensed to the Apache Software Foundation (ASF) under one or more
 * contributor license agreements.  See the NOTICE file distributed with
 * this work for additional information regarding copyright ownership.
 * The ASF licenses this file to You under the Apache License, Version 2.0
 * (the "License"); you may not use this file except in compliance with
 * the License.  You may obtain a copy of the License at
 *
 *    http://www.apache.org/licenses/LICENSE-2.0
 *
 * Unless required by applicable law or agreed to in writing, software
 * distributed under the License is distributed on an "AS IS" BASIS,
 * WITHOUT WARRANTIES OR CONDITIONS OF ANY KIND, either express or implied.
 * See the License for the specific language governing permissions and
 * limitations under the License.
 */

import com.typesafe.tools.mima.core._
import com.typesafe.tools.mima.core.ProblemFilters._

/**
 * Additional excludes for checking of Spark's binary compatibility.
 *
 * The Mima build will automatically exclude @DeveloperApi and @Experimental classes. This acts
 * as an official audit of cases where we excluded other classes. Please use the narrowest
 * possible exclude here. MIMA will usually tell you what exclude to use, e.g.:
 *
 * ProblemFilters.exclude[MissingMethodProblem]("org.apache.spark.rdd.RDD.take")
 *
 * It is also possible to exclude Spark classes and packages. This should be used sparingly:
 *
 * MimaBuild.excludeSparkClass("graphx.util.collection.GraphXPrimitiveKeyOpenHashMap")
 */
object MimaExcludes {
  def excludes(version: String) = version match {
    case v if v.startsWith("1.6") =>
      Seq(
        MimaBuild.excludeSparkPackage("deploy"),
        MimaBuild.excludeSparkPackage("network"),
        MimaBuild.excludeSparkPackage("unsafe"),
        // These are needed if checking against the sbt build, since they are part of
        // the maven-generated artifacts in 1.3.
        excludePackage("org.spark-project.jetty"),
        MimaBuild.excludeSparkPackage("unused"),
        // SQL execution is considered private.
        excludePackage("org.apache.spark.sql.execution"),
        // SQL columnar is considered private.
        excludePackage("org.apache.spark.sql.columnar"),
        // The shuffle package is considered private.
        excludePackage("org.apache.spark.shuffle"),
        // The collections utlities are considered pricate.
        excludePackage("org.apache.spark.util.collection")
      ) ++
      MimaBuild.excludeSparkClass("streaming.flume.FlumeTestUtils") ++
      MimaBuild.excludeSparkClass("streaming.flume.PollingFlumeTestUtils") ++
      Seq(
        // MiMa does not deal properly with sealed traits
        ProblemFilters.exclude[MissingMethodProblem](
          "org.apache.spark.ml.classification.LogisticRegressionSummary.featuresCol")
      ) ++ Seq(
        // SPARK-11530
        ProblemFilters.exclude[MissingMethodProblem]("org.apache.spark.mllib.feature.PCAModel.this")
      ) ++ Seq(
        // SPARK-10381 Fix types / units in private AskPermissionToCommitOutput RPC message.
        // This class is marked as `private` but MiMa still seems to be confused by the change.
        ProblemFilters.exclude[MissingMethodProblem](
          "org.apache.spark.scheduler.AskPermissionToCommitOutput.task"),
        ProblemFilters.exclude[IncompatibleResultTypeProblem](
          "org.apache.spark.scheduler.AskPermissionToCommitOutput.copy$default$2"),
        ProblemFilters.exclude[IncompatibleMethTypeProblem](
          "org.apache.spark.scheduler.AskPermissionToCommitOutput.copy"),
        ProblemFilters.exclude[MissingMethodProblem](
          "org.apache.spark.scheduler.AskPermissionToCommitOutput.taskAttempt"),
        ProblemFilters.exclude[IncompatibleResultTypeProblem](
          "org.apache.spark.scheduler.AskPermissionToCommitOutput.copy$default$3"),
        ProblemFilters.exclude[IncompatibleMethTypeProblem](
          "org.apache.spark.scheduler.AskPermissionToCommitOutput.this"),
        ProblemFilters.exclude[IncompatibleMethTypeProblem](
          "org.apache.spark.scheduler.AskPermissionToCommitOutput.apply")
      ) ++ Seq(
        ProblemFilters.exclude[MissingClassProblem](
          "org.apache.spark.shuffle.FileShuffleBlockResolver$ShuffleFileGroup")
      ) ++ Seq(
        ProblemFilters.exclude[MissingMethodProblem](
          "org.apache.spark.ml.regression.LeastSquaresAggregator.add"),
        ProblemFilters.exclude[MissingMethodProblem](
          "org.apache.spark.ml.regression.LeastSquaresCostFun.this"),
        ProblemFilters.exclude[MissingMethodProblem](
          "org.apache.spark.sql.SQLContext.clearLastInstantiatedContext"),
        ProblemFilters.exclude[MissingMethodProblem](
          "org.apache.spark.sql.SQLContext.setLastInstantiatedContext"),
        ProblemFilters.exclude[MissingClassProblem](
          "org.apache.spark.sql.SQLContext$SQLSession"),
        ProblemFilters.exclude[MissingMethodProblem](
          "org.apache.spark.sql.SQLContext.detachSession"),
        ProblemFilters.exclude[MissingMethodProblem](
          "org.apache.spark.sql.SQLContext.tlSession"),
        ProblemFilters.exclude[MissingMethodProblem](
          "org.apache.spark.sql.SQLContext.defaultSession"),
        ProblemFilters.exclude[MissingMethodProblem](
          "org.apache.spark.sql.SQLContext.currentSession"),
        ProblemFilters.exclude[MissingMethodProblem](
          "org.apache.spark.sql.SQLContext.openSession"),
        ProblemFilters.exclude[MissingMethodProblem](
          "org.apache.spark.sql.SQLContext.setSession"),
        ProblemFilters.exclude[MissingMethodProblem](
          "org.apache.spark.sql.SQLContext.createSession")
      ) ++ Seq(
        ProblemFilters.exclude[MissingMethodProblem](
          "org.apache.spark.SparkContext.preferredNodeLocationData_="),
        ProblemFilters.exclude[MissingClassProblem](
          "org.apache.spark.rdd.MapPartitionsWithPreparationRDD"),
        ProblemFilters.exclude[MissingClassProblem](
          "org.apache.spark.rdd.MapPartitionsWithPreparationRDD$"),
        ProblemFilters.exclude[MissingClassProblem]("org.apache.spark.sql.SparkSQLParser")
      ) ++ Seq(
        // SPARK-11485
        ProblemFilters.exclude[MissingMethodProblem]("org.apache.spark.sql.DataFrameHolder.df"),
        // SPARK-11541 mark various JDBC dialects as private
        ProblemFilters.exclude[MissingMethodProblem]("org.apache.spark.sql.jdbc.NoopDialect.productElement"),
        ProblemFilters.exclude[MissingMethodProblem]("org.apache.spark.sql.jdbc.NoopDialect.productArity"),
        ProblemFilters.exclude[MissingMethodProblem]("org.apache.spark.sql.jdbc.NoopDialect.canEqual"),
        ProblemFilters.exclude[MissingMethodProblem]("org.apache.spark.sql.jdbc.NoopDialect.productIterator"),
        ProblemFilters.exclude[MissingMethodProblem]("org.apache.spark.sql.jdbc.NoopDialect.productPrefix"),
        ProblemFilters.exclude[MissingMethodProblem]("org.apache.spark.sql.jdbc.NoopDialect.toString"),
        ProblemFilters.exclude[MissingMethodProblem]("org.apache.spark.sql.jdbc.NoopDialect.hashCode"),
        ProblemFilters.exclude[MissingTypesProblem]("org.apache.spark.sql.jdbc.PostgresDialect$"),
        ProblemFilters.exclude[MissingMethodProblem]("org.apache.spark.sql.jdbc.PostgresDialect.productElement"),
        ProblemFilters.exclude[MissingMethodProblem]("org.apache.spark.sql.jdbc.PostgresDialect.productArity"),
        ProblemFilters.exclude[MissingMethodProblem]("org.apache.spark.sql.jdbc.PostgresDialect.canEqual"),
        ProblemFilters.exclude[MissingMethodProblem]("org.apache.spark.sql.jdbc.PostgresDialect.productIterator"),
        ProblemFilters.exclude[MissingMethodProblem]("org.apache.spark.sql.jdbc.PostgresDialect.productPrefix"),
        ProblemFilters.exclude[MissingMethodProblem]("org.apache.spark.sql.jdbc.PostgresDialect.toString"),
        ProblemFilters.exclude[MissingMethodProblem]("org.apache.spark.sql.jdbc.PostgresDialect.hashCode"),
        ProblemFilters.exclude[MissingTypesProblem]("org.apache.spark.sql.jdbc.NoopDialect$")
      ) ++ Seq (
        ProblemFilters.exclude[MissingMethodProblem](
          "org.apache.spark.status.api.v1.ApplicationInfo.this"),
        ProblemFilters.exclude[MissingMethodProblem](
          "org.apache.spark.status.api.v1.StageData.this")
      ) ++ Seq(
        // SPARK-11766 add toJson to Vector
        ProblemFilters.exclude[MissingMethodProblem](
          "org.apache.spark.mllib.linalg.Vector.toJson")
      ) ++ Seq(
        // SPARK-9065 Support message handler in Kafka Python API
        ProblemFilters.exclude[MissingMethodProblem](
          "org.apache.spark.streaming.kafka.KafkaUtilsPythonHelper.createDirectStream"),
        ProblemFilters.exclude[MissingMethodProblem](
          "org.apache.spark.streaming.kafka.KafkaUtilsPythonHelper.createRDD")
      ) ++ Seq(
        // SPARK-4557 Changed foreachRDD to use VoidFunction
        ProblemFilters.exclude[MissingMethodProblem](
          "org.apache.spark.streaming.api.java.JavaDStreamLike.foreachRDD")
      ) ++ Seq(
        // SPARK-11996 Make the executor thread dump work again
        ProblemFilters.exclude[MissingClassProblem]("org.apache.spark.executor.ExecutorEndpoint"),
        ProblemFilters.exclude[MissingClassProblem]("org.apache.spark.executor.ExecutorEndpoint$"),
        ProblemFilters.exclude[MissingClassProblem](
          "org.apache.spark.storage.BlockManagerMessages$GetRpcHostPortForExecutor"),
        ProblemFilters.exclude[MissingClassProblem](
          "org.apache.spark.storage.BlockManagerMessages$GetRpcHostPortForExecutor$")
<<<<<<< HEAD
      ) ++ Seq (
        // SPARK-7729 Executor which has been killed should also be displayed on Executor Tab
        ProblemFilters.exclude[MissingMethodProblem](
          "org.apache.spark.status.api.v1.ExecutorSummary.this")
      )
=======
      ) ++ Seq(
        // SPARK-3580 Add getNumPartitions method to JavaRDD
        ProblemFilters.exclude[MissingMethodProblem](
          "org.apache.spark.api.java.JavaRDDLike.getNumPartitions")
      ) ++
      // SPARK-11314: YARN backend moved to yarn sub-module and MiMA complains even though it's a
      // private class.
      MimaBuild.excludeSparkClass("scheduler.cluster.YarnSchedulerBackend$YarnSchedulerEndpoint")
>>>>>>> c59df8c5
    case v if v.startsWith("1.5") =>
      Seq(
        MimaBuild.excludeSparkPackage("network"),
        MimaBuild.excludeSparkPackage("deploy"),
        // These are needed if checking against the sbt build, since they are part of
        // the maven-generated artifacts in 1.3.
        excludePackage("org.spark-project.jetty"),
        MimaBuild.excludeSparkPackage("unused"),
        // JavaRDDLike is not meant to be extended by user programs
        ProblemFilters.exclude[MissingMethodProblem](
          "org.apache.spark.api.java.JavaRDDLike.partitioner"),
        // Modification of private static method
        ProblemFilters.exclude[IncompatibleMethTypeProblem](
          "org.apache.spark.streaming.kafka.KafkaUtils.org$apache$spark$streaming$kafka$KafkaUtils$$leadersForRanges"),
        // Mima false positive (was a private[spark] class)
        ProblemFilters.exclude[MissingClassProblem](
          "org.apache.spark.util.collection.PairIterator"),
        // Removing a testing method from a private class
        ProblemFilters.exclude[MissingMethodProblem](
          "org.apache.spark.streaming.kafka.KafkaTestUtils.waitUntilLeaderOffset"),
        // While private MiMa is still not happy about the changes,
        ProblemFilters.exclude[MissingMethodProblem](
          "org.apache.spark.ml.regression.LeastSquaresAggregator.this"),
        ProblemFilters.exclude[MissingMethodProblem](
          "org.apache.spark.ml.regression.LeastSquaresCostFun.this"),
        ProblemFilters.exclude[MissingMethodProblem](
          "org.apache.spark.ml.classification.LogisticCostFun.this"),
        // SQL execution is considered private.
        excludePackage("org.apache.spark.sql.execution"),
        // The old JSON RDD is removed in favor of streaming Jackson
        ProblemFilters.exclude[MissingClassProblem]("org.apache.spark.sql.json.JsonRDD$"),
        ProblemFilters.exclude[MissingClassProblem]("org.apache.spark.sql.json.JsonRDD"),
        // local function inside a method
        ProblemFilters.exclude[MissingMethodProblem](
          "org.apache.spark.sql.SQLContext.org$apache$spark$sql$SQLContext$$needsConversion$1"),
        ProblemFilters.exclude[MissingMethodProblem](
          "org.apache.spark.sql.UDFRegistration.org$apache$spark$sql$UDFRegistration$$builder$24")
      ) ++ Seq(
        // SPARK-8479 Add numNonzeros and numActives to Matrix.
        ProblemFilters.exclude[MissingMethodProblem](
          "org.apache.spark.mllib.linalg.Matrix.numNonzeros"),
        ProblemFilters.exclude[MissingMethodProblem](
          "org.apache.spark.mllib.linalg.Matrix.numActives")
      ) ++ Seq(
        // SPARK-8914 Remove RDDApi
        ProblemFilters.exclude[MissingClassProblem]("org.apache.spark.sql.RDDApi")
      ) ++ Seq(
        // SPARK-7292 Provide operator to truncate lineage cheaply
        ProblemFilters.exclude[AbstractClassProblem](
          "org.apache.spark.rdd.RDDCheckpointData"),
        ProblemFilters.exclude[AbstractClassProblem](
          "org.apache.spark.rdd.CheckpointRDD")
      ) ++ Seq(
        // SPARK-8701 Add input metadata in the batch page.
        ProblemFilters.exclude[MissingClassProblem](
          "org.apache.spark.streaming.scheduler.InputInfo$"),
        ProblemFilters.exclude[MissingClassProblem](
          "org.apache.spark.streaming.scheduler.InputInfo")
      ) ++ Seq(
        // SPARK-6797 Support YARN modes for SparkR
        ProblemFilters.exclude[MissingMethodProblem](
          "org.apache.spark.api.r.PairwiseRRDD.this"),
        ProblemFilters.exclude[MissingMethodProblem](
          "org.apache.spark.api.r.RRDD.createRWorker"),
        ProblemFilters.exclude[MissingMethodProblem](
          "org.apache.spark.api.r.RRDD.this"),
        ProblemFilters.exclude[MissingMethodProblem](
          "org.apache.spark.api.r.StringRRDD.this"),
        ProblemFilters.exclude[MissingMethodProblem](
          "org.apache.spark.api.r.BaseRRDD.this")
      ) ++ Seq(
        // SPARK-7422 add argmax for sparse vectors
        ProblemFilters.exclude[MissingMethodProblem](
          "org.apache.spark.mllib.linalg.Vector.argmax")
      ) ++ Seq(
        // SPARK-8906 Move all internal data source classes into execution.datasources
        ProblemFilters.exclude[MissingClassProblem]("org.apache.spark.sql.sources.ResolvedDataSource"),
        ProblemFilters.exclude[MissingClassProblem]("org.apache.spark.sql.sources.PreInsertCastAndRename$"),
        ProblemFilters.exclude[MissingClassProblem]("org.apache.spark.sql.sources.CreateTableUsingAsSelect$"),
        ProblemFilters.exclude[MissingClassProblem]("org.apache.spark.sql.sources.InsertIntoDataSource$"),
        ProblemFilters.exclude[MissingClassProblem]("org.apache.spark.sql.sources.SqlNewHadoopPartition"),
        ProblemFilters.exclude[MissingClassProblem]("org.apache.spark.sql.sources.PartitioningUtils$PartitionValues$"),
        ProblemFilters.exclude[MissingClassProblem]("org.apache.spark.sql.sources.DefaultWriterContainer"),
        ProblemFilters.exclude[MissingClassProblem]("org.apache.spark.sql.sources.PartitioningUtils$PartitionValues"),
        ProblemFilters.exclude[MissingClassProblem]("org.apache.spark.sql.sources.RefreshTable$"),
        ProblemFilters.exclude[MissingClassProblem]("org.apache.spark.sql.sources.CreateTempTableUsing$"),
        ProblemFilters.exclude[MissingClassProblem]("org.apache.spark.sql.sources.PartitionSpec"),
        ProblemFilters.exclude[MissingClassProblem]("org.apache.spark.sql.sources.DynamicPartitionWriterContainer"),
        ProblemFilters.exclude[MissingClassProblem]("org.apache.spark.sql.sources.CreateTableUsingAsSelect"),
        ProblemFilters.exclude[MissingClassProblem]("org.apache.spark.sql.sources.SqlNewHadoopRDD$"),
        ProblemFilters.exclude[MissingClassProblem]("org.apache.spark.sql.sources.DescribeCommand$"),
        ProblemFilters.exclude[MissingClassProblem]("org.apache.spark.sql.sources.PartitioningUtils$"),
        ProblemFilters.exclude[MissingClassProblem]("org.apache.spark.sql.sources.SqlNewHadoopRDD"),
        ProblemFilters.exclude[MissingClassProblem]("org.apache.spark.sql.sources.PreInsertCastAndRename"),
        ProblemFilters.exclude[MissingClassProblem]("org.apache.spark.sql.sources.Partition$"),
        ProblemFilters.exclude[MissingClassProblem]("org.apache.spark.sql.sources.LogicalRelation$"),
        ProblemFilters.exclude[MissingClassProblem]("org.apache.spark.sql.sources.PartitioningUtils"),
        ProblemFilters.exclude[MissingClassProblem]("org.apache.spark.sql.sources.LogicalRelation"),
        ProblemFilters.exclude[MissingClassProblem]("org.apache.spark.sql.sources.Partition"),
        ProblemFilters.exclude[MissingClassProblem]("org.apache.spark.sql.sources.BaseWriterContainer"),
        ProblemFilters.exclude[MissingClassProblem]("org.apache.spark.sql.sources.PreWriteCheck"),
        ProblemFilters.exclude[MissingClassProblem]("org.apache.spark.sql.sources.CreateTableUsing"),
        ProblemFilters.exclude[MissingClassProblem]("org.apache.spark.sql.sources.RefreshTable"),
        ProblemFilters.exclude[MissingClassProblem]("org.apache.spark.sql.sources.SqlNewHadoopRDD$NewHadoopMapPartitionsWithSplitRDD"),
        ProblemFilters.exclude[MissingClassProblem]("org.apache.spark.sql.sources.DataSourceStrategy$"),
        ProblemFilters.exclude[MissingClassProblem]("org.apache.spark.sql.sources.CreateTempTableUsing"),
        ProblemFilters.exclude[MissingClassProblem]("org.apache.spark.sql.sources.CreateTempTableUsingAsSelect$"),
        ProblemFilters.exclude[MissingClassProblem]("org.apache.spark.sql.sources.CreateTempTableUsingAsSelect"),
        ProblemFilters.exclude[MissingClassProblem]("org.apache.spark.sql.sources.CreateTableUsing$"),
        ProblemFilters.exclude[MissingClassProblem]("org.apache.spark.sql.sources.ResolvedDataSource$"),
        ProblemFilters.exclude[MissingClassProblem]("org.apache.spark.sql.sources.PreWriteCheck$"),
        ProblemFilters.exclude[MissingClassProblem]("org.apache.spark.sql.sources.InsertIntoDataSource"),
        ProblemFilters.exclude[MissingClassProblem]("org.apache.spark.sql.sources.InsertIntoHadoopFsRelation"),
        ProblemFilters.exclude[MissingClassProblem]("org.apache.spark.sql.sources.DDLParser"),
        ProblemFilters.exclude[MissingClassProblem]("org.apache.spark.sql.sources.CaseInsensitiveMap"),
        ProblemFilters.exclude[MissingClassProblem]("org.apache.spark.sql.sources.InsertIntoHadoopFsRelation$"),
        ProblemFilters.exclude[MissingClassProblem]("org.apache.spark.sql.sources.DataSourceStrategy"),
        ProblemFilters.exclude[MissingClassProblem]("org.apache.spark.sql.sources.SqlNewHadoopRDD$NewHadoopMapPartitionsWithSplitRDD$"),
        ProblemFilters.exclude[MissingClassProblem]("org.apache.spark.sql.sources.PartitionSpec$"),
        ProblemFilters.exclude[MissingClassProblem]("org.apache.spark.sql.sources.DescribeCommand"),
        ProblemFilters.exclude[MissingClassProblem]("org.apache.spark.sql.sources.DDLException"),
        // SPARK-9763 Minimize exposure of internal SQL classes
        excludePackage("org.apache.spark.sql.parquet"),
        excludePackage("org.apache.spark.sql.json"),
        ProblemFilters.exclude[MissingClassProblem]("org.apache.spark.sql.jdbc.JDBCRDD$DecimalConversion$"),
        ProblemFilters.exclude[MissingClassProblem]("org.apache.spark.sql.jdbc.JDBCPartition"),
        ProblemFilters.exclude[MissingClassProblem]("org.apache.spark.sql.jdbc.JdbcUtils$"),
        ProblemFilters.exclude[MissingClassProblem]("org.apache.spark.sql.jdbc.JDBCRDD$DecimalConversion"),
        ProblemFilters.exclude[MissingClassProblem]("org.apache.spark.sql.jdbc.JDBCPartitioningInfo$"),
        ProblemFilters.exclude[MissingClassProblem]("org.apache.spark.sql.jdbc.JDBCPartition$"),
        ProblemFilters.exclude[MissingClassProblem]("org.apache.spark.sql.jdbc.package"),
        ProblemFilters.exclude[MissingClassProblem]("org.apache.spark.sql.jdbc.JDBCRDD$JDBCConversion"),
        ProblemFilters.exclude[MissingClassProblem]("org.apache.spark.sql.jdbc.JDBCRDD$"),
        ProblemFilters.exclude[MissingClassProblem]("org.apache.spark.sql.jdbc.package$DriverWrapper"),
        ProblemFilters.exclude[MissingClassProblem]("org.apache.spark.sql.jdbc.JDBCRDD"),
        ProblemFilters.exclude[MissingClassProblem]("org.apache.spark.sql.jdbc.JDBCPartitioningInfo"),
        ProblemFilters.exclude[MissingClassProblem]("org.apache.spark.sql.jdbc.JdbcUtils"),
        ProblemFilters.exclude[MissingClassProblem]("org.apache.spark.sql.jdbc.DefaultSource"),
        ProblemFilters.exclude[MissingClassProblem]("org.apache.spark.sql.jdbc.JDBCRelation$"),
        ProblemFilters.exclude[MissingClassProblem]("org.apache.spark.sql.jdbc.package$"),
        ProblemFilters.exclude[MissingClassProblem]("org.apache.spark.sql.jdbc.JDBCRelation")
      ) ++ Seq(
        // SPARK-4751 Dynamic allocation for standalone mode
        ProblemFilters.exclude[MissingMethodProblem](
          "org.apache.spark.SparkContext.supportDynamicAllocation")
      ) ++ Seq(
        // SPARK-9580: Remove SQL test singletons
        ProblemFilters.exclude[MissingClassProblem](
          "org.apache.spark.sql.test.LocalSQLContext$SQLSession"),
        ProblemFilters.exclude[MissingClassProblem](
          "org.apache.spark.sql.test.LocalSQLContext"),
        ProblemFilters.exclude[MissingClassProblem](
          "org.apache.spark.sql.test.TestSQLContext"),
        ProblemFilters.exclude[MissingClassProblem](
          "org.apache.spark.sql.test.TestSQLContext$")
      ) ++ Seq(
        // SPARK-9704 Made ProbabilisticClassifier, Identifiable, VectorUDT public APIs
        ProblemFilters.exclude[IncompatibleResultTypeProblem](
          "org.apache.spark.mllib.linalg.VectorUDT.serialize")
      ) ++ Seq(
        // SPARK-10381 Fix types / units in private AskPermissionToCommitOutput RPC message.
        // This class is marked as `private` but MiMa still seems to be confused by the change.
        ProblemFilters.exclude[MissingMethodProblem](
          "org.apache.spark.scheduler.AskPermissionToCommitOutput.task"),
        ProblemFilters.exclude[IncompatibleResultTypeProblem](
          "org.apache.spark.scheduler.AskPermissionToCommitOutput.copy$default$2"),
        ProblemFilters.exclude[IncompatibleMethTypeProblem](
          "org.apache.spark.scheduler.AskPermissionToCommitOutput.copy"),
        ProblemFilters.exclude[MissingMethodProblem](
          "org.apache.spark.scheduler.AskPermissionToCommitOutput.taskAttempt"),
        ProblemFilters.exclude[IncompatibleResultTypeProblem](
          "org.apache.spark.scheduler.AskPermissionToCommitOutput.copy$default$3"),
        ProblemFilters.exclude[IncompatibleMethTypeProblem](
          "org.apache.spark.scheduler.AskPermissionToCommitOutput.this"),
        ProblemFilters.exclude[IncompatibleMethTypeProblem](
          "org.apache.spark.scheduler.AskPermissionToCommitOutput.apply")
      )

    case v if v.startsWith("1.4") =>
      Seq(
        MimaBuild.excludeSparkPackage("deploy"),
        MimaBuild.excludeSparkPackage("ml"),
        // SPARK-7910 Adding a method to get the partioner to JavaRDD,
        ProblemFilters.exclude[MissingMethodProblem]("org.apache.spark.api.java.JavaRDDLike.partitioner"),
        // SPARK-5922 Adding a generalized diff(other: RDD[(VertexId, VD)]) to VertexRDD
        ProblemFilters.exclude[MissingMethodProblem]("org.apache.spark.graphx.VertexRDD.diff"),
        // These are needed if checking against the sbt build, since they are part of
        // the maven-generated artifacts in 1.3.
        excludePackage("org.spark-project.jetty"),
        MimaBuild.excludeSparkPackage("unused"),
        ProblemFilters.exclude[MissingClassProblem]("com.google.common.base.Optional"),
        ProblemFilters.exclude[IncompatibleResultTypeProblem](
          "org.apache.spark.rdd.JdbcRDD.compute"),
        ProblemFilters.exclude[IncompatibleResultTypeProblem](
          "org.apache.spark.broadcast.HttpBroadcastFactory.newBroadcast"),
        ProblemFilters.exclude[IncompatibleResultTypeProblem](
          "org.apache.spark.broadcast.TorrentBroadcastFactory.newBroadcast"),
        ProblemFilters.exclude[MissingClassProblem](
          "org.apache.spark.scheduler.OutputCommitCoordinator$OutputCommitCoordinatorEndpoint")
      ) ++ Seq(
        // SPARK-4655 - Making Stage an Abstract class broke binary compatility even though
        // the stage class is defined as private[spark]
        ProblemFilters.exclude[AbstractClassProblem]("org.apache.spark.scheduler.Stage")
      ) ++ Seq(
        // SPARK-6510 Add a Graph#minus method acting as Set#difference
        ProblemFilters.exclude[MissingMethodProblem]("org.apache.spark.graphx.VertexRDD.minus")
      ) ++ Seq(
        // SPARK-6492 Fix deadlock in SparkContext.stop()
        ProblemFilters.exclude[MissingMethodProblem]("org.apache.spark.SparkContext.org$" +
            "apache$spark$SparkContext$$SPARK_CONTEXT_CONSTRUCTOR_LOCK")
      )++ Seq(
        // SPARK-6693 add tostring with max lines and width for matrix
        ProblemFilters.exclude[MissingMethodProblem](
          "org.apache.spark.mllib.linalg.Matrix.toString")
      )++ Seq(
        // SPARK-6703 Add getOrCreate method to SparkContext
        ProblemFilters.exclude[IncompatibleResultTypeProblem]
            ("org.apache.spark.SparkContext.org$apache$spark$SparkContext$$activeContext")
      )++ Seq(
        // SPARK-7090 Introduce LDAOptimizer to LDA to further improve extensibility
        ProblemFilters.exclude[MissingClassProblem](
          "org.apache.spark.mllib.clustering.LDA$EMOptimizer")
      ) ++ Seq(
        // SPARK-6756 add toSparse, toDense, numActives, numNonzeros, and compressed to Vector
        ProblemFilters.exclude[MissingMethodProblem](
          "org.apache.spark.mllib.linalg.Vector.compressed"),
        ProblemFilters.exclude[MissingMethodProblem](
          "org.apache.spark.mllib.linalg.Vector.toDense"),
        ProblemFilters.exclude[MissingMethodProblem](
          "org.apache.spark.mllib.linalg.Vector.numNonzeros"),
        ProblemFilters.exclude[MissingMethodProblem](
          "org.apache.spark.mllib.linalg.Vector.toSparse"),
        ProblemFilters.exclude[MissingMethodProblem](
          "org.apache.spark.mllib.linalg.Vector.numActives"),
        // SPARK-7681 add SparseVector support for gemv
        ProblemFilters.exclude[MissingMethodProblem](
          "org.apache.spark.mllib.linalg.Matrix.multiply"),
        ProblemFilters.exclude[MissingMethodProblem](
          "org.apache.spark.mllib.linalg.DenseMatrix.multiply"),
        ProblemFilters.exclude[MissingMethodProblem](
          "org.apache.spark.mllib.linalg.SparseMatrix.multiply")
      ) ++ Seq(
        // Execution should never be included as its always internal.
        MimaBuild.excludeSparkPackage("sql.execution"),
        // This `protected[sql]` method was removed in 1.3.1
        ProblemFilters.exclude[MissingMethodProblem](
          "org.apache.spark.sql.SQLContext.checkAnalysis"),
        // These `private[sql]` class were removed in 1.4.0:
        ProblemFilters.exclude[MissingClassProblem](
          "org.apache.spark.sql.execution.AddExchange"),
        ProblemFilters.exclude[MissingClassProblem](
          "org.apache.spark.sql.execution.AddExchange$"),
        ProblemFilters.exclude[MissingClassProblem](
          "org.apache.spark.sql.parquet.PartitionSpec"),
        ProblemFilters.exclude[MissingClassProblem](
          "org.apache.spark.sql.parquet.PartitionSpec$"),
        ProblemFilters.exclude[MissingClassProblem](
          "org.apache.spark.sql.parquet.Partition"),
        ProblemFilters.exclude[MissingClassProblem](
          "org.apache.spark.sql.parquet.Partition$"),
        ProblemFilters.exclude[MissingClassProblem](
          "org.apache.spark.sql.parquet.ParquetRelation2$PartitionValues"),
        ProblemFilters.exclude[MissingClassProblem](
          "org.apache.spark.sql.parquet.ParquetRelation2$PartitionValues$"),
        ProblemFilters.exclude[MissingClassProblem](
          "org.apache.spark.sql.parquet.ParquetRelation2"),
        ProblemFilters.exclude[MissingClassProblem](
          "org.apache.spark.sql.parquet.ParquetRelation2$"),
        ProblemFilters.exclude[MissingClassProblem](
          "org.apache.spark.sql.parquet.ParquetRelation2$MetadataCache"),
        // These test support classes were moved out of src/main and into src/test:
        ProblemFilters.exclude[MissingClassProblem](
          "org.apache.spark.sql.parquet.ParquetTestData"),
        ProblemFilters.exclude[MissingClassProblem](
          "org.apache.spark.sql.parquet.ParquetTestData$"),
        ProblemFilters.exclude[MissingClassProblem](
          "org.apache.spark.sql.parquet.TestGroupWriteSupport"),
        ProblemFilters.exclude[MissingClassProblem]("org.apache.spark.sql.CachedData"),
        ProblemFilters.exclude[MissingClassProblem]("org.apache.spark.sql.CachedData$"),
        ProblemFilters.exclude[MissingClassProblem]("org.apache.spark.sql.CacheManager"),
        // TODO: Remove the following rule once ParquetTest has been moved to src/test.
        ProblemFilters.exclude[MissingClassProblem](
          "org.apache.spark.sql.parquet.ParquetTest")
      ) ++ Seq(
        // SPARK-7530 Added StreamingContext.getState()
        ProblemFilters.exclude[MissingMethodProblem](
          "org.apache.spark.streaming.StreamingContext.state_=")
      ) ++ Seq(
        // SPARK-7081 changed ShuffleWriter from a trait to an abstract class and removed some
        // unnecessary type bounds in order to fix some compiler warnings that occurred when
        // implementing this interface in Java. Note that ShuffleWriter is private[spark].
        ProblemFilters.exclude[IncompatibleTemplateDefProblem](
          "org.apache.spark.shuffle.ShuffleWriter")
      ) ++ Seq(
        // SPARK-6888 make jdbc driver handling user definable
        // This patch renames some classes to API friendly names.
        ProblemFilters.exclude[MissingClassProblem]("org.apache.spark.sql.jdbc.DriverQuirks$"),
        ProblemFilters.exclude[MissingClassProblem]("org.apache.spark.sql.jdbc.DriverQuirks"),
        ProblemFilters.exclude[MissingClassProblem]("org.apache.spark.sql.jdbc.PostgresQuirks"),
        ProblemFilters.exclude[MissingClassProblem]("org.apache.spark.sql.jdbc.NoQuirks"),
        ProblemFilters.exclude[MissingClassProblem]("org.apache.spark.sql.jdbc.MySQLQuirks")
      )

    case v if v.startsWith("1.3") =>
      Seq(
        MimaBuild.excludeSparkPackage("deploy"),
        MimaBuild.excludeSparkPackage("ml"),
        // These are needed if checking against the sbt build, since they are part of
        // the maven-generated artifacts in the 1.2 build.
        MimaBuild.excludeSparkPackage("unused"),
        ProblemFilters.exclude[MissingClassProblem]("com.google.common.base.Optional")
      ) ++ Seq(
        // SPARK-2321
        ProblemFilters.exclude[MissingMethodProblem](
          "org.apache.spark.SparkStageInfoImpl.this"),
        ProblemFilters.exclude[MissingMethodProblem](
          "org.apache.spark.SparkStageInfo.submissionTime")
      ) ++ Seq(
        // SPARK-4614
        ProblemFilters.exclude[MissingMethodProblem](
          "org.apache.spark.mllib.linalg.Matrices.randn"),
        ProblemFilters.exclude[MissingMethodProblem](
          "org.apache.spark.mllib.linalg.Matrices.rand")
      ) ++ Seq(
        // SPARK-5321
        ProblemFilters.exclude[MissingMethodProblem](
          "org.apache.spark.mllib.linalg.SparseMatrix.transposeMultiply"),
        ProblemFilters.exclude[MissingMethodProblem](
          "org.apache.spark.mllib.linalg.Matrix.transpose"),
        ProblemFilters.exclude[MissingMethodProblem](
          "org.apache.spark.mllib.linalg.DenseMatrix.transposeMultiply"),
        ProblemFilters.exclude[MissingMethodProblem]("org.apache.spark.mllib.linalg.Matrix." +
            "org$apache$spark$mllib$linalg$Matrix$_setter_$isTransposed_="),
        ProblemFilters.exclude[MissingMethodProblem](
          "org.apache.spark.mllib.linalg.Matrix.isTransposed"),
        ProblemFilters.exclude[MissingMethodProblem](
          "org.apache.spark.mllib.linalg.Matrix.foreachActive")
      ) ++ Seq(
        // SPARK-5540
        ProblemFilters.exclude[MissingMethodProblem](
          "org.apache.spark.mllib.recommendation.ALS.solveLeastSquares"),
        // SPARK-5536
        ProblemFilters.exclude[MissingMethodProblem](
          "org.apache.spark.mllib.recommendation.ALS.org$apache$spark$mllib$recommendation$ALS$^dateFeatures"),
        ProblemFilters.exclude[MissingMethodProblem](
          "org.apache.spark.mllib.recommendation.ALS.org$apache$spark$mllib$recommendation$ALS$^dateBlock")
      ) ++ Seq(
        // SPARK-3325
        ProblemFilters.exclude[MissingMethodProblem](
          "org.apache.spark.streaming.api.java.JavaDStreamLike.print"),
        // SPARK-2757
        ProblemFilters.exclude[IncompatibleResultTypeProblem](
          "org.apache.spark.streaming.flume.sink.SparkAvroCallbackHandler." +
            "removeAndGetProcessor")
      ) ++ Seq(
        // SPARK-5123 (SparkSQL data type change) - alpha component only
        ProblemFilters.exclude[IncompatibleResultTypeProblem](
          "org.apache.spark.ml.feature.HashingTF.outputDataType"),
        ProblemFilters.exclude[IncompatibleResultTypeProblem](
          "org.apache.spark.ml.feature.Tokenizer.outputDataType"),
        ProblemFilters.exclude[IncompatibleMethTypeProblem](
          "org.apache.spark.ml.feature.Tokenizer.validateInputType"),
        ProblemFilters.exclude[IncompatibleMethTypeProblem](
          "org.apache.spark.ml.classification.LogisticRegressionModel.validateAndTransformSchema"),
        ProblemFilters.exclude[IncompatibleMethTypeProblem](
          "org.apache.spark.ml.classification.LogisticRegression.validateAndTransformSchema")
      ) ++ Seq(
        // SPARK-4014
        ProblemFilters.exclude[MissingMethodProblem](
          "org.apache.spark.TaskContext.taskAttemptId"),
        ProblemFilters.exclude[MissingMethodProblem](
          "org.apache.spark.TaskContext.attemptNumber")
      ) ++ Seq(
        // SPARK-5166 Spark SQL API stabilization
        ProblemFilters.exclude[IncompatibleMethTypeProblem]("org.apache.spark.ml.Transformer.transform"),
        ProblemFilters.exclude[IncompatibleMethTypeProblem]("org.apache.spark.ml.Estimator.fit"),
        ProblemFilters.exclude[MissingMethodProblem]("org.apache.spark.ml.Transformer.transform"),
        ProblemFilters.exclude[IncompatibleMethTypeProblem]("org.apache.spark.ml.Pipeline.fit"),
        ProblemFilters.exclude[IncompatibleMethTypeProblem]("org.apache.spark.ml.PipelineModel.transform"),
        ProblemFilters.exclude[MissingMethodProblem]("org.apache.spark.ml.Estimator.fit"),
        ProblemFilters.exclude[IncompatibleMethTypeProblem]("org.apache.spark.ml.Evaluator.evaluate"),
        ProblemFilters.exclude[MissingMethodProblem]("org.apache.spark.ml.Evaluator.evaluate"),
        ProblemFilters.exclude[IncompatibleMethTypeProblem]("org.apache.spark.ml.tuning.CrossValidator.fit"),
        ProblemFilters.exclude[IncompatibleMethTypeProblem]("org.apache.spark.ml.tuning.CrossValidatorModel.transform"),
        ProblemFilters.exclude[IncompatibleMethTypeProblem]("org.apache.spark.ml.feature.StandardScaler.fit"),
        ProblemFilters.exclude[IncompatibleMethTypeProblem]("org.apache.spark.ml.feature.StandardScalerModel.transform"),
        ProblemFilters.exclude[IncompatibleMethTypeProblem]("org.apache.spark.ml.classification.LogisticRegressionModel.transform"),
        ProblemFilters.exclude[IncompatibleMethTypeProblem]("org.apache.spark.ml.classification.LogisticRegression.fit"),
        ProblemFilters.exclude[IncompatibleMethTypeProblem]("org.apache.spark.ml.evaluation.BinaryClassificationEvaluator.evaluate")
      ) ++ Seq(
        // SPARK-5270
        ProblemFilters.exclude[MissingMethodProblem](
          "org.apache.spark.api.java.JavaRDDLike.isEmpty")
      ) ++ Seq(
        // SPARK-5430
        ProblemFilters.exclude[MissingMethodProblem](
          "org.apache.spark.api.java.JavaRDDLike.treeReduce"),
        ProblemFilters.exclude[MissingMethodProblem](
          "org.apache.spark.api.java.JavaRDDLike.treeAggregate")
      ) ++ Seq(
        // SPARK-5297 Java FileStream do not work with custom key/values
        ProblemFilters.exclude[MissingMethodProblem](
          "org.apache.spark.streaming.api.java.JavaStreamingContext.fileStream")
      ) ++ Seq(
        // SPARK-5315 Spark Streaming Java API returns Scala DStream
        ProblemFilters.exclude[MissingMethodProblem](
          "org.apache.spark.streaming.api.java.JavaDStreamLike.reduceByWindow")
      ) ++ Seq(
        // SPARK-5461 Graph should have isCheckpointed, getCheckpointFiles methods
        ProblemFilters.exclude[MissingMethodProblem](
          "org.apache.spark.graphx.Graph.getCheckpointFiles"),
        ProblemFilters.exclude[MissingMethodProblem](
          "org.apache.spark.graphx.Graph.isCheckpointed")
      ) ++ Seq(
        // SPARK-4789 Standardize ML Prediction APIs
        ProblemFilters.exclude[MissingTypesProblem]("org.apache.spark.mllib.linalg.VectorUDT"),
        ProblemFilters.exclude[IncompatibleResultTypeProblem]("org.apache.spark.mllib.linalg.VectorUDT.serialize"),
        ProblemFilters.exclude[IncompatibleResultTypeProblem]("org.apache.spark.mllib.linalg.VectorUDT.sqlType")
      ) ++ Seq(
        // SPARK-5814
        ProblemFilters.exclude[MissingMethodProblem](
          "org.apache.spark.mllib.recommendation.ALS.org$apache$spark$mllib$recommendation$ALS$$wrapDoubleArray"),
        ProblemFilters.exclude[MissingMethodProblem](
          "org.apache.spark.mllib.recommendation.ALS.org$apache$spark$mllib$recommendation$ALS$$fillFullMatrix"),
        ProblemFilters.exclude[MissingMethodProblem](
          "org.apache.spark.mllib.recommendation.ALS.org$apache$spark$mllib$recommendation$ALS$$iterations"),
        ProblemFilters.exclude[MissingMethodProblem](
          "org.apache.spark.mllib.recommendation.ALS.org$apache$spark$mllib$recommendation$ALS$$makeOutLinkBlock"),
        ProblemFilters.exclude[MissingMethodProblem](
          "org.apache.spark.mllib.recommendation.ALS.org$apache$spark$mllib$recommendation$ALS$$computeYtY"),
        ProblemFilters.exclude[MissingMethodProblem](
          "org.apache.spark.mllib.recommendation.ALS.org$apache$spark$mllib$recommendation$ALS$$makeLinkRDDs"),
        ProblemFilters.exclude[MissingMethodProblem](
          "org.apache.spark.mllib.recommendation.ALS.org$apache$spark$mllib$recommendation$ALS$$alpha"),
        ProblemFilters.exclude[MissingMethodProblem](
          "org.apache.spark.mllib.recommendation.ALS.org$apache$spark$mllib$recommendation$ALS$$randomFactor"),
        ProblemFilters.exclude[MissingMethodProblem](
          "org.apache.spark.mllib.recommendation.ALS.org$apache$spark$mllib$recommendation$ALS$$makeInLinkBlock"),
        ProblemFilters.exclude[MissingMethodProblem](
          "org.apache.spark.mllib.recommendation.ALS.org$apache$spark$mllib$recommendation$ALS$$dspr"),
        ProblemFilters.exclude[MissingMethodProblem](
          "org.apache.spark.mllib.recommendation.ALS.org$apache$spark$mllib$recommendation$ALS$$lambda"),
        ProblemFilters.exclude[MissingMethodProblem](
          "org.apache.spark.mllib.recommendation.ALS.org$apache$spark$mllib$recommendation$ALS$$implicitPrefs"),
        ProblemFilters.exclude[MissingMethodProblem](
          "org.apache.spark.mllib.recommendation.ALS.org$apache$spark$mllib$recommendation$ALS$$rank")
      ) ++ Seq(
        // SPARK-4682
        ProblemFilters.exclude[MissingClassProblem]("org.apache.spark.RealClock"),
        ProblemFilters.exclude[MissingClassProblem]("org.apache.spark.Clock"),
        ProblemFilters.exclude[MissingClassProblem]("org.apache.spark.TestClock")
      ) ++ Seq(
        // SPARK-5922 Adding a generalized diff(other: RDD[(VertexId, VD)]) to VertexRDD
        ProblemFilters.exclude[MissingMethodProblem]("org.apache.spark.graphx.VertexRDD.diff")
      )

    case v if v.startsWith("1.2") =>
      Seq(
        MimaBuild.excludeSparkPackage("deploy"),
        MimaBuild.excludeSparkPackage("graphx")
      ) ++
      MimaBuild.excludeSparkClass("mllib.linalg.Matrix") ++
      MimaBuild.excludeSparkClass("mllib.linalg.Vector") ++
      Seq(
        ProblemFilters.exclude[IncompatibleTemplateDefProblem](
          "org.apache.spark.scheduler.TaskLocation"),
        // Added normL1 and normL2 to trait MultivariateStatisticalSummary
        ProblemFilters.exclude[MissingMethodProblem](
          "org.apache.spark.mllib.stat.MultivariateStatisticalSummary.normL1"),
        ProblemFilters.exclude[MissingMethodProblem](
          "org.apache.spark.mllib.stat.MultivariateStatisticalSummary.normL2"),
        // MapStatus should be private[spark]
        ProblemFilters.exclude[IncompatibleTemplateDefProblem](
          "org.apache.spark.scheduler.MapStatus"),
        ProblemFilters.exclude[MissingClassProblem](
          "org.apache.spark.network.netty.PathResolver"),
        ProblemFilters.exclude[MissingClassProblem](
          "org.apache.spark.network.netty.client.BlockClientListener"),

        // TaskContext was promoted to Abstract class
        ProblemFilters.exclude[AbstractClassProblem](
          "org.apache.spark.TaskContext"),
        ProblemFilters.exclude[IncompatibleTemplateDefProblem](
          "org.apache.spark.util.collection.SortDataFormat")
      ) ++ Seq(
        // Adding new methods to the JavaRDDLike trait:
        ProblemFilters.exclude[MissingMethodProblem](
          "org.apache.spark.api.java.JavaRDDLike.takeAsync"),
        ProblemFilters.exclude[MissingMethodProblem](
          "org.apache.spark.api.java.JavaRDDLike.foreachPartitionAsync"),
        ProblemFilters.exclude[MissingMethodProblem](
          "org.apache.spark.api.java.JavaRDDLike.countAsync"),
        ProblemFilters.exclude[MissingMethodProblem](
          "org.apache.spark.api.java.JavaRDDLike.foreachAsync"),
        ProblemFilters.exclude[MissingMethodProblem](
          "org.apache.spark.api.java.JavaRDDLike.collectAsync")
      ) ++ Seq(
        // SPARK-3822
        ProblemFilters.exclude[IncompatibleResultTypeProblem](
          "org.apache.spark.SparkContext.org$apache$spark$SparkContext$$createTaskScheduler")
      ) ++ Seq(
        // SPARK-1209
        ProblemFilters.exclude[MissingClassProblem](
          "org.apache.hadoop.mapreduce.SparkHadoopMapReduceUtil"),
        ProblemFilters.exclude[MissingClassProblem](
          "org.apache.hadoop.mapred.SparkHadoopMapRedUtil"),
        ProblemFilters.exclude[MissingTypesProblem](
          "org.apache.spark.rdd.PairRDDFunctions")
      ) ++ Seq(
        // SPARK-4062
        ProblemFilters.exclude[MissingMethodProblem](
          "org.apache.spark.streaming.kafka.KafkaReceiver#MessageHandler.this")
      )

    case v if v.startsWith("1.1") =>
      Seq(
        MimaBuild.excludeSparkPackage("deploy"),
        MimaBuild.excludeSparkPackage("graphx")
      ) ++
      Seq(
        // Adding new method to JavaRDLike trait - we should probably mark this as a developer API.
        ProblemFilters.exclude[MissingMethodProblem]("org.apache.spark.api.java.JavaRDDLike.partitions"),
        // Should probably mark this as Experimental
        ProblemFilters.exclude[MissingMethodProblem](
          "org.apache.spark.api.java.JavaRDDLike.foreachAsync"),
        // We made a mistake earlier (ed06500d3) in the Java API to use default parameter values
        // for countApproxDistinct* functions, which does not work in Java. We later removed
        // them, and use the following to tell Mima to not care about them.
        ProblemFilters.exclude[IncompatibleResultTypeProblem](
          "org.apache.spark.api.java.JavaPairRDD.countApproxDistinctByKey"),
        ProblemFilters.exclude[IncompatibleResultTypeProblem](
          "org.apache.spark.api.java.JavaPairRDD.countApproxDistinctByKey"),
        ProblemFilters.exclude[MissingMethodProblem](
          "org.apache.spark.api.java.JavaPairRDD.countApproxDistinct$default$1"),
        ProblemFilters.exclude[MissingMethodProblem](
          "org.apache.spark.api.java.JavaPairRDD.countApproxDistinctByKey$default$1"),
        ProblemFilters.exclude[MissingMethodProblem](
          "org.apache.spark.api.java.JavaRDD.countApproxDistinct$default$1"),
        ProblemFilters.exclude[MissingMethodProblem](
          "org.apache.spark.api.java.JavaRDDLike.countApproxDistinct$default$1"),
        ProblemFilters.exclude[MissingMethodProblem](
          "org.apache.spark.api.java.JavaDoubleRDD.countApproxDistinct$default$1"),
        ProblemFilters.exclude[MissingMethodProblem](
          "org.apache.spark.storage.DiskStore.getValues"),
        ProblemFilters.exclude[MissingMethodProblem](
          "org.apache.spark.storage.MemoryStore.Entry")
      ) ++
      Seq(
        // Serializer interface change. See SPARK-3045.
        ProblemFilters.exclude[IncompatibleTemplateDefProblem](
          "org.apache.spark.serializer.DeserializationStream"),
        ProblemFilters.exclude[IncompatibleTemplateDefProblem](
          "org.apache.spark.serializer.Serializer"),
        ProblemFilters.exclude[IncompatibleTemplateDefProblem](
          "org.apache.spark.serializer.SerializationStream"),
        ProblemFilters.exclude[IncompatibleTemplateDefProblem](
          "org.apache.spark.serializer.SerializerInstance")
      )++
      Seq(
        // Renamed putValues -> putArray + putIterator
        ProblemFilters.exclude[MissingMethodProblem](
          "org.apache.spark.storage.MemoryStore.putValues"),
        ProblemFilters.exclude[MissingMethodProblem](
          "org.apache.spark.storage.DiskStore.putValues"),
        ProblemFilters.exclude[MissingMethodProblem](
          "org.apache.spark.storage.TachyonStore.putValues")
      ) ++
      Seq(
        ProblemFilters.exclude[MissingMethodProblem](
          "org.apache.spark.streaming.flume.FlumeReceiver.this"),
        ProblemFilters.exclude[IncompatibleMethTypeProblem](
          "org.apache.spark.streaming.kafka.KafkaUtils.createStream"),
        ProblemFilters.exclude[IncompatibleMethTypeProblem](
          "org.apache.spark.streaming.kafka.KafkaReceiver.this")
      ) ++
      Seq( // Ignore some private methods in ALS.
        ProblemFilters.exclude[MissingMethodProblem](
          "org.apache.spark.mllib.recommendation.ALS.org$apache$spark$mllib$recommendation$ALS$^dateFeatures"),
        ProblemFilters.exclude[MissingMethodProblem]( // The only public constructor is the one without arguments.
          "org.apache.spark.mllib.recommendation.ALS.this"),
        ProblemFilters.exclude[MissingMethodProblem](
          "org.apache.spark.mllib.recommendation.ALS.org$apache$spark$mllib$recommendation$ALS$$<init>$default$7"),
        ProblemFilters.exclude[IncompatibleMethTypeProblem](
          "org.apache.spark.mllib.recommendation.ALS.org$apache$spark$mllib$recommendation$ALS$^dateFeatures")
      ) ++
      MimaBuild.excludeSparkClass("mllib.linalg.distributed.ColumnStatisticsAggregator") ++
      MimaBuild.excludeSparkClass("rdd.ZippedRDD") ++
      MimaBuild.excludeSparkClass("rdd.ZippedPartition") ++
      MimaBuild.excludeSparkClass("util.SerializableHyperLogLog") ++
      MimaBuild.excludeSparkClass("storage.Values") ++
      MimaBuild.excludeSparkClass("storage.Entry") ++
      MimaBuild.excludeSparkClass("storage.MemoryStore$Entry") ++
      // Class was missing "@DeveloperApi" annotation in 1.0.
      MimaBuild.excludeSparkClass("scheduler.SparkListenerApplicationStart") ++
      Seq(
        ProblemFilters.exclude[IncompatibleMethTypeProblem](
          "org.apache.spark.mllib.tree.impurity.Gini.calculate"),
        ProblemFilters.exclude[IncompatibleMethTypeProblem](
          "org.apache.spark.mllib.tree.impurity.Entropy.calculate"),
        ProblemFilters.exclude[IncompatibleMethTypeProblem](
          "org.apache.spark.mllib.tree.impurity.Variance.calculate")
      ) ++
      Seq( // Package-private classes removed in SPARK-2341
        ProblemFilters.exclude[MissingClassProblem]("org.apache.spark.mllib.util.BinaryLabelParser"),
        ProblemFilters.exclude[MissingClassProblem]("org.apache.spark.mllib.util.BinaryLabelParser$"),
        ProblemFilters.exclude[MissingClassProblem]("org.apache.spark.mllib.util.LabelParser"),
        ProblemFilters.exclude[MissingClassProblem]("org.apache.spark.mllib.util.LabelParser$"),
        ProblemFilters.exclude[MissingClassProblem]("org.apache.spark.mllib.util.MulticlassLabelParser"),
        ProblemFilters.exclude[MissingClassProblem]("org.apache.spark.mllib.util.MulticlassLabelParser$")
      ) ++
      Seq( // package-private classes removed in MLlib
        ProblemFilters.exclude[MissingMethodProblem](
          "org.apache.spark.mllib.regression.GeneralizedLinearAlgorithm.org$apache$spark$mllib$regression$GeneralizedLinearAlgorithm$$prependOne")
      ) ++
      Seq( // new Vector methods in MLlib (binary compatible assuming users do not implement Vector)
        ProblemFilters.exclude[MissingMethodProblem]("org.apache.spark.mllib.linalg.Vector.copy")
      ) ++
      Seq( // synthetic methods generated in LabeledPoint
        ProblemFilters.exclude[MissingTypesProblem]("org.apache.spark.mllib.regression.LabeledPoint$"),
        ProblemFilters.exclude[IncompatibleMethTypeProblem]("org.apache.spark.mllib.regression.LabeledPoint.apply"),
        ProblemFilters.exclude[MissingMethodProblem]("org.apache.spark.mllib.regression.LabeledPoint.toString")
      ) ++
      Seq ( // Scala 2.11 compatibility fix
        ProblemFilters.exclude[MissingMethodProblem]("org.apache.spark.streaming.StreamingContext.<init>$default$2")
      )
    case v if v.startsWith("1.0") =>
      Seq(
        MimaBuild.excludeSparkPackage("api.java"),
        MimaBuild.excludeSparkPackage("mllib"),
        MimaBuild.excludeSparkPackage("streaming")
      ) ++
      MimaBuild.excludeSparkClass("rdd.ClassTags") ++
      MimaBuild.excludeSparkClass("util.XORShiftRandom") ++
      MimaBuild.excludeSparkClass("graphx.EdgeRDD") ++
      MimaBuild.excludeSparkClass("graphx.VertexRDD") ++
      MimaBuild.excludeSparkClass("graphx.impl.GraphImpl") ++
      MimaBuild.excludeSparkClass("graphx.impl.RoutingTable") ++
      MimaBuild.excludeSparkClass("graphx.util.collection.PrimitiveKeyOpenHashMap") ++
      MimaBuild.excludeSparkClass("graphx.util.collection.GraphXPrimitiveKeyOpenHashMap") ++
      MimaBuild.excludeSparkClass("mllib.recommendation.MFDataGenerator") ++
      MimaBuild.excludeSparkClass("mllib.optimization.SquaredGradient") ++
      MimaBuild.excludeSparkClass("mllib.regression.RidgeRegressionWithSGD") ++
      MimaBuild.excludeSparkClass("mllib.regression.LassoWithSGD") ++
      MimaBuild.excludeSparkClass("mllib.regression.LinearRegressionWithSGD")
    case _ => Seq()
  }
}<|MERGE_RESOLUTION|>--- conflicted
+++ resolved
@@ -160,13 +160,6 @@
           "org.apache.spark.storage.BlockManagerMessages$GetRpcHostPortForExecutor"),
         ProblemFilters.exclude[MissingClassProblem](
           "org.apache.spark.storage.BlockManagerMessages$GetRpcHostPortForExecutor$")
-<<<<<<< HEAD
-      ) ++ Seq (
-        // SPARK-7729 Executor which has been killed should also be displayed on Executor Tab
-        ProblemFilters.exclude[MissingMethodProblem](
-          "org.apache.spark.status.api.v1.ExecutorSummary.this")
-      )
-=======
       ) ++ Seq(
         // SPARK-3580 Add getNumPartitions method to JavaRDD
         ProblemFilters.exclude[MissingMethodProblem](
@@ -175,7 +168,6 @@
       // SPARK-11314: YARN backend moved to yarn sub-module and MiMA complains even though it's a
       // private class.
       MimaBuild.excludeSparkClass("scheduler.cluster.YarnSchedulerBackend$YarnSchedulerEndpoint")
->>>>>>> c59df8c5
     case v if v.startsWith("1.5") =>
       Seq(
         MimaBuild.excludeSparkPackage("network"),
