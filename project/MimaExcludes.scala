--- conflicted
+++ resolved
@@ -271,15 +271,11 @@
       ) ++ Seq(
         // SPARK-13220 Deprecate yarn-client and yarn-cluster mode
         ProblemFilters.exclude[MissingMethodProblem](
-<<<<<<< HEAD
           "org.apache.spark.SparkContext.org$apache$spark$SparkContext$$createTaskScheduler")
       ) ++ Seq(
-=======
-          "org.apache.spark.SparkContext.org$apache$spark$SparkContext$$createTaskScheduler"),
         // SPARK-13465 TaskContext.
         ProblemFilters.exclude[MissingMethodProblem]("org.apache.spark.TaskContext.addTaskFailureListener")
       ) ++ Seq (
->>>>>>> f77dc4e1
         // SPARK-7729 Executor which has been killed should also be displayed on Executor Tab
         ProblemFilters.exclude[MissingMethodProblem]("org.apache.spark.status.api.v1.ExecutorSummary.this")
       ) ++ Seq(
