--- conflicted
+++ resolved
@@ -119,16 +119,12 @@
         ProblemFilters.exclude[MissingClassProblem]("org.apache.spark.util.Vector"),
         ProblemFilters.exclude[MissingClassProblem]("org.apache.spark.util.Vector$Multiplier"),
         ProblemFilters.exclude[MissingClassProblem]("org.apache.spark.util.Vector$")
-<<<<<<< HEAD
-      ) ++
-      Seq(
+      ) ++ Seq(
+        // SPARK-12510 Refactor ActorReceiver to support Java
+        ProblemFilters.exclude[AbstractClassProblem]("org.apache.spark.streaming.receiver.ActorReceiver")
+      ) ++ Seq(
         // SPARK-12688 Fix spill size metric in unsafe external sorter
         ProblemFilters.exclude[IncompatibleResultTypeProblem]("org.apache.spark.unsafe.map.BytesToBytesMap.reset")
-=======
-      ) ++ Seq(
-        // SPARK-12510 Refactor ActorReceiver to support Java
-        ProblemFilters.exclude[AbstractClassProblem]("org.apache.spark.streaming.receiver.ActorReceiver")
->>>>>>> c0c39750
       )
     case v if v.startsWith("1.6") =>
       Seq(
