/*
 * Licensed to the Apache Software Foundation (ASF) under one or more
 * contributor license agreements.  See the NOTICE file distributed with
 * this work for additional information regarding copyright ownership.
 * The ASF licenses this file to You under the Apache License, Version 2.0
 * (the "License"); you may not use this file except in compliance with
 * the License.  You may obtain a copy of the License at
 *
 *    http://www.apache.org/licenses/LICENSE-2.0
 *
 * Unless required by applicable law or agreed to in writing, software
 * distributed under the License is distributed on an "AS IS" BASIS,
 * WITHOUT WARRANTIES OR CONDITIONS OF ANY KIND, either express or implied.
 * See the License for the specific language governing permissions and
 * limitations under the License.
 */

import com.typesafe.tools.mima.core._
import com.typesafe.tools.mima.core.ProblemFilters._

/**
 * Additional excludes for checking of Spark's binary compatibility.
 *
 * The Mima build will automatically exclude @DeveloperApi and @Experimental classes. This acts
 * as an official audit of cases where we excluded other classes. Please use the narrowest
 * possible exclude here. MIMA will usually tell you what exclude to use, e.g.:
 *
 * ProblemFilters.exclude[MissingMethodProblem]("org.apache.spark.rdd.RDD.take")
 *
 * It is also possible to exclude Spark classes and packages. This should be used sparingly:
 *
 * MimaBuild.excludeSparkClass("graphx.util.collection.GraphXPrimitiveKeyOpenHashMap")
 */
object MimaExcludes {
    def excludes(version: String) =
      version match {
        case v if v.startsWith("1.4") =>
          Seq(
            MimaBuild.excludeSparkPackage("deploy"),
            MimaBuild.excludeSparkPackage("ml"),
            // SPARK-5922 Adding a generalized diff(other: RDD[(VertexId, VD)]) to VertexRDD
            ProblemFilters.exclude[MissingMethodProblem]("org.apache.spark.graphx.VertexRDD.diff"),
            // These are needed if checking against the sbt build, since they are part of
            // the maven-generated artifacts in 1.3.
            excludePackage("org.spark-project.jetty"),
            MimaBuild.excludeSparkPackage("unused"),
            ProblemFilters.exclude[MissingClassProblem]("com.google.common.base.Optional"),
            ProblemFilters.exclude[IncompatibleResultTypeProblem](
              "org.apache.spark.rdd.JdbcRDD.compute"),
            ProblemFilters.exclude[IncompatibleResultTypeProblem](
              "org.apache.spark.broadcast.HttpBroadcastFactory.newBroadcast"),
            ProblemFilters.exclude[IncompatibleResultTypeProblem](
              "org.apache.spark.broadcast.TorrentBroadcastFactory.newBroadcast"),
            ProblemFilters.exclude[MissingClassProblem](
              "org.apache.spark.scheduler.OutputCommitCoordinator$OutputCommitCoordinatorActor")
          ) ++ Seq(
<<<<<<< HEAD
            // SPARK-6510 Add a Graph#minus method acting as Set#difference
            ProblemFilters.exclude[MissingMethodProblem]("org.apache.spark.graphx.VertexRDD.minus")
          ) ++ Seq(
            // SPARK-5205
            ProblemFilters.exclude[MissingMethodProblem](
              "org.apache.spark.TaskContext.addTaskInterruptionListener")
=======
            // SPARK-4655 - Making Stage an Abstract class broke binary compatility even though
            // the stage class is defined as private[spark]
            ProblemFilters.exclude[AbstractClassProblem]("org.apache.spark.scheduler.Stage")
          ) ++ Seq(
            // SPARK-6510 Add a Graph#minus method acting as Set#difference
            ProblemFilters.exclude[MissingMethodProblem]("org.apache.spark.graphx.VertexRDD.minus")
          ) ++ Seq(
            // SPARK-6492 Fix deadlock in SparkContext.stop()
            ProblemFilters.exclude[MissingMethodProblem]("org.apache.spark.SparkContext.org$" +
                "apache$spark$SparkContext$$SPARK_CONTEXT_CONSTRUCTOR_LOCK")
>>>>>>> a0846c4b
          )

        case v if v.startsWith("1.3") =>
          Seq(
            MimaBuild.excludeSparkPackage("deploy"),
            MimaBuild.excludeSparkPackage("ml"),
            // These are needed if checking against the sbt build, since they are part of
            // the maven-generated artifacts in the 1.2 build.
            MimaBuild.excludeSparkPackage("unused"),
            ProblemFilters.exclude[MissingClassProblem]("com.google.common.base.Optional")
          ) ++ Seq(
            // SPARK-2321
            ProblemFilters.exclude[MissingMethodProblem](
              "org.apache.spark.SparkStageInfoImpl.this"),
            ProblemFilters.exclude[MissingMethodProblem](
              "org.apache.spark.SparkStageInfo.submissionTime")
          ) ++ Seq(
            // SPARK-4614
            ProblemFilters.exclude[MissingMethodProblem](
              "org.apache.spark.mllib.linalg.Matrices.randn"),
            ProblemFilters.exclude[MissingMethodProblem](
              "org.apache.spark.mllib.linalg.Matrices.rand")
          ) ++ Seq(
            // SPARK-5321
            ProblemFilters.exclude[MissingMethodProblem](
              "org.apache.spark.mllib.linalg.SparseMatrix.transposeMultiply"),
            ProblemFilters.exclude[MissingMethodProblem](
              "org.apache.spark.mllib.linalg.Matrix.transpose"),
            ProblemFilters.exclude[MissingMethodProblem](
              "org.apache.spark.mllib.linalg.DenseMatrix.transposeMultiply"),
            ProblemFilters.exclude[MissingMethodProblem]("org.apache.spark.mllib.linalg.Matrix." +
                "org$apache$spark$mllib$linalg$Matrix$_setter_$isTransposed_="),
            ProblemFilters.exclude[MissingMethodProblem](
              "org.apache.spark.mllib.linalg.Matrix.isTransposed"),
            ProblemFilters.exclude[MissingMethodProblem](
              "org.apache.spark.mllib.linalg.Matrix.foreachActive")
          ) ++ Seq(
            // SPARK-5540
            ProblemFilters.exclude[MissingMethodProblem](
              "org.apache.spark.mllib.recommendation.ALS.solveLeastSquares"),
            // SPARK-5536
            ProblemFilters.exclude[MissingMethodProblem](
              "org.apache.spark.mllib.recommendation.ALS.org$apache$spark$mllib$recommendation$ALS$^dateFeatures"),
            ProblemFilters.exclude[MissingMethodProblem](
              "org.apache.spark.mllib.recommendation.ALS.org$apache$spark$mllib$recommendation$ALS$^dateBlock")
          ) ++ Seq(
            // SPARK-3325
            ProblemFilters.exclude[MissingMethodProblem](
              "org.apache.spark.streaming.api.java.JavaDStreamLike.print"),
            // SPARK-2757
            ProblemFilters.exclude[IncompatibleResultTypeProblem](
              "org.apache.spark.streaming.flume.sink.SparkAvroCallbackHandler." +
                "removeAndGetProcessor")
          ) ++ Seq(
            // SPARK-5123 (SparkSQL data type change) - alpha component only
            ProblemFilters.exclude[IncompatibleResultTypeProblem](
              "org.apache.spark.ml.feature.HashingTF.outputDataType"),
            ProblemFilters.exclude[IncompatibleResultTypeProblem](
              "org.apache.spark.ml.feature.Tokenizer.outputDataType"),
            ProblemFilters.exclude[IncompatibleMethTypeProblem](
              "org.apache.spark.ml.feature.Tokenizer.validateInputType"),
            ProblemFilters.exclude[IncompatibleMethTypeProblem](
              "org.apache.spark.ml.classification.LogisticRegressionModel.validateAndTransformSchema"),
            ProblemFilters.exclude[IncompatibleMethTypeProblem](
              "org.apache.spark.ml.classification.LogisticRegression.validateAndTransformSchema")
          ) ++ Seq(
            // SPARK-4014
            ProblemFilters.exclude[MissingMethodProblem](
              "org.apache.spark.TaskContext.taskAttemptId"),
            ProblemFilters.exclude[MissingMethodProblem](
              "org.apache.spark.TaskContext.attemptNumber")
          ) ++ Seq(
            // SPARK-5166 Spark SQL API stabilization
            ProblemFilters.exclude[IncompatibleMethTypeProblem]("org.apache.spark.ml.Transformer.transform"),
            ProblemFilters.exclude[IncompatibleMethTypeProblem]("org.apache.spark.ml.Estimator.fit"),
            ProblemFilters.exclude[MissingMethodProblem]("org.apache.spark.ml.Transformer.transform"),
            ProblemFilters.exclude[IncompatibleMethTypeProblem]("org.apache.spark.ml.Pipeline.fit"),
            ProblemFilters.exclude[IncompatibleMethTypeProblem]("org.apache.spark.ml.PipelineModel.transform"),
            ProblemFilters.exclude[MissingMethodProblem]("org.apache.spark.ml.Estimator.fit"),
            ProblemFilters.exclude[IncompatibleMethTypeProblem]("org.apache.spark.ml.Evaluator.evaluate"),
            ProblemFilters.exclude[MissingMethodProblem]("org.apache.spark.ml.Evaluator.evaluate"),
            ProblemFilters.exclude[IncompatibleMethTypeProblem]("org.apache.spark.ml.tuning.CrossValidator.fit"),
            ProblemFilters.exclude[IncompatibleMethTypeProblem]("org.apache.spark.ml.tuning.CrossValidatorModel.transform"),
            ProblemFilters.exclude[IncompatibleMethTypeProblem]("org.apache.spark.ml.feature.StandardScaler.fit"),
            ProblemFilters.exclude[IncompatibleMethTypeProblem]("org.apache.spark.ml.feature.StandardScalerModel.transform"),
            ProblemFilters.exclude[IncompatibleMethTypeProblem]("org.apache.spark.ml.classification.LogisticRegressionModel.transform"),
            ProblemFilters.exclude[IncompatibleMethTypeProblem]("org.apache.spark.ml.classification.LogisticRegression.fit"),
            ProblemFilters.exclude[IncompatibleMethTypeProblem]("org.apache.spark.ml.evaluation.BinaryClassificationEvaluator.evaluate")
          ) ++ Seq(
            // SPARK-5270
            ProblemFilters.exclude[MissingMethodProblem](
              "org.apache.spark.api.java.JavaRDDLike.isEmpty")
          ) ++ Seq(
            // SPARK-5430
            ProblemFilters.exclude[MissingMethodProblem](
              "org.apache.spark.api.java.JavaRDDLike.treeReduce"),
            ProblemFilters.exclude[MissingMethodProblem](
              "org.apache.spark.api.java.JavaRDDLike.treeAggregate")
          ) ++ Seq(
            // SPARK-5297 Java FileStream do not work with custom key/values
            ProblemFilters.exclude[MissingMethodProblem](
              "org.apache.spark.streaming.api.java.JavaStreamingContext.fileStream")
          ) ++ Seq(
            // SPARK-5315 Spark Streaming Java API returns Scala DStream
            ProblemFilters.exclude[MissingMethodProblem](
              "org.apache.spark.streaming.api.java.JavaDStreamLike.reduceByWindow")
          ) ++ Seq(
            // SPARK-5461 Graph should have isCheckpointed, getCheckpointFiles methods
            ProblemFilters.exclude[MissingMethodProblem](
              "org.apache.spark.graphx.Graph.getCheckpointFiles"),
            ProblemFilters.exclude[MissingMethodProblem](
              "org.apache.spark.graphx.Graph.isCheckpointed")
          ) ++ Seq(
            // SPARK-4789 Standardize ML Prediction APIs
            ProblemFilters.exclude[MissingTypesProblem]("org.apache.spark.mllib.linalg.VectorUDT"),
            ProblemFilters.exclude[IncompatibleResultTypeProblem]("org.apache.spark.mllib.linalg.VectorUDT.serialize"),
            ProblemFilters.exclude[IncompatibleResultTypeProblem]("org.apache.spark.mllib.linalg.VectorUDT.sqlType")
          ) ++ Seq(
            // SPARK-5814
            ProblemFilters.exclude[MissingMethodProblem](
              "org.apache.spark.mllib.recommendation.ALS.org$apache$spark$mllib$recommendation$ALS$$wrapDoubleArray"),
            ProblemFilters.exclude[MissingMethodProblem](
              "org.apache.spark.mllib.recommendation.ALS.org$apache$spark$mllib$recommendation$ALS$$fillFullMatrix"),
            ProblemFilters.exclude[MissingMethodProblem](
              "org.apache.spark.mllib.recommendation.ALS.org$apache$spark$mllib$recommendation$ALS$$iterations"),
            ProblemFilters.exclude[MissingMethodProblem](
              "org.apache.spark.mllib.recommendation.ALS.org$apache$spark$mllib$recommendation$ALS$$makeOutLinkBlock"),
            ProblemFilters.exclude[MissingMethodProblem](
              "org.apache.spark.mllib.recommendation.ALS.org$apache$spark$mllib$recommendation$ALS$$computeYtY"),
            ProblemFilters.exclude[MissingMethodProblem](
              "org.apache.spark.mllib.recommendation.ALS.org$apache$spark$mllib$recommendation$ALS$$makeLinkRDDs"),
            ProblemFilters.exclude[MissingMethodProblem](
              "org.apache.spark.mllib.recommendation.ALS.org$apache$spark$mllib$recommendation$ALS$$alpha"),
            ProblemFilters.exclude[MissingMethodProblem](
              "org.apache.spark.mllib.recommendation.ALS.org$apache$spark$mllib$recommendation$ALS$$randomFactor"),
            ProblemFilters.exclude[MissingMethodProblem](
              "org.apache.spark.mllib.recommendation.ALS.org$apache$spark$mllib$recommendation$ALS$$makeInLinkBlock"),
            ProblemFilters.exclude[MissingMethodProblem](
              "org.apache.spark.mllib.recommendation.ALS.org$apache$spark$mllib$recommendation$ALS$$dspr"),
            ProblemFilters.exclude[MissingMethodProblem](
              "org.apache.spark.mllib.recommendation.ALS.org$apache$spark$mllib$recommendation$ALS$$lambda"),
            ProblemFilters.exclude[MissingMethodProblem](
              "org.apache.spark.mllib.recommendation.ALS.org$apache$spark$mllib$recommendation$ALS$$implicitPrefs"),
            ProblemFilters.exclude[MissingMethodProblem](
              "org.apache.spark.mllib.recommendation.ALS.org$apache$spark$mllib$recommendation$ALS$$rank")
          ) ++ Seq(
            // SPARK-4682
            ProblemFilters.exclude[MissingClassProblem]("org.apache.spark.RealClock"),
            ProblemFilters.exclude[MissingClassProblem]("org.apache.spark.Clock"),
            ProblemFilters.exclude[MissingClassProblem]("org.apache.spark.TestClock")
          ) ++ Seq(
            // SPARK-5922 Adding a generalized diff(other: RDD[(VertexId, VD)]) to VertexRDD
            ProblemFilters.exclude[MissingMethodProblem]("org.apache.spark.graphx.VertexRDD.diff")
          )

        case v if v.startsWith("1.2") =>
          Seq(
            MimaBuild.excludeSparkPackage("deploy"),
            MimaBuild.excludeSparkPackage("graphx")
          ) ++
          MimaBuild.excludeSparkClass("mllib.linalg.Matrix") ++
          MimaBuild.excludeSparkClass("mllib.linalg.Vector") ++
          Seq(
            ProblemFilters.exclude[IncompatibleTemplateDefProblem](
              "org.apache.spark.scheduler.TaskLocation"),
            // Added normL1 and normL2 to trait MultivariateStatisticalSummary
            ProblemFilters.exclude[MissingMethodProblem](
              "org.apache.spark.mllib.stat.MultivariateStatisticalSummary.normL1"),
            ProblemFilters.exclude[MissingMethodProblem](
              "org.apache.spark.mllib.stat.MultivariateStatisticalSummary.normL2"),
            // MapStatus should be private[spark]
            ProblemFilters.exclude[IncompatibleTemplateDefProblem](
              "org.apache.spark.scheduler.MapStatus"),
            ProblemFilters.exclude[MissingClassProblem](
              "org.apache.spark.network.netty.PathResolver"),
            ProblemFilters.exclude[MissingClassProblem](
              "org.apache.spark.network.netty.client.BlockClientListener"),

            // TaskContext was promoted to Abstract class
            ProblemFilters.exclude[AbstractClassProblem](
              "org.apache.spark.TaskContext"),
            ProblemFilters.exclude[IncompatibleTemplateDefProblem](
              "org.apache.spark.util.collection.SortDataFormat")
          ) ++ Seq(
            // Adding new methods to the JavaRDDLike trait:
            ProblemFilters.exclude[MissingMethodProblem](
              "org.apache.spark.api.java.JavaRDDLike.takeAsync"),
            ProblemFilters.exclude[MissingMethodProblem](
              "org.apache.spark.api.java.JavaRDDLike.foreachPartitionAsync"),
            ProblemFilters.exclude[MissingMethodProblem](
              "org.apache.spark.api.java.JavaRDDLike.countAsync"),
            ProblemFilters.exclude[MissingMethodProblem](
              "org.apache.spark.api.java.JavaRDDLike.foreachAsync"),
            ProblemFilters.exclude[MissingMethodProblem](
              "org.apache.spark.api.java.JavaRDDLike.collectAsync")
          ) ++ Seq(
            // SPARK-3822
            ProblemFilters.exclude[IncompatibleResultTypeProblem](
              "org.apache.spark.SparkContext.org$apache$spark$SparkContext$$createTaskScheduler")
          ) ++ Seq(
            // SPARK-1209
            ProblemFilters.exclude[MissingClassProblem](
              "org.apache.hadoop.mapreduce.SparkHadoopMapReduceUtil"),
            ProblemFilters.exclude[MissingClassProblem](
              "org.apache.hadoop.mapred.SparkHadoopMapRedUtil"),
            ProblemFilters.exclude[MissingTypesProblem](
              "org.apache.spark.rdd.PairRDDFunctions")
          ) ++ Seq(
            // SPARK-4062
            ProblemFilters.exclude[MissingMethodProblem](
              "org.apache.spark.streaming.kafka.KafkaReceiver#MessageHandler.this")
          )

        case v if v.startsWith("1.1") =>
          Seq(
            MimaBuild.excludeSparkPackage("deploy"),
            MimaBuild.excludeSparkPackage("graphx")
          ) ++
          Seq(
            // Adding new method to JavaRDLike trait - we should probably mark this as a developer API.
            ProblemFilters.exclude[MissingMethodProblem]("org.apache.spark.api.java.JavaRDDLike.partitions"),
            // Should probably mark this as Experimental
            ProblemFilters.exclude[MissingMethodProblem](
              "org.apache.spark.api.java.JavaRDDLike.foreachAsync"),
            // We made a mistake earlier (ed06500d3) in the Java API to use default parameter values
            // for countApproxDistinct* functions, which does not work in Java. We later removed
            // them, and use the following to tell Mima to not care about them.
            ProblemFilters.exclude[IncompatibleResultTypeProblem](
              "org.apache.spark.api.java.JavaPairRDD.countApproxDistinctByKey"),
            ProblemFilters.exclude[IncompatibleResultTypeProblem](
              "org.apache.spark.api.java.JavaPairRDD.countApproxDistinctByKey"),
            ProblemFilters.exclude[MissingMethodProblem](
              "org.apache.spark.api.java.JavaPairRDD.countApproxDistinct$default$1"),
            ProblemFilters.exclude[MissingMethodProblem](
              "org.apache.spark.api.java.JavaPairRDD.countApproxDistinctByKey$default$1"),
            ProblemFilters.exclude[MissingMethodProblem](
              "org.apache.spark.api.java.JavaRDD.countApproxDistinct$default$1"),
            ProblemFilters.exclude[MissingMethodProblem](
              "org.apache.spark.api.java.JavaRDDLike.countApproxDistinct$default$1"),
            ProblemFilters.exclude[MissingMethodProblem](
              "org.apache.spark.api.java.JavaDoubleRDD.countApproxDistinct$default$1"),
            ProblemFilters.exclude[MissingMethodProblem](
              "org.apache.spark.storage.DiskStore.getValues"),
            ProblemFilters.exclude[MissingMethodProblem](
              "org.apache.spark.storage.MemoryStore.Entry")
          ) ++
          Seq(
            // Serializer interface change. See SPARK-3045.
            ProblemFilters.exclude[IncompatibleTemplateDefProblem](
              "org.apache.spark.serializer.DeserializationStream"),
            ProblemFilters.exclude[IncompatibleTemplateDefProblem](
              "org.apache.spark.serializer.Serializer"),
            ProblemFilters.exclude[IncompatibleTemplateDefProblem](
              "org.apache.spark.serializer.SerializationStream"),
            ProblemFilters.exclude[IncompatibleTemplateDefProblem](
              "org.apache.spark.serializer.SerializerInstance")
          )++
          Seq(
            // Renamed putValues -> putArray + putIterator
            ProblemFilters.exclude[MissingMethodProblem](
              "org.apache.spark.storage.MemoryStore.putValues"),
            ProblemFilters.exclude[MissingMethodProblem](
              "org.apache.spark.storage.DiskStore.putValues"),
            ProblemFilters.exclude[MissingMethodProblem](
              "org.apache.spark.storage.TachyonStore.putValues")
          ) ++
          Seq(
            ProblemFilters.exclude[MissingMethodProblem](
              "org.apache.spark.streaming.flume.FlumeReceiver.this"),
            ProblemFilters.exclude[IncompatibleMethTypeProblem](
              "org.apache.spark.streaming.kafka.KafkaUtils.createStream"),
            ProblemFilters.exclude[IncompatibleMethTypeProblem](
              "org.apache.spark.streaming.kafka.KafkaReceiver.this")
          ) ++
          Seq( // Ignore some private methods in ALS.
            ProblemFilters.exclude[MissingMethodProblem](
              "org.apache.spark.mllib.recommendation.ALS.org$apache$spark$mllib$recommendation$ALS$^dateFeatures"),
            ProblemFilters.exclude[MissingMethodProblem]( // The only public constructor is the one without arguments.
              "org.apache.spark.mllib.recommendation.ALS.this"),
            ProblemFilters.exclude[MissingMethodProblem](
              "org.apache.spark.mllib.recommendation.ALS.org$apache$spark$mllib$recommendation$ALS$$<init>$default$7"),
            ProblemFilters.exclude[IncompatibleMethTypeProblem](
              "org.apache.spark.mllib.recommendation.ALS.org$apache$spark$mllib$recommendation$ALS$^dateFeatures")
          ) ++
          MimaBuild.excludeSparkClass("mllib.linalg.distributed.ColumnStatisticsAggregator") ++
          MimaBuild.excludeSparkClass("rdd.ZippedRDD") ++
          MimaBuild.excludeSparkClass("rdd.ZippedPartition") ++
          MimaBuild.excludeSparkClass("util.SerializableHyperLogLog") ++
          MimaBuild.excludeSparkClass("storage.Values") ++
          MimaBuild.excludeSparkClass("storage.Entry") ++
          MimaBuild.excludeSparkClass("storage.MemoryStore$Entry") ++
          // Class was missing "@DeveloperApi" annotation in 1.0.
          MimaBuild.excludeSparkClass("scheduler.SparkListenerApplicationStart") ++
          Seq(
            ProblemFilters.exclude[IncompatibleMethTypeProblem](
              "org.apache.spark.mllib.tree.impurity.Gini.calculate"),
            ProblemFilters.exclude[IncompatibleMethTypeProblem](
              "org.apache.spark.mllib.tree.impurity.Entropy.calculate"),
            ProblemFilters.exclude[IncompatibleMethTypeProblem](
              "org.apache.spark.mllib.tree.impurity.Variance.calculate")
          ) ++
          Seq( // Package-private classes removed in SPARK-2341
            ProblemFilters.exclude[MissingClassProblem]("org.apache.spark.mllib.util.BinaryLabelParser"),
            ProblemFilters.exclude[MissingClassProblem]("org.apache.spark.mllib.util.BinaryLabelParser$"),
            ProblemFilters.exclude[MissingClassProblem]("org.apache.spark.mllib.util.LabelParser"),
            ProblemFilters.exclude[MissingClassProblem]("org.apache.spark.mllib.util.LabelParser$"),
            ProblemFilters.exclude[MissingClassProblem]("org.apache.spark.mllib.util.MulticlassLabelParser"),
            ProblemFilters.exclude[MissingClassProblem]("org.apache.spark.mllib.util.MulticlassLabelParser$")
          ) ++
          Seq( // package-private classes removed in MLlib
            ProblemFilters.exclude[MissingMethodProblem](
              "org.apache.spark.mllib.regression.GeneralizedLinearAlgorithm.org$apache$spark$mllib$regression$GeneralizedLinearAlgorithm$$prependOne")
          ) ++
          Seq( // new Vector methods in MLlib (binary compatible assuming users do not implement Vector)
            ProblemFilters.exclude[MissingMethodProblem]("org.apache.spark.mllib.linalg.Vector.copy")
          ) ++
          Seq( // synthetic methods generated in LabeledPoint
            ProblemFilters.exclude[MissingTypesProblem]("org.apache.spark.mllib.regression.LabeledPoint$"),
            ProblemFilters.exclude[IncompatibleMethTypeProblem]("org.apache.spark.mllib.regression.LabeledPoint.apply"),
            ProblemFilters.exclude[MissingMethodProblem]("org.apache.spark.mllib.regression.LabeledPoint.toString")
          ) ++
          Seq ( // Scala 2.11 compatibility fix
            ProblemFilters.exclude[MissingMethodProblem]("org.apache.spark.streaming.StreamingContext.<init>$default$2")
          )
        case v if v.startsWith("1.0") =>
          Seq(
            MimaBuild.excludeSparkPackage("api.java"),
            MimaBuild.excludeSparkPackage("mllib"),
            MimaBuild.excludeSparkPackage("streaming")
          ) ++
          MimaBuild.excludeSparkClass("rdd.ClassTags") ++
          MimaBuild.excludeSparkClass("util.XORShiftRandom") ++
          MimaBuild.excludeSparkClass("graphx.EdgeRDD") ++
          MimaBuild.excludeSparkClass("graphx.VertexRDD") ++
          MimaBuild.excludeSparkClass("graphx.impl.GraphImpl") ++
          MimaBuild.excludeSparkClass("graphx.impl.RoutingTable") ++
          MimaBuild.excludeSparkClass("graphx.util.collection.PrimitiveKeyOpenHashMap") ++
          MimaBuild.excludeSparkClass("graphx.util.collection.GraphXPrimitiveKeyOpenHashMap") ++
          MimaBuild.excludeSparkClass("mllib.recommendation.MFDataGenerator") ++
          MimaBuild.excludeSparkClass("mllib.optimization.SquaredGradient") ++
          MimaBuild.excludeSparkClass("mllib.regression.RidgeRegressionWithSGD") ++
          MimaBuild.excludeSparkClass("mllib.regression.LassoWithSGD") ++
          MimaBuild.excludeSparkClass("mllib.regression.LinearRegressionWithSGD")
        case _ => Seq()
      }
}<|MERGE_RESOLUTION|>--- conflicted
+++ resolved
@@ -54,14 +54,6 @@
             ProblemFilters.exclude[MissingClassProblem](
               "org.apache.spark.scheduler.OutputCommitCoordinator$OutputCommitCoordinatorActor")
           ) ++ Seq(
-<<<<<<< HEAD
-            // SPARK-6510 Add a Graph#minus method acting as Set#difference
-            ProblemFilters.exclude[MissingMethodProblem]("org.apache.spark.graphx.VertexRDD.minus")
-          ) ++ Seq(
-            // SPARK-5205
-            ProblemFilters.exclude[MissingMethodProblem](
-              "org.apache.spark.TaskContext.addTaskInterruptionListener")
-=======
             // SPARK-4655 - Making Stage an Abstract class broke binary compatility even though
             // the stage class is defined as private[spark]
             ProblemFilters.exclude[AbstractClassProblem]("org.apache.spark.scheduler.Stage")
@@ -72,7 +64,10 @@
             // SPARK-6492 Fix deadlock in SparkContext.stop()
             ProblemFilters.exclude[MissingMethodProblem]("org.apache.spark.SparkContext.org$" +
                 "apache$spark$SparkContext$$SPARK_CONTEXT_CONSTRUCTOR_LOCK")
->>>>>>> a0846c4b
+		  ) ++ Seq(
+            // SPARK-5205
+            ProblemFilters.exclude[MissingMethodProblem](
+              "org.apache.spark.TaskContext.addTaskInterruptionListener")
           )
 
         case v if v.startsWith("1.3") =>
