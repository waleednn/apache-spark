/*
 * Licensed to the Apache Software Foundation (ASF) under one or more
 * contributor license agreements.  See the NOTICE file distributed with
 * this work for additional information regarding copyright ownership.
 * The ASF licenses this file to You under the Apache License, Version 2.0
 * (the "License"); you may not use this file except in compliance with
 * the License.  You may obtain a copy of the License at
 *
 *    http://www.apache.org/licenses/LICENSE-2.0
 *
 * Unless required by applicable law or agreed to in writing, software
 * distributed under the License is distributed on an "AS IS" BASIS,
 * WITHOUT WARRANTIES OR CONDITIONS OF ANY KIND, either express or implied.
 * See the License for the specific language governing permissions and
 * limitations under the License.
 */

import com.typesafe.tools.mima.core._

/**
 * Additional excludes for checking of Spark's binary compatibility.
 *
 * The Mima build will automatically exclude @DeveloperApi and @Experimental classes. This acts
 * as an official audit of cases where we excluded other classes. Please use the narrowest
 * possible exclude here. MIMA will usually tell you what exclude to use, e.g.:
 *
 * ProblemFilters.exclude[MissingMethodProblem]("org.apache.spark.rdd.RDD.take")
 *
 * It is also possible to exclude Spark classes and packages. This should be used sparingly:
 *
 * MimaBuild.excludeSparkClass("graphx.util.collection.GraphXPrimitiveKeyOpenHashMap")
 */
object MimaExcludes {
    def excludes(version: String) =
      version match {
        case v if v.startsWith("1.2") =>
          Seq(
            MimaBuild.excludeSparkPackage("deploy"),
            MimaBuild.excludeSparkPackage("graphx")
          ) ++
          MimaBuild.excludeSparkClass("mllib.linalg.Matrix") ++
          MimaBuild.excludeSparkClass("mllib.linalg.Vector") ++
          Seq(
            ProblemFilters.exclude[IncompatibleTemplateDefProblem](
              "org.apache.spark.scheduler.TaskLocation"),
            // Added normL1 and normL2 to trait MultivariateStatisticalSummary
            ProblemFilters.exclude[MissingMethodProblem](
              "org.apache.spark.mllib.stat.MultivariateStatisticalSummary.normL1"),
            ProblemFilters.exclude[MissingMethodProblem](
              "org.apache.spark.mllib.stat.MultivariateStatisticalSummary.normL2"),
            // MapStatus should be private[spark]
            ProblemFilters.exclude[IncompatibleTemplateDefProblem](
              "org.apache.spark.scheduler.MapStatus"),
<<<<<<< HEAD
            ProblemFilters.exclude[MissingClassProblem](
              "org.apache.spark.network.netty.PathResolver"),
            ProblemFilters.exclude[MissingClassProblem](
              "org.apache.spark.network.netty.client.BlockClientListener")
=======
            // TaskContext was promoted to Abstract class
            ProblemFilters.exclude[AbstractClassProblem](
              "org.apache.spark.TaskContext")

>>>>>>> e678b9f0
          )

        case v if v.startsWith("1.1") =>
          Seq(
            MimaBuild.excludeSparkPackage("deploy"),
            MimaBuild.excludeSparkPackage("graphx")
          ) ++
          Seq(
            // Adding new method to JavaRDLike trait - we should probably mark this as a developer API.
            ProblemFilters.exclude[MissingMethodProblem]("org.apache.spark.api.java.JavaRDDLike.partitions"),
            // Should probably mark this as Experimental
            ProblemFilters.exclude[MissingMethodProblem](
              "org.apache.spark.api.java.JavaRDDLike.foreachAsync"),
            // We made a mistake earlier (ed06500d3) in the Java API to use default parameter values
            // for countApproxDistinct* functions, which does not work in Java. We later removed
            // them, and use the following to tell Mima to not care about them.
            ProblemFilters.exclude[IncompatibleResultTypeProblem](
              "org.apache.spark.api.java.JavaPairRDD.countApproxDistinctByKey"),
            ProblemFilters.exclude[IncompatibleResultTypeProblem](
              "org.apache.spark.api.java.JavaPairRDD.countApproxDistinctByKey"),
            ProblemFilters.exclude[MissingMethodProblem](
              "org.apache.spark.api.java.JavaPairRDD.countApproxDistinct$default$1"),
            ProblemFilters.exclude[MissingMethodProblem](
              "org.apache.spark.api.java.JavaPairRDD.countApproxDistinctByKey$default$1"),
            ProblemFilters.exclude[MissingMethodProblem](
              "org.apache.spark.api.java.JavaRDD.countApproxDistinct$default$1"),
            ProblemFilters.exclude[MissingMethodProblem](
              "org.apache.spark.api.java.JavaRDDLike.countApproxDistinct$default$1"),
            ProblemFilters.exclude[MissingMethodProblem](
              "org.apache.spark.api.java.JavaDoubleRDD.countApproxDistinct$default$1"),
            ProblemFilters.exclude[MissingMethodProblem](
              "org.apache.spark.storage.DiskStore.getValues"),
            ProblemFilters.exclude[MissingMethodProblem](
              "org.apache.spark.storage.MemoryStore.Entry")
          ) ++
          Seq(
            // Serializer interface change. See SPARK-3045.
            ProblemFilters.exclude[IncompatibleTemplateDefProblem](
              "org.apache.spark.serializer.DeserializationStream"),
            ProblemFilters.exclude[IncompatibleTemplateDefProblem](
              "org.apache.spark.serializer.Serializer"),
            ProblemFilters.exclude[IncompatibleTemplateDefProblem](
              "org.apache.spark.serializer.SerializationStream"),
            ProblemFilters.exclude[IncompatibleTemplateDefProblem](
              "org.apache.spark.serializer.SerializerInstance")
          )++
          Seq(
            // Renamed putValues -> putArray + putIterator
            ProblemFilters.exclude[MissingMethodProblem](
              "org.apache.spark.storage.MemoryStore.putValues"),
            ProblemFilters.exclude[MissingMethodProblem](
              "org.apache.spark.storage.DiskStore.putValues"),
            ProblemFilters.exclude[MissingMethodProblem](
              "org.apache.spark.storage.TachyonStore.putValues")
          ) ++
          Seq(
            ProblemFilters.exclude[MissingMethodProblem](
              "org.apache.spark.streaming.flume.FlumeReceiver.this"),
            ProblemFilters.exclude[IncompatibleMethTypeProblem](
              "org.apache.spark.streaming.kafka.KafkaUtils.createStream"),
            ProblemFilters.exclude[IncompatibleMethTypeProblem](
              "org.apache.spark.streaming.kafka.KafkaReceiver.this")
          ) ++
          Seq( // Ignore some private methods in ALS.
            ProblemFilters.exclude[MissingMethodProblem](
              "org.apache.spark.mllib.recommendation.ALS.org$apache$spark$mllib$recommendation$ALS$^dateFeatures"),
            ProblemFilters.exclude[MissingMethodProblem]( // The only public constructor is the one without arguments.
              "org.apache.spark.mllib.recommendation.ALS.this"),
            ProblemFilters.exclude[MissingMethodProblem](
              "org.apache.spark.mllib.recommendation.ALS.org$apache$spark$mllib$recommendation$ALS$$<init>$default$7"),
            ProblemFilters.exclude[IncompatibleMethTypeProblem](
              "org.apache.spark.mllib.recommendation.ALS.org$apache$spark$mllib$recommendation$ALS$^dateFeatures")
          ) ++
          MimaBuild.excludeSparkClass("mllib.linalg.distributed.ColumnStatisticsAggregator") ++
          MimaBuild.excludeSparkClass("rdd.ZippedRDD") ++
          MimaBuild.excludeSparkClass("rdd.ZippedPartition") ++
          MimaBuild.excludeSparkClass("util.SerializableHyperLogLog") ++
          MimaBuild.excludeSparkClass("storage.Values") ++
          MimaBuild.excludeSparkClass("storage.Entry") ++
          MimaBuild.excludeSparkClass("storage.MemoryStore$Entry") ++
          // Class was missing "@DeveloperApi" annotation in 1.0.
          MimaBuild.excludeSparkClass("scheduler.SparkListenerApplicationStart") ++
          Seq(
            ProblemFilters.exclude[IncompatibleMethTypeProblem](
              "org.apache.spark.mllib.tree.impurity.Gini.calculate"),
            ProblemFilters.exclude[IncompatibleMethTypeProblem](
              "org.apache.spark.mllib.tree.impurity.Entropy.calculate"),
            ProblemFilters.exclude[IncompatibleMethTypeProblem](
              "org.apache.spark.mllib.tree.impurity.Variance.calculate")
          ) ++
          Seq( // Package-private classes removed in SPARK-2341
            ProblemFilters.exclude[MissingClassProblem]("org.apache.spark.mllib.util.BinaryLabelParser"),
            ProblemFilters.exclude[MissingClassProblem]("org.apache.spark.mllib.util.BinaryLabelParser$"),
            ProblemFilters.exclude[MissingClassProblem]("org.apache.spark.mllib.util.LabelParser"),
            ProblemFilters.exclude[MissingClassProblem]("org.apache.spark.mllib.util.LabelParser$"),
            ProblemFilters.exclude[MissingClassProblem]("org.apache.spark.mllib.util.MulticlassLabelParser"),
            ProblemFilters.exclude[MissingClassProblem]("org.apache.spark.mllib.util.MulticlassLabelParser$")
          ) ++
          Seq( // package-private classes removed in MLlib
            ProblemFilters.exclude[MissingMethodProblem](
              "org.apache.spark.mllib.regression.GeneralizedLinearAlgorithm.org$apache$spark$mllib$regression$GeneralizedLinearAlgorithm$$prependOne")
          ) ++
          Seq( // new Vector methods in MLlib (binary compatible assuming users do not implement Vector)
            ProblemFilters.exclude[MissingMethodProblem]("org.apache.spark.mllib.linalg.Vector.copy")
          ) ++
          Seq( // synthetic methods generated in LabeledPoint
            ProblemFilters.exclude[MissingTypesProblem]("org.apache.spark.mllib.regression.LabeledPoint$"),
            ProblemFilters.exclude[IncompatibleMethTypeProblem]("org.apache.spark.mllib.regression.LabeledPoint.apply"),
            ProblemFilters.exclude[MissingMethodProblem]("org.apache.spark.mllib.regression.LabeledPoint.toString")
          ) ++
          Seq ( // Scala 2.11 compatibility fix
            ProblemFilters.exclude[MissingMethodProblem]("org.apache.spark.streaming.StreamingContext.<init>$default$2")
          )
        case v if v.startsWith("1.0") =>
          Seq(
            MimaBuild.excludeSparkPackage("api.java"),
            MimaBuild.excludeSparkPackage("mllib"),
            MimaBuild.excludeSparkPackage("streaming")
          ) ++
          MimaBuild.excludeSparkClass("rdd.ClassTags") ++
          MimaBuild.excludeSparkClass("util.XORShiftRandom") ++
          MimaBuild.excludeSparkClass("graphx.EdgeRDD") ++
          MimaBuild.excludeSparkClass("graphx.VertexRDD") ++
          MimaBuild.excludeSparkClass("graphx.impl.GraphImpl") ++
          MimaBuild.excludeSparkClass("graphx.impl.RoutingTable") ++
          MimaBuild.excludeSparkClass("graphx.util.collection.PrimitiveKeyOpenHashMap") ++
          MimaBuild.excludeSparkClass("graphx.util.collection.GraphXPrimitiveKeyOpenHashMap") ++
          MimaBuild.excludeSparkClass("mllib.recommendation.MFDataGenerator") ++
          MimaBuild.excludeSparkClass("mllib.optimization.SquaredGradient") ++
          MimaBuild.excludeSparkClass("mllib.regression.RidgeRegressionWithSGD") ++
          MimaBuild.excludeSparkClass("mllib.regression.LassoWithSGD") ++
          MimaBuild.excludeSparkClass("mllib.regression.LinearRegressionWithSGD")
        case _ => Seq()
      }
}<|MERGE_RESOLUTION|>--- conflicted
+++ resolved
@@ -51,17 +51,14 @@
             // MapStatus should be private[spark]
             ProblemFilters.exclude[IncompatibleTemplateDefProblem](
               "org.apache.spark.scheduler.MapStatus"),
-<<<<<<< HEAD
             ProblemFilters.exclude[MissingClassProblem](
               "org.apache.spark.network.netty.PathResolver"),
             ProblemFilters.exclude[MissingClassProblem](
-              "org.apache.spark.network.netty.client.BlockClientListener")
-=======
+              "org.apache.spark.network.netty.client.BlockClientListener"),
+
             // TaskContext was promoted to Abstract class
             ProblemFilters.exclude[AbstractClassProblem](
               "org.apache.spark.TaskContext")
-
->>>>>>> e678b9f0
           )
 
         case v if v.startsWith("1.1") =>
