/*
 * Licensed to the Apache Software Foundation (ASF) under one or more
 * contributor license agreements.  See the NOTICE file distributed with
 * this work for additional information regarding copyright ownership.
 * The ASF licenses this file to You under the Apache License, Version 2.0
 * (the "License"); you may not use this file except in compliance with
 * the License.  You may obtain a copy of the License at
 *
 *    http://www.apache.org/licenses/LICENSE-2.0
 *
 * Unless required by applicable law or agreed to in writing, software
 * distributed under the License is distributed on an "AS IS" BASIS,
 * WITHOUT WARRANTIES OR CONDITIONS OF ANY KIND, either express or implied.
 * See the License for the specific language governing permissions and
 * limitations under the License.
 */

import com.typesafe.tools.mima.core._
import com.typesafe.tools.mima.core.ProblemFilters._

/**
 * Additional excludes for checking of Spark's binary compatibility.
 *
 * This acts as an official audit of cases where we excluded other classes. Please use the narrowest
 * possible exclude here. MIMA will usually tell you what exclude to use, e.g.:
 *
 * ProblemFilters.exclude[MissingMethodProblem]("org.apache.spark.rdd.RDD.take")
 *
 * It is also possible to exclude Spark classes and packages. This should be used sparingly:
 *
 * MimaBuild.excludeSparkClass("graphx.util.collection.GraphXPrimitiveKeyOpenHashMap")
 *
 * For a new Spark version, please update MimaBuild.scala to reflect the previous version.
 */
object MimaExcludes {
  def excludes(version: String) = version match {
    case v if v.startsWith("2.0") =>
      Seq(
        excludePackage("org.apache.spark.rpc"),
        excludePackage("org.spark-project.jetty"),
        excludePackage("org.apache.spark.unused"),
        excludePackage("org.apache.spark.unsafe"),
        excludePackage("org.apache.spark.util.collection.unsafe"),
        excludePackage("org.apache.spark.sql.catalyst"),
        excludePackage("org.apache.spark.sql.execution"),
        ProblemFilters.exclude[MissingMethodProblem]("org.apache.spark.mllib.feature.PCAModel.this"),
        ProblemFilters.exclude[MissingMethodProblem]("org.apache.spark.status.api.v1.StageData.this"),
        ProblemFilters.exclude[MissingMethodProblem](
          "org.apache.spark.status.api.v1.ApplicationAttemptInfo.this"),
        ProblemFilters.exclude[MissingMethodProblem](
          "org.apache.spark.status.api.v1.ApplicationAttemptInfo.<init>$default$5"),
        // SPARK-14042 Add custom coalescer support
        ProblemFilters.exclude[DirectMissingMethodProblem]("org.apache.spark.rdd.RDD.coalesce"),
        ProblemFilters.exclude[MissingClassProblem]("org.apache.spark.rdd.PartitionCoalescer$LocationIterator"),
        ProblemFilters.exclude[IncompatibleTemplateDefProblem]("org.apache.spark.rdd.PartitionCoalescer"),
        // SPARK-12600 Remove SQL deprecated methods
        ProblemFilters.exclude[MissingClassProblem]("org.apache.spark.sql.SQLContext$QueryExecution"),
        ProblemFilters.exclude[MissingClassProblem]("org.apache.spark.sql.SQLContext$SparkPlanner"),
        ProblemFilters.exclude[MissingMethodProblem]("org.apache.spark.sql.SQLContext.applySchema"),
        ProblemFilters.exclude[MissingMethodProblem]("org.apache.spark.sql.SQLContext.parquetFile"),
        ProblemFilters.exclude[MissingMethodProblem]("org.apache.spark.sql.SQLContext.jdbc"),
        ProblemFilters.exclude[MissingMethodProblem]("org.apache.spark.sql.SQLContext.jsonFile"),
        ProblemFilters.exclude[MissingMethodProblem]("org.apache.spark.sql.SQLContext.jsonRDD"),
        ProblemFilters.exclude[MissingMethodProblem]("org.apache.spark.sql.SQLContext.load"),
        ProblemFilters.exclude[MissingMethodProblem]("org.apache.spark.sql.SQLContext.dialectClassName"),
        ProblemFilters.exclude[MissingMethodProblem]("org.apache.spark.sql.SQLContext.getSQLDialect"),
        // SPARK-13664 Replace HadoopFsRelation with FileFormat
        ProblemFilters.exclude[MissingClassProblem]("org.apache.spark.ml.source.libsvm.LibSVMRelation"),
        ProblemFilters.exclude[MissingClassProblem]("org.apache.spark.sql.sources.HadoopFsRelationProvider"),
        ProblemFilters.exclude[MissingClassProblem]("org.apache.spark.sql.sources.HadoopFsRelation$FileStatusCache")
      ) ++ Seq(
        ProblemFilters.exclude[IncompatibleResultTypeProblem]("org.apache.spark.SparkContext.emptyRDD"),
        ProblemFilters.exclude[MissingClassProblem]("org.apache.spark.broadcast.HttpBroadcastFactory"),
        // SPARK-14358 SparkListener from trait to abstract class
        ProblemFilters.exclude[IncompatibleMethTypeProblem]("org.apache.spark.SparkContext.addSparkListener"),
        ProblemFilters.exclude[MissingClassProblem]("org.apache.spark.JavaSparkListener"),
        ProblemFilters.exclude[MissingTypesProblem]("org.apache.spark.SparkFirehoseListener"),
        ProblemFilters.exclude[IncompatibleTemplateDefProblem]("org.apache.spark.scheduler.SparkListener"),
        ProblemFilters.exclude[MissingTypesProblem]("org.apache.spark.ui.jobs.JobProgressListener"),
        ProblemFilters.exclude[MissingTypesProblem]("org.apache.spark.ui.exec.ExecutorsListener"),
        ProblemFilters.exclude[MissingTypesProblem]("org.apache.spark.ui.env.EnvironmentListener"),
        ProblemFilters.exclude[MissingTypesProblem]("org.apache.spark.ui.storage.StorageListener"),
        ProblemFilters.exclude[MissingTypesProblem]("org.apache.spark.storage.StorageStatusListener")
      ) ++
      Seq(
        // SPARK-3369 Fix Iterable/Iterator in Java API
        ProblemFilters.exclude[IncompatibleResultTypeProblem](
          "org.apache.spark.api.java.function.FlatMapFunction.call"),
        ProblemFilters.exclude[MissingMethodProblem](
          "org.apache.spark.api.java.function.FlatMapFunction.call"),
        ProblemFilters.exclude[IncompatibleResultTypeProblem](
          "org.apache.spark.api.java.function.DoubleFlatMapFunction.call"),
        ProblemFilters.exclude[MissingMethodProblem](
          "org.apache.spark.api.java.function.DoubleFlatMapFunction.call"),
        ProblemFilters.exclude[IncompatibleResultTypeProblem](
          "org.apache.spark.api.java.function.FlatMapFunction2.call"),
        ProblemFilters.exclude[MissingMethodProblem](
          "org.apache.spark.api.java.function.FlatMapFunction2.call"),
        ProblemFilters.exclude[IncompatibleResultTypeProblem](
          "org.apache.spark.api.java.function.PairFlatMapFunction.call"),
        ProblemFilters.exclude[MissingMethodProblem](
          "org.apache.spark.api.java.function.PairFlatMapFunction.call"),
        ProblemFilters.exclude[IncompatibleResultTypeProblem](
          "org.apache.spark.api.java.function.CoGroupFunction.call"),
        ProblemFilters.exclude[MissingMethodProblem](
          "org.apache.spark.api.java.function.CoGroupFunction.call"),
        ProblemFilters.exclude[IncompatibleResultTypeProblem](
          "org.apache.spark.api.java.function.MapPartitionsFunction.call"),
        ProblemFilters.exclude[MissingMethodProblem](
          "org.apache.spark.api.java.function.MapPartitionsFunction.call"),
        ProblemFilters.exclude[IncompatibleResultTypeProblem](
          "org.apache.spark.api.java.function.FlatMapGroupsFunction.call"),
        ProblemFilters.exclude[MissingMethodProblem](
          "org.apache.spark.api.java.function.FlatMapGroupsFunction.call")
      ) ++
      Seq(
        // SPARK-4819 replace Guava Optional
        ProblemFilters.exclude[IncompatibleResultTypeProblem]("org.apache.spark.api.java.JavaSparkContext.getCheckpointDir"),
        ProblemFilters.exclude[IncompatibleResultTypeProblem]("org.apache.spark.api.java.JavaSparkContext.getSparkHome"),
        ProblemFilters.exclude[MissingMethodProblem]("org.apache.spark.api.java.JavaRDDLike.getCheckpointFile"),
        ProblemFilters.exclude[MissingMethodProblem]("org.apache.spark.api.java.JavaRDDLike.partitioner"),
        ProblemFilters.exclude[MissingMethodProblem]("org.apache.spark.api.java.JavaRDDLike.getCheckpointFile"),
        ProblemFilters.exclude[MissingMethodProblem]("org.apache.spark.api.java.JavaRDDLike.partitioner")
      ) ++
      Seq(
        // SPARK-12481 Remove Hadoop 1.x
        ProblemFilters.exclude[IncompatibleTemplateDefProblem]("org.apache.spark.mapred.SparkHadoopMapRedUtil"),
        // SPARK-12615 Remove deprecated APIs in core
        ProblemFilters.exclude[MissingMethodProblem]("org.apache.spark.SparkContext.<init>$default$6"),
        ProblemFilters.exclude[MissingMethodProblem]("org.apache.spark.SparkContext.numericRDDToDoubleRDDFunctions"),
        ProblemFilters.exclude[MissingMethodProblem]("org.apache.spark.SparkContext.intToIntWritable"),
        ProblemFilters.exclude[MissingMethodProblem]("org.apache.spark.SparkContext.intWritableConverter"),
        ProblemFilters.exclude[MissingMethodProblem]("org.apache.spark.SparkContext.writableWritableConverter"),
        ProblemFilters.exclude[MissingMethodProblem]("org.apache.spark.SparkContext.rddToPairRDDFunctions"),
        ProblemFilters.exclude[MissingMethodProblem]("org.apache.spark.SparkContext.rddToAsyncRDDActions"),
        ProblemFilters.exclude[MissingMethodProblem]("org.apache.spark.SparkContext.boolToBoolWritable"),
        ProblemFilters.exclude[MissingMethodProblem]("org.apache.spark.SparkContext.longToLongWritable"),
        ProblemFilters.exclude[MissingMethodProblem]("org.apache.spark.SparkContext.doubleWritableConverter"),
        ProblemFilters.exclude[MissingMethodProblem]("org.apache.spark.SparkContext.rddToOrderedRDDFunctions"),
        ProblemFilters.exclude[MissingMethodProblem]("org.apache.spark.SparkContext.floatWritableConverter"),
        ProblemFilters.exclude[MissingMethodProblem]("org.apache.spark.SparkContext.booleanWritableConverter"),
        ProblemFilters.exclude[MissingMethodProblem]("org.apache.spark.SparkContext.stringToText"),
        ProblemFilters.exclude[MissingMethodProblem]("org.apache.spark.SparkContext.doubleRDDToDoubleRDDFunctions"),
        ProblemFilters.exclude[MissingMethodProblem]("org.apache.spark.SparkContext.doubleToDoubleWritable"),
        ProblemFilters.exclude[MissingMethodProblem]("org.apache.spark.SparkContext.bytesWritableConverter"),
        ProblemFilters.exclude[MissingMethodProblem]("org.apache.spark.SparkContext.rddToSequenceFileRDDFunctions"),
        ProblemFilters.exclude[MissingMethodProblem]("org.apache.spark.SparkContext.bytesToBytesWritable"),
        ProblemFilters.exclude[MissingMethodProblem]("org.apache.spark.SparkContext.longWritableConverter"),
        ProblemFilters.exclude[MissingMethodProblem]("org.apache.spark.SparkContext.stringWritableConverter"),
        ProblemFilters.exclude[MissingMethodProblem]("org.apache.spark.SparkContext.floatToFloatWritable"),
        ProblemFilters.exclude[MissingMethodProblem]("org.apache.spark.SparkContext.rddToPairRDDFunctions$default$4"),
        ProblemFilters.exclude[MissingMethodProblem]("org.apache.spark.TaskContext.addOnCompleteCallback"),
        ProblemFilters.exclude[MissingMethodProblem]("org.apache.spark.TaskContext.runningLocally"),
        ProblemFilters.exclude[MissingMethodProblem]("org.apache.spark.TaskContext.attemptId"),
        ProblemFilters.exclude[MissingMethodProblem]("org.apache.spark.SparkContext.defaultMinSplits"),
        ProblemFilters.exclude[IncompatibleMethTypeProblem]("org.apache.spark.SparkContext.runJob"),
        ProblemFilters.exclude[MissingMethodProblem]("org.apache.spark.SparkContext.runJob"),
        ProblemFilters.exclude[MissingMethodProblem]("org.apache.spark.SparkContext.tachyonFolderName"),
        ProblemFilters.exclude[MissingMethodProblem]("org.apache.spark.SparkContext.initLocalProperties"),
        ProblemFilters.exclude[MissingMethodProblem]("org.apache.spark.SparkContext.clearJars"),
        ProblemFilters.exclude[MissingMethodProblem]("org.apache.spark.SparkContext.clearFiles"),
        ProblemFilters.exclude[MissingMethodProblem]("org.apache.spark.SparkContext.this"),
        ProblemFilters.exclude[IncompatibleMethTypeProblem]("org.apache.spark.SparkContext.this"),
        ProblemFilters.exclude[MissingMethodProblem]("org.apache.spark.rdd.RDD.flatMapWith$default$2"),
        ProblemFilters.exclude[MissingMethodProblem]("org.apache.spark.rdd.RDD.toArray"),
        ProblemFilters.exclude[MissingMethodProblem]("org.apache.spark.rdd.RDD.mapWith$default$2"),
        ProblemFilters.exclude[MissingMethodProblem]("org.apache.spark.rdd.RDD.mapPartitionsWithSplit"),
        ProblemFilters.exclude[MissingMethodProblem]("org.apache.spark.rdd.RDD.flatMapWith"),
        ProblemFilters.exclude[MissingMethodProblem]("org.apache.spark.rdd.RDD.filterWith"),
        ProblemFilters.exclude[MissingMethodProblem]("org.apache.spark.rdd.RDD.foreachWith"),
        ProblemFilters.exclude[MissingMethodProblem]("org.apache.spark.rdd.RDD.mapWith"),
        ProblemFilters.exclude[MissingMethodProblem]("org.apache.spark.rdd.RDD.mapPartitionsWithSplit$default$2"),
        ProblemFilters.exclude[MissingMethodProblem]("org.apache.spark.rdd.SequenceFileRDDFunctions.this"),
        ProblemFilters.exclude[MissingMethodProblem]("org.apache.spark.api.java.JavaRDDLike.splits"),
        ProblemFilters.exclude[MissingMethodProblem]("org.apache.spark.api.java.JavaRDDLike.toArray"),
        ProblemFilters.exclude[MissingMethodProblem]("org.apache.spark.api.java.JavaSparkContext.defaultMinSplits"),
        ProblemFilters.exclude[MissingMethodProblem]("org.apache.spark.api.java.JavaSparkContext.clearJars"),
        ProblemFilters.exclude[MissingMethodProblem]("org.apache.spark.api.java.JavaSparkContext.clearFiles"),
        ProblemFilters.exclude[MissingMethodProblem]("org.apache.spark.SparkContext.externalBlockStoreFolderName"),
        ProblemFilters.exclude[MissingClassProblem]("org.apache.spark.storage.ExternalBlockStore$"),
        ProblemFilters.exclude[MissingClassProblem]("org.apache.spark.storage.ExternalBlockManager"),
        ProblemFilters.exclude[MissingClassProblem]("org.apache.spark.storage.ExternalBlockStore")
      ) ++ Seq(
        // SPARK-12149 Added new fields to ExecutorSummary
        ProblemFilters.exclude[MissingMethodProblem]("org.apache.spark.status.api.v1.ExecutorSummary.this")
      ) ++
      // SPARK-12665 Remove deprecated and unused classes
      Seq(
        ProblemFilters.exclude[MissingClassProblem]("org.apache.spark.graphx.GraphKryoRegistrator"),
        ProblemFilters.exclude[MissingClassProblem]("org.apache.spark.util.Vector"),
        ProblemFilters.exclude[MissingClassProblem]("org.apache.spark.util.Vector$Multiplier"),
        ProblemFilters.exclude[MissingClassProblem]("org.apache.spark.util.Vector$")
      ) ++ Seq(
        // SPARK-12591 Register OpenHashMapBasedStateMap for Kryo
        ProblemFilters.exclude[MissingClassProblem]("org.apache.spark.serializer.KryoInputDataInputBridge"),
        ProblemFilters.exclude[MissingClassProblem]("org.apache.spark.serializer.KryoOutputDataOutputBridge")
      ) ++ Seq(
        // SPARK-12510 Refactor ActorReceiver to support Java
        ProblemFilters.exclude[AbstractClassProblem]("org.apache.spark.streaming.receiver.ActorReceiver")
      ) ++ Seq(
        // SPARK-12895 Implement TaskMetrics using accumulators
        ProblemFilters.exclude[MissingMethodProblem]("org.apache.spark.TaskContext.internalMetricsToAccumulators"),
        ProblemFilters.exclude[MissingMethodProblem]("org.apache.spark.TaskContext.collectInternalAccumulators"),
        ProblemFilters.exclude[MissingMethodProblem]("org.apache.spark.TaskContext.collectAccumulators")
      ) ++ Seq(
        // SPARK-12896 Send only accumulator updates to driver, not TaskMetrics
        ProblemFilters.exclude[IncompatibleMethTypeProblem]("org.apache.spark.Accumulable.this"),
        ProblemFilters.exclude[DirectMissingMethodProblem]("org.apache.spark.Accumulator.this"),
        ProblemFilters.exclude[MissingMethodProblem]("org.apache.spark.Accumulator.initialValue")
      ) ++ Seq(
        // SPARK-12692 Scala style: Fix the style violation (Space before "," or ":")
        ProblemFilters.exclude[MissingMethodProblem]("org.apache.spark.streaming.flume.sink.SparkSink.org$apache$spark$streaming$flume$sink$Logging$$log_"),
        ProblemFilters.exclude[MissingMethodProblem]("org.apache.spark.streaming.flume.sink.SparkSink.org$apache$spark$streaming$flume$sink$Logging$$log__="),
        ProblemFilters.exclude[MissingMethodProblem]("org.apache.spark.streaming.flume.sink.SparkAvroCallbackHandler.org$apache$spark$streaming$flume$sink$Logging$$log_"),
        ProblemFilters.exclude[MissingMethodProblem]("org.apache.spark.streaming.flume.sink.SparkAvroCallbackHandler.org$apache$spark$streaming$flume$sink$Logging$$log__="),
        ProblemFilters.exclude[MissingMethodProblem]("org.apache.spark.streaming.flume.sink.Logging.org$apache$spark$streaming$flume$sink$Logging$$log__="),
        ProblemFilters.exclude[MissingMethodProblem]("org.apache.spark.streaming.flume.sink.Logging.org$apache$spark$streaming$flume$sink$Logging$$log_"),
        ProblemFilters.exclude[MissingMethodProblem]("org.apache.spark.streaming.flume.sink.Logging.org$apache$spark$streaming$flume$sink$Logging$$_log"),
        ProblemFilters.exclude[MissingMethodProblem]("org.apache.spark.streaming.flume.sink.Logging.org$apache$spark$streaming$flume$sink$Logging$$_log_="),
        ProblemFilters.exclude[MissingMethodProblem]("org.apache.spark.streaming.flume.sink.TransactionProcessor.org$apache$spark$streaming$flume$sink$Logging$$log_"),
        ProblemFilters.exclude[MissingMethodProblem]("org.apache.spark.streaming.flume.sink.TransactionProcessor.org$apache$spark$streaming$flume$sink$Logging$$log__=")
      ) ++ Seq(
        // SPARK-12689 Migrate DDL parsing to the newly absorbed parser
        ProblemFilters.exclude[MissingClassProblem]("org.apache.spark.sql.execution.datasources.DDLParser"),
        ProblemFilters.exclude[MissingClassProblem]("org.apache.spark.sql.execution.datasources.DDLException"),
        ProblemFilters.exclude[MissingMethodProblem]("org.apache.spark.sql.SQLContext.ddlParser")
      ) ++ Seq(
        // SPARK-7799 Add "streaming-akka" project
        ProblemFilters.exclude[MissingMethodProblem]("org.apache.spark.streaming.zeromq.ZeroMQUtils.createStream"),
        ProblemFilters.exclude[IncompatibleMethTypeProblem]("org.apache.spark.streaming.zeromq.ZeroMQUtils.createStream"),
        ProblemFilters.exclude[IncompatibleResultTypeProblem]("org.apache.spark.streaming.zeromq.ZeroMQUtils.createStream$default$6"),
        ProblemFilters.exclude[MissingMethodProblem]("org.apache.spark.streaming.zeromq.ZeroMQUtils.createStream$default$5"),
        ProblemFilters.exclude[MissingMethodProblem]("org.apache.spark.streaming.StreamingContext.actorStream$default$4"),
        ProblemFilters.exclude[MissingMethodProblem]("org.apache.spark.streaming.StreamingContext.actorStream$default$3"),
        ProblemFilters.exclude[MissingMethodProblem]("org.apache.spark.streaming.StreamingContext.actorStream"),
        ProblemFilters.exclude[MissingMethodProblem]("org.apache.spark.streaming.api.java.JavaStreamingContext.actorStream"),
        ProblemFilters.exclude[MissingTypesProblem]("org.apache.spark.streaming.zeromq.ZeroMQReceiver"),
        ProblemFilters.exclude[MissingClassProblem]("org.apache.spark.streaming.receiver.ActorReceiver$Supervisor")
      ) ++ Seq(
        // SPARK-12348 Remove deprecated Streaming APIs.
        ProblemFilters.exclude[DirectMissingMethodProblem]("org.apache.spark.streaming.dstream.DStream.foreach"),
        ProblemFilters.exclude[MissingMethodProblem]("org.apache.spark.streaming.StreamingContext.toPairDStreamFunctions"),
        ProblemFilters.exclude[MissingMethodProblem]("org.apache.spark.streaming.StreamingContext.toPairDStreamFunctions$default$4"),
        ProblemFilters.exclude[MissingMethodProblem]("org.apache.spark.streaming.StreamingContext.awaitTermination"),
        ProblemFilters.exclude[MissingMethodProblem]("org.apache.spark.streaming.StreamingContext.networkStream"),
        ProblemFilters.exclude[MissingClassProblem]("org.apache.spark.streaming.api.java.JavaStreamingContextFactory"),
        ProblemFilters.exclude[MissingMethodProblem]("org.apache.spark.streaming.api.java.JavaStreamingContext.awaitTermination"),
        ProblemFilters.exclude[MissingMethodProblem]("org.apache.spark.streaming.api.java.JavaStreamingContext.sc"),
        ProblemFilters.exclude[MissingMethodProblem]("org.apache.spark.streaming.api.java.JavaDStreamLike.reduceByWindow"),
        ProblemFilters.exclude[MissingMethodProblem]("org.apache.spark.streaming.api.java.JavaDStreamLike.foreachRDD"),
        ProblemFilters.exclude[MissingMethodProblem]("org.apache.spark.streaming.api.java.JavaDStreamLike.foreach"),
        ProblemFilters.exclude[IncompatibleMethTypeProblem]("org.apache.spark.streaming.api.java.JavaStreamingContext.getOrCreate")
      ) ++ Seq(
        // SPARK-12847 Remove StreamingListenerBus and post all Streaming events to the same thread as Spark events
        ProblemFilters.exclude[MissingClassProblem]("org.apache.spark.util.AsynchronousListenerBus$"),
        ProblemFilters.exclude[MissingClassProblem]("org.apache.spark.util.AsynchronousListenerBus")
      ) ++ Seq(
        // SPARK-11622 Make LibSVMRelation extends HadoopFsRelation and Add LibSVMOutputWriter
        ProblemFilters.exclude[MissingTypesProblem]("org.apache.spark.ml.source.libsvm.DefaultSource"),
        ProblemFilters.exclude[MissingMethodProblem]("org.apache.spark.ml.source.libsvm.DefaultSource.createRelation")
      ) ++ Seq(
        // SPARK-6363 Make Scala 2.11 the default Scala version
        ProblemFilters.exclude[MissingMethodProblem]("org.apache.spark.SparkContext.cleanup"),
        ProblemFilters.exclude[MissingMethodProblem]("org.apache.spark.SparkContext.metadataCleaner"),
        ProblemFilters.exclude[MissingClassProblem]("org.apache.spark.scheduler.cluster.YarnSchedulerBackend$YarnDriverEndpoint"),
        ProblemFilters.exclude[MissingClassProblem]("org.apache.spark.scheduler.cluster.YarnSchedulerBackend$YarnSchedulerEndpoint")
      ) ++ Seq(
        // SPARK-7889
        ProblemFilters.exclude[MissingMethodProblem]("org.apache.spark.deploy.history.HistoryServer.org$apache$spark$deploy$history$HistoryServer$@tachSparkUI"),
        // SPARK-13296
        ProblemFilters.exclude[IncompatibleResultTypeProblem]("org.apache.spark.sql.UDFRegistration.register"),
        ProblemFilters.exclude[MissingClassProblem]("org.apache.spark.sql.UserDefinedPythonFunction$"),
        ProblemFilters.exclude[MissingClassProblem]("org.apache.spark.sql.UserDefinedPythonFunction"),
        ProblemFilters.exclude[MissingClassProblem]("org.apache.spark.sql.UserDefinedFunction"),
        ProblemFilters.exclude[MissingClassProblem]("org.apache.spark.sql.UserDefinedFunction$")
      ) ++ Seq(
        // SPARK-12995 Remove deprecated APIs in graphx
        ProblemFilters.exclude[MissingMethodProblem]("org.apache.spark.graphx.lib.SVDPlusPlus.runSVDPlusPlus"),
        ProblemFilters.exclude[MissingMethodProblem]("org.apache.spark.graphx.Graph.mapReduceTriplets"),
        ProblemFilters.exclude[MissingMethodProblem]("org.apache.spark.graphx.Graph.mapReduceTriplets$default$3"),
        ProblemFilters.exclude[MissingMethodProblem]("org.apache.spark.graphx.impl.GraphImpl.mapReduceTriplets")
      ) ++ Seq(
        // SPARK-13426 Remove the support of SIMR
        ProblemFilters.exclude[MissingMethodProblem]("org.apache.spark.SparkMasterRegex.SIMR_REGEX")
      ) ++ Seq(
        // SPARK-13413 Remove SparkContext.metricsSystem/schedulerBackend_ setter
        ProblemFilters.exclude[MissingMethodProblem]("org.apache.spark.SparkContext.metricsSystem"),
        ProblemFilters.exclude[MissingMethodProblem]("org.apache.spark.SparkContext.schedulerBackend_=")
      ) ++ Seq(
        // SPARK-13220 Deprecate yarn-client and yarn-cluster mode
        ProblemFilters.exclude[MissingMethodProblem](
          "org.apache.spark.SparkContext.org$apache$spark$SparkContext$$createTaskScheduler")
      ) ++ Seq(
        // SPARK-13465 TaskContext.
        ProblemFilters.exclude[MissingMethodProblem]("org.apache.spark.TaskContext.addTaskFailureListener")
      ) ++ Seq (
        // SPARK-7729 Executor which has been killed should also be displayed on Executor Tab
        ProblemFilters.exclude[MissingMethodProblem]("org.apache.spark.status.api.v1.ExecutorSummary.this")
      ) ++ Seq(
        // SPARK-13526 Move SQLContext per-session states to new class
        ProblemFilters.exclude[IncompatibleMethTypeProblem](
          "org.apache.spark.sql.UDFRegistration.this")
      ) ++ Seq(
        // [SPARK-13486][SQL] Move SQLConf into an internal package
        ProblemFilters.exclude[MissingClassProblem]("org.apache.spark.sql.SQLConf"),
        ProblemFilters.exclude[MissingClassProblem]("org.apache.spark.sql.SQLConf$SQLConfEntry"),
        ProblemFilters.exclude[MissingClassProblem]("org.apache.spark.sql.SQLConf$"),
        ProblemFilters.exclude[MissingClassProblem]("org.apache.spark.sql.SQLConf$SQLConfEntry$")
      ) ++ Seq(
        //SPARK-11011 UserDefinedType serialization should be strongly typed
        ProblemFilters.exclude[IncompatibleResultTypeProblem]("org.apache.spark.mllib.linalg.VectorUDT.serialize"),
        // SPARK-12073: backpressure rate controller consumes events preferentially from lagging partitions
        ProblemFilters.exclude[MissingMethodProblem]("org.apache.spark.streaming.kafka.KafkaTestUtils.createTopic"),
        ProblemFilters.exclude[MissingMethodProblem]("org.apache.spark.streaming.kafka.DirectKafkaInputDStream.maxMessagesPerPartition")
      ) ++ Seq(
        // [SPARK-13244][SQL] Migrates DataFrame to Dataset
        ProblemFilters.exclude[IncompatibleResultTypeProblem]("org.apache.spark.sql.SQLContext.tables"),
        ProblemFilters.exclude[IncompatibleResultTypeProblem]("org.apache.spark.sql.SQLContext.sql"),
        ProblemFilters.exclude[IncompatibleResultTypeProblem]("org.apache.spark.sql.SQLContext.baseRelationToDataFrame"),
        ProblemFilters.exclude[IncompatibleResultTypeProblem]("org.apache.spark.sql.SQLContext.table"),
        ProblemFilters.exclude[IncompatibleResultTypeProblem]("org.apache.spark.sql.DataFrame.apply"),

        ProblemFilters.exclude[MissingClassProblem]("org.apache.spark.sql.DataFrame"),
        ProblemFilters.exclude[MissingClassProblem]("org.apache.spark.sql.DataFrame$"),
        ProblemFilters.exclude[MissingClassProblem]("org.apache.spark.sql.LegacyFunctions"),
        ProblemFilters.exclude[MissingClassProblem]("org.apache.spark.sql.DataFrameHolder"),
        ProblemFilters.exclude[MissingClassProblem]("org.apache.spark.sql.DataFrameHolder$"),
        ProblemFilters.exclude[DirectMissingMethodProblem]("org.apache.spark.sql.SQLImplicits.localSeqToDataFrameHolder"),
        ProblemFilters.exclude[DirectMissingMethodProblem]("org.apache.spark.sql.SQLImplicits.stringRddToDataFrameHolder"),
        ProblemFilters.exclude[DirectMissingMethodProblem]("org.apache.spark.sql.SQLImplicits.rddToDataFrameHolder"),
        ProblemFilters.exclude[DirectMissingMethodProblem]("org.apache.spark.sql.SQLImplicits.longRddToDataFrameHolder"),
        ProblemFilters.exclude[DirectMissingMethodProblem]("org.apache.spark.sql.SQLImplicits.intRddToDataFrameHolder"),
        ProblemFilters.exclude[MissingClassProblem]("org.apache.spark.sql.GroupedDataset"),
        ProblemFilters.exclude[DirectMissingMethodProblem]("org.apache.spark.sql.Dataset.subtract"),

        // [SPARK-14451][SQL] Move encoder definition into Aggregator interface
        ProblemFilters.exclude[DirectMissingMethodProblem]("org.apache.spark.sql.expressions.Aggregator.toColumn"),
        ProblemFilters.exclude[ReversedMissingMethodProblem]("org.apache.spark.sql.expressions.Aggregator.bufferEncoder"),
        ProblemFilters.exclude[ReversedMissingMethodProblem]("org.apache.spark.sql.expressions.Aggregator.outputEncoder"),

        ProblemFilters.exclude[IncompatibleMethTypeProblem]("org.apache.spark.mllib.evaluation.MultilabelMetrics.this"),
        ProblemFilters.exclude[IncompatibleResultTypeProblem]("org.apache.spark.ml.classification.LogisticRegressionSummary.predictions"),
        ProblemFilters.exclude[MissingMethodProblem]("org.apache.spark.ml.classification.LogisticRegressionSummary.predictions")
      ) ++ Seq(
        // [SPARK-13686][MLLIB][STREAMING] Add a constructor parameter `reqParam` to (Streaming)LinearRegressionWithSGD
        ProblemFilters.exclude[MissingMethodProblem]("org.apache.spark.mllib.regression.LinearRegressionWithSGD.this")
      ) ++ Seq(
        // SPARK-13920: MIMA checks should apply to @Experimental and @DeveloperAPI APIs
        ProblemFilters.exclude[DirectMissingMethodProblem]("org.apache.spark.Aggregator.combineCombinersByKey"),
        ProblemFilters.exclude[DirectMissingMethodProblem]("org.apache.spark.Aggregator.combineValuesByKey"),
        ProblemFilters.exclude[DirectMissingMethodProblem]("org.apache.spark.ComplexFutureAction.run"),
        ProblemFilters.exclude[DirectMissingMethodProblem]("org.apache.spark.ComplexFutureAction.runJob"),
        ProblemFilters.exclude[DirectMissingMethodProblem]("org.apache.spark.ComplexFutureAction.this"),
        ProblemFilters.exclude[DirectMissingMethodProblem]("org.apache.spark.SparkEnv.actorSystem"),
        ProblemFilters.exclude[DirectMissingMethodProblem]("org.apache.spark.SparkEnv.cacheManager"),
        ProblemFilters.exclude[DirectMissingMethodProblem]("org.apache.spark.SparkEnv.this"),
        ProblemFilters.exclude[DirectMissingMethodProblem]("org.apache.spark.deploy.SparkHadoopUtil.getConfigurationFromJobContext"),
        ProblemFilters.exclude[DirectMissingMethodProblem]("org.apache.spark.deploy.SparkHadoopUtil.getTaskAttemptIDFromTaskAttemptContext"),
        ProblemFilters.exclude[DirectMissingMethodProblem]("org.apache.spark.deploy.SparkHadoopUtil.newConfiguration"),
        ProblemFilters.exclude[DirectMissingMethodProblem]("org.apache.spark.executor.InputMetrics.bytesReadCallback"),
        ProblemFilters.exclude[DirectMissingMethodProblem]("org.apache.spark.executor.InputMetrics.bytesReadCallback_="),
        ProblemFilters.exclude[DirectMissingMethodProblem]("org.apache.spark.executor.InputMetrics.canEqual"),
        ProblemFilters.exclude[DirectMissingMethodProblem]("org.apache.spark.executor.InputMetrics.copy"),
        ProblemFilters.exclude[DirectMissingMethodProblem]("org.apache.spark.executor.InputMetrics.productArity"),
        ProblemFilters.exclude[DirectMissingMethodProblem]("org.apache.spark.executor.InputMetrics.productElement"),
        ProblemFilters.exclude[DirectMissingMethodProblem]("org.apache.spark.executor.InputMetrics.productIterator"),
        ProblemFilters.exclude[DirectMissingMethodProblem]("org.apache.spark.executor.InputMetrics.productPrefix"),
        ProblemFilters.exclude[DirectMissingMethodProblem]("org.apache.spark.executor.InputMetrics.setBytesReadCallback"),
        ProblemFilters.exclude[DirectMissingMethodProblem]("org.apache.spark.executor.InputMetrics.updateBytesRead"),
        ProblemFilters.exclude[DirectMissingMethodProblem]("org.apache.spark.executor.OutputMetrics.canEqual"),
        ProblemFilters.exclude[DirectMissingMethodProblem]("org.apache.spark.executor.OutputMetrics.copy"),
        ProblemFilters.exclude[DirectMissingMethodProblem]("org.apache.spark.executor.OutputMetrics.productArity"),
        ProblemFilters.exclude[DirectMissingMethodProblem]("org.apache.spark.executor.OutputMetrics.productElement"),
        ProblemFilters.exclude[DirectMissingMethodProblem]("org.apache.spark.executor.OutputMetrics.productIterator"),
        ProblemFilters.exclude[DirectMissingMethodProblem]("org.apache.spark.executor.OutputMetrics.productPrefix"),
        ProblemFilters.exclude[DirectMissingMethodProblem]("org.apache.spark.executor.ShuffleReadMetrics.decFetchWaitTime"),
        ProblemFilters.exclude[DirectMissingMethodProblem]("org.apache.spark.executor.ShuffleReadMetrics.decLocalBlocksFetched"),
        ProblemFilters.exclude[DirectMissingMethodProblem]("org.apache.spark.executor.ShuffleReadMetrics.decRecordsRead"),
        ProblemFilters.exclude[DirectMissingMethodProblem]("org.apache.spark.executor.ShuffleReadMetrics.decRemoteBlocksFetched"),
        ProblemFilters.exclude[DirectMissingMethodProblem]("org.apache.spark.executor.ShuffleReadMetrics.decRemoteBytesRead"),
        ProblemFilters.exclude[DirectMissingMethodProblem]("org.apache.spark.executor.ShuffleWriteMetrics.decShuffleBytesWritten"),
        ProblemFilters.exclude[DirectMissingMethodProblem]("org.apache.spark.executor.ShuffleWriteMetrics.decShuffleRecordsWritten"),
        ProblemFilters.exclude[DirectMissingMethodProblem]("org.apache.spark.executor.ShuffleWriteMetrics.decShuffleWriteTime"),
        ProblemFilters.exclude[DirectMissingMethodProblem]("org.apache.spark.executor.ShuffleWriteMetrics.incShuffleBytesWritten"),
        ProblemFilters.exclude[DirectMissingMethodProblem]("org.apache.spark.executor.ShuffleWriteMetrics.incShuffleRecordsWritten"),
        ProblemFilters.exclude[DirectMissingMethodProblem]("org.apache.spark.executor.ShuffleWriteMetrics.incShuffleWriteTime"),
        ProblemFilters.exclude[DirectMissingMethodProblem]("org.apache.spark.executor.ShuffleWriteMetrics.setShuffleRecordsWritten"),
        ProblemFilters.exclude[DirectMissingMethodProblem]("org.apache.spark.ml.feature.PCAModel.this"),
        ProblemFilters.exclude[DirectMissingMethodProblem]("org.apache.spark.mllib.regression.StreamingLinearRegressionWithSGD.this"),
        ProblemFilters.exclude[DirectMissingMethodProblem]("org.apache.spark.rdd.RDD.mapPartitionsWithContext"),
        ProblemFilters.exclude[DirectMissingMethodProblem]("org.apache.spark.scheduler.AccumulableInfo.this"),
        ProblemFilters.exclude[DirectMissingMethodProblem]("org.apache.spark.scheduler.SparkListenerExecutorMetricsUpdate.taskMetrics"),
        ProblemFilters.exclude[DirectMissingMethodProblem]("org.apache.spark.scheduler.TaskInfo.attempt"),
        ProblemFilters.exclude[DirectMissingMethodProblem]("org.apache.spark.sql.ExperimentalMethods.this"),
        ProblemFilters.exclude[DirectMissingMethodProblem]("org.apache.spark.sql.functions.callUDF"),
        ProblemFilters.exclude[DirectMissingMethodProblem]("org.apache.spark.sql.functions.callUdf"),
        ProblemFilters.exclude[DirectMissingMethodProblem]("org.apache.spark.sql.functions.cumeDist"),
        ProblemFilters.exclude[DirectMissingMethodProblem]("org.apache.spark.sql.functions.denseRank"),
        ProblemFilters.exclude[DirectMissingMethodProblem]("org.apache.spark.sql.functions.inputFileName"),
        ProblemFilters.exclude[DirectMissingMethodProblem]("org.apache.spark.sql.functions.isNaN"),
        ProblemFilters.exclude[DirectMissingMethodProblem]("org.apache.spark.sql.functions.percentRank"),
        ProblemFilters.exclude[DirectMissingMethodProblem]("org.apache.spark.sql.functions.rowNumber"),
        ProblemFilters.exclude[DirectMissingMethodProblem]("org.apache.spark.sql.functions.sparkPartitionId"),
        ProblemFilters.exclude[DirectMissingMethodProblem]("org.apache.spark.storage.BlockStatus.apply"),
        ProblemFilters.exclude[DirectMissingMethodProblem]("org.apache.spark.storage.BlockStatus.copy"),
        ProblemFilters.exclude[DirectMissingMethodProblem]("org.apache.spark.storage.BlockStatus.externalBlockStoreSize"),
        ProblemFilters.exclude[DirectMissingMethodProblem]("org.apache.spark.storage.BlockStatus.this"),
        ProblemFilters.exclude[DirectMissingMethodProblem]("org.apache.spark.storage.StorageStatus.offHeapUsed"),
        ProblemFilters.exclude[DirectMissingMethodProblem]("org.apache.spark.storage.StorageStatus.offHeapUsedByRdd"),
        ProblemFilters.exclude[DirectMissingMethodProblem]("org.apache.spark.storage.StorageStatusListener.this"),
        ProblemFilters.exclude[DirectMissingMethodProblem]("org.apache.spark.streaming.scheduler.BatchInfo.streamIdToNumRecords"),
        ProblemFilters.exclude[DirectMissingMethodProblem]("org.apache.spark.ui.exec.ExecutorsListener.storageStatusList"),
        ProblemFilters.exclude[DirectMissingMethodProblem]("org.apache.spark.ui.exec.ExecutorsListener.this"),
        ProblemFilters.exclude[DirectMissingMethodProblem]("org.apache.spark.ui.storage.StorageListener.storageStatusList"),
        ProblemFilters.exclude[IncompatibleMethTypeProblem]("org.apache.spark.ExceptionFailure.apply"),
        ProblemFilters.exclude[IncompatibleMethTypeProblem]("org.apache.spark.ExceptionFailure.copy"),
        ProblemFilters.exclude[IncompatibleMethTypeProblem]("org.apache.spark.ExceptionFailure.this"),
        ProblemFilters.exclude[IncompatibleMethTypeProblem]("org.apache.spark.executor.InputMetrics.this"),
        ProblemFilters.exclude[IncompatibleMethTypeProblem]("org.apache.spark.executor.OutputMetrics.this"),
        ProblemFilters.exclude[IncompatibleMethTypeProblem]("org.apache.spark.ml.Estimator.fit"),
        ProblemFilters.exclude[IncompatibleMethTypeProblem]("org.apache.spark.ml.Pipeline.fit"),
        ProblemFilters.exclude[IncompatibleMethTypeProblem]("org.apache.spark.ml.PipelineModel.transform"),
        ProblemFilters.exclude[IncompatibleMethTypeProblem]("org.apache.spark.ml.PredictionModel.transform"),
        ProblemFilters.exclude[IncompatibleMethTypeProblem]("org.apache.spark.ml.PredictionModel.transformImpl"),
        ProblemFilters.exclude[IncompatibleMethTypeProblem]("org.apache.spark.ml.Predictor.extractLabeledPoints"),
        ProblemFilters.exclude[IncompatibleMethTypeProblem]("org.apache.spark.ml.Predictor.fit"),
        ProblemFilters.exclude[IncompatibleMethTypeProblem]("org.apache.spark.ml.Predictor.train"),
        ProblemFilters.exclude[IncompatibleMethTypeProblem]("org.apache.spark.ml.Transformer.transform"),
        ProblemFilters.exclude[IncompatibleMethTypeProblem]("org.apache.spark.ml.classification.BinaryLogisticRegressionSummary.this"),
        ProblemFilters.exclude[IncompatibleMethTypeProblem]("org.apache.spark.ml.classification.BinaryLogisticRegressionTrainingSummary.this"),
        ProblemFilters.exclude[IncompatibleMethTypeProblem]("org.apache.spark.ml.classification.ClassificationModel.transform"),
        ProblemFilters.exclude[IncompatibleMethTypeProblem]("org.apache.spark.ml.classification.GBTClassifier.train"),
        ProblemFilters.exclude[IncompatibleMethTypeProblem]("org.apache.spark.ml.classification.MultilayerPerceptronClassifier.train"),
        ProblemFilters.exclude[IncompatibleMethTypeProblem]("org.apache.spark.ml.classification.NaiveBayes.train"),
        ProblemFilters.exclude[IncompatibleMethTypeProblem]("org.apache.spark.ml.classification.OneVsRest.fit"),
        ProblemFilters.exclude[IncompatibleMethTypeProblem]("org.apache.spark.ml.classification.OneVsRestModel.transform"),
        ProblemFilters.exclude[IncompatibleMethTypeProblem]("org.apache.spark.ml.classification.RandomForestClassifier.train"),
        ProblemFilters.exclude[IncompatibleMethTypeProblem]("org.apache.spark.ml.clustering.KMeans.fit"),
        ProblemFilters.exclude[IncompatibleMethTypeProblem]("org.apache.spark.ml.clustering.KMeansModel.computeCost"),
        ProblemFilters.exclude[IncompatibleMethTypeProblem]("org.apache.spark.ml.clustering.KMeansModel.transform"),
        ProblemFilters.exclude[IncompatibleMethTypeProblem]("org.apache.spark.ml.clustering.LDAModel.logLikelihood"),
        ProblemFilters.exclude[IncompatibleMethTypeProblem]("org.apache.spark.ml.clustering.LDAModel.logPerplexity"),
        ProblemFilters.exclude[IncompatibleMethTypeProblem]("org.apache.spark.ml.clustering.LDAModel.transform"),
        ProblemFilters.exclude[IncompatibleMethTypeProblem]("org.apache.spark.ml.evaluation.BinaryClassificationEvaluator.evaluate"),
        ProblemFilters.exclude[IncompatibleMethTypeProblem]("org.apache.spark.ml.evaluation.Evaluator.evaluate"),
        ProblemFilters.exclude[IncompatibleMethTypeProblem]("org.apache.spark.ml.evaluation.MulticlassClassificationEvaluator.evaluate"),
        ProblemFilters.exclude[IncompatibleMethTypeProblem]("org.apache.spark.ml.evaluation.RegressionEvaluator.evaluate"),
        ProblemFilters.exclude[IncompatibleMethTypeProblem]("org.apache.spark.ml.feature.Binarizer.transform"),
        ProblemFilters.exclude[IncompatibleMethTypeProblem]("org.apache.spark.ml.feature.Bucketizer.transform"),
        ProblemFilters.exclude[IncompatibleMethTypeProblem]("org.apache.spark.ml.feature.ChiSqSelector.fit"),
        ProblemFilters.exclude[IncompatibleMethTypeProblem]("org.apache.spark.ml.feature.ChiSqSelectorModel.transform"),
        ProblemFilters.exclude[IncompatibleMethTypeProblem]("org.apache.spark.ml.feature.CountVectorizer.fit"),
        ProblemFilters.exclude[IncompatibleMethTypeProblem]("org.apache.spark.ml.feature.CountVectorizerModel.transform"),
        ProblemFilters.exclude[IncompatibleMethTypeProblem]("org.apache.spark.ml.feature.HashingTF.transform"),
        ProblemFilters.exclude[IncompatibleMethTypeProblem]("org.apache.spark.ml.feature.IDF.fit"),
        ProblemFilters.exclude[IncompatibleMethTypeProblem]("org.apache.spark.ml.feature.IDFModel.transform"),
        ProblemFilters.exclude[IncompatibleMethTypeProblem]("org.apache.spark.ml.feature.IndexToString.transform"),
        ProblemFilters.exclude[IncompatibleMethTypeProblem]("org.apache.spark.ml.feature.Interaction.transform"),
        ProblemFilters.exclude[IncompatibleMethTypeProblem]("org.apache.spark.ml.feature.MinMaxScaler.fit"),
        ProblemFilters.exclude[IncompatibleMethTypeProblem]("org.apache.spark.ml.feature.MinMaxScalerModel.transform"),
        ProblemFilters.exclude[IncompatibleMethTypeProblem]("org.apache.spark.ml.feature.OneHotEncoder.transform"),
        ProblemFilters.exclude[IncompatibleMethTypeProblem]("org.apache.spark.ml.feature.PCA.fit"),
        ProblemFilters.exclude[IncompatibleMethTypeProblem]("org.apache.spark.ml.feature.PCAModel.transform"),
        ProblemFilters.exclude[IncompatibleMethTypeProblem]("org.apache.spark.ml.feature.QuantileDiscretizer.fit"),
        ProblemFilters.exclude[IncompatibleMethTypeProblem]("org.apache.spark.ml.feature.RFormula.fit"),
        ProblemFilters.exclude[IncompatibleMethTypeProblem]("org.apache.spark.ml.feature.RFormulaModel.transform"),
        ProblemFilters.exclude[IncompatibleMethTypeProblem]("org.apache.spark.ml.feature.SQLTransformer.transform"),
        ProblemFilters.exclude[IncompatibleMethTypeProblem]("org.apache.spark.ml.feature.StandardScaler.fit"),
        ProblemFilters.exclude[IncompatibleMethTypeProblem]("org.apache.spark.ml.feature.StandardScalerModel.transform"),
        ProblemFilters.exclude[IncompatibleMethTypeProblem]("org.apache.spark.ml.feature.StopWordsRemover.transform"),
        ProblemFilters.exclude[IncompatibleMethTypeProblem]("org.apache.spark.ml.feature.StringIndexer.fit"),
        ProblemFilters.exclude[IncompatibleMethTypeProblem]("org.apache.spark.ml.feature.StringIndexerModel.transform"),
        ProblemFilters.exclude[IncompatibleMethTypeProblem]("org.apache.spark.ml.feature.VectorAssembler.transform"),
        ProblemFilters.exclude[IncompatibleMethTypeProblem]("org.apache.spark.ml.feature.VectorIndexer.fit"),
        ProblemFilters.exclude[IncompatibleMethTypeProblem]("org.apache.spark.ml.feature.VectorIndexerModel.transform"),
        ProblemFilters.exclude[IncompatibleMethTypeProblem]("org.apache.spark.ml.feature.VectorSlicer.transform"),
        ProblemFilters.exclude[IncompatibleMethTypeProblem]("org.apache.spark.ml.feature.Word2Vec.fit"),
        ProblemFilters.exclude[IncompatibleMethTypeProblem]("org.apache.spark.ml.feature.Word2VecModel.transform"),
        ProblemFilters.exclude[IncompatibleMethTypeProblem]("org.apache.spark.ml.recommendation.ALS.fit"),
        ProblemFilters.exclude[IncompatibleMethTypeProblem]("org.apache.spark.ml.recommendation.ALSModel.this"),
        ProblemFilters.exclude[IncompatibleMethTypeProblem]("org.apache.spark.ml.recommendation.ALSModel.transform"),
        ProblemFilters.exclude[IncompatibleMethTypeProblem]("org.apache.spark.ml.regression.AFTSurvivalRegression.fit"),
        ProblemFilters.exclude[IncompatibleMethTypeProblem]("org.apache.spark.ml.regression.AFTSurvivalRegressionModel.transform"),
        ProblemFilters.exclude[IncompatibleMethTypeProblem]("org.apache.spark.ml.regression.GBTRegressor.train"),
        ProblemFilters.exclude[IncompatibleMethTypeProblem]("org.apache.spark.ml.regression.IsotonicRegression.extractWeightedLabeledPoints"),
        ProblemFilters.exclude[IncompatibleMethTypeProblem]("org.apache.spark.ml.regression.IsotonicRegression.fit"),
        ProblemFilters.exclude[IncompatibleMethTypeProblem]("org.apache.spark.ml.regression.IsotonicRegressionModel.extractWeightedLabeledPoints"),
        ProblemFilters.exclude[IncompatibleMethTypeProblem]("org.apache.spark.ml.regression.IsotonicRegressionModel.transform"),
        ProblemFilters.exclude[IncompatibleMethTypeProblem]("org.apache.spark.ml.regression.LinearRegression.train"),
        ProblemFilters.exclude[IncompatibleMethTypeProblem]("org.apache.spark.ml.regression.LinearRegressionSummary.this"),
        ProblemFilters.exclude[IncompatibleMethTypeProblem]("org.apache.spark.ml.regression.LinearRegressionTrainingSummary.this"),
        ProblemFilters.exclude[IncompatibleMethTypeProblem]("org.apache.spark.ml.regression.RandomForestRegressor.train"),
        ProblemFilters.exclude[IncompatibleMethTypeProblem]("org.apache.spark.ml.tuning.CrossValidator.fit"),
        ProblemFilters.exclude[IncompatibleMethTypeProblem]("org.apache.spark.ml.tuning.CrossValidatorModel.transform"),
        ProblemFilters.exclude[IncompatibleMethTypeProblem]("org.apache.spark.ml.tuning.TrainValidationSplit.fit"),
        ProblemFilters.exclude[IncompatibleMethTypeProblem]("org.apache.spark.ml.tuning.TrainValidationSplitModel.transform"),
        ProblemFilters.exclude[IncompatibleMethTypeProblem]("org.apache.spark.mllib.evaluation.BinaryClassificationMetrics.this"),
        ProblemFilters.exclude[IncompatibleMethTypeProblem]("org.apache.spark.mllib.evaluation.MulticlassMetrics.this"),
        ProblemFilters.exclude[IncompatibleMethTypeProblem]("org.apache.spark.mllib.evaluation.RegressionMetrics.this"),
        ProblemFilters.exclude[IncompatibleMethTypeProblem]("org.apache.spark.sql.DataFrameNaFunctions.this"),
        ProblemFilters.exclude[IncompatibleMethTypeProblem]("org.apache.spark.sql.DataFrameStatFunctions.this"),
        ProblemFilters.exclude[IncompatibleMethTypeProblem]("org.apache.spark.sql.DataFrameWriter.this"),
        ProblemFilters.exclude[IncompatibleMethTypeProblem]("org.apache.spark.sql.functions.broadcast"),
        ProblemFilters.exclude[IncompatibleMethTypeProblem]("org.apache.spark.sql.functions.callUDF"),
        ProblemFilters.exclude[IncompatibleMethTypeProblem]("org.apache.spark.sql.sources.CreatableRelationProvider.createRelation"),
        ProblemFilters.exclude[IncompatibleMethTypeProblem]("org.apache.spark.sql.sources.InsertableRelation.insert"),
        ProblemFilters.exclude[IncompatibleResultTypeProblem]("org.apache.spark.ml.classification.BinaryLogisticRegressionSummary.fMeasureByThreshold"),
        ProblemFilters.exclude[IncompatibleResultTypeProblem]("org.apache.spark.ml.classification.BinaryLogisticRegressionSummary.pr"),
        ProblemFilters.exclude[IncompatibleResultTypeProblem]("org.apache.spark.ml.classification.BinaryLogisticRegressionSummary.precisionByThreshold"),
        ProblemFilters.exclude[IncompatibleResultTypeProblem]("org.apache.spark.ml.classification.BinaryLogisticRegressionSummary.predictions"),
        ProblemFilters.exclude[IncompatibleResultTypeProblem]("org.apache.spark.ml.classification.BinaryLogisticRegressionSummary.recallByThreshold"),
        ProblemFilters.exclude[IncompatibleResultTypeProblem]("org.apache.spark.ml.classification.BinaryLogisticRegressionSummary.roc"),
        ProblemFilters.exclude[IncompatibleResultTypeProblem]("org.apache.spark.ml.clustering.LDAModel.describeTopics"),
        ProblemFilters.exclude[IncompatibleResultTypeProblem]("org.apache.spark.ml.feature.Word2VecModel.findSynonyms"),
        ProblemFilters.exclude[IncompatibleResultTypeProblem]("org.apache.spark.ml.feature.Word2VecModel.getVectors"),
        ProblemFilters.exclude[IncompatibleResultTypeProblem]("org.apache.spark.ml.recommendation.ALSModel.itemFactors"),
        ProblemFilters.exclude[IncompatibleResultTypeProblem]("org.apache.spark.ml.recommendation.ALSModel.userFactors"),
        ProblemFilters.exclude[IncompatibleResultTypeProblem]("org.apache.spark.ml.regression.LinearRegressionSummary.predictions"),
        ProblemFilters.exclude[IncompatibleResultTypeProblem]("org.apache.spark.ml.regression.LinearRegressionSummary.residuals"),
        ProblemFilters.exclude[IncompatibleResultTypeProblem]("org.apache.spark.scheduler.AccumulableInfo.name"),
        ProblemFilters.exclude[IncompatibleResultTypeProblem]("org.apache.spark.scheduler.AccumulableInfo.value"),
        ProblemFilters.exclude[IncompatibleResultTypeProblem]("org.apache.spark.sql.DataFrameNaFunctions.drop"),
        ProblemFilters.exclude[IncompatibleResultTypeProblem]("org.apache.spark.sql.DataFrameNaFunctions.fill"),
        ProblemFilters.exclude[IncompatibleResultTypeProblem]("org.apache.spark.sql.DataFrameNaFunctions.replace"),
        ProblemFilters.exclude[IncompatibleResultTypeProblem]("org.apache.spark.sql.DataFrameReader.jdbc"),
        ProblemFilters.exclude[IncompatibleResultTypeProblem]("org.apache.spark.sql.DataFrameReader.json"),
        ProblemFilters.exclude[IncompatibleResultTypeProblem]("org.apache.spark.sql.DataFrameReader.load"),
        ProblemFilters.exclude[IncompatibleResultTypeProblem]("org.apache.spark.sql.DataFrameReader.orc"),
        ProblemFilters.exclude[IncompatibleResultTypeProblem]("org.apache.spark.sql.DataFrameReader.parquet"),
        ProblemFilters.exclude[IncompatibleResultTypeProblem]("org.apache.spark.sql.DataFrameReader.table"),
        ProblemFilters.exclude[IncompatibleResultTypeProblem]("org.apache.spark.sql.DataFrameReader.text"),
        ProblemFilters.exclude[IncompatibleResultTypeProblem]("org.apache.spark.sql.DataFrameStatFunctions.crosstab"),
        ProblemFilters.exclude[IncompatibleResultTypeProblem]("org.apache.spark.sql.DataFrameStatFunctions.freqItems"),
        ProblemFilters.exclude[IncompatibleResultTypeProblem]("org.apache.spark.sql.DataFrameStatFunctions.sampleBy"),
        ProblemFilters.exclude[IncompatibleResultTypeProblem]("org.apache.spark.sql.SQLContext.createExternalTable"),
        ProblemFilters.exclude[IncompatibleResultTypeProblem]("org.apache.spark.sql.SQLContext.emptyDataFrame"),
        ProblemFilters.exclude[IncompatibleResultTypeProblem]("org.apache.spark.sql.SQLContext.range"),
        ProblemFilters.exclude[IncompatibleResultTypeProblem]("org.apache.spark.sql.functions.udf"),
        ProblemFilters.exclude[MissingClassProblem]("org.apache.spark.scheduler.JobLogger"),
        ProblemFilters.exclude[MissingClassProblem]("org.apache.spark.streaming.receiver.ActorHelper"),
        ProblemFilters.exclude[MissingClassProblem]("org.apache.spark.streaming.receiver.ActorSupervisorStrategy"),
        ProblemFilters.exclude[MissingClassProblem]("org.apache.spark.streaming.receiver.ActorSupervisorStrategy$"),
        ProblemFilters.exclude[MissingClassProblem]("org.apache.spark.streaming.receiver.Statistics"),
        ProblemFilters.exclude[MissingClassProblem]("org.apache.spark.streaming.receiver.Statistics$"),
        ProblemFilters.exclude[MissingTypesProblem]("org.apache.spark.executor.InputMetrics"),
        ProblemFilters.exclude[MissingTypesProblem]("org.apache.spark.executor.InputMetrics$"),
        ProblemFilters.exclude[MissingTypesProblem]("org.apache.spark.executor.OutputMetrics"),
        ProblemFilters.exclude[MissingTypesProblem]("org.apache.spark.executor.OutputMetrics$"),
        ProblemFilters.exclude[MissingTypesProblem]("org.apache.spark.sql.functions$"),
        ProblemFilters.exclude[ReversedMissingMethodProblem]("org.apache.spark.ml.Estimator.fit"),
        ProblemFilters.exclude[ReversedMissingMethodProblem]("org.apache.spark.ml.Predictor.train"),
        ProblemFilters.exclude[ReversedMissingMethodProblem]("org.apache.spark.ml.Transformer.transform"),
        ProblemFilters.exclude[ReversedMissingMethodProblem]("org.apache.spark.ml.evaluation.Evaluator.evaluate"),
        ProblemFilters.exclude[ReversedMissingMethodProblem]("org.apache.spark.scheduler.SparkListener.onOtherEvent"),
        ProblemFilters.exclude[ReversedMissingMethodProblem]("org.apache.spark.sql.sources.CreatableRelationProvider.createRelation"),
        ProblemFilters.exclude[ReversedMissingMethodProblem]("org.apache.spark.sql.sources.InsertableRelation.insert")
      ) ++ Seq(
        // [SPARK-13926] Automatically use Kryo serializer when shuffling RDDs with simple types
        ProblemFilters.exclude[IncompatibleMethTypeProblem]("org.apache.spark.ShuffleDependency.this"),
        ProblemFilters.exclude[IncompatibleResultTypeProblem]("org.apache.spark.ShuffleDependency.serializer"),
        ProblemFilters.exclude[MissingClassProblem]("org.apache.spark.serializer.Serializer$")
      ) ++ Seq(
        // SPARK-13927: add row/column iterator to local matrices
        ProblemFilters.exclude[MissingMethodProblem]("org.apache.spark.mllib.linalg.Matrix.rowIter"),
        ProblemFilters.exclude[MissingMethodProblem]("org.apache.spark.mllib.linalg.Matrix.colIter")
      ) ++ Seq(
        // SPARK-13948: MiMa Check should catch if the visibility change to `private`
        // TODO(josh): Some of these may be legitimate incompatibilities; we should follow up before the 2.0.0 release
        ProblemFilters.exclude[DirectMissingMethodProblem]("org.apache.spark.sql.Dataset.toDS"),
        ProblemFilters.exclude[DirectMissingMethodProblem]("org.apache.spark.sql.sources.OutputWriterFactory.newInstance"),
        ProblemFilters.exclude[DirectMissingMethodProblem]("org.apache.spark.util.RpcUtils.askTimeout"),
        ProblemFilters.exclude[DirectMissingMethodProblem]("org.apache.spark.util.RpcUtils.lookupTimeout"),
        ProblemFilters.exclude[IncompatibleMethTypeProblem]("org.apache.spark.ml.UnaryTransformer.transform"),
        ProblemFilters.exclude[IncompatibleMethTypeProblem]("org.apache.spark.ml.classification.DecisionTreeClassifier.train"),
        ProblemFilters.exclude[IncompatibleMethTypeProblem]("org.apache.spark.ml.classification.LogisticRegression.train"),
        ProblemFilters.exclude[IncompatibleMethTypeProblem]("org.apache.spark.ml.regression.DecisionTreeRegressor.train"),
        ProblemFilters.exclude[IncompatibleMethTypeProblem]("org.apache.spark.sql.Dataset.groupBy"),
        ProblemFilters.exclude[IncompatibleResultTypeProblem]("org.apache.spark.sql.Dataset.groupBy"),
        ProblemFilters.exclude[IncompatibleResultTypeProblem]("org.apache.spark.sql.Dataset.select"),
        ProblemFilters.exclude[IncompatibleResultTypeProblem]("org.apache.spark.sql.Dataset.toDF"),
        ProblemFilters.exclude[ReversedMissingMethodProblem]("org.apache.spark.Logging.initializeLogIfNecessary"),
        ProblemFilters.exclude[ReversedMissingMethodProblem]("org.apache.spark.scheduler.SparkListenerEvent.logEvent"),
        ProblemFilters.exclude[ReversedMissingMethodProblem]("org.apache.spark.sql.sources.OutputWriterFactory.newInstance")
      ) ++ Seq(
        // [SPARK-14014] Replace existing analysis.Catalog with SessionCatalog
        ProblemFilters.exclude[DirectMissingMethodProblem]("org.apache.spark.sql.SQLContext.this")
      ) ++ Seq(
        // [SPARK-13928] Move org.apache.spark.Logging into org.apache.spark.internal.Logging
        ProblemFilters.exclude[MissingClassProblem]("org.apache.spark.Logging"),
        (problem: Problem) => problem match {
          case MissingTypesProblem(_, missing)
            if missing.map(_.fullName).sameElements(Seq("org.apache.spark.Logging")) => false
          case _ => true
        }
      ) ++ Seq(
        // [SPARK-13990] Automatically pick serializer when caching RDDs
        ProblemFilters.exclude[DirectMissingMethodProblem]("org.apache.spark.network.netty.NettyBlockTransferService.uploadBlock")
      ) ++ Seq(
        // [SPARK-14089][CORE][MLLIB] Remove methods that has been deprecated since 1.1, 1.2, 1.3, 1.4, and 1.5
        ProblemFilters.exclude[DirectMissingMethodProblem]("org.apache.spark.SparkEnv.getThreadLocal"),
        ProblemFilters.exclude[DirectMissingMethodProblem]("org.apache.spark.mllib.rdd.RDDFunctions.treeReduce"),
        ProblemFilters.exclude[DirectMissingMethodProblem]("org.apache.spark.mllib.rdd.RDDFunctions.treeAggregate"),
        ProblemFilters.exclude[DirectMissingMethodProblem]("org.apache.spark.mllib.tree.configuration.Strategy.defaultStategy"),
        ProblemFilters.exclude[IncompatibleMethTypeProblem]("org.apache.spark.mllib.util.MLUtils.loadLibSVMFile"),
        ProblemFilters.exclude[IncompatibleMethTypeProblem]("org.apache.spark.mllib.util.MLUtils.loadLibSVMFile"),
        ProblemFilters.exclude[DirectMissingMethodProblem]("org.apache.spark.mllib.util.MLUtils.loadLibSVMFile"),
        ProblemFilters.exclude[DirectMissingMethodProblem]("org.apache.spark.mllib.util.MLUtils.saveLabeledData"),
        ProblemFilters.exclude[DirectMissingMethodProblem]("org.apache.spark.mllib.util.MLUtils.loadLabeledData"),
        ProblemFilters.exclude[DirectMissingMethodProblem]("org.apache.spark.mllib.optimization.LBFGS.setMaxNumIterations"),
        ProblemFilters.exclude[DirectMissingMethodProblem]("org.apache.spark.ml.evaluation.BinaryClassificationEvaluator.setScoreCol")
      ) ++ Seq(
        // [SPARK-14205][SQL] remove trait Queryable
        ProblemFilters.exclude[MissingTypesProblem]("org.apache.spark.sql.Dataset")
      ) ++ Seq(
        // [SPARK-11262][ML] Unit test for gradient, loss layers, memory management
        // for multilayer perceptron.
        // This class is marked as `private`.
        ProblemFilters.exclude[MissingClassProblem]("org.apache.spark.ml.ann.SoftmaxFunction")
      ) ++ Seq(
        // [SPARK-13674][SQL] Add wholestage codegen support to Sample
        ProblemFilters.exclude[IncompatibleMethTypeProblem]("org.apache.spark.util.random.PoissonSampler.this"),
        ProblemFilters.exclude[DirectMissingMethodProblem]("org.apache.spark.util.random.PoissonSampler.this")
      ) ++ Seq(
        // [SPARK-13430][ML] moved featureCol from LinearRegressionModelSummary to LinearRegressionSummary
        ProblemFilters.exclude[MissingMethodProblem]("org.apache.spark.ml.regression.LinearRegressionSummary.this")
      ) ++ Seq(
        // [SPARK-14437][Core] Use the address that NettyBlockTransferService listens to create BlockManagerId
        ProblemFilters.exclude[DirectMissingMethodProblem]("org.apache.spark.network.netty.NettyBlockTransferService.this")
      ) ++ Seq(
        // [SPARK-13048][ML][MLLIB] keepLastCheckpoint option for LDA EM optimizer
        ProblemFilters.exclude[DirectMissingMethodProblem]("org.apache.spark.mllib.clustering.DistributedLDAModel.this")
      ) ++ Seq(
        // [SPARK-14475] Propagate user-defined context from driver to executors
        ProblemFilters.exclude[ReversedMissingMethodProblem]("org.apache.spark.TaskContext.getLocalProperty"),
        // [SPARK-14617] Remove deprecated APIs in TaskMetrics
        ProblemFilters.exclude[MissingClassProblem]("org.apache.spark.executor.InputMetrics$"),
        ProblemFilters.exclude[MissingClassProblem]("org.apache.spark.executor.OutputMetrics$"),
        // [SPARK-14628] Simplify task metrics by always tracking read/write metrics
        ProblemFilters.exclude[DirectMissingMethodProblem]("org.apache.spark.executor.InputMetrics.readMethod"),
        ProblemFilters.exclude[DirectMissingMethodProblem]("org.apache.spark.executor.OutputMetrics.writeMethod")
      ) ++ Seq(
<<<<<<< HEAD
        // [SPARK-4452][Core]Shuffle data structures can starve others on the same thread for memory
        ProblemFilters.exclude[IncompatibleTemplateDefProblem]("org.apache.spark.util.collection.Spillable")
=======
        // SPARK-14628: Always track input/output/shuffle metrics
        ProblemFilters.exclude[DirectMissingMethodProblem]("org.apache.spark.status.api.v1.ShuffleReadMetrics.totalBlocksFetched"),
        ProblemFilters.exclude[IncompatibleMethTypeProblem]("org.apache.spark.status.api.v1.ShuffleReadMetrics.this"),
        ProblemFilters.exclude[IncompatibleResultTypeProblem]("org.apache.spark.status.api.v1.TaskMetrics.inputMetrics"),
        ProblemFilters.exclude[IncompatibleResultTypeProblem]("org.apache.spark.status.api.v1.TaskMetrics.outputMetrics"),
        ProblemFilters.exclude[IncompatibleResultTypeProblem]("org.apache.spark.status.api.v1.TaskMetrics.shuffleWriteMetrics"),
        ProblemFilters.exclude[IncompatibleResultTypeProblem]("org.apache.spark.status.api.v1.TaskMetrics.shuffleReadMetrics"),
        ProblemFilters.exclude[IncompatibleMethTypeProblem]("org.apache.spark.status.api.v1.TaskMetrics.this"),
        ProblemFilters.exclude[IncompatibleResultTypeProblem]("org.apache.spark.status.api.v1.TaskMetricDistributions.inputMetrics"),
        ProblemFilters.exclude[IncompatibleResultTypeProblem]("org.apache.spark.status.api.v1.TaskMetricDistributions.outputMetrics"),
        ProblemFilters.exclude[IncompatibleResultTypeProblem]("org.apache.spark.status.api.v1.TaskMetricDistributions.shuffleWriteMetrics"),
        ProblemFilters.exclude[IncompatibleResultTypeProblem]("org.apache.spark.status.api.v1.TaskMetricDistributions.shuffleReadMetrics"),
        ProblemFilters.exclude[IncompatibleMethTypeProblem]("org.apache.spark.status.api.v1.TaskMetricDistributions.this")
      ) ++ Seq(
        // [SPARK-14407] Hides HadoopFsRelation related data source API into execution package
        ProblemFilters.exclude[MissingClassProblem]("org.apache.spark.sql.sources.OutputWriter"),
        ProblemFilters.exclude[MissingClassProblem]("org.apache.spark.sql.sources.OutputWriterFactory")
      ) ++ Seq(
        // SPARK-14704: Create accumulators in TaskMetrics
        ProblemFilters.exclude[DirectMissingMethodProblem]("org.apache.spark.executor.InputMetrics.this"),
        ProblemFilters.exclude[DirectMissingMethodProblem]("org.apache.spark.executor.OutputMetrics.this")
>>>>>>> 24f338ba
      )
    case v if v.startsWith("1.6") =>
      Seq(
        MimaBuild.excludeSparkPackage("deploy"),
        MimaBuild.excludeSparkPackage("network"),
        MimaBuild.excludeSparkPackage("unsafe"),
        // These are needed if checking against the sbt build, since they are part of
        // the maven-generated artifacts in 1.3.
        excludePackage("org.spark-project.jetty"),
        MimaBuild.excludeSparkPackage("unused"),
        // SQL execution is considered private.
        excludePackage("org.apache.spark.sql.execution"),
        // SQL columnar is considered private.
        excludePackage("org.apache.spark.sql.columnar"),
        // The shuffle package is considered private.
        excludePackage("org.apache.spark.shuffle"),
        // The collections utilities are considered private.
        excludePackage("org.apache.spark.util.collection")
      ) ++
      MimaBuild.excludeSparkClass("streaming.flume.FlumeTestUtils") ++
      MimaBuild.excludeSparkClass("streaming.flume.PollingFlumeTestUtils") ++
      Seq(
        // MiMa does not deal properly with sealed traits
        ProblemFilters.exclude[MissingMethodProblem](
          "org.apache.spark.ml.classification.LogisticRegressionSummary.featuresCol")
      ) ++ Seq(
        // SPARK-11530
        ProblemFilters.exclude[MissingMethodProblem]("org.apache.spark.mllib.feature.PCAModel.this")
      ) ++ Seq(
        // SPARK-10381 Fix types / units in private AskPermissionToCommitOutput RPC message.
        // This class is marked as `private` but MiMa still seems to be confused by the change.
        ProblemFilters.exclude[MissingMethodProblem](
          "org.apache.spark.scheduler.AskPermissionToCommitOutput.task"),
        ProblemFilters.exclude[IncompatibleResultTypeProblem](
          "org.apache.spark.scheduler.AskPermissionToCommitOutput.copy$default$2"),
        ProblemFilters.exclude[IncompatibleMethTypeProblem](
          "org.apache.spark.scheduler.AskPermissionToCommitOutput.copy"),
        ProblemFilters.exclude[MissingMethodProblem](
          "org.apache.spark.scheduler.AskPermissionToCommitOutput.taskAttempt"),
        ProblemFilters.exclude[IncompatibleResultTypeProblem](
          "org.apache.spark.scheduler.AskPermissionToCommitOutput.copy$default$3"),
        ProblemFilters.exclude[IncompatibleMethTypeProblem](
          "org.apache.spark.scheduler.AskPermissionToCommitOutput.this"),
        ProblemFilters.exclude[IncompatibleMethTypeProblem](
          "org.apache.spark.scheduler.AskPermissionToCommitOutput.apply")
      ) ++ Seq(
        ProblemFilters.exclude[MissingClassProblem](
          "org.apache.spark.shuffle.FileShuffleBlockResolver$ShuffleFileGroup")
      ) ++ Seq(
        ProblemFilters.exclude[MissingMethodProblem](
          "org.apache.spark.ml.regression.LeastSquaresAggregator.add"),
        ProblemFilters.exclude[MissingMethodProblem](
          "org.apache.spark.ml.regression.LeastSquaresCostFun.this"),
        ProblemFilters.exclude[MissingMethodProblem](
          "org.apache.spark.sql.SQLContext.clearLastInstantiatedContext"),
        ProblemFilters.exclude[MissingMethodProblem](
          "org.apache.spark.sql.SQLContext.setLastInstantiatedContext"),
        ProblemFilters.exclude[MissingClassProblem](
          "org.apache.spark.sql.SQLContext$SQLSession"),
        ProblemFilters.exclude[MissingMethodProblem](
          "org.apache.spark.sql.SQLContext.detachSession"),
        ProblemFilters.exclude[MissingMethodProblem](
          "org.apache.spark.sql.SQLContext.tlSession"),
        ProblemFilters.exclude[MissingMethodProblem](
          "org.apache.spark.sql.SQLContext.defaultSession"),
        ProblemFilters.exclude[MissingMethodProblem](
          "org.apache.spark.sql.SQLContext.currentSession"),
        ProblemFilters.exclude[MissingMethodProblem](
          "org.apache.spark.sql.SQLContext.openSession"),
        ProblemFilters.exclude[MissingMethodProblem](
          "org.apache.spark.sql.SQLContext.setSession"),
        ProblemFilters.exclude[MissingMethodProblem](
          "org.apache.spark.sql.SQLContext.createSession")
      ) ++ Seq(
        ProblemFilters.exclude[MissingMethodProblem](
          "org.apache.spark.SparkContext.preferredNodeLocationData_="),
        ProblemFilters.exclude[MissingClassProblem](
          "org.apache.spark.rdd.MapPartitionsWithPreparationRDD"),
        ProblemFilters.exclude[MissingClassProblem](
          "org.apache.spark.rdd.MapPartitionsWithPreparationRDD$"),
        ProblemFilters.exclude[MissingClassProblem]("org.apache.spark.sql.SparkSQLParser")
      ) ++ Seq(
        // SPARK-11485
        ProblemFilters.exclude[MissingMethodProblem]("org.apache.spark.sql.DataFrameHolder.df"),
        // SPARK-11541 mark various JDBC dialects as private
        ProblemFilters.exclude[MissingMethodProblem]("org.apache.spark.sql.jdbc.NoopDialect.productElement"),
        ProblemFilters.exclude[MissingMethodProblem]("org.apache.spark.sql.jdbc.NoopDialect.productArity"),
        ProblemFilters.exclude[MissingMethodProblem]("org.apache.spark.sql.jdbc.NoopDialect.canEqual"),
        ProblemFilters.exclude[MissingMethodProblem]("org.apache.spark.sql.jdbc.NoopDialect.productIterator"),
        ProblemFilters.exclude[MissingMethodProblem]("org.apache.spark.sql.jdbc.NoopDialect.productPrefix"),
        ProblemFilters.exclude[MissingMethodProblem]("org.apache.spark.sql.jdbc.NoopDialect.toString"),
        ProblemFilters.exclude[MissingMethodProblem]("org.apache.spark.sql.jdbc.NoopDialect.hashCode"),
        ProblemFilters.exclude[MissingTypesProblem]("org.apache.spark.sql.jdbc.PostgresDialect$"),
        ProblemFilters.exclude[MissingMethodProblem]("org.apache.spark.sql.jdbc.PostgresDialect.productElement"),
        ProblemFilters.exclude[MissingMethodProblem]("org.apache.spark.sql.jdbc.PostgresDialect.productArity"),
        ProblemFilters.exclude[MissingMethodProblem]("org.apache.spark.sql.jdbc.PostgresDialect.canEqual"),
        ProblemFilters.exclude[MissingMethodProblem]("org.apache.spark.sql.jdbc.PostgresDialect.productIterator"),
        ProblemFilters.exclude[MissingMethodProblem]("org.apache.spark.sql.jdbc.PostgresDialect.productPrefix"),
        ProblemFilters.exclude[MissingMethodProblem]("org.apache.spark.sql.jdbc.PostgresDialect.toString"),
        ProblemFilters.exclude[MissingMethodProblem]("org.apache.spark.sql.jdbc.PostgresDialect.hashCode"),
        ProblemFilters.exclude[MissingTypesProblem]("org.apache.spark.sql.jdbc.NoopDialect$")
      ) ++ Seq (
        ProblemFilters.exclude[MissingMethodProblem](
          "org.apache.spark.status.api.v1.ApplicationInfo.this"),
        ProblemFilters.exclude[MissingMethodProblem](
          "org.apache.spark.status.api.v1.StageData.this")
      ) ++ Seq(
        // SPARK-11766 add toJson to Vector
        ProblemFilters.exclude[MissingMethodProblem](
          "org.apache.spark.mllib.linalg.Vector.toJson")
      ) ++ Seq(
        // SPARK-9065 Support message handler in Kafka Python API
        ProblemFilters.exclude[MissingMethodProblem](
          "org.apache.spark.streaming.kafka.KafkaUtilsPythonHelper.createDirectStream"),
        ProblemFilters.exclude[MissingMethodProblem](
          "org.apache.spark.streaming.kafka.KafkaUtilsPythonHelper.createRDD")
      ) ++ Seq(
        // SPARK-4557 Changed foreachRDD to use VoidFunction
        ProblemFilters.exclude[MissingMethodProblem](
          "org.apache.spark.streaming.api.java.JavaDStreamLike.foreachRDD")
      ) ++ Seq(
        // SPARK-11996 Make the executor thread dump work again
        ProblemFilters.exclude[MissingClassProblem]("org.apache.spark.executor.ExecutorEndpoint"),
        ProblemFilters.exclude[MissingClassProblem]("org.apache.spark.executor.ExecutorEndpoint$"),
        ProblemFilters.exclude[MissingClassProblem](
          "org.apache.spark.storage.BlockManagerMessages$GetRpcHostPortForExecutor"),
        ProblemFilters.exclude[MissingClassProblem](
          "org.apache.spark.storage.BlockManagerMessages$GetRpcHostPortForExecutor$")
      ) ++ Seq(
        // SPARK-3580 Add getNumPartitions method to JavaRDD
        ProblemFilters.exclude[MissingMethodProblem](
          "org.apache.spark.api.java.JavaRDDLike.getNumPartitions")
      ) ++ Seq(
        // SPARK-12149 Added new fields to ExecutorSummary
        ProblemFilters.exclude[MissingMethodProblem]("org.apache.spark.status.api.v1.ExecutorSummary.this")
      ) ++
      // SPARK-11314: YARN backend moved to yarn sub-module and MiMA complains even though it's a
      // private class.
      MimaBuild.excludeSparkClass("scheduler.cluster.YarnSchedulerBackend$YarnSchedulerEndpoint")
    case v if v.startsWith("1.5") =>
      Seq(
        MimaBuild.excludeSparkPackage("network"),
        MimaBuild.excludeSparkPackage("deploy"),
        // These are needed if checking against the sbt build, since they are part of
        // the maven-generated artifacts in 1.3.
        excludePackage("org.spark-project.jetty"),
        MimaBuild.excludeSparkPackage("unused"),
        // JavaRDDLike is not meant to be extended by user programs
        ProblemFilters.exclude[MissingMethodProblem](
          "org.apache.spark.api.java.JavaRDDLike.partitioner"),
        // Modification of private static method
        ProblemFilters.exclude[IncompatibleMethTypeProblem](
          "org.apache.spark.streaming.kafka.KafkaUtils.org$apache$spark$streaming$kafka$KafkaUtils$$leadersForRanges"),
        // Mima false positive (was a private[spark] class)
        ProblemFilters.exclude[MissingClassProblem](
          "org.apache.spark.util.collection.PairIterator"),
        // Removing a testing method from a private class
        ProblemFilters.exclude[MissingMethodProblem](
          "org.apache.spark.streaming.kafka.KafkaTestUtils.waitUntilLeaderOffset"),
        // While private MiMa is still not happy about the changes,
        ProblemFilters.exclude[MissingMethodProblem](
          "org.apache.spark.ml.regression.LeastSquaresAggregator.this"),
        ProblemFilters.exclude[MissingMethodProblem](
          "org.apache.spark.ml.regression.LeastSquaresCostFun.this"),
        ProblemFilters.exclude[MissingMethodProblem](
          "org.apache.spark.ml.classification.LogisticCostFun.this"),
        // SQL execution is considered private.
        excludePackage("org.apache.spark.sql.execution"),
        // The old JSON RDD is removed in favor of streaming Jackson
        ProblemFilters.exclude[MissingClassProblem]("org.apache.spark.sql.json.JsonRDD$"),
        ProblemFilters.exclude[MissingClassProblem]("org.apache.spark.sql.json.JsonRDD"),
        // local function inside a method
        ProblemFilters.exclude[MissingMethodProblem](
          "org.apache.spark.sql.SQLContext.org$apache$spark$sql$SQLContext$$needsConversion$1"),
        ProblemFilters.exclude[MissingMethodProblem](
          "org.apache.spark.sql.UDFRegistration.org$apache$spark$sql$UDFRegistration$$builder$24")
      ) ++ Seq(
        // SPARK-8479 Add numNonzeros and numActives to Matrix.
        ProblemFilters.exclude[MissingMethodProblem](
          "org.apache.spark.mllib.linalg.Matrix.numNonzeros"),
        ProblemFilters.exclude[MissingMethodProblem](
          "org.apache.spark.mllib.linalg.Matrix.numActives")
      ) ++ Seq(
        // SPARK-8914 Remove RDDApi
        ProblemFilters.exclude[MissingClassProblem]("org.apache.spark.sql.RDDApi")
      ) ++ Seq(
        // SPARK-7292 Provide operator to truncate lineage cheaply
        ProblemFilters.exclude[AbstractClassProblem](
          "org.apache.spark.rdd.RDDCheckpointData"),
        ProblemFilters.exclude[AbstractClassProblem](
          "org.apache.spark.rdd.CheckpointRDD")
      ) ++ Seq(
        // SPARK-8701 Add input metadata in the batch page.
        ProblemFilters.exclude[MissingClassProblem](
          "org.apache.spark.streaming.scheduler.InputInfo$"),
        ProblemFilters.exclude[MissingClassProblem](
          "org.apache.spark.streaming.scheduler.InputInfo")
      ) ++ Seq(
        // SPARK-6797 Support YARN modes for SparkR
        ProblemFilters.exclude[MissingMethodProblem](
          "org.apache.spark.api.r.PairwiseRRDD.this"),
        ProblemFilters.exclude[MissingMethodProblem](
          "org.apache.spark.api.r.RRDD.createRWorker"),
        ProblemFilters.exclude[MissingMethodProblem](
          "org.apache.spark.api.r.RRDD.this"),
        ProblemFilters.exclude[MissingMethodProblem](
          "org.apache.spark.api.r.StringRRDD.this"),
        ProblemFilters.exclude[MissingMethodProblem](
          "org.apache.spark.api.r.BaseRRDD.this")
      ) ++ Seq(
        // SPARK-7422 add argmax for sparse vectors
        ProblemFilters.exclude[MissingMethodProblem](
          "org.apache.spark.mllib.linalg.Vector.argmax")
      ) ++ Seq(
        // SPARK-8906 Move all internal data source classes into execution.datasources
        ProblemFilters.exclude[MissingClassProblem]("org.apache.spark.sql.sources.ResolvedDataSource"),
        ProblemFilters.exclude[MissingClassProblem]("org.apache.spark.sql.sources.PreInsertCastAndRename$"),
        ProblemFilters.exclude[MissingClassProblem]("org.apache.spark.sql.sources.CreateTableUsingAsSelect$"),
        ProblemFilters.exclude[MissingClassProblem]("org.apache.spark.sql.sources.InsertIntoDataSource$"),
        ProblemFilters.exclude[MissingClassProblem]("org.apache.spark.sql.sources.PartitioningUtils$PartitionValues$"),
        ProblemFilters.exclude[MissingClassProblem]("org.apache.spark.sql.sources.DefaultWriterContainer"),
        ProblemFilters.exclude[MissingClassProblem]("org.apache.spark.sql.sources.PartitioningUtils$PartitionValues"),
        ProblemFilters.exclude[MissingClassProblem]("org.apache.spark.sql.sources.RefreshTable$"),
        ProblemFilters.exclude[MissingClassProblem]("org.apache.spark.sql.sources.CreateTempTableUsing$"),
        ProblemFilters.exclude[MissingClassProblem]("org.apache.spark.sql.sources.PartitionSpec"),
        ProblemFilters.exclude[MissingClassProblem]("org.apache.spark.sql.sources.DynamicPartitionWriterContainer"),
        ProblemFilters.exclude[MissingClassProblem]("org.apache.spark.sql.sources.CreateTableUsingAsSelect"),
        ProblemFilters.exclude[MissingClassProblem]("org.apache.spark.sql.sources.DescribeCommand$"),
        ProblemFilters.exclude[MissingClassProblem]("org.apache.spark.sql.sources.PartitioningUtils$"),
        ProblemFilters.exclude[MissingClassProblem]("org.apache.spark.sql.sources.PreInsertCastAndRename"),
        ProblemFilters.exclude[MissingClassProblem]("org.apache.spark.sql.sources.Partition$"),
        ProblemFilters.exclude[MissingClassProblem]("org.apache.spark.sql.sources.LogicalRelation$"),
        ProblemFilters.exclude[MissingClassProblem]("org.apache.spark.sql.sources.PartitioningUtils"),
        ProblemFilters.exclude[MissingClassProblem]("org.apache.spark.sql.sources.LogicalRelation"),
        ProblemFilters.exclude[MissingClassProblem]("org.apache.spark.sql.sources.Partition"),
        ProblemFilters.exclude[MissingClassProblem]("org.apache.spark.sql.sources.BaseWriterContainer"),
        ProblemFilters.exclude[MissingClassProblem]("org.apache.spark.sql.sources.PreWriteCheck"),
        ProblemFilters.exclude[MissingClassProblem]("org.apache.spark.sql.sources.CreateTableUsing"),
        ProblemFilters.exclude[MissingClassProblem]("org.apache.spark.sql.sources.RefreshTable"),
        ProblemFilters.exclude[MissingClassProblem]("org.apache.spark.sql.sources.DataSourceStrategy$"),
        ProblemFilters.exclude[MissingClassProblem]("org.apache.spark.sql.sources.CreateTempTableUsing"),
        ProblemFilters.exclude[MissingClassProblem]("org.apache.spark.sql.sources.CreateTempTableUsingAsSelect$"),
        ProblemFilters.exclude[MissingClassProblem]("org.apache.spark.sql.sources.CreateTempTableUsingAsSelect"),
        ProblemFilters.exclude[MissingClassProblem]("org.apache.spark.sql.sources.CreateTableUsing$"),
        ProblemFilters.exclude[MissingClassProblem]("org.apache.spark.sql.sources.ResolvedDataSource$"),
        ProblemFilters.exclude[MissingClassProblem]("org.apache.spark.sql.sources.PreWriteCheck$"),
        ProblemFilters.exclude[MissingClassProblem]("org.apache.spark.sql.sources.InsertIntoDataSource"),
        ProblemFilters.exclude[MissingClassProblem]("org.apache.spark.sql.sources.InsertIntoHadoopFsRelation"),
        ProblemFilters.exclude[MissingClassProblem]("org.apache.spark.sql.sources.DDLParser"),
        ProblemFilters.exclude[MissingClassProblem]("org.apache.spark.sql.sources.CaseInsensitiveMap"),
        ProblemFilters.exclude[MissingClassProblem]("org.apache.spark.sql.sources.InsertIntoHadoopFsRelation$"),
        ProblemFilters.exclude[MissingClassProblem]("org.apache.spark.sql.sources.DataSourceStrategy"),
        ProblemFilters.exclude[MissingClassProblem]("org.apache.spark.sql.sources.PartitionSpec$"),
        ProblemFilters.exclude[MissingClassProblem]("org.apache.spark.sql.sources.DescribeCommand"),
        ProblemFilters.exclude[MissingClassProblem]("org.apache.spark.sql.sources.DDLException"),
        // SPARK-9763 Minimize exposure of internal SQL classes
        excludePackage("org.apache.spark.sql.parquet"),
        excludePackage("org.apache.spark.sql.json"),
        ProblemFilters.exclude[MissingClassProblem]("org.apache.spark.sql.jdbc.JDBCRDD$DecimalConversion$"),
        ProblemFilters.exclude[MissingClassProblem]("org.apache.spark.sql.jdbc.JDBCPartition"),
        ProblemFilters.exclude[MissingClassProblem]("org.apache.spark.sql.jdbc.JdbcUtils$"),
        ProblemFilters.exclude[MissingClassProblem]("org.apache.spark.sql.jdbc.JDBCRDD$DecimalConversion"),
        ProblemFilters.exclude[MissingClassProblem]("org.apache.spark.sql.jdbc.JDBCPartitioningInfo$"),
        ProblemFilters.exclude[MissingClassProblem]("org.apache.spark.sql.jdbc.JDBCPartition$"),
        ProblemFilters.exclude[MissingClassProblem]("org.apache.spark.sql.jdbc.package"),
        ProblemFilters.exclude[MissingClassProblem]("org.apache.spark.sql.jdbc.JDBCRDD$JDBCConversion"),
        ProblemFilters.exclude[MissingClassProblem]("org.apache.spark.sql.jdbc.JDBCRDD$"),
        ProblemFilters.exclude[MissingClassProblem]("org.apache.spark.sql.jdbc.package$DriverWrapper"),
        ProblemFilters.exclude[MissingClassProblem]("org.apache.spark.sql.jdbc.JDBCRDD"),
        ProblemFilters.exclude[MissingClassProblem]("org.apache.spark.sql.jdbc.JDBCPartitioningInfo"),
        ProblemFilters.exclude[MissingClassProblem]("org.apache.spark.sql.jdbc.JdbcUtils"),
        ProblemFilters.exclude[MissingClassProblem]("org.apache.spark.sql.jdbc.DefaultSource"),
        ProblemFilters.exclude[MissingClassProblem]("org.apache.spark.sql.jdbc.JDBCRelation$"),
        ProblemFilters.exclude[MissingClassProblem]("org.apache.spark.sql.jdbc.package$"),
        ProblemFilters.exclude[MissingClassProblem]("org.apache.spark.sql.jdbc.JDBCRelation")
      ) ++ Seq(
        // SPARK-4751 Dynamic allocation for standalone mode
        ProblemFilters.exclude[MissingMethodProblem](
          "org.apache.spark.SparkContext.supportDynamicAllocation")
      ) ++ Seq(
        // SPARK-9580: Remove SQL test singletons
        ProblemFilters.exclude[MissingClassProblem](
          "org.apache.spark.sql.test.LocalSQLContext$SQLSession"),
        ProblemFilters.exclude[MissingClassProblem](
          "org.apache.spark.sql.test.LocalSQLContext"),
        ProblemFilters.exclude[MissingClassProblem](
          "org.apache.spark.sql.test.TestSQLContext"),
        ProblemFilters.exclude[MissingClassProblem](
          "org.apache.spark.sql.test.TestSQLContext$")
      ) ++ Seq(
        // SPARK-9704 Made ProbabilisticClassifier, Identifiable, VectorUDT public APIs
        ProblemFilters.exclude[IncompatibleResultTypeProblem](
          "org.apache.spark.mllib.linalg.VectorUDT.serialize")
      ) ++ Seq(
        // SPARK-10381 Fix types / units in private AskPermissionToCommitOutput RPC message.
        // This class is marked as `private` but MiMa still seems to be confused by the change.
        ProblemFilters.exclude[MissingMethodProblem](
          "org.apache.spark.scheduler.AskPermissionToCommitOutput.task"),
        ProblemFilters.exclude[IncompatibleResultTypeProblem](
          "org.apache.spark.scheduler.AskPermissionToCommitOutput.copy$default$2"),
        ProblemFilters.exclude[IncompatibleMethTypeProblem](
          "org.apache.spark.scheduler.AskPermissionToCommitOutput.copy"),
        ProblemFilters.exclude[MissingMethodProblem](
          "org.apache.spark.scheduler.AskPermissionToCommitOutput.taskAttempt"),
        ProblemFilters.exclude[IncompatibleResultTypeProblem](
          "org.apache.spark.scheduler.AskPermissionToCommitOutput.copy$default$3"),
        ProblemFilters.exclude[IncompatibleMethTypeProblem](
          "org.apache.spark.scheduler.AskPermissionToCommitOutput.this"),
        ProblemFilters.exclude[IncompatibleMethTypeProblem](
          "org.apache.spark.scheduler.AskPermissionToCommitOutput.apply")
      )

    case v if v.startsWith("1.4") =>
      Seq(
        MimaBuild.excludeSparkPackage("deploy"),
        MimaBuild.excludeSparkPackage("ml"),
        // SPARK-7910 Adding a method to get the partitioner to JavaRDD,
        ProblemFilters.exclude[MissingMethodProblem]("org.apache.spark.api.java.JavaRDDLike.partitioner"),
        // SPARK-5922 Adding a generalized diff(other: RDD[(VertexId, VD)]) to VertexRDD
        ProblemFilters.exclude[MissingMethodProblem]("org.apache.spark.graphx.VertexRDD.diff"),
        // These are needed if checking against the sbt build, since they are part of
        // the maven-generated artifacts in 1.3.
        excludePackage("org.spark-project.jetty"),
        MimaBuild.excludeSparkPackage("unused"),
        ProblemFilters.exclude[MissingClassProblem]("com.google.common.base.Optional"),
        ProblemFilters.exclude[IncompatibleResultTypeProblem](
          "org.apache.spark.rdd.JdbcRDD.compute"),
        ProblemFilters.exclude[IncompatibleResultTypeProblem](
          "org.apache.spark.broadcast.HttpBroadcastFactory.newBroadcast"),
        ProblemFilters.exclude[IncompatibleResultTypeProblem](
          "org.apache.spark.broadcast.TorrentBroadcastFactory.newBroadcast"),
        ProblemFilters.exclude[MissingClassProblem](
          "org.apache.spark.scheduler.OutputCommitCoordinator$OutputCommitCoordinatorEndpoint")
      ) ++ Seq(
        // SPARK-4655 - Making Stage an Abstract class broke binary compatibility even though
        // the stage class is defined as private[spark]
        ProblemFilters.exclude[AbstractClassProblem]("org.apache.spark.scheduler.Stage")
      ) ++ Seq(
        // SPARK-6510 Add a Graph#minus method acting as Set#difference
        ProblemFilters.exclude[MissingMethodProblem]("org.apache.spark.graphx.VertexRDD.minus")
      ) ++ Seq(
        // SPARK-6492 Fix deadlock in SparkContext.stop()
        ProblemFilters.exclude[MissingMethodProblem]("org.apache.spark.SparkContext.org$" +
            "apache$spark$SparkContext$$SPARK_CONTEXT_CONSTRUCTOR_LOCK")
      )++ Seq(
        // SPARK-6693 add tostring with max lines and width for matrix
        ProblemFilters.exclude[MissingMethodProblem](
          "org.apache.spark.mllib.linalg.Matrix.toString")
      )++ Seq(
        // SPARK-6703 Add getOrCreate method to SparkContext
        ProblemFilters.exclude[IncompatibleResultTypeProblem]
            ("org.apache.spark.SparkContext.org$apache$spark$SparkContext$$activeContext")
      )++ Seq(
        // SPARK-7090 Introduce LDAOptimizer to LDA to further improve extensibility
        ProblemFilters.exclude[MissingClassProblem](
          "org.apache.spark.mllib.clustering.LDA$EMOptimizer")
      ) ++ Seq(
        // SPARK-6756 add toSparse, toDense, numActives, numNonzeros, and compressed to Vector
        ProblemFilters.exclude[MissingMethodProblem](
          "org.apache.spark.mllib.linalg.Vector.compressed"),
        ProblemFilters.exclude[MissingMethodProblem](
          "org.apache.spark.mllib.linalg.Vector.toDense"),
        ProblemFilters.exclude[MissingMethodProblem](
          "org.apache.spark.mllib.linalg.Vector.numNonzeros"),
        ProblemFilters.exclude[MissingMethodProblem](
          "org.apache.spark.mllib.linalg.Vector.toSparse"),
        ProblemFilters.exclude[MissingMethodProblem](
          "org.apache.spark.mllib.linalg.Vector.numActives"),
        // SPARK-7681 add SparseVector support for gemv
        ProblemFilters.exclude[MissingMethodProblem](
          "org.apache.spark.mllib.linalg.Matrix.multiply"),
        ProblemFilters.exclude[MissingMethodProblem](
          "org.apache.spark.mllib.linalg.DenseMatrix.multiply"),
        ProblemFilters.exclude[MissingMethodProblem](
          "org.apache.spark.mllib.linalg.SparseMatrix.multiply")
      ) ++ Seq(
        // Execution should never be included as its always internal.
        MimaBuild.excludeSparkPackage("sql.execution"),
        // This `protected[sql]` method was removed in 1.3.1
        ProblemFilters.exclude[MissingMethodProblem](
          "org.apache.spark.sql.SQLContext.checkAnalysis"),
        // These `private[sql]` class were removed in 1.4.0:
        ProblemFilters.exclude[MissingClassProblem](
          "org.apache.spark.sql.execution.AddExchange"),
        ProblemFilters.exclude[MissingClassProblem](
          "org.apache.spark.sql.execution.AddExchange$"),
        ProblemFilters.exclude[MissingClassProblem](
          "org.apache.spark.sql.parquet.PartitionSpec"),
        ProblemFilters.exclude[MissingClassProblem](
          "org.apache.spark.sql.parquet.PartitionSpec$"),
        ProblemFilters.exclude[MissingClassProblem](
          "org.apache.spark.sql.parquet.Partition"),
        ProblemFilters.exclude[MissingClassProblem](
          "org.apache.spark.sql.parquet.Partition$"),
        ProblemFilters.exclude[MissingClassProblem](
          "org.apache.spark.sql.parquet.ParquetRelation2$PartitionValues"),
        ProblemFilters.exclude[MissingClassProblem](
          "org.apache.spark.sql.parquet.ParquetRelation2$PartitionValues$"),
        ProblemFilters.exclude[MissingClassProblem](
          "org.apache.spark.sql.parquet.ParquetRelation2"),
        ProblemFilters.exclude[MissingClassProblem](
          "org.apache.spark.sql.parquet.ParquetRelation2$"),
        ProblemFilters.exclude[MissingClassProblem](
          "org.apache.spark.sql.parquet.ParquetRelation2$MetadataCache"),
        // These test support classes were moved out of src/main and into src/test:
        ProblemFilters.exclude[MissingClassProblem](
          "org.apache.spark.sql.parquet.ParquetTestData"),
        ProblemFilters.exclude[MissingClassProblem](
          "org.apache.spark.sql.parquet.ParquetTestData$"),
        ProblemFilters.exclude[MissingClassProblem](
          "org.apache.spark.sql.parquet.TestGroupWriteSupport"),
        ProblemFilters.exclude[MissingClassProblem]("org.apache.spark.sql.CachedData"),
        ProblemFilters.exclude[MissingClassProblem]("org.apache.spark.sql.CachedData$"),
        ProblemFilters.exclude[MissingClassProblem]("org.apache.spark.sql.CacheManager"),
        // TODO: Remove the following rule once ParquetTest has been moved to src/test.
        ProblemFilters.exclude[MissingClassProblem](
          "org.apache.spark.sql.parquet.ParquetTest")
      ) ++ Seq(
        // SPARK-7530 Added StreamingContext.getState()
        ProblemFilters.exclude[MissingMethodProblem](
          "org.apache.spark.streaming.StreamingContext.state_=")
      ) ++ Seq(
        // SPARK-7081 changed ShuffleWriter from a trait to an abstract class and removed some
        // unnecessary type bounds in order to fix some compiler warnings that occurred when
        // implementing this interface in Java. Note that ShuffleWriter is private[spark].
        ProblemFilters.exclude[IncompatibleTemplateDefProblem](
          "org.apache.spark.shuffle.ShuffleWriter")
      ) ++ Seq(
        // SPARK-6888 make jdbc driver handling user definable
        // This patch renames some classes to API friendly names.
        ProblemFilters.exclude[MissingClassProblem]("org.apache.spark.sql.jdbc.DriverQuirks$"),
        ProblemFilters.exclude[MissingClassProblem]("org.apache.spark.sql.jdbc.DriverQuirks"),
        ProblemFilters.exclude[MissingClassProblem]("org.apache.spark.sql.jdbc.PostgresQuirks"),
        ProblemFilters.exclude[MissingClassProblem]("org.apache.spark.sql.jdbc.NoQuirks"),
        ProblemFilters.exclude[MissingClassProblem]("org.apache.spark.sql.jdbc.MySQLQuirks")
      )

    case v if v.startsWith("1.3") =>
      Seq(
        MimaBuild.excludeSparkPackage("deploy"),
        MimaBuild.excludeSparkPackage("ml"),
        // These are needed if checking against the sbt build, since they are part of
        // the maven-generated artifacts in the 1.2 build.
        MimaBuild.excludeSparkPackage("unused"),
        ProblemFilters.exclude[MissingClassProblem]("com.google.common.base.Optional")
      ) ++ Seq(
        // SPARK-2321
        ProblemFilters.exclude[MissingMethodProblem](
          "org.apache.spark.SparkStageInfoImpl.this"),
        ProblemFilters.exclude[MissingMethodProblem](
          "org.apache.spark.SparkStageInfo.submissionTime")
      ) ++ Seq(
        // SPARK-4614
        ProblemFilters.exclude[MissingMethodProblem](
          "org.apache.spark.mllib.linalg.Matrices.randn"),
        ProblemFilters.exclude[MissingMethodProblem](
          "org.apache.spark.mllib.linalg.Matrices.rand")
      ) ++ Seq(
        // SPARK-5321
        ProblemFilters.exclude[MissingMethodProblem](
          "org.apache.spark.mllib.linalg.SparseMatrix.transposeMultiply"),
        ProblemFilters.exclude[MissingMethodProblem](
          "org.apache.spark.mllib.linalg.Matrix.transpose"),
        ProblemFilters.exclude[MissingMethodProblem](
          "org.apache.spark.mllib.linalg.DenseMatrix.transposeMultiply"),
        ProblemFilters.exclude[MissingMethodProblem]("org.apache.spark.mllib.linalg.Matrix." +
            "org$apache$spark$mllib$linalg$Matrix$_setter_$isTransposed_="),
        ProblemFilters.exclude[MissingMethodProblem](
          "org.apache.spark.mllib.linalg.Matrix.isTransposed"),
        ProblemFilters.exclude[MissingMethodProblem](
          "org.apache.spark.mllib.linalg.Matrix.foreachActive")
      ) ++ Seq(
        // SPARK-5540
        ProblemFilters.exclude[MissingMethodProblem](
          "org.apache.spark.mllib.recommendation.ALS.solveLeastSquares"),
        // SPARK-5536
        ProblemFilters.exclude[MissingMethodProblem](
          "org.apache.spark.mllib.recommendation.ALS.org$apache$spark$mllib$recommendation$ALS$^dateFeatures"),
        ProblemFilters.exclude[MissingMethodProblem](
          "org.apache.spark.mllib.recommendation.ALS.org$apache$spark$mllib$recommendation$ALS$^dateBlock")
      ) ++ Seq(
        // SPARK-3325
        ProblemFilters.exclude[MissingMethodProblem](
          "org.apache.spark.streaming.api.java.JavaDStreamLike.print"),
        // SPARK-2757
        ProblemFilters.exclude[IncompatibleResultTypeProblem](
          "org.apache.spark.streaming.flume.sink.SparkAvroCallbackHandler." +
            "removeAndGetProcessor")
      ) ++ Seq(
        // SPARK-5123 (SparkSQL data type change) - alpha component only
        ProblemFilters.exclude[IncompatibleResultTypeProblem](
          "org.apache.spark.ml.feature.HashingTF.outputDataType"),
        ProblemFilters.exclude[IncompatibleResultTypeProblem](
          "org.apache.spark.ml.feature.Tokenizer.outputDataType"),
        ProblemFilters.exclude[IncompatibleMethTypeProblem](
          "org.apache.spark.ml.feature.Tokenizer.validateInputType"),
        ProblemFilters.exclude[IncompatibleMethTypeProblem](
          "org.apache.spark.ml.classification.LogisticRegressionModel.validateAndTransformSchema"),
        ProblemFilters.exclude[IncompatibleMethTypeProblem](
          "org.apache.spark.ml.classification.LogisticRegression.validateAndTransformSchema")
      ) ++ Seq(
        // SPARK-4014
        ProblemFilters.exclude[MissingMethodProblem](
          "org.apache.spark.TaskContext.taskAttemptId"),
        ProblemFilters.exclude[MissingMethodProblem](
          "org.apache.spark.TaskContext.attemptNumber")
      ) ++ Seq(
        // SPARK-5166 Spark SQL API stabilization
        ProblemFilters.exclude[IncompatibleMethTypeProblem]("org.apache.spark.ml.Transformer.transform"),
        ProblemFilters.exclude[IncompatibleMethTypeProblem]("org.apache.spark.ml.Estimator.fit"),
        ProblemFilters.exclude[MissingMethodProblem]("org.apache.spark.ml.Transformer.transform"),
        ProblemFilters.exclude[IncompatibleMethTypeProblem]("org.apache.spark.ml.Pipeline.fit"),
        ProblemFilters.exclude[IncompatibleMethTypeProblem]("org.apache.spark.ml.PipelineModel.transform"),
        ProblemFilters.exclude[MissingMethodProblem]("org.apache.spark.ml.Estimator.fit"),
        ProblemFilters.exclude[IncompatibleMethTypeProblem]("org.apache.spark.ml.Evaluator.evaluate"),
        ProblemFilters.exclude[MissingMethodProblem]("org.apache.spark.ml.Evaluator.evaluate"),
        ProblemFilters.exclude[IncompatibleMethTypeProblem]("org.apache.spark.ml.tuning.CrossValidator.fit"),
        ProblemFilters.exclude[IncompatibleMethTypeProblem]("org.apache.spark.ml.tuning.CrossValidatorModel.transform"),
        ProblemFilters.exclude[IncompatibleMethTypeProblem]("org.apache.spark.ml.feature.StandardScaler.fit"),
        ProblemFilters.exclude[IncompatibleMethTypeProblem]("org.apache.spark.ml.feature.StandardScalerModel.transform"),
        ProblemFilters.exclude[IncompatibleMethTypeProblem]("org.apache.spark.ml.classification.LogisticRegressionModel.transform"),
        ProblemFilters.exclude[IncompatibleMethTypeProblem]("org.apache.spark.ml.classification.LogisticRegression.fit"),
        ProblemFilters.exclude[IncompatibleMethTypeProblem]("org.apache.spark.ml.evaluation.BinaryClassificationEvaluator.evaluate")
      ) ++ Seq(
        // SPARK-5270
        ProblemFilters.exclude[MissingMethodProblem](
          "org.apache.spark.api.java.JavaRDDLike.isEmpty")
      ) ++ Seq(
        // SPARK-5430
        ProblemFilters.exclude[MissingMethodProblem](
          "org.apache.spark.api.java.JavaRDDLike.treeReduce"),
        ProblemFilters.exclude[MissingMethodProblem](
          "org.apache.spark.api.java.JavaRDDLike.treeAggregate")
      ) ++ Seq(
        // SPARK-5297 Java FileStream do not work with custom key/values
        ProblemFilters.exclude[MissingMethodProblem](
          "org.apache.spark.streaming.api.java.JavaStreamingContext.fileStream")
      ) ++ Seq(
        // SPARK-5315 Spark Streaming Java API returns Scala DStream
        ProblemFilters.exclude[MissingMethodProblem](
          "org.apache.spark.streaming.api.java.JavaDStreamLike.reduceByWindow")
      ) ++ Seq(
        // SPARK-5461 Graph should have isCheckpointed, getCheckpointFiles methods
        ProblemFilters.exclude[MissingMethodProblem](
          "org.apache.spark.graphx.Graph.getCheckpointFiles"),
        ProblemFilters.exclude[MissingMethodProblem](
          "org.apache.spark.graphx.Graph.isCheckpointed")
      ) ++ Seq(
        // SPARK-4789 Standardize ML Prediction APIs
        ProblemFilters.exclude[MissingTypesProblem]("org.apache.spark.mllib.linalg.VectorUDT"),
        ProblemFilters.exclude[IncompatibleResultTypeProblem]("org.apache.spark.mllib.linalg.VectorUDT.serialize"),
        ProblemFilters.exclude[IncompatibleResultTypeProblem]("org.apache.spark.mllib.linalg.VectorUDT.sqlType")
      ) ++ Seq(
        // SPARK-5814
        ProblemFilters.exclude[MissingMethodProblem](
          "org.apache.spark.mllib.recommendation.ALS.org$apache$spark$mllib$recommendation$ALS$$wrapDoubleArray"),
        ProblemFilters.exclude[MissingMethodProblem](
          "org.apache.spark.mllib.recommendation.ALS.org$apache$spark$mllib$recommendation$ALS$$fillFullMatrix"),
        ProblemFilters.exclude[MissingMethodProblem](
          "org.apache.spark.mllib.recommendation.ALS.org$apache$spark$mllib$recommendation$ALS$$iterations"),
        ProblemFilters.exclude[MissingMethodProblem](
          "org.apache.spark.mllib.recommendation.ALS.org$apache$spark$mllib$recommendation$ALS$$makeOutLinkBlock"),
        ProblemFilters.exclude[MissingMethodProblem](
          "org.apache.spark.mllib.recommendation.ALS.org$apache$spark$mllib$recommendation$ALS$$computeYtY"),
        ProblemFilters.exclude[MissingMethodProblem](
          "org.apache.spark.mllib.recommendation.ALS.org$apache$spark$mllib$recommendation$ALS$$makeLinkRDDs"),
        ProblemFilters.exclude[MissingMethodProblem](
          "org.apache.spark.mllib.recommendation.ALS.org$apache$spark$mllib$recommendation$ALS$$alpha"),
        ProblemFilters.exclude[MissingMethodProblem](
          "org.apache.spark.mllib.recommendation.ALS.org$apache$spark$mllib$recommendation$ALS$$randomFactor"),
        ProblemFilters.exclude[MissingMethodProblem](
          "org.apache.spark.mllib.recommendation.ALS.org$apache$spark$mllib$recommendation$ALS$$makeInLinkBlock"),
        ProblemFilters.exclude[MissingMethodProblem](
          "org.apache.spark.mllib.recommendation.ALS.org$apache$spark$mllib$recommendation$ALS$$dspr"),
        ProblemFilters.exclude[MissingMethodProblem](
          "org.apache.spark.mllib.recommendation.ALS.org$apache$spark$mllib$recommendation$ALS$$lambda"),
        ProblemFilters.exclude[MissingMethodProblem](
          "org.apache.spark.mllib.recommendation.ALS.org$apache$spark$mllib$recommendation$ALS$$implicitPrefs"),
        ProblemFilters.exclude[MissingMethodProblem](
          "org.apache.spark.mllib.recommendation.ALS.org$apache$spark$mllib$recommendation$ALS$$rank")
      ) ++ Seq(
        // SPARK-4682
        ProblemFilters.exclude[MissingClassProblem]("org.apache.spark.RealClock"),
        ProblemFilters.exclude[MissingClassProblem]("org.apache.spark.Clock"),
        ProblemFilters.exclude[MissingClassProblem]("org.apache.spark.TestClock")
      ) ++ Seq(
        // SPARK-5922 Adding a generalized diff(other: RDD[(VertexId, VD)]) to VertexRDD
        ProblemFilters.exclude[MissingMethodProblem]("org.apache.spark.graphx.VertexRDD.diff")
      )

    case v if v.startsWith("1.2") =>
      Seq(
        MimaBuild.excludeSparkPackage("deploy"),
        MimaBuild.excludeSparkPackage("graphx")
      ) ++
      MimaBuild.excludeSparkClass("mllib.linalg.Matrix") ++
      MimaBuild.excludeSparkClass("mllib.linalg.Vector") ++
      Seq(
        ProblemFilters.exclude[IncompatibleTemplateDefProblem](
          "org.apache.spark.scheduler.TaskLocation"),
        // Added normL1 and normL2 to trait MultivariateStatisticalSummary
        ProblemFilters.exclude[MissingMethodProblem](
          "org.apache.spark.mllib.stat.MultivariateStatisticalSummary.normL1"),
        ProblemFilters.exclude[MissingMethodProblem](
          "org.apache.spark.mllib.stat.MultivariateStatisticalSummary.normL2"),
        // MapStatus should be private[spark]
        ProblemFilters.exclude[IncompatibleTemplateDefProblem](
          "org.apache.spark.scheduler.MapStatus"),
        ProblemFilters.exclude[MissingClassProblem](
          "org.apache.spark.network.netty.PathResolver"),
        ProblemFilters.exclude[MissingClassProblem](
          "org.apache.spark.network.netty.client.BlockClientListener"),

        // TaskContext was promoted to Abstract class
        ProblemFilters.exclude[AbstractClassProblem](
          "org.apache.spark.TaskContext"),
        ProblemFilters.exclude[IncompatibleTemplateDefProblem](
          "org.apache.spark.util.collection.SortDataFormat")
      ) ++ Seq(
        // Adding new methods to the JavaRDDLike trait:
        ProblemFilters.exclude[MissingMethodProblem](
          "org.apache.spark.api.java.JavaRDDLike.takeAsync"),
        ProblemFilters.exclude[MissingMethodProblem](
          "org.apache.spark.api.java.JavaRDDLike.foreachPartitionAsync"),
        ProblemFilters.exclude[MissingMethodProblem](
          "org.apache.spark.api.java.JavaRDDLike.countAsync"),
        ProblemFilters.exclude[MissingMethodProblem](
          "org.apache.spark.api.java.JavaRDDLike.foreachAsync"),
        ProblemFilters.exclude[MissingMethodProblem](
          "org.apache.spark.api.java.JavaRDDLike.collectAsync")
      ) ++ Seq(
        // SPARK-3822
        ProblemFilters.exclude[IncompatibleResultTypeProblem](
          "org.apache.spark.SparkContext.org$apache$spark$SparkContext$$createTaskScheduler")
      ) ++ Seq(
        // SPARK-1209
        ProblemFilters.exclude[MissingClassProblem](
          "org.apache.hadoop.mapreduce.SparkHadoopMapReduceUtil"),
        ProblemFilters.exclude[MissingClassProblem](
          "org.apache.hadoop.mapred.SparkHadoopMapRedUtil"),
        ProblemFilters.exclude[MissingTypesProblem](
          "org.apache.spark.rdd.PairRDDFunctions")
      ) ++ Seq(
        // SPARK-4062
        ProblemFilters.exclude[MissingMethodProblem](
          "org.apache.spark.streaming.kafka.KafkaReceiver#MessageHandler.this")
      )

    case v if v.startsWith("1.1") =>
      Seq(
        MimaBuild.excludeSparkPackage("deploy"),
        MimaBuild.excludeSparkPackage("graphx")
      ) ++
      Seq(
        // Adding new method to JavaRDLike trait - we should probably mark this as a developer API.
        ProblemFilters.exclude[MissingMethodProblem]("org.apache.spark.api.java.JavaRDDLike.partitions"),
        // Should probably mark this as Experimental
        ProblemFilters.exclude[MissingMethodProblem](
          "org.apache.spark.api.java.JavaRDDLike.foreachAsync"),
        // We made a mistake earlier (ed06500d3) in the Java API to use default parameter values
        // for countApproxDistinct* functions, which does not work in Java. We later removed
        // them, and use the following to tell Mima to not care about them.
        ProblemFilters.exclude[IncompatibleResultTypeProblem](
          "org.apache.spark.api.java.JavaPairRDD.countApproxDistinctByKey"),
        ProblemFilters.exclude[IncompatibleResultTypeProblem](
          "org.apache.spark.api.java.JavaPairRDD.countApproxDistinctByKey"),
        ProblemFilters.exclude[MissingMethodProblem](
          "org.apache.spark.api.java.JavaPairRDD.countApproxDistinct$default$1"),
        ProblemFilters.exclude[MissingMethodProblem](
          "org.apache.spark.api.java.JavaPairRDD.countApproxDistinctByKey$default$1"),
        ProblemFilters.exclude[MissingMethodProblem](
          "org.apache.spark.api.java.JavaRDD.countApproxDistinct$default$1"),
        ProblemFilters.exclude[MissingMethodProblem](
          "org.apache.spark.api.java.JavaRDDLike.countApproxDistinct$default$1"),
        ProblemFilters.exclude[MissingMethodProblem](
          "org.apache.spark.api.java.JavaDoubleRDD.countApproxDistinct$default$1"),
        ProblemFilters.exclude[MissingMethodProblem](
          "org.apache.spark.storage.DiskStore.getValues"),
        ProblemFilters.exclude[MissingMethodProblem](
          "org.apache.spark.storage.MemoryStore.Entry")
      ) ++
      Seq(
        // Serializer interface change. See SPARK-3045.
        ProblemFilters.exclude[IncompatibleTemplateDefProblem](
          "org.apache.spark.serializer.DeserializationStream"),
        ProblemFilters.exclude[IncompatibleTemplateDefProblem](
          "org.apache.spark.serializer.Serializer"),
        ProblemFilters.exclude[IncompatibleTemplateDefProblem](
          "org.apache.spark.serializer.SerializationStream"),
        ProblemFilters.exclude[IncompatibleTemplateDefProblem](
          "org.apache.spark.serializer.SerializerInstance")
      )++
      Seq(
        // Renamed putValues -> putArray + putIterator
        ProblemFilters.exclude[MissingMethodProblem](
          "org.apache.spark.storage.MemoryStore.putValues"),
        ProblemFilters.exclude[MissingMethodProblem](
          "org.apache.spark.storage.DiskStore.putValues"),
        ProblemFilters.exclude[MissingMethodProblem](
          "org.apache.spark.storage.TachyonStore.putValues")
      ) ++
      Seq(
        ProblemFilters.exclude[MissingMethodProblem](
          "org.apache.spark.streaming.flume.FlumeReceiver.this"),
        ProblemFilters.exclude[IncompatibleMethTypeProblem](
          "org.apache.spark.streaming.kafka.KafkaUtils.createStream"),
        ProblemFilters.exclude[IncompatibleMethTypeProblem](
          "org.apache.spark.streaming.kafka.KafkaReceiver.this")
      ) ++
      Seq( // Ignore some private methods in ALS.
        ProblemFilters.exclude[MissingMethodProblem](
          "org.apache.spark.mllib.recommendation.ALS.org$apache$spark$mllib$recommendation$ALS$^dateFeatures"),
        ProblemFilters.exclude[MissingMethodProblem]( // The only public constructor is the one without arguments.
          "org.apache.spark.mllib.recommendation.ALS.this"),
        ProblemFilters.exclude[MissingMethodProblem](
          "org.apache.spark.mllib.recommendation.ALS.org$apache$spark$mllib$recommendation$ALS$$<init>$default$7"),
        ProblemFilters.exclude[IncompatibleMethTypeProblem](
          "org.apache.spark.mllib.recommendation.ALS.org$apache$spark$mllib$recommendation$ALS$^dateFeatures")
      ) ++
      MimaBuild.excludeSparkClass("mllib.linalg.distributed.ColumnStatisticsAggregator") ++
      MimaBuild.excludeSparkClass("rdd.ZippedRDD") ++
      MimaBuild.excludeSparkClass("rdd.ZippedPartition") ++
      MimaBuild.excludeSparkClass("util.SerializableHyperLogLog") ++
      MimaBuild.excludeSparkClass("storage.Values") ++
      MimaBuild.excludeSparkClass("storage.Entry") ++
      MimaBuild.excludeSparkClass("storage.MemoryStore$Entry") ++
      // Class was missing "@DeveloperApi" annotation in 1.0.
      MimaBuild.excludeSparkClass("scheduler.SparkListenerApplicationStart") ++
      Seq(
        ProblemFilters.exclude[IncompatibleMethTypeProblem](
          "org.apache.spark.mllib.tree.impurity.Gini.calculate"),
        ProblemFilters.exclude[IncompatibleMethTypeProblem](
          "org.apache.spark.mllib.tree.impurity.Entropy.calculate"),
        ProblemFilters.exclude[IncompatibleMethTypeProblem](
          "org.apache.spark.mllib.tree.impurity.Variance.calculate")
      ) ++
      Seq( // Package-private classes removed in SPARK-2341
        ProblemFilters.exclude[MissingClassProblem]("org.apache.spark.mllib.util.BinaryLabelParser"),
        ProblemFilters.exclude[MissingClassProblem]("org.apache.spark.mllib.util.BinaryLabelParser$"),
        ProblemFilters.exclude[MissingClassProblem]("org.apache.spark.mllib.util.LabelParser"),
        ProblemFilters.exclude[MissingClassProblem]("org.apache.spark.mllib.util.LabelParser$"),
        ProblemFilters.exclude[MissingClassProblem]("org.apache.spark.mllib.util.MulticlassLabelParser"),
        ProblemFilters.exclude[MissingClassProblem]("org.apache.spark.mllib.util.MulticlassLabelParser$")
      ) ++
      Seq( // package-private classes removed in MLlib
        ProblemFilters.exclude[MissingMethodProblem](
          "org.apache.spark.mllib.regression.GeneralizedLinearAlgorithm.org$apache$spark$mllib$regression$GeneralizedLinearAlgorithm$$prependOne")
      ) ++
      Seq( // new Vector methods in MLlib (binary compatible assuming users do not implement Vector)
        ProblemFilters.exclude[MissingMethodProblem]("org.apache.spark.mllib.linalg.Vector.copy")
      ) ++
      Seq( // synthetic methods generated in LabeledPoint
        ProblemFilters.exclude[MissingTypesProblem]("org.apache.spark.mllib.regression.LabeledPoint$"),
        ProblemFilters.exclude[IncompatibleMethTypeProblem]("org.apache.spark.mllib.regression.LabeledPoint.apply"),
        ProblemFilters.exclude[MissingMethodProblem]("org.apache.spark.mllib.regression.LabeledPoint.toString")
      ) ++
      Seq ( // Scala 2.11 compatibility fix
        ProblemFilters.exclude[MissingMethodProblem]("org.apache.spark.streaming.StreamingContext.<init>$default$2")
      )
    case v if v.startsWith("1.0") =>
      Seq(
        MimaBuild.excludeSparkPackage("api.java"),
        MimaBuild.excludeSparkPackage("mllib"),
        MimaBuild.excludeSparkPackage("streaming")
      ) ++
      MimaBuild.excludeSparkClass("rdd.ClassTags") ++
      MimaBuild.excludeSparkClass("util.XORShiftRandom") ++
      MimaBuild.excludeSparkClass("graphx.EdgeRDD") ++
      MimaBuild.excludeSparkClass("graphx.VertexRDD") ++
      MimaBuild.excludeSparkClass("graphx.impl.GraphImpl") ++
      MimaBuild.excludeSparkClass("graphx.impl.RoutingTable") ++
      MimaBuild.excludeSparkClass("graphx.util.collection.PrimitiveKeyOpenHashMap") ++
      MimaBuild.excludeSparkClass("graphx.util.collection.GraphXPrimitiveKeyOpenHashMap") ++
      MimaBuild.excludeSparkClass("mllib.recommendation.MFDataGenerator") ++
      MimaBuild.excludeSparkClass("mllib.optimization.SquaredGradient") ++
      MimaBuild.excludeSparkClass("mllib.regression.RidgeRegressionWithSGD") ++
      MimaBuild.excludeSparkClass("mllib.regression.LassoWithSGD") ++
      MimaBuild.excludeSparkClass("mllib.regression.LinearRegressionWithSGD")
    case _ => Seq()
  }
}<|MERGE_RESOLUTION|>--- conflicted
+++ resolved
@@ -639,10 +639,6 @@
         ProblemFilters.exclude[DirectMissingMethodProblem]("org.apache.spark.executor.InputMetrics.readMethod"),
         ProblemFilters.exclude[DirectMissingMethodProblem]("org.apache.spark.executor.OutputMetrics.writeMethod")
       ) ++ Seq(
-<<<<<<< HEAD
-        // [SPARK-4452][Core]Shuffle data structures can starve others on the same thread for memory
-        ProblemFilters.exclude[IncompatibleTemplateDefProblem]("org.apache.spark.util.collection.Spillable")
-=======
         // SPARK-14628: Always track input/output/shuffle metrics
         ProblemFilters.exclude[DirectMissingMethodProblem]("org.apache.spark.status.api.v1.ShuffleReadMetrics.totalBlocksFetched"),
         ProblemFilters.exclude[IncompatibleMethTypeProblem]("org.apache.spark.status.api.v1.ShuffleReadMetrics.this"),
@@ -664,7 +660,6 @@
         // SPARK-14704: Create accumulators in TaskMetrics
         ProblemFilters.exclude[DirectMissingMethodProblem]("org.apache.spark.executor.InputMetrics.this"),
         ProblemFilters.exclude[DirectMissingMethodProblem]("org.apache.spark.executor.OutputMetrics.this")
->>>>>>> 24f338ba
       )
     case v if v.startsWith("1.6") =>
       Seq(
