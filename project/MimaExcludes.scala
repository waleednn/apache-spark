/*
 * Licensed to the Apache Software Foundation (ASF) under one or more
 * contributor license agreements.  See the NOTICE file distributed with
 * this work for additional information regarding copyright ownership.
 * The ASF licenses this file to You under the Apache License, Version 2.0
 * (the "License"); you may not use this file except in compliance with
 * the License.  You may obtain a copy of the License at
 *
 *    http://www.apache.org/licenses/LICENSE-2.0
 *
 * Unless required by applicable law or agreed to in writing, software
 * distributed under the License is distributed on an "AS IS" BASIS,
 * WITHOUT WARRANTIES OR CONDITIONS OF ANY KIND, either express or implied.
 * See the License for the specific language governing permissions and
 * limitations under the License.
 */

import com.typesafe.tools.mima.core._
import com.typesafe.tools.mima.core.ProblemFilters._

/**
 * Additional excludes for checking of Spark's binary compatibility.
 *
 * This acts as an official audit of cases where we excluded other classes. Please use the narrowest
 * possible exclude here. MIMA will usually tell you what exclude to use, e.g.:
 *
 * ProblemFilters.exclude[MissingMethodProblem]("org.apache.spark.rdd.RDD.take")
 *
 * It is also possible to exclude Spark classes and packages. This should be used sparingly:
 *
 * MimaBuild.excludeSparkClass("graphx.util.collection.GraphXPrimitiveKeyOpenHashMap")
 *
 * For a new Spark version, please update MimaBuild.scala to reflect the previous version.
 */
object MimaExcludes {
  def excludes(version: String) = version match {
    case v if v.startsWith("2.0") =>
      Seq(
        excludePackage("org.apache.spark.rpc"),
        excludePackage("org.spark-project.jetty"),
        excludePackage("org.apache.spark.unused"),
        excludePackage("org.apache.spark.unsafe"),
        excludePackage("org.apache.spark.util.collection.unsafe"),
        excludePackage("org.apache.spark.sql.catalyst"),
        excludePackage("org.apache.spark.sql.execution"),
        ProblemFilters.exclude[MissingMethodProblem]("org.apache.spark.mllib.feature.PCAModel.this"),
        ProblemFilters.exclude[MissingMethodProblem]("org.apache.spark.status.api.v1.StageData.this"),
        ProblemFilters.exclude[MissingMethodProblem](
          "org.apache.spark.status.api.v1.ApplicationAttemptInfo.this"),
        ProblemFilters.exclude[MissingMethodProblem](
          "org.apache.spark.status.api.v1.ApplicationAttemptInfo.<init>$default$5"),
        // SPARK-12600 Remove SQL deprecated methods
        ProblemFilters.exclude[MissingClassProblem]("org.apache.spark.sql.SQLContext$QueryExecution"),
        ProblemFilters.exclude[MissingClassProblem]("org.apache.spark.sql.SQLContext$SparkPlanner"),
        ProblemFilters.exclude[MissingMethodProblem]("org.apache.spark.sql.SQLContext.applySchema"),
        ProblemFilters.exclude[MissingMethodProblem]("org.apache.spark.sql.SQLContext.parquetFile"),
        ProblemFilters.exclude[MissingMethodProblem]("org.apache.spark.sql.SQLContext.jdbc"),
        ProblemFilters.exclude[MissingMethodProblem]("org.apache.spark.sql.SQLContext.jsonFile"),
        ProblemFilters.exclude[MissingMethodProblem]("org.apache.spark.sql.SQLContext.jsonRDD"),
        ProblemFilters.exclude[MissingMethodProblem]("org.apache.spark.sql.SQLContext.load"),
        ProblemFilters.exclude[MissingMethodProblem]("org.apache.spark.sql.SQLContext.dialectClassName"),
        ProblemFilters.exclude[MissingMethodProblem]("org.apache.spark.sql.SQLContext.getSQLDialect"),
        // SPARK-13664 Replace HadoopFsRelation with FileFormat
        ProblemFilters.exclude[MissingClassProblem]("org.apache.spark.ml.source.libsvm.LibSVMRelation"),
        ProblemFilters.exclude[MissingClassProblem]("org.apache.spark.sql.sources.HadoopFsRelationProvider"),
        ProblemFilters.exclude[MissingClassProblem]("org.apache.spark.sql.sources.HadoopFsRelation$FileStatusCache")
      ) ++ Seq(
        ProblemFilters.exclude[IncompatibleResultTypeProblem]("org.apache.spark.SparkContext.emptyRDD"),
        ProblemFilters.exclude[MissingClassProblem]("org.apache.spark.broadcast.HttpBroadcastFactory"),
        // SPARK-14358 SparkListener from trait to abstract class
        ProblemFilters.exclude[IncompatibleMethTypeProblem]("org.apache.spark.SparkContext.addSparkListener"),
        ProblemFilters.exclude[MissingClassProblem]("org.apache.spark.JavaSparkListener"),
        ProblemFilters.exclude[MissingTypesProblem]("org.apache.spark.SparkFirehoseListener"),
        ProblemFilters.exclude[IncompatibleTemplateDefProblem]("org.apache.spark.scheduler.SparkListener"),
        ProblemFilters.exclude[MissingTypesProblem]("org.apache.spark.ui.jobs.JobProgressListener"),
        ProblemFilters.exclude[MissingTypesProblem]("org.apache.spark.ui.exec.ExecutorsListener"),
        ProblemFilters.exclude[MissingTypesProblem]("org.apache.spark.ui.env.EnvironmentListener"),
        ProblemFilters.exclude[MissingTypesProblem]("org.apache.spark.ui.storage.StorageListener"),
        ProblemFilters.exclude[MissingTypesProblem]("org.apache.spark.storage.StorageStatusListener")
      ) ++
      Seq(
        // SPARK-3369 Fix Iterable/Iterator in Java API
        ProblemFilters.exclude[IncompatibleResultTypeProblem](
          "org.apache.spark.api.java.function.FlatMapFunction.call"),
        ProblemFilters.exclude[MissingMethodProblem](
          "org.apache.spark.api.java.function.FlatMapFunction.call"),
        ProblemFilters.exclude[IncompatibleResultTypeProblem](
          "org.apache.spark.api.java.function.DoubleFlatMapFunction.call"),
        ProblemFilters.exclude[MissingMethodProblem](
          "org.apache.spark.api.java.function.DoubleFlatMapFunction.call"),
        ProblemFilters.exclude[IncompatibleResultTypeProblem](
          "org.apache.spark.api.java.function.FlatMapFunction2.call"),
        ProblemFilters.exclude[MissingMethodProblem](
          "org.apache.spark.api.java.function.FlatMapFunction2.call"),
        ProblemFilters.exclude[IncompatibleResultTypeProblem](
          "org.apache.spark.api.java.function.PairFlatMapFunction.call"),
        ProblemFilters.exclude[MissingMethodProblem](
          "org.apache.spark.api.java.function.PairFlatMapFunction.call"),
        ProblemFilters.exclude[IncompatibleResultTypeProblem](
          "org.apache.spark.api.java.function.CoGroupFunction.call"),
        ProblemFilters.exclude[MissingMethodProblem](
          "org.apache.spark.api.java.function.CoGroupFunction.call"),
        ProblemFilters.exclude[IncompatibleResultTypeProblem](
          "org.apache.spark.api.java.function.MapPartitionsFunction.call"),
        ProblemFilters.exclude[MissingMethodProblem](
          "org.apache.spark.api.java.function.MapPartitionsFunction.call"),
        ProblemFilters.exclude[IncompatibleResultTypeProblem](
          "org.apache.spark.api.java.function.FlatMapGroupsFunction.call"),
        ProblemFilters.exclude[MissingMethodProblem](
          "org.apache.spark.api.java.function.FlatMapGroupsFunction.call")
      ) ++
      Seq(
        // SPARK-4819 replace Guava Optional
        ProblemFilters.exclude[IncompatibleResultTypeProblem]("org.apache.spark.api.java.JavaSparkContext.getCheckpointDir"),
        ProblemFilters.exclude[IncompatibleResultTypeProblem]("org.apache.spark.api.java.JavaSparkContext.getSparkHome"),
        ProblemFilters.exclude[MissingMethodProblem]("org.apache.spark.api.java.JavaRDDLike.getCheckpointFile"),
        ProblemFilters.exclude[MissingMethodProblem]("org.apache.spark.api.java.JavaRDDLike.partitioner"),
        ProblemFilters.exclude[MissingMethodProblem]("org.apache.spark.api.java.JavaRDDLike.getCheckpointFile"),
        ProblemFilters.exclude[MissingMethodProblem]("org.apache.spark.api.java.JavaRDDLike.partitioner")
      ) ++
      Seq(
        // SPARK-12481 Remove Hadoop 1.x
        ProblemFilters.exclude[IncompatibleTemplateDefProblem]("org.apache.spark.mapred.SparkHadoopMapRedUtil"),
        // SPARK-12615 Remove deprecated APIs in core
        ProblemFilters.exclude[MissingMethodProblem]("org.apache.spark.SparkContext.<init>$default$6"),
        ProblemFilters.exclude[MissingMethodProblem]("org.apache.spark.SparkContext.numericRDDToDoubleRDDFunctions"),
        ProblemFilters.exclude[MissingMethodProblem]("org.apache.spark.SparkContext.intToIntWritable"),
        ProblemFilters.exclude[MissingMethodProblem]("org.apache.spark.SparkContext.intWritableConverter"),
        ProblemFilters.exclude[MissingMethodProblem]("org.apache.spark.SparkContext.writableWritableConverter"),
        ProblemFilters.exclude[MissingMethodProblem]("org.apache.spark.SparkContext.rddToPairRDDFunctions"),
        ProblemFilters.exclude[MissingMethodProblem]("org.apache.spark.SparkContext.rddToAsyncRDDActions"),
        ProblemFilters.exclude[MissingMethodProblem]("org.apache.spark.SparkContext.boolToBoolWritable"),
        ProblemFilters.exclude[MissingMethodProblem]("org.apache.spark.SparkContext.longToLongWritable"),
        ProblemFilters.exclude[MissingMethodProblem]("org.apache.spark.SparkContext.doubleWritableConverter"),
        ProblemFilters.exclude[MissingMethodProblem]("org.apache.spark.SparkContext.rddToOrderedRDDFunctions"),
        ProblemFilters.exclude[MissingMethodProblem]("org.apache.spark.SparkContext.floatWritableConverter"),
        ProblemFilters.exclude[MissingMethodProblem]("org.apache.spark.SparkContext.booleanWritableConverter"),
        ProblemFilters.exclude[MissingMethodProblem]("org.apache.spark.SparkContext.stringToText"),
        ProblemFilters.exclude[MissingMethodProblem]("org.apache.spark.SparkContext.doubleRDDToDoubleRDDFunctions"),
        ProblemFilters.exclude[MissingMethodProblem]("org.apache.spark.SparkContext.doubleToDoubleWritable"),
        ProblemFilters.exclude[MissingMethodProblem]("org.apache.spark.SparkContext.bytesWritableConverter"),
        ProblemFilters.exclude[MissingMethodProblem]("org.apache.spark.SparkContext.rddToSequenceFileRDDFunctions"),
        ProblemFilters.exclude[MissingMethodProblem]("org.apache.spark.SparkContext.bytesToBytesWritable"),
        ProblemFilters.exclude[MissingMethodProblem]("org.apache.spark.SparkContext.longWritableConverter"),
        ProblemFilters.exclude[MissingMethodProblem]("org.apache.spark.SparkContext.stringWritableConverter"),
        ProblemFilters.exclude[MissingMethodProblem]("org.apache.spark.SparkContext.floatToFloatWritable"),
        ProblemFilters.exclude[MissingMethodProblem]("org.apache.spark.SparkContext.rddToPairRDDFunctions$default$4"),
        ProblemFilters.exclude[MissingMethodProblem]("org.apache.spark.TaskContext.addOnCompleteCallback"),
        ProblemFilters.exclude[MissingMethodProblem]("org.apache.spark.TaskContext.runningLocally"),
        ProblemFilters.exclude[MissingMethodProblem]("org.apache.spark.TaskContext.attemptId"),
        ProblemFilters.exclude[MissingMethodProblem]("org.apache.spark.SparkContext.defaultMinSplits"),
        ProblemFilters.exclude[IncompatibleMethTypeProblem]("org.apache.spark.SparkContext.runJob"),
        ProblemFilters.exclude[MissingMethodProblem]("org.apache.spark.SparkContext.runJob"),
        ProblemFilters.exclude[MissingMethodProblem]("org.apache.spark.SparkContext.tachyonFolderName"),
        ProblemFilters.exclude[MissingMethodProblem]("org.apache.spark.SparkContext.initLocalProperties"),
        ProblemFilters.exclude[MissingMethodProblem]("org.apache.spark.SparkContext.clearJars"),
        ProblemFilters.exclude[MissingMethodProblem]("org.apache.spark.SparkContext.clearFiles"),
        ProblemFilters.exclude[MissingMethodProblem]("org.apache.spark.SparkContext.this"),
        ProblemFilters.exclude[IncompatibleMethTypeProblem]("org.apache.spark.SparkContext.this"),
        ProblemFilters.exclude[MissingMethodProblem]("org.apache.spark.rdd.RDD.flatMapWith$default$2"),
        ProblemFilters.exclude[MissingMethodProblem]("org.apache.spark.rdd.RDD.toArray"),
        ProblemFilters.exclude[MissingMethodProblem]("org.apache.spark.rdd.RDD.mapWith$default$2"),
        ProblemFilters.exclude[MissingMethodProblem]("org.apache.spark.rdd.RDD.mapPartitionsWithSplit"),
        ProblemFilters.exclude[MissingMethodProblem]("org.apache.spark.rdd.RDD.flatMapWith"),
        ProblemFilters.exclude[MissingMethodProblem]("org.apache.spark.rdd.RDD.filterWith"),
        ProblemFilters.exclude[MissingMethodProblem]("org.apache.spark.rdd.RDD.foreachWith"),
        ProblemFilters.exclude[MissingMethodProblem]("org.apache.spark.rdd.RDD.mapWith"),
        ProblemFilters.exclude[MissingMethodProblem]("org.apache.spark.rdd.RDD.mapPartitionsWithSplit$default$2"),
        ProblemFilters.exclude[MissingMethodProblem]("org.apache.spark.rdd.SequenceFileRDDFunctions.this"),
        ProblemFilters.exclude[MissingMethodProblem]("org.apache.spark.api.java.JavaRDDLike.splits"),
        ProblemFilters.exclude[MissingMethodProblem]("org.apache.spark.api.java.JavaRDDLike.toArray"),
        ProblemFilters.exclude[MissingMethodProblem]("org.apache.spark.api.java.JavaSparkContext.defaultMinSplits"),
        ProblemFilters.exclude[MissingMethodProblem]("org.apache.spark.api.java.JavaSparkContext.clearJars"),
        ProblemFilters.exclude[MissingMethodProblem]("org.apache.spark.api.java.JavaSparkContext.clearFiles"),
        ProblemFilters.exclude[MissingMethodProblem]("org.apache.spark.SparkContext.externalBlockStoreFolderName"),
        ProblemFilters.exclude[MissingClassProblem]("org.apache.spark.storage.ExternalBlockStore$"),
        ProblemFilters.exclude[MissingClassProblem]("org.apache.spark.storage.ExternalBlockManager"),
        ProblemFilters.exclude[MissingClassProblem]("org.apache.spark.storage.ExternalBlockStore")
      ) ++ Seq(
        // SPARK-12149 Added new fields to ExecutorSummary
        ProblemFilters.exclude[MissingMethodProblem]("org.apache.spark.status.api.v1.ExecutorSummary.this")
      ) ++
      // SPARK-12665 Remove deprecated and unused classes
      Seq(
        ProblemFilters.exclude[MissingClassProblem]("org.apache.spark.graphx.GraphKryoRegistrator"),
        ProblemFilters.exclude[MissingClassProblem]("org.apache.spark.util.Vector"),
        ProblemFilters.exclude[MissingClassProblem]("org.apache.spark.util.Vector$Multiplier"),
        ProblemFilters.exclude[MissingClassProblem]("org.apache.spark.util.Vector$")
      ) ++ Seq(
        // SPARK-12591 Register OpenHashMapBasedStateMap for Kryo
        ProblemFilters.exclude[MissingClassProblem]("org.apache.spark.serializer.KryoInputDataInputBridge"),
        ProblemFilters.exclude[MissingClassProblem]("org.apache.spark.serializer.KryoOutputDataOutputBridge")
      ) ++ Seq(
        // SPARK-12510 Refactor ActorReceiver to support Java
        ProblemFilters.exclude[AbstractClassProblem]("org.apache.spark.streaming.receiver.ActorReceiver")
      ) ++ Seq(
        // SPARK-12895 Implement TaskMetrics using accumulators
        ProblemFilters.exclude[MissingMethodProblem]("org.apache.spark.TaskContext.internalMetricsToAccumulators"),
        ProblemFilters.exclude[MissingMethodProblem]("org.apache.spark.TaskContext.collectInternalAccumulators"),
        ProblemFilters.exclude[MissingMethodProblem]("org.apache.spark.TaskContext.collectAccumulators")
      ) ++ Seq(
        // SPARK-12896 Send only accumulator updates to driver, not TaskMetrics
        ProblemFilters.exclude[IncompatibleMethTypeProblem]("org.apache.spark.Accumulable.this"),
        ProblemFilters.exclude[DirectMissingMethodProblem]("org.apache.spark.Accumulator.this"),
        ProblemFilters.exclude[MissingMethodProblem]("org.apache.spark.Accumulator.initialValue")
      ) ++ Seq(
        // SPARK-12692 Scala style: Fix the style violation (Space before "," or ":")
        ProblemFilters.exclude[MissingMethodProblem]("org.apache.spark.streaming.flume.sink.SparkSink.org$apache$spark$streaming$flume$sink$Logging$$log_"),
        ProblemFilters.exclude[MissingMethodProblem]("org.apache.spark.streaming.flume.sink.SparkSink.org$apache$spark$streaming$flume$sink$Logging$$log__="),
        ProblemFilters.exclude[MissingMethodProblem]("org.apache.spark.streaming.flume.sink.SparkAvroCallbackHandler.org$apache$spark$streaming$flume$sink$Logging$$log_"),
        ProblemFilters.exclude[MissingMethodProblem]("org.apache.spark.streaming.flume.sink.SparkAvroCallbackHandler.org$apache$spark$streaming$flume$sink$Logging$$log__="),
        ProblemFilters.exclude[MissingMethodProblem]("org.apache.spark.streaming.flume.sink.Logging.org$apache$spark$streaming$flume$sink$Logging$$log__="),
        ProblemFilters.exclude[MissingMethodProblem]("org.apache.spark.streaming.flume.sink.Logging.org$apache$spark$streaming$flume$sink$Logging$$log_"),
        ProblemFilters.exclude[MissingMethodProblem]("org.apache.spark.streaming.flume.sink.Logging.org$apache$spark$streaming$flume$sink$Logging$$_log"),
        ProblemFilters.exclude[MissingMethodProblem]("org.apache.spark.streaming.flume.sink.Logging.org$apache$spark$streaming$flume$sink$Logging$$_log_="),
        ProblemFilters.exclude[MissingMethodProblem]("org.apache.spark.streaming.flume.sink.TransactionProcessor.org$apache$spark$streaming$flume$sink$Logging$$log_"),
        ProblemFilters.exclude[MissingMethodProblem]("org.apache.spark.streaming.flume.sink.TransactionProcessor.org$apache$spark$streaming$flume$sink$Logging$$log__=")
      ) ++ Seq(
        // SPARK-12689 Migrate DDL parsing to the newly absorbed parser
        ProblemFilters.exclude[MissingClassProblem]("org.apache.spark.sql.execution.datasources.DDLParser"),
        ProblemFilters.exclude[MissingClassProblem]("org.apache.spark.sql.execution.datasources.DDLException"),
        ProblemFilters.exclude[MissingMethodProblem]("org.apache.spark.sql.SQLContext.ddlParser")
      ) ++ Seq(
        // SPARK-7799 Add "streaming-akka" project
        ProblemFilters.exclude[MissingMethodProblem]("org.apache.spark.streaming.zeromq.ZeroMQUtils.createStream"),
        ProblemFilters.exclude[IncompatibleMethTypeProblem]("org.apache.spark.streaming.zeromq.ZeroMQUtils.createStream"),
        ProblemFilters.exclude[IncompatibleResultTypeProblem]("org.apache.spark.streaming.zeromq.ZeroMQUtils.createStream$default$6"),
        ProblemFilters.exclude[MissingMethodProblem]("org.apache.spark.streaming.zeromq.ZeroMQUtils.createStream$default$5"),
        ProblemFilters.exclude[MissingMethodProblem]("org.apache.spark.streaming.StreamingContext.actorStream$default$4"),
        ProblemFilters.exclude[MissingMethodProblem]("org.apache.spark.streaming.StreamingContext.actorStream$default$3"),
        ProblemFilters.exclude[MissingMethodProblem]("org.apache.spark.streaming.StreamingContext.actorStream"),
        ProblemFilters.exclude[MissingMethodProblem]("org.apache.spark.streaming.api.java.JavaStreamingContext.actorStream"),
        ProblemFilters.exclude[MissingTypesProblem]("org.apache.spark.streaming.zeromq.ZeroMQReceiver"),
        ProblemFilters.exclude[MissingClassProblem]("org.apache.spark.streaming.receiver.ActorReceiver$Supervisor")
      ) ++ Seq(
        // SPARK-12348 Remove deprecated Streaming APIs.
        ProblemFilters.exclude[DirectMissingMethodProblem]("org.apache.spark.streaming.dstream.DStream.foreach"),
        ProblemFilters.exclude[MissingMethodProblem]("org.apache.spark.streaming.StreamingContext.toPairDStreamFunctions"),
        ProblemFilters.exclude[MissingMethodProblem]("org.apache.spark.streaming.StreamingContext.toPairDStreamFunctions$default$4"),
        ProblemFilters.exclude[MissingMethodProblem]("org.apache.spark.streaming.StreamingContext.awaitTermination"),
        ProblemFilters.exclude[MissingMethodProblem]("org.apache.spark.streaming.StreamingContext.networkStream"),
        ProblemFilters.exclude[MissingClassProblem]("org.apache.spark.streaming.api.java.JavaStreamingContextFactory"),
        ProblemFilters.exclude[MissingMethodProblem]("org.apache.spark.streaming.api.java.JavaStreamingContext.awaitTermination"),
        ProblemFilters.exclude[MissingMethodProblem]("org.apache.spark.streaming.api.java.JavaStreamingContext.sc"),
        ProblemFilters.exclude[MissingMethodProblem]("org.apache.spark.streaming.api.java.JavaDStreamLike.reduceByWindow"),
        ProblemFilters.exclude[MissingMethodProblem]("org.apache.spark.streaming.api.java.JavaDStreamLike.foreachRDD"),
        ProblemFilters.exclude[MissingMethodProblem]("org.apache.spark.streaming.api.java.JavaDStreamLike.foreach"),
        ProblemFilters.exclude[IncompatibleMethTypeProblem]("org.apache.spark.streaming.api.java.JavaStreamingContext.getOrCreate")
      ) ++ Seq(
        // SPARK-12847 Remove StreamingListenerBus and post all Streaming events to the same thread as Spark events
        ProblemFilters.exclude[MissingClassProblem]("org.apache.spark.util.AsynchronousListenerBus$"),
        ProblemFilters.exclude[MissingClassProblem]("org.apache.spark.util.AsynchronousListenerBus")
      ) ++ Seq(
        // SPARK-11622 Make LibSVMRelation extends HadoopFsRelation and Add LibSVMOutputWriter
        ProblemFilters.exclude[MissingTypesProblem]("org.apache.spark.ml.source.libsvm.DefaultSource"),
        ProblemFilters.exclude[MissingMethodProblem]("org.apache.spark.ml.source.libsvm.DefaultSource.createRelation")
      ) ++ Seq(
        // SPARK-6363 Make Scala 2.11 the default Scala version
        ProblemFilters.exclude[MissingMethodProblem]("org.apache.spark.SparkContext.cleanup"),
        ProblemFilters.exclude[MissingMethodProblem]("org.apache.spark.SparkContext.metadataCleaner"),
        ProblemFilters.exclude[MissingClassProblem]("org.apache.spark.scheduler.cluster.YarnSchedulerBackend$YarnDriverEndpoint"),
        ProblemFilters.exclude[MissingClassProblem]("org.apache.spark.scheduler.cluster.YarnSchedulerBackend$YarnSchedulerEndpoint")
      ) ++ Seq(
        // SPARK-7889
        ProblemFilters.exclude[MissingMethodProblem]("org.apache.spark.deploy.history.HistoryServer.org$apache$spark$deploy$history$HistoryServer$@tachSparkUI"),
        // SPARK-13296
        ProblemFilters.exclude[IncompatibleResultTypeProblem]("org.apache.spark.sql.UDFRegistration.register"),
        ProblemFilters.exclude[MissingClassProblem]("org.apache.spark.sql.UserDefinedPythonFunction$"),
        ProblemFilters.exclude[MissingClassProblem]("org.apache.spark.sql.UserDefinedPythonFunction"),
        ProblemFilters.exclude[MissingClassProblem]("org.apache.spark.sql.UserDefinedFunction"),
        ProblemFilters.exclude[MissingClassProblem]("org.apache.spark.sql.UserDefinedFunction$")
      ) ++ Seq(
        // SPARK-12995 Remove deprecated APIs in graphx
        ProblemFilters.exclude[MissingMethodProblem]("org.apache.spark.graphx.lib.SVDPlusPlus.runSVDPlusPlus"),
        ProblemFilters.exclude[MissingMethodProblem]("org.apache.spark.graphx.Graph.mapReduceTriplets"),
        ProblemFilters.exclude[MissingMethodProblem]("org.apache.spark.graphx.Graph.mapReduceTriplets$default$3"),
        ProblemFilters.exclude[MissingMethodProblem]("org.apache.spark.graphx.impl.GraphImpl.mapReduceTriplets")
      ) ++ Seq(
        // SPARK-13426 Remove the support of SIMR
        ProblemFilters.exclude[MissingMethodProblem]("org.apache.spark.SparkMasterRegex.SIMR_REGEX")
      ) ++ Seq(
        // SPARK-13413 Remove SparkContext.metricsSystem/schedulerBackend_ setter
        ProblemFilters.exclude[MissingMethodProblem]("org.apache.spark.SparkContext.metricsSystem"),
        ProblemFilters.exclude[MissingMethodProblem]("org.apache.spark.SparkContext.schedulerBackend_=")
      ) ++ Seq(
        // SPARK-13220 Deprecate yarn-client and yarn-cluster mode
        ProblemFilters.exclude[MissingMethodProblem](
          "org.apache.spark.SparkContext.org$apache$spark$SparkContext$$createTaskScheduler")
      ) ++ Seq(
        // SPARK-13465 TaskContext.
        ProblemFilters.exclude[MissingMethodProblem]("org.apache.spark.TaskContext.addTaskFailureListener")
      ) ++ Seq (
        // SPARK-7729 Executor which has been killed should also be displayed on Executor Tab
        ProblemFilters.exclude[MissingMethodProblem]("org.apache.spark.status.api.v1.ExecutorSummary.this")
      ) ++ Seq(
        // SPARK-13526 Move SQLContext per-session states to new class
        ProblemFilters.exclude[IncompatibleMethTypeProblem](
          "org.apache.spark.sql.UDFRegistration.this")
      ) ++ Seq(
        // [SPARK-13486][SQL] Move SQLConf into an internal package
        ProblemFilters.exclude[MissingClassProblem]("org.apache.spark.sql.SQLConf"),
        ProblemFilters.exclude[MissingClassProblem]("org.apache.spark.sql.SQLConf$SQLConfEntry"),
        ProblemFilters.exclude[MissingClassProblem]("org.apache.spark.sql.SQLConf$"),
        ProblemFilters.exclude[MissingClassProblem]("org.apache.spark.sql.SQLConf$SQLConfEntry$")
      ) ++ Seq(
        //SPARK-11011 UserDefinedType serialization should be strongly typed
        ProblemFilters.exclude[IncompatibleResultTypeProblem]("org.apache.spark.mllib.linalg.VectorUDT.serialize"),
        // SPARK-12073: backpressure rate controller consumes events preferentially from lagging partitions
        ProblemFilters.exclude[MissingMethodProblem]("org.apache.spark.streaming.kafka.KafkaTestUtils.createTopic"),
        ProblemFilters.exclude[MissingMethodProblem]("org.apache.spark.streaming.kafka.DirectKafkaInputDStream.maxMessagesPerPartition")
      ) ++ Seq(
        // [SPARK-13244][SQL] Migrates DataFrame to Dataset
        ProblemFilters.exclude[IncompatibleResultTypeProblem]("org.apache.spark.sql.SQLContext.tables"),
        ProblemFilters.exclude[IncompatibleResultTypeProblem]("org.apache.spark.sql.SQLContext.sql"),
        ProblemFilters.exclude[IncompatibleResultTypeProblem]("org.apache.spark.sql.SQLContext.baseRelationToDataFrame"),
        ProblemFilters.exclude[IncompatibleResultTypeProblem]("org.apache.spark.sql.SQLContext.table"),
        ProblemFilters.exclude[IncompatibleResultTypeProblem]("org.apache.spark.sql.DataFrame.apply"),

        ProblemFilters.exclude[MissingClassProblem]("org.apache.spark.sql.DataFrame"),
        ProblemFilters.exclude[MissingClassProblem]("org.apache.spark.sql.DataFrame$"),
        ProblemFilters.exclude[MissingClassProblem]("org.apache.spark.sql.LegacyFunctions"),
        ProblemFilters.exclude[MissingClassProblem]("org.apache.spark.sql.DataFrameHolder"),
        ProblemFilters.exclude[MissingClassProblem]("org.apache.spark.sql.DataFrameHolder$"),
        ProblemFilters.exclude[DirectMissingMethodProblem]("org.apache.spark.sql.SQLImplicits.localSeqToDataFrameHolder"),
        ProblemFilters.exclude[DirectMissingMethodProblem]("org.apache.spark.sql.SQLImplicits.stringRddToDataFrameHolder"),
        ProblemFilters.exclude[DirectMissingMethodProblem]("org.apache.spark.sql.SQLImplicits.rddToDataFrameHolder"),
        ProblemFilters.exclude[DirectMissingMethodProblem]("org.apache.spark.sql.SQLImplicits.longRddToDataFrameHolder"),
        ProblemFilters.exclude[DirectMissingMethodProblem]("org.apache.spark.sql.SQLImplicits.intRddToDataFrameHolder"),
        ProblemFilters.exclude[MissingClassProblem]("org.apache.spark.sql.GroupedDataset"),
        ProblemFilters.exclude[DirectMissingMethodProblem]("org.apache.spark.sql.Dataset.subtract"),

        ProblemFilters.exclude[IncompatibleMethTypeProblem]("org.apache.spark.mllib.evaluation.MultilabelMetrics.this"),
        ProblemFilters.exclude[IncompatibleResultTypeProblem]("org.apache.spark.ml.classification.LogisticRegressionSummary.predictions"),
        ProblemFilters.exclude[MissingMethodProblem]("org.apache.spark.ml.classification.LogisticRegressionSummary.predictions")
      ) ++ Seq(
        // [SPARK-13686][MLLIB][STREAMING] Add a constructor parameter `reqParam` to (Streaming)LinearRegressionWithSGD
        ProblemFilters.exclude[MissingMethodProblem]("org.apache.spark.mllib.regression.LinearRegressionWithSGD.this")
      ) ++ Seq(
        // SPARK-13920: MIMA checks should apply to @Experimental and @DeveloperAPI APIs
        ProblemFilters.exclude[DirectMissingMethodProblem]("org.apache.spark.Aggregator.combineCombinersByKey"),
        ProblemFilters.exclude[DirectMissingMethodProblem]("org.apache.spark.Aggregator.combineValuesByKey"),
        ProblemFilters.exclude[DirectMissingMethodProblem]("org.apache.spark.ComplexFutureAction.run"),
        ProblemFilters.exclude[DirectMissingMethodProblem]("org.apache.spark.ComplexFutureAction.runJob"),
        ProblemFilters.exclude[DirectMissingMethodProblem]("org.apache.spark.ComplexFutureAction.this"),
        ProblemFilters.exclude[DirectMissingMethodProblem]("org.apache.spark.SparkEnv.actorSystem"),
        ProblemFilters.exclude[DirectMissingMethodProblem]("org.apache.spark.SparkEnv.cacheManager"),
        ProblemFilters.exclude[DirectMissingMethodProblem]("org.apache.spark.SparkEnv.this"),
        ProblemFilters.exclude[DirectMissingMethodProblem]("org.apache.spark.deploy.SparkHadoopUtil.getConfigurationFromJobContext"),
        ProblemFilters.exclude[DirectMissingMethodProblem]("org.apache.spark.deploy.SparkHadoopUtil.getTaskAttemptIDFromTaskAttemptContext"),
        ProblemFilters.exclude[DirectMissingMethodProblem]("org.apache.spark.deploy.SparkHadoopUtil.newConfiguration"),
        ProblemFilters.exclude[DirectMissingMethodProblem]("org.apache.spark.executor.InputMetrics.bytesReadCallback"),
        ProblemFilters.exclude[DirectMissingMethodProblem]("org.apache.spark.executor.InputMetrics.bytesReadCallback_="),
        ProblemFilters.exclude[DirectMissingMethodProblem]("org.apache.spark.executor.InputMetrics.canEqual"),
        ProblemFilters.exclude[DirectMissingMethodProblem]("org.apache.spark.executor.InputMetrics.copy"),
        ProblemFilters.exclude[DirectMissingMethodProblem]("org.apache.spark.executor.InputMetrics.productArity"),
        ProblemFilters.exclude[DirectMissingMethodProblem]("org.apache.spark.executor.InputMetrics.productElement"),
        ProblemFilters.exclude[DirectMissingMethodProblem]("org.apache.spark.executor.InputMetrics.productIterator"),
        ProblemFilters.exclude[DirectMissingMethodProblem]("org.apache.spark.executor.InputMetrics.productPrefix"),
        ProblemFilters.exclude[DirectMissingMethodProblem]("org.apache.spark.executor.InputMetrics.setBytesReadCallback"),
        ProblemFilters.exclude[DirectMissingMethodProblem]("org.apache.spark.executor.InputMetrics.updateBytesRead"),
        ProblemFilters.exclude[DirectMissingMethodProblem]("org.apache.spark.executor.OutputMetrics.canEqual"),
        ProblemFilters.exclude[DirectMissingMethodProblem]("org.apache.spark.executor.OutputMetrics.copy"),
        ProblemFilters.exclude[DirectMissingMethodProblem]("org.apache.spark.executor.OutputMetrics.productArity"),
        ProblemFilters.exclude[DirectMissingMethodProblem]("org.apache.spark.executor.OutputMetrics.productElement"),
        ProblemFilters.exclude[DirectMissingMethodProblem]("org.apache.spark.executor.OutputMetrics.productIterator"),
        ProblemFilters.exclude[DirectMissingMethodProblem]("org.apache.spark.executor.OutputMetrics.productPrefix"),
        ProblemFilters.exclude[DirectMissingMethodProblem]("org.apache.spark.executor.ShuffleReadMetrics.decFetchWaitTime"),
        ProblemFilters.exclude[DirectMissingMethodProblem]("org.apache.spark.executor.ShuffleReadMetrics.decLocalBlocksFetched"),
        ProblemFilters.exclude[DirectMissingMethodProblem]("org.apache.spark.executor.ShuffleReadMetrics.decRecordsRead"),
        ProblemFilters.exclude[DirectMissingMethodProblem]("org.apache.spark.executor.ShuffleReadMetrics.decRemoteBlocksFetched"),
        ProblemFilters.exclude[DirectMissingMethodProblem]("org.apache.spark.executor.ShuffleReadMetrics.decRemoteBytesRead"),
        ProblemFilters.exclude[DirectMissingMethodProblem]("org.apache.spark.executor.ShuffleWriteMetrics.decShuffleBytesWritten"),
        ProblemFilters.exclude[DirectMissingMethodProblem]("org.apache.spark.executor.ShuffleWriteMetrics.decShuffleRecordsWritten"),
        ProblemFilters.exclude[DirectMissingMethodProblem]("org.apache.spark.executor.ShuffleWriteMetrics.decShuffleWriteTime"),
        ProblemFilters.exclude[DirectMissingMethodProblem]("org.apache.spark.executor.ShuffleWriteMetrics.incShuffleBytesWritten"),
        ProblemFilters.exclude[DirectMissingMethodProblem]("org.apache.spark.executor.ShuffleWriteMetrics.incShuffleRecordsWritten"),
        ProblemFilters.exclude[DirectMissingMethodProblem]("org.apache.spark.executor.ShuffleWriteMetrics.incShuffleWriteTime"),
        ProblemFilters.exclude[DirectMissingMethodProblem]("org.apache.spark.executor.ShuffleWriteMetrics.setShuffleRecordsWritten"),
        ProblemFilters.exclude[DirectMissingMethodProblem]("org.apache.spark.ml.feature.PCAModel.this"),
        ProblemFilters.exclude[DirectMissingMethodProblem]("org.apache.spark.mllib.regression.StreamingLinearRegressionWithSGD.this"),
        ProblemFilters.exclude[DirectMissingMethodProblem]("org.apache.spark.rdd.RDD.mapPartitionsWithContext"),
        ProblemFilters.exclude[DirectMissingMethodProblem]("org.apache.spark.scheduler.AccumulableInfo.this"),
        ProblemFilters.exclude[DirectMissingMethodProblem]("org.apache.spark.scheduler.SparkListenerExecutorMetricsUpdate.taskMetrics"),
        ProblemFilters.exclude[DirectMissingMethodProblem]("org.apache.spark.scheduler.TaskInfo.attempt"),
        ProblemFilters.exclude[DirectMissingMethodProblem]("org.apache.spark.sql.ExperimentalMethods.this"),
        ProblemFilters.exclude[DirectMissingMethodProblem]("org.apache.spark.sql.functions.callUDF"),
        ProblemFilters.exclude[DirectMissingMethodProblem]("org.apache.spark.sql.functions.callUdf"),
        ProblemFilters.exclude[DirectMissingMethodProblem]("org.apache.spark.sql.functions.cumeDist"),
        ProblemFilters.exclude[DirectMissingMethodProblem]("org.apache.spark.sql.functions.denseRank"),
        ProblemFilters.exclude[DirectMissingMethodProblem]("org.apache.spark.sql.functions.inputFileName"),
        ProblemFilters.exclude[DirectMissingMethodProblem]("org.apache.spark.sql.functions.isNaN"),
        ProblemFilters.exclude[DirectMissingMethodProblem]("org.apache.spark.sql.functions.percentRank"),
        ProblemFilters.exclude[DirectMissingMethodProblem]("org.apache.spark.sql.functions.rowNumber"),
        ProblemFilters.exclude[DirectMissingMethodProblem]("org.apache.spark.sql.functions.sparkPartitionId"),
        ProblemFilters.exclude[DirectMissingMethodProblem]("org.apache.spark.storage.BlockStatus.apply"),
        ProblemFilters.exclude[DirectMissingMethodProblem]("org.apache.spark.storage.BlockStatus.copy"),
        ProblemFilters.exclude[DirectMissingMethodProblem]("org.apache.spark.storage.BlockStatus.externalBlockStoreSize"),
        ProblemFilters.exclude[DirectMissingMethodProblem]("org.apache.spark.storage.BlockStatus.this"),
        ProblemFilters.exclude[DirectMissingMethodProblem]("org.apache.spark.storage.StorageStatus.offHeapUsed"),
        ProblemFilters.exclude[DirectMissingMethodProblem]("org.apache.spark.storage.StorageStatus.offHeapUsedByRdd"),
        ProblemFilters.exclude[DirectMissingMethodProblem]("org.apache.spark.storage.StorageStatusListener.this"),
        ProblemFilters.exclude[DirectMissingMethodProblem]("org.apache.spark.streaming.scheduler.BatchInfo.streamIdToNumRecords"),
        ProblemFilters.exclude[DirectMissingMethodProblem]("org.apache.spark.ui.exec.ExecutorsListener.storageStatusList"),
        ProblemFilters.exclude[DirectMissingMethodProblem]("org.apache.spark.ui.exec.ExecutorsListener.this"),
        ProblemFilters.exclude[DirectMissingMethodProblem]("org.apache.spark.ui.storage.StorageListener.storageStatusList"),
        ProblemFilters.exclude[IncompatibleMethTypeProblem]("org.apache.spark.ExceptionFailure.apply"),
        ProblemFilters.exclude[IncompatibleMethTypeProblem]("org.apache.spark.ExceptionFailure.copy"),
        ProblemFilters.exclude[IncompatibleMethTypeProblem]("org.apache.spark.ExceptionFailure.this"),
        ProblemFilters.exclude[IncompatibleMethTypeProblem]("org.apache.spark.executor.InputMetrics.this"),
        ProblemFilters.exclude[IncompatibleMethTypeProblem]("org.apache.spark.executor.OutputMetrics.this"),
        ProblemFilters.exclude[IncompatibleMethTypeProblem]("org.apache.spark.ml.Estimator.fit"),
        ProblemFilters.exclude[IncompatibleMethTypeProblem]("org.apache.spark.ml.Pipeline.fit"),
        ProblemFilters.exclude[IncompatibleMethTypeProblem]("org.apache.spark.ml.PipelineModel.transform"),
        ProblemFilters.exclude[IncompatibleMethTypeProblem]("org.apache.spark.ml.PredictionModel.transform"),
        ProblemFilters.exclude[IncompatibleMethTypeProblem]("org.apache.spark.ml.PredictionModel.transformImpl"),
        ProblemFilters.exclude[IncompatibleMethTypeProblem]("org.apache.spark.ml.Predictor.extractLabeledPoints"),
        ProblemFilters.exclude[IncompatibleMethTypeProblem]("org.apache.spark.ml.Predictor.fit"),
        ProblemFilters.exclude[IncompatibleMethTypeProblem]("org.apache.spark.ml.Predictor.train"),
        ProblemFilters.exclude[IncompatibleMethTypeProblem]("org.apache.spark.ml.Transformer.transform"),
        ProblemFilters.exclude[IncompatibleMethTypeProblem]("org.apache.spark.ml.classification.BinaryLogisticRegressionSummary.this"),
        ProblemFilters.exclude[IncompatibleMethTypeProblem]("org.apache.spark.ml.classification.BinaryLogisticRegressionTrainingSummary.this"),
        ProblemFilters.exclude[IncompatibleMethTypeProblem]("org.apache.spark.ml.classification.ClassificationModel.transform"),
        ProblemFilters.exclude[IncompatibleMethTypeProblem]("org.apache.spark.ml.classification.GBTClassifier.train"),
        ProblemFilters.exclude[IncompatibleMethTypeProblem]("org.apache.spark.ml.classification.MultilayerPerceptronClassifier.train"),
        ProblemFilters.exclude[IncompatibleMethTypeProblem]("org.apache.spark.ml.classification.NaiveBayes.train"),
        ProblemFilters.exclude[IncompatibleMethTypeProblem]("org.apache.spark.ml.classification.OneVsRest.fit"),
        ProblemFilters.exclude[IncompatibleMethTypeProblem]("org.apache.spark.ml.classification.OneVsRestModel.transform"),
        ProblemFilters.exclude[IncompatibleMethTypeProblem]("org.apache.spark.ml.classification.RandomForestClassifier.train"),
        ProblemFilters.exclude[IncompatibleMethTypeProblem]("org.apache.spark.ml.clustering.KMeans.fit"),
        ProblemFilters.exclude[IncompatibleMethTypeProblem]("org.apache.spark.ml.clustering.KMeansModel.computeCost"),
        ProblemFilters.exclude[IncompatibleMethTypeProblem]("org.apache.spark.ml.clustering.KMeansModel.transform"),
        ProblemFilters.exclude[IncompatibleMethTypeProblem]("org.apache.spark.ml.clustering.LDAModel.logLikelihood"),
        ProblemFilters.exclude[IncompatibleMethTypeProblem]("org.apache.spark.ml.clustering.LDAModel.logPerplexity"),
        ProblemFilters.exclude[IncompatibleMethTypeProblem]("org.apache.spark.ml.clustering.LDAModel.transform"),
        ProblemFilters.exclude[IncompatibleMethTypeProblem]("org.apache.spark.ml.evaluation.BinaryClassificationEvaluator.evaluate"),
        ProblemFilters.exclude[IncompatibleMethTypeProblem]("org.apache.spark.ml.evaluation.Evaluator.evaluate"),
        ProblemFilters.exclude[IncompatibleMethTypeProblem]("org.apache.spark.ml.evaluation.MulticlassClassificationEvaluator.evaluate"),
        ProblemFilters.exclude[IncompatibleMethTypeProblem]("org.apache.spark.ml.evaluation.RegressionEvaluator.evaluate"),
        ProblemFilters.exclude[IncompatibleMethTypeProblem]("org.apache.spark.ml.feature.Binarizer.transform"),
        ProblemFilters.exclude[IncompatibleMethTypeProblem]("org.apache.spark.ml.feature.Bucketizer.transform"),
        ProblemFilters.exclude[IncompatibleMethTypeProblem]("org.apache.spark.ml.feature.ChiSqSelector.fit"),
        ProblemFilters.exclude[IncompatibleMethTypeProblem]("org.apache.spark.ml.feature.ChiSqSelectorModel.transform"),
        ProblemFilters.exclude[IncompatibleMethTypeProblem]("org.apache.spark.ml.feature.CountVectorizer.fit"),
        ProblemFilters.exclude[IncompatibleMethTypeProblem]("org.apache.spark.ml.feature.CountVectorizerModel.transform"),
        ProblemFilters.exclude[IncompatibleMethTypeProblem]("org.apache.spark.ml.feature.HashingTF.transform"),
        ProblemFilters.exclude[IncompatibleMethTypeProblem]("org.apache.spark.ml.feature.IDF.fit"),
        ProblemFilters.exclude[IncompatibleMethTypeProblem]("org.apache.spark.ml.feature.IDFModel.transform"),
        ProblemFilters.exclude[IncompatibleMethTypeProblem]("org.apache.spark.ml.feature.IndexToString.transform"),
        ProblemFilters.exclude[IncompatibleMethTypeProblem]("org.apache.spark.ml.feature.Interaction.transform"),
        ProblemFilters.exclude[IncompatibleMethTypeProblem]("org.apache.spark.ml.feature.MinMaxScaler.fit"),
        ProblemFilters.exclude[IncompatibleMethTypeProblem]("org.apache.spark.ml.feature.MinMaxScalerModel.transform"),
        ProblemFilters.exclude[IncompatibleMethTypeProblem]("org.apache.spark.ml.feature.OneHotEncoder.transform"),
        ProblemFilters.exclude[IncompatibleMethTypeProblem]("org.apache.spark.ml.feature.PCA.fit"),
        ProblemFilters.exclude[IncompatibleMethTypeProblem]("org.apache.spark.ml.feature.PCAModel.transform"),
        ProblemFilters.exclude[IncompatibleMethTypeProblem]("org.apache.spark.ml.feature.QuantileDiscretizer.fit"),
        ProblemFilters.exclude[IncompatibleMethTypeProblem]("org.apache.spark.ml.feature.RFormula.fit"),
        ProblemFilters.exclude[IncompatibleMethTypeProblem]("org.apache.spark.ml.feature.RFormulaModel.transform"),
        ProblemFilters.exclude[IncompatibleMethTypeProblem]("org.apache.spark.ml.feature.SQLTransformer.transform"),
        ProblemFilters.exclude[IncompatibleMethTypeProblem]("org.apache.spark.ml.feature.StandardScaler.fit"),
        ProblemFilters.exclude[IncompatibleMethTypeProblem]("org.apache.spark.ml.feature.StandardScalerModel.transform"),
        ProblemFilters.exclude[IncompatibleMethTypeProblem]("org.apache.spark.ml.feature.StopWordsRemover.transform"),
        ProblemFilters.exclude[IncompatibleMethTypeProblem]("org.apache.spark.ml.feature.StringIndexer.fit"),
        ProblemFilters.exclude[IncompatibleMethTypeProblem]("org.apache.spark.ml.feature.StringIndexerModel.transform"),
        ProblemFilters.exclude[IncompatibleMethTypeProblem]("org.apache.spark.ml.feature.VectorAssembler.transform"),
        ProblemFilters.exclude[IncompatibleMethTypeProblem]("org.apache.spark.ml.feature.VectorIndexer.fit"),
        ProblemFilters.exclude[IncompatibleMethTypeProblem]("org.apache.spark.ml.feature.VectorIndexerModel.transform"),
        ProblemFilters.exclude[IncompatibleMethTypeProblem]("org.apache.spark.ml.feature.VectorSlicer.transform"),
        ProblemFilters.exclude[IncompatibleMethTypeProblem]("org.apache.spark.ml.feature.Word2Vec.fit"),
        ProblemFilters.exclude[IncompatibleMethTypeProblem]("org.apache.spark.ml.feature.Word2VecModel.transform"),
        ProblemFilters.exclude[IncompatibleMethTypeProblem]("org.apache.spark.ml.recommendation.ALS.fit"),
        ProblemFilters.exclude[IncompatibleMethTypeProblem]("org.apache.spark.ml.recommendation.ALSModel.this"),
        ProblemFilters.exclude[IncompatibleMethTypeProblem]("org.apache.spark.ml.recommendation.ALSModel.transform"),
        ProblemFilters.exclude[IncompatibleMethTypeProblem]("org.apache.spark.ml.regression.AFTSurvivalRegression.fit"),
        ProblemFilters.exclude[IncompatibleMethTypeProblem]("org.apache.spark.ml.regression.AFTSurvivalRegressionModel.transform"),
        ProblemFilters.exclude[IncompatibleMethTypeProblem]("org.apache.spark.ml.regression.GBTRegressor.train"),
        ProblemFilters.exclude[IncompatibleMethTypeProblem]("org.apache.spark.ml.regression.IsotonicRegression.extractWeightedLabeledPoints"),
        ProblemFilters.exclude[IncompatibleMethTypeProblem]("org.apache.spark.ml.regression.IsotonicRegression.fit"),
        ProblemFilters.exclude[IncompatibleMethTypeProblem]("org.apache.spark.ml.regression.IsotonicRegressionModel.extractWeightedLabeledPoints"),
        ProblemFilters.exclude[IncompatibleMethTypeProblem]("org.apache.spark.ml.regression.IsotonicRegressionModel.transform"),
        ProblemFilters.exclude[IncompatibleMethTypeProblem]("org.apache.spark.ml.regression.LinearRegression.train"),
        ProblemFilters.exclude[IncompatibleMethTypeProblem]("org.apache.spark.ml.regression.LinearRegressionSummary.this"),
        ProblemFilters.exclude[IncompatibleMethTypeProblem]("org.apache.spark.ml.regression.LinearRegressionTrainingSummary.this"),
        ProblemFilters.exclude[IncompatibleMethTypeProblem]("org.apache.spark.ml.regression.RandomForestRegressor.train"),
        ProblemFilters.exclude[IncompatibleMethTypeProblem]("org.apache.spark.ml.tuning.CrossValidator.fit"),
        ProblemFilters.exclude[IncompatibleMethTypeProblem]("org.apache.spark.ml.tuning.CrossValidatorModel.transform"),
        ProblemFilters.exclude[IncompatibleMethTypeProblem]("org.apache.spark.ml.tuning.TrainValidationSplit.fit"),
        ProblemFilters.exclude[IncompatibleMethTypeProblem]("org.apache.spark.ml.tuning.TrainValidationSplitModel.transform"),
        ProblemFilters.exclude[IncompatibleMethTypeProblem]("org.apache.spark.mllib.evaluation.BinaryClassificationMetrics.this"),
        ProblemFilters.exclude[IncompatibleMethTypeProblem]("org.apache.spark.mllib.evaluation.MulticlassMetrics.this"),
        ProblemFilters.exclude[IncompatibleMethTypeProblem]("org.apache.spark.mllib.evaluation.RegressionMetrics.this"),
        ProblemFilters.exclude[IncompatibleMethTypeProblem]("org.apache.spark.sql.DataFrameNaFunctions.this"),
        ProblemFilters.exclude[IncompatibleMethTypeProblem]("org.apache.spark.sql.DataFrameStatFunctions.this"),
        ProblemFilters.exclude[IncompatibleMethTypeProblem]("org.apache.spark.sql.DataFrameWriter.this"),
        ProblemFilters.exclude[IncompatibleMethTypeProblem]("org.apache.spark.sql.functions.broadcast"),
        ProblemFilters.exclude[IncompatibleMethTypeProblem]("org.apache.spark.sql.functions.callUDF"),
        ProblemFilters.exclude[IncompatibleMethTypeProblem]("org.apache.spark.sql.sources.CreatableRelationProvider.createRelation"),
        ProblemFilters.exclude[IncompatibleMethTypeProblem]("org.apache.spark.sql.sources.InsertableRelation.insert"),
        ProblemFilters.exclude[IncompatibleResultTypeProblem]("org.apache.spark.ml.classification.BinaryLogisticRegressionSummary.fMeasureByThreshold"),
        ProblemFilters.exclude[IncompatibleResultTypeProblem]("org.apache.spark.ml.classification.BinaryLogisticRegressionSummary.pr"),
        ProblemFilters.exclude[IncompatibleResultTypeProblem]("org.apache.spark.ml.classification.BinaryLogisticRegressionSummary.precisionByThreshold"),
        ProblemFilters.exclude[IncompatibleResultTypeProblem]("org.apache.spark.ml.classification.BinaryLogisticRegressionSummary.predictions"),
        ProblemFilters.exclude[IncompatibleResultTypeProblem]("org.apache.spark.ml.classification.BinaryLogisticRegressionSummary.recallByThreshold"),
        ProblemFilters.exclude[IncompatibleResultTypeProblem]("org.apache.spark.ml.classification.BinaryLogisticRegressionSummary.roc"),
        ProblemFilters.exclude[IncompatibleResultTypeProblem]("org.apache.spark.ml.clustering.LDAModel.describeTopics"),
        ProblemFilters.exclude[IncompatibleResultTypeProblem]("org.apache.spark.ml.feature.Word2VecModel.findSynonyms"),
        ProblemFilters.exclude[IncompatibleResultTypeProblem]("org.apache.spark.ml.feature.Word2VecModel.getVectors"),
        ProblemFilters.exclude[IncompatibleResultTypeProblem]("org.apache.spark.ml.recommendation.ALSModel.itemFactors"),
        ProblemFilters.exclude[IncompatibleResultTypeProblem]("org.apache.spark.ml.recommendation.ALSModel.userFactors"),
        ProblemFilters.exclude[IncompatibleResultTypeProblem]("org.apache.spark.ml.regression.LinearRegressionSummary.predictions"),
        ProblemFilters.exclude[IncompatibleResultTypeProblem]("org.apache.spark.ml.regression.LinearRegressionSummary.residuals"),
        ProblemFilters.exclude[IncompatibleResultTypeProblem]("org.apache.spark.scheduler.AccumulableInfo.name"),
        ProblemFilters.exclude[IncompatibleResultTypeProblem]("org.apache.spark.scheduler.AccumulableInfo.value"),
        ProblemFilters.exclude[IncompatibleResultTypeProblem]("org.apache.spark.sql.DataFrameNaFunctions.drop"),
        ProblemFilters.exclude[IncompatibleResultTypeProblem]("org.apache.spark.sql.DataFrameNaFunctions.fill"),
        ProblemFilters.exclude[IncompatibleResultTypeProblem]("org.apache.spark.sql.DataFrameNaFunctions.replace"),
        ProblemFilters.exclude[IncompatibleResultTypeProblem]("org.apache.spark.sql.DataFrameReader.jdbc"),
        ProblemFilters.exclude[IncompatibleResultTypeProblem]("org.apache.spark.sql.DataFrameReader.json"),
        ProblemFilters.exclude[IncompatibleResultTypeProblem]("org.apache.spark.sql.DataFrameReader.load"),
        ProblemFilters.exclude[IncompatibleResultTypeProblem]("org.apache.spark.sql.DataFrameReader.orc"),
        ProblemFilters.exclude[IncompatibleResultTypeProblem]("org.apache.spark.sql.DataFrameReader.parquet"),
        ProblemFilters.exclude[IncompatibleResultTypeProblem]("org.apache.spark.sql.DataFrameReader.table"),
        ProblemFilters.exclude[IncompatibleResultTypeProblem]("org.apache.spark.sql.DataFrameReader.text"),
        ProblemFilters.exclude[IncompatibleResultTypeProblem]("org.apache.spark.sql.DataFrameStatFunctions.crosstab"),
        ProblemFilters.exclude[IncompatibleResultTypeProblem]("org.apache.spark.sql.DataFrameStatFunctions.freqItems"),
        ProblemFilters.exclude[IncompatibleResultTypeProblem]("org.apache.spark.sql.DataFrameStatFunctions.sampleBy"),
        ProblemFilters.exclude[IncompatibleResultTypeProblem]("org.apache.spark.sql.SQLContext.createExternalTable"),
        ProblemFilters.exclude[IncompatibleResultTypeProblem]("org.apache.spark.sql.SQLContext.emptyDataFrame"),
        ProblemFilters.exclude[IncompatibleResultTypeProblem]("org.apache.spark.sql.SQLContext.range"),
        ProblemFilters.exclude[IncompatibleResultTypeProblem]("org.apache.spark.sql.functions.udf"),
        ProblemFilters.exclude[MissingClassProblem]("org.apache.spark.scheduler.JobLogger"),
        ProblemFilters.exclude[MissingClassProblem]("org.apache.spark.streaming.receiver.ActorHelper"),
        ProblemFilters.exclude[MissingClassProblem]("org.apache.spark.streaming.receiver.ActorSupervisorStrategy"),
        ProblemFilters.exclude[MissingClassProblem]("org.apache.spark.streaming.receiver.ActorSupervisorStrategy$"),
        ProblemFilters.exclude[MissingClassProblem]("org.apache.spark.streaming.receiver.Statistics"),
        ProblemFilters.exclude[MissingClassProblem]("org.apache.spark.streaming.receiver.Statistics$"),
        ProblemFilters.exclude[MissingTypesProblem]("org.apache.spark.executor.InputMetrics"),
        ProblemFilters.exclude[MissingTypesProblem]("org.apache.spark.executor.InputMetrics$"),
        ProblemFilters.exclude[MissingTypesProblem]("org.apache.spark.executor.OutputMetrics"),
        ProblemFilters.exclude[MissingTypesProblem]("org.apache.spark.executor.OutputMetrics$"),
        ProblemFilters.exclude[MissingTypesProblem]("org.apache.spark.sql.functions$"),
        ProblemFilters.exclude[ReversedMissingMethodProblem]("org.apache.spark.ml.Estimator.fit"),
        ProblemFilters.exclude[ReversedMissingMethodProblem]("org.apache.spark.ml.Predictor.train"),
        ProblemFilters.exclude[ReversedMissingMethodProblem]("org.apache.spark.ml.Transformer.transform"),
        ProblemFilters.exclude[ReversedMissingMethodProblem]("org.apache.spark.ml.evaluation.Evaluator.evaluate"),
        ProblemFilters.exclude[ReversedMissingMethodProblem]("org.apache.spark.scheduler.SparkListener.onOtherEvent"),
        ProblemFilters.exclude[ReversedMissingMethodProblem]("org.apache.spark.sql.sources.CreatableRelationProvider.createRelation"),
        ProblemFilters.exclude[ReversedMissingMethodProblem]("org.apache.spark.sql.sources.InsertableRelation.insert")
      ) ++ Seq(
        // [SPARK-13926] Automatically use Kryo serializer when shuffling RDDs with simple types
        ProblemFilters.exclude[IncompatibleMethTypeProblem]("org.apache.spark.ShuffleDependency.this"),
        ProblemFilters.exclude[IncompatibleResultTypeProblem]("org.apache.spark.ShuffleDependency.serializer"),
        ProblemFilters.exclude[MissingClassProblem]("org.apache.spark.serializer.Serializer$")
      ) ++ Seq(
        // SPARK-13927: add row/column iterator to local matrices
        ProblemFilters.exclude[MissingMethodProblem]("org.apache.spark.mllib.linalg.Matrix.rowIter"),
        ProblemFilters.exclude[MissingMethodProblem]("org.apache.spark.mllib.linalg.Matrix.colIter")
      ) ++ Seq(
        // SPARK-13948: MiMa Check should catch if the visibility change to `private`
        // TODO(josh): Some of these may be legitimate incompatibilities; we should follow up before the 2.0.0 release
        ProblemFilters.exclude[DirectMissingMethodProblem]("org.apache.spark.sql.Dataset.toDS"),
        ProblemFilters.exclude[DirectMissingMethodProblem]("org.apache.spark.sql.sources.OutputWriterFactory.newInstance"),
        ProblemFilters.exclude[DirectMissingMethodProblem]("org.apache.spark.util.RpcUtils.askTimeout"),
        ProblemFilters.exclude[DirectMissingMethodProblem]("org.apache.spark.util.RpcUtils.lookupTimeout"),
        ProblemFilters.exclude[IncompatibleMethTypeProblem]("org.apache.spark.ml.UnaryTransformer.transform"),
        ProblemFilters.exclude[IncompatibleMethTypeProblem]("org.apache.spark.ml.classification.DecisionTreeClassifier.train"),
        ProblemFilters.exclude[IncompatibleMethTypeProblem]("org.apache.spark.ml.classification.LogisticRegression.train"),
        ProblemFilters.exclude[IncompatibleMethTypeProblem]("org.apache.spark.ml.regression.DecisionTreeRegressor.train"),
        ProblemFilters.exclude[IncompatibleMethTypeProblem]("org.apache.spark.sql.Dataset.groupBy"),
        ProblemFilters.exclude[IncompatibleResultTypeProblem]("org.apache.spark.sql.Dataset.groupBy"),
        ProblemFilters.exclude[IncompatibleResultTypeProblem]("org.apache.spark.sql.Dataset.select"),
        ProblemFilters.exclude[IncompatibleResultTypeProblem]("org.apache.spark.sql.Dataset.toDF"),
        ProblemFilters.exclude[ReversedMissingMethodProblem]("org.apache.spark.Logging.initializeLogIfNecessary"),
        ProblemFilters.exclude[ReversedMissingMethodProblem]("org.apache.spark.scheduler.SparkListenerEvent.logEvent"),
        ProblemFilters.exclude[ReversedMissingMethodProblem]("org.apache.spark.sql.sources.OutputWriterFactory.newInstance")
      ) ++ Seq(
        // [SPARK-14014] Replace existing analysis.Catalog with SessionCatalog
        ProblemFilters.exclude[DirectMissingMethodProblem]("org.apache.spark.sql.SQLContext.this")
      ) ++ Seq(
        // [SPARK-13928] Move org.apache.spark.Logging into org.apache.spark.internal.Logging
        ProblemFilters.exclude[MissingClassProblem]("org.apache.spark.Logging"),
        (problem: Problem) => problem match {
          case MissingTypesProblem(_, missing)
            if missing.map(_.fullName).sameElements(Seq("org.apache.spark.Logging")) => false
          case _ => true
        }
      ) ++ Seq(
        // [SPARK-13990] Automatically pick serializer when caching RDDs
        ProblemFilters.exclude[DirectMissingMethodProblem]("org.apache.spark.network.netty.NettyBlockTransferService.uploadBlock")
      ) ++ Seq(
        // [SPARK-14089][CORE][MLLIB] Remove methods that has been deprecated since 1.1, 1.2, 1.3, 1.4, and 1.5
        ProblemFilters.exclude[DirectMissingMethodProblem]("org.apache.spark.SparkEnv.getThreadLocal"),
        ProblemFilters.exclude[DirectMissingMethodProblem]("org.apache.spark.mllib.rdd.RDDFunctions.treeReduce"),
        ProblemFilters.exclude[DirectMissingMethodProblem]("org.apache.spark.mllib.rdd.RDDFunctions.treeAggregate"),
        ProblemFilters.exclude[DirectMissingMethodProblem]("org.apache.spark.mllib.tree.configuration.Strategy.defaultStategy"),
        ProblemFilters.exclude[IncompatibleMethTypeProblem]("org.apache.spark.mllib.util.MLUtils.loadLibSVMFile"),
        ProblemFilters.exclude[IncompatibleMethTypeProblem]("org.apache.spark.mllib.util.MLUtils.loadLibSVMFile"),
        ProblemFilters.exclude[DirectMissingMethodProblem]("org.apache.spark.mllib.util.MLUtils.loadLibSVMFile"),
        ProblemFilters.exclude[DirectMissingMethodProblem]("org.apache.spark.mllib.util.MLUtils.saveLabeledData"),
        ProblemFilters.exclude[DirectMissingMethodProblem]("org.apache.spark.mllib.util.MLUtils.loadLabeledData"),
        ProblemFilters.exclude[DirectMissingMethodProblem]("org.apache.spark.mllib.optimization.LBFGS.setMaxNumIterations"),
        ProblemFilters.exclude[DirectMissingMethodProblem]("org.apache.spark.ml.evaluation.BinaryClassificationEvaluator.setScoreCol")
      ) ++ Seq(
        // [SPARK-14205][SQL] remove trait Queryable
        ProblemFilters.exclude[MissingTypesProblem]("org.apache.spark.sql.Dataset")
      ) ++ Seq(
        // [SPARK-11262][ML] Unit test for gradient, loss layers, memory management
        // for multilayer perceptron.
        // This class is marked as `private`.
        ProblemFilters.exclude[MissingClassProblem]("org.apache.spark.ml.ann.SoftmaxFunction")
      ) ++ Seq(
        // [SPARK-13674][SQL] Add wholestage codegen support to Sample
        ProblemFilters.exclude[IncompatibleMethTypeProblem]("org.apache.spark.util.random.PoissonSampler.this"),
        ProblemFilters.exclude[DirectMissingMethodProblem]("org.apache.spark.util.random.PoissonSampler.this")
      ) ++ Seq(
        // [SPARK-13430][ML] moved featureCol from LinearRegressionModelSummary to LinearRegressionSummary
        ProblemFilters.exclude[MissingMethodProblem]("org.apache.spark.ml.regression.LinearRegressionSummary.this")
      ) ++ Seq(
<<<<<<< HEAD
        // [SPARK-14437][Core] Use the address that NettyBlockTransferService listens to create BlockManagerId
        ProblemFilters.exclude[DirectMissingMethodProblem]("org.apache.spark.network.netty.NettyBlockTransferService.this")
=======
        // [SPARK-13048][ML][MLLIB] keepLastCheckpoint option for LDA EM optimizer
        ProblemFilters.exclude[DirectMissingMethodProblem]("org.apache.spark.mllib.clustering.DistributedLDAModel.this")
>>>>>>> 04fb7dba
      )
    case v if v.startsWith("1.6") =>
      Seq(
        MimaBuild.excludeSparkPackage("deploy"),
        MimaBuild.excludeSparkPackage("network"),
        MimaBuild.excludeSparkPackage("unsafe"),
        // These are needed if checking against the sbt build, since they are part of
        // the maven-generated artifacts in 1.3.
        excludePackage("org.spark-project.jetty"),
        MimaBuild.excludeSparkPackage("unused"),
        // SQL execution is considered private.
        excludePackage("org.apache.spark.sql.execution"),
        // SQL columnar is considered private.
        excludePackage("org.apache.spark.sql.columnar"),
        // The shuffle package is considered private.
        excludePackage("org.apache.spark.shuffle"),
        // The collections utilities are considered private.
        excludePackage("org.apache.spark.util.collection")
      ) ++
      MimaBuild.excludeSparkClass("streaming.flume.FlumeTestUtils") ++
      MimaBuild.excludeSparkClass("streaming.flume.PollingFlumeTestUtils") ++
      Seq(
        // MiMa does not deal properly with sealed traits
        ProblemFilters.exclude[MissingMethodProblem](
          "org.apache.spark.ml.classification.LogisticRegressionSummary.featuresCol")
      ) ++ Seq(
        // SPARK-11530
        ProblemFilters.exclude[MissingMethodProblem]("org.apache.spark.mllib.feature.PCAModel.this")
      ) ++ Seq(
        // SPARK-10381 Fix types / units in private AskPermissionToCommitOutput RPC message.
        // This class is marked as `private` but MiMa still seems to be confused by the change.
        ProblemFilters.exclude[MissingMethodProblem](
          "org.apache.spark.scheduler.AskPermissionToCommitOutput.task"),
        ProblemFilters.exclude[IncompatibleResultTypeProblem](
          "org.apache.spark.scheduler.AskPermissionToCommitOutput.copy$default$2"),
        ProblemFilters.exclude[IncompatibleMethTypeProblem](
          "org.apache.spark.scheduler.AskPermissionToCommitOutput.copy"),
        ProblemFilters.exclude[MissingMethodProblem](
          "org.apache.spark.scheduler.AskPermissionToCommitOutput.taskAttempt"),
        ProblemFilters.exclude[IncompatibleResultTypeProblem](
          "org.apache.spark.scheduler.AskPermissionToCommitOutput.copy$default$3"),
        ProblemFilters.exclude[IncompatibleMethTypeProblem](
          "org.apache.spark.scheduler.AskPermissionToCommitOutput.this"),
        ProblemFilters.exclude[IncompatibleMethTypeProblem](
          "org.apache.spark.scheduler.AskPermissionToCommitOutput.apply")
      ) ++ Seq(
        ProblemFilters.exclude[MissingClassProblem](
          "org.apache.spark.shuffle.FileShuffleBlockResolver$ShuffleFileGroup")
      ) ++ Seq(
        ProblemFilters.exclude[MissingMethodProblem](
          "org.apache.spark.ml.regression.LeastSquaresAggregator.add"),
        ProblemFilters.exclude[MissingMethodProblem](
          "org.apache.spark.ml.regression.LeastSquaresCostFun.this"),
        ProblemFilters.exclude[MissingMethodProblem](
          "org.apache.spark.sql.SQLContext.clearLastInstantiatedContext"),
        ProblemFilters.exclude[MissingMethodProblem](
          "org.apache.spark.sql.SQLContext.setLastInstantiatedContext"),
        ProblemFilters.exclude[MissingClassProblem](
          "org.apache.spark.sql.SQLContext$SQLSession"),
        ProblemFilters.exclude[MissingMethodProblem](
          "org.apache.spark.sql.SQLContext.detachSession"),
        ProblemFilters.exclude[MissingMethodProblem](
          "org.apache.spark.sql.SQLContext.tlSession"),
        ProblemFilters.exclude[MissingMethodProblem](
          "org.apache.spark.sql.SQLContext.defaultSession"),
        ProblemFilters.exclude[MissingMethodProblem](
          "org.apache.spark.sql.SQLContext.currentSession"),
        ProblemFilters.exclude[MissingMethodProblem](
          "org.apache.spark.sql.SQLContext.openSession"),
        ProblemFilters.exclude[MissingMethodProblem](
          "org.apache.spark.sql.SQLContext.setSession"),
        ProblemFilters.exclude[MissingMethodProblem](
          "org.apache.spark.sql.SQLContext.createSession")
      ) ++ Seq(
        ProblemFilters.exclude[MissingMethodProblem](
          "org.apache.spark.SparkContext.preferredNodeLocationData_="),
        ProblemFilters.exclude[MissingClassProblem](
          "org.apache.spark.rdd.MapPartitionsWithPreparationRDD"),
        ProblemFilters.exclude[MissingClassProblem](
          "org.apache.spark.rdd.MapPartitionsWithPreparationRDD$"),
        ProblemFilters.exclude[MissingClassProblem]("org.apache.spark.sql.SparkSQLParser")
      ) ++ Seq(
        // SPARK-11485
        ProblemFilters.exclude[MissingMethodProblem]("org.apache.spark.sql.DataFrameHolder.df"),
        // SPARK-11541 mark various JDBC dialects as private
        ProblemFilters.exclude[MissingMethodProblem]("org.apache.spark.sql.jdbc.NoopDialect.productElement"),
        ProblemFilters.exclude[MissingMethodProblem]("org.apache.spark.sql.jdbc.NoopDialect.productArity"),
        ProblemFilters.exclude[MissingMethodProblem]("org.apache.spark.sql.jdbc.NoopDialect.canEqual"),
        ProblemFilters.exclude[MissingMethodProblem]("org.apache.spark.sql.jdbc.NoopDialect.productIterator"),
        ProblemFilters.exclude[MissingMethodProblem]("org.apache.spark.sql.jdbc.NoopDialect.productPrefix"),
        ProblemFilters.exclude[MissingMethodProblem]("org.apache.spark.sql.jdbc.NoopDialect.toString"),
        ProblemFilters.exclude[MissingMethodProblem]("org.apache.spark.sql.jdbc.NoopDialect.hashCode"),
        ProblemFilters.exclude[MissingTypesProblem]("org.apache.spark.sql.jdbc.PostgresDialect$"),
        ProblemFilters.exclude[MissingMethodProblem]("org.apache.spark.sql.jdbc.PostgresDialect.productElement"),
        ProblemFilters.exclude[MissingMethodProblem]("org.apache.spark.sql.jdbc.PostgresDialect.productArity"),
        ProblemFilters.exclude[MissingMethodProblem]("org.apache.spark.sql.jdbc.PostgresDialect.canEqual"),
        ProblemFilters.exclude[MissingMethodProblem]("org.apache.spark.sql.jdbc.PostgresDialect.productIterator"),
        ProblemFilters.exclude[MissingMethodProblem]("org.apache.spark.sql.jdbc.PostgresDialect.productPrefix"),
        ProblemFilters.exclude[MissingMethodProblem]("org.apache.spark.sql.jdbc.PostgresDialect.toString"),
        ProblemFilters.exclude[MissingMethodProblem]("org.apache.spark.sql.jdbc.PostgresDialect.hashCode"),
        ProblemFilters.exclude[MissingTypesProblem]("org.apache.spark.sql.jdbc.NoopDialect$")
      ) ++ Seq (
        ProblemFilters.exclude[MissingMethodProblem](
          "org.apache.spark.status.api.v1.ApplicationInfo.this"),
        ProblemFilters.exclude[MissingMethodProblem](
          "org.apache.spark.status.api.v1.StageData.this")
      ) ++ Seq(
        // SPARK-11766 add toJson to Vector
        ProblemFilters.exclude[MissingMethodProblem](
          "org.apache.spark.mllib.linalg.Vector.toJson")
      ) ++ Seq(
        // SPARK-9065 Support message handler in Kafka Python API
        ProblemFilters.exclude[MissingMethodProblem](
          "org.apache.spark.streaming.kafka.KafkaUtilsPythonHelper.createDirectStream"),
        ProblemFilters.exclude[MissingMethodProblem](
          "org.apache.spark.streaming.kafka.KafkaUtilsPythonHelper.createRDD")
      ) ++ Seq(
        // SPARK-4557 Changed foreachRDD to use VoidFunction
        ProblemFilters.exclude[MissingMethodProblem](
          "org.apache.spark.streaming.api.java.JavaDStreamLike.foreachRDD")
      ) ++ Seq(
        // SPARK-11996 Make the executor thread dump work again
        ProblemFilters.exclude[MissingClassProblem]("org.apache.spark.executor.ExecutorEndpoint"),
        ProblemFilters.exclude[MissingClassProblem]("org.apache.spark.executor.ExecutorEndpoint$"),
        ProblemFilters.exclude[MissingClassProblem](
          "org.apache.spark.storage.BlockManagerMessages$GetRpcHostPortForExecutor"),
        ProblemFilters.exclude[MissingClassProblem](
          "org.apache.spark.storage.BlockManagerMessages$GetRpcHostPortForExecutor$")
      ) ++ Seq(
        // SPARK-3580 Add getNumPartitions method to JavaRDD
        ProblemFilters.exclude[MissingMethodProblem](
          "org.apache.spark.api.java.JavaRDDLike.getNumPartitions")
      ) ++ Seq(
        // SPARK-12149 Added new fields to ExecutorSummary
        ProblemFilters.exclude[MissingMethodProblem]("org.apache.spark.status.api.v1.ExecutorSummary.this")
      ) ++
      // SPARK-11314: YARN backend moved to yarn sub-module and MiMA complains even though it's a
      // private class.
      MimaBuild.excludeSparkClass("scheduler.cluster.YarnSchedulerBackend$YarnSchedulerEndpoint")
    case v if v.startsWith("1.5") =>
      Seq(
        MimaBuild.excludeSparkPackage("network"),
        MimaBuild.excludeSparkPackage("deploy"),
        // These are needed if checking against the sbt build, since they are part of
        // the maven-generated artifacts in 1.3.
        excludePackage("org.spark-project.jetty"),
        MimaBuild.excludeSparkPackage("unused"),
        // JavaRDDLike is not meant to be extended by user programs
        ProblemFilters.exclude[MissingMethodProblem](
          "org.apache.spark.api.java.JavaRDDLike.partitioner"),
        // Modification of private static method
        ProblemFilters.exclude[IncompatibleMethTypeProblem](
          "org.apache.spark.streaming.kafka.KafkaUtils.org$apache$spark$streaming$kafka$KafkaUtils$$leadersForRanges"),
        // Mima false positive (was a private[spark] class)
        ProblemFilters.exclude[MissingClassProblem](
          "org.apache.spark.util.collection.PairIterator"),
        // Removing a testing method from a private class
        ProblemFilters.exclude[MissingMethodProblem](
          "org.apache.spark.streaming.kafka.KafkaTestUtils.waitUntilLeaderOffset"),
        // While private MiMa is still not happy about the changes,
        ProblemFilters.exclude[MissingMethodProblem](
          "org.apache.spark.ml.regression.LeastSquaresAggregator.this"),
        ProblemFilters.exclude[MissingMethodProblem](
          "org.apache.spark.ml.regression.LeastSquaresCostFun.this"),
        ProblemFilters.exclude[MissingMethodProblem](
          "org.apache.spark.ml.classification.LogisticCostFun.this"),
        // SQL execution is considered private.
        excludePackage("org.apache.spark.sql.execution"),
        // The old JSON RDD is removed in favor of streaming Jackson
        ProblemFilters.exclude[MissingClassProblem]("org.apache.spark.sql.json.JsonRDD$"),
        ProblemFilters.exclude[MissingClassProblem]("org.apache.spark.sql.json.JsonRDD"),
        // local function inside a method
        ProblemFilters.exclude[MissingMethodProblem](
          "org.apache.spark.sql.SQLContext.org$apache$spark$sql$SQLContext$$needsConversion$1"),
        ProblemFilters.exclude[MissingMethodProblem](
          "org.apache.spark.sql.UDFRegistration.org$apache$spark$sql$UDFRegistration$$builder$24")
      ) ++ Seq(
        // SPARK-8479 Add numNonzeros and numActives to Matrix.
        ProblemFilters.exclude[MissingMethodProblem](
          "org.apache.spark.mllib.linalg.Matrix.numNonzeros"),
        ProblemFilters.exclude[MissingMethodProblem](
          "org.apache.spark.mllib.linalg.Matrix.numActives")
      ) ++ Seq(
        // SPARK-8914 Remove RDDApi
        ProblemFilters.exclude[MissingClassProblem]("org.apache.spark.sql.RDDApi")
      ) ++ Seq(
        // SPARK-7292 Provide operator to truncate lineage cheaply
        ProblemFilters.exclude[AbstractClassProblem](
          "org.apache.spark.rdd.RDDCheckpointData"),
        ProblemFilters.exclude[AbstractClassProblem](
          "org.apache.spark.rdd.CheckpointRDD")
      ) ++ Seq(
        // SPARK-8701 Add input metadata in the batch page.
        ProblemFilters.exclude[MissingClassProblem](
          "org.apache.spark.streaming.scheduler.InputInfo$"),
        ProblemFilters.exclude[MissingClassProblem](
          "org.apache.spark.streaming.scheduler.InputInfo")
      ) ++ Seq(
        // SPARK-6797 Support YARN modes for SparkR
        ProblemFilters.exclude[MissingMethodProblem](
          "org.apache.spark.api.r.PairwiseRRDD.this"),
        ProblemFilters.exclude[MissingMethodProblem](
          "org.apache.spark.api.r.RRDD.createRWorker"),
        ProblemFilters.exclude[MissingMethodProblem](
          "org.apache.spark.api.r.RRDD.this"),
        ProblemFilters.exclude[MissingMethodProblem](
          "org.apache.spark.api.r.StringRRDD.this"),
        ProblemFilters.exclude[MissingMethodProblem](
          "org.apache.spark.api.r.BaseRRDD.this")
      ) ++ Seq(
        // SPARK-7422 add argmax for sparse vectors
        ProblemFilters.exclude[MissingMethodProblem](
          "org.apache.spark.mllib.linalg.Vector.argmax")
      ) ++ Seq(
        // SPARK-8906 Move all internal data source classes into execution.datasources
        ProblemFilters.exclude[MissingClassProblem]("org.apache.spark.sql.sources.ResolvedDataSource"),
        ProblemFilters.exclude[MissingClassProblem]("org.apache.spark.sql.sources.PreInsertCastAndRename$"),
        ProblemFilters.exclude[MissingClassProblem]("org.apache.spark.sql.sources.CreateTableUsingAsSelect$"),
        ProblemFilters.exclude[MissingClassProblem]("org.apache.spark.sql.sources.InsertIntoDataSource$"),
        ProblemFilters.exclude[MissingClassProblem]("org.apache.spark.sql.sources.SqlNewHadoopPartition"),
        ProblemFilters.exclude[MissingClassProblem]("org.apache.spark.sql.sources.PartitioningUtils$PartitionValues$"),
        ProblemFilters.exclude[MissingClassProblem]("org.apache.spark.sql.sources.DefaultWriterContainer"),
        ProblemFilters.exclude[MissingClassProblem]("org.apache.spark.sql.sources.PartitioningUtils$PartitionValues"),
        ProblemFilters.exclude[MissingClassProblem]("org.apache.spark.sql.sources.RefreshTable$"),
        ProblemFilters.exclude[MissingClassProblem]("org.apache.spark.sql.sources.CreateTempTableUsing$"),
        ProblemFilters.exclude[MissingClassProblem]("org.apache.spark.sql.sources.PartitionSpec"),
        ProblemFilters.exclude[MissingClassProblem]("org.apache.spark.sql.sources.DynamicPartitionWriterContainer"),
        ProblemFilters.exclude[MissingClassProblem]("org.apache.spark.sql.sources.CreateTableUsingAsSelect"),
        ProblemFilters.exclude[MissingClassProblem]("org.apache.spark.sql.sources.SqlNewHadoopRDD$"),
        ProblemFilters.exclude[MissingClassProblem]("org.apache.spark.sql.sources.DescribeCommand$"),
        ProblemFilters.exclude[MissingClassProblem]("org.apache.spark.sql.sources.PartitioningUtils$"),
        ProblemFilters.exclude[MissingClassProblem]("org.apache.spark.sql.sources.SqlNewHadoopRDD"),
        ProblemFilters.exclude[MissingClassProblem]("org.apache.spark.sql.sources.PreInsertCastAndRename"),
        ProblemFilters.exclude[MissingClassProblem]("org.apache.spark.sql.sources.Partition$"),
        ProblemFilters.exclude[MissingClassProblem]("org.apache.spark.sql.sources.LogicalRelation$"),
        ProblemFilters.exclude[MissingClassProblem]("org.apache.spark.sql.sources.PartitioningUtils"),
        ProblemFilters.exclude[MissingClassProblem]("org.apache.spark.sql.sources.LogicalRelation"),
        ProblemFilters.exclude[MissingClassProblem]("org.apache.spark.sql.sources.Partition"),
        ProblemFilters.exclude[MissingClassProblem]("org.apache.spark.sql.sources.BaseWriterContainer"),
        ProblemFilters.exclude[MissingClassProblem]("org.apache.spark.sql.sources.PreWriteCheck"),
        ProblemFilters.exclude[MissingClassProblem]("org.apache.spark.sql.sources.CreateTableUsing"),
        ProblemFilters.exclude[MissingClassProblem]("org.apache.spark.sql.sources.RefreshTable"),
        ProblemFilters.exclude[MissingClassProblem]("org.apache.spark.sql.sources.SqlNewHadoopRDD$NewHadoopMapPartitionsWithSplitRDD"),
        ProblemFilters.exclude[MissingClassProblem]("org.apache.spark.sql.sources.DataSourceStrategy$"),
        ProblemFilters.exclude[MissingClassProblem]("org.apache.spark.sql.sources.CreateTempTableUsing"),
        ProblemFilters.exclude[MissingClassProblem]("org.apache.spark.sql.sources.CreateTempTableUsingAsSelect$"),
        ProblemFilters.exclude[MissingClassProblem]("org.apache.spark.sql.sources.CreateTempTableUsingAsSelect"),
        ProblemFilters.exclude[MissingClassProblem]("org.apache.spark.sql.sources.CreateTableUsing$"),
        ProblemFilters.exclude[MissingClassProblem]("org.apache.spark.sql.sources.ResolvedDataSource$"),
        ProblemFilters.exclude[MissingClassProblem]("org.apache.spark.sql.sources.PreWriteCheck$"),
        ProblemFilters.exclude[MissingClassProblem]("org.apache.spark.sql.sources.InsertIntoDataSource"),
        ProblemFilters.exclude[MissingClassProblem]("org.apache.spark.sql.sources.InsertIntoHadoopFsRelation"),
        ProblemFilters.exclude[MissingClassProblem]("org.apache.spark.sql.sources.DDLParser"),
        ProblemFilters.exclude[MissingClassProblem]("org.apache.spark.sql.sources.CaseInsensitiveMap"),
        ProblemFilters.exclude[MissingClassProblem]("org.apache.spark.sql.sources.InsertIntoHadoopFsRelation$"),
        ProblemFilters.exclude[MissingClassProblem]("org.apache.spark.sql.sources.DataSourceStrategy"),
        ProblemFilters.exclude[MissingClassProblem]("org.apache.spark.sql.sources.SqlNewHadoopRDD$NewHadoopMapPartitionsWithSplitRDD$"),
        ProblemFilters.exclude[MissingClassProblem]("org.apache.spark.sql.sources.PartitionSpec$"),
        ProblemFilters.exclude[MissingClassProblem]("org.apache.spark.sql.sources.DescribeCommand"),
        ProblemFilters.exclude[MissingClassProblem]("org.apache.spark.sql.sources.DDLException"),
        // SPARK-9763 Minimize exposure of internal SQL classes
        excludePackage("org.apache.spark.sql.parquet"),
        excludePackage("org.apache.spark.sql.json"),
        ProblemFilters.exclude[MissingClassProblem]("org.apache.spark.sql.jdbc.JDBCRDD$DecimalConversion$"),
        ProblemFilters.exclude[MissingClassProblem]("org.apache.spark.sql.jdbc.JDBCPartition"),
        ProblemFilters.exclude[MissingClassProblem]("org.apache.spark.sql.jdbc.JdbcUtils$"),
        ProblemFilters.exclude[MissingClassProblem]("org.apache.spark.sql.jdbc.JDBCRDD$DecimalConversion"),
        ProblemFilters.exclude[MissingClassProblem]("org.apache.spark.sql.jdbc.JDBCPartitioningInfo$"),
        ProblemFilters.exclude[MissingClassProblem]("org.apache.spark.sql.jdbc.JDBCPartition$"),
        ProblemFilters.exclude[MissingClassProblem]("org.apache.spark.sql.jdbc.package"),
        ProblemFilters.exclude[MissingClassProblem]("org.apache.spark.sql.jdbc.JDBCRDD$JDBCConversion"),
        ProblemFilters.exclude[MissingClassProblem]("org.apache.spark.sql.jdbc.JDBCRDD$"),
        ProblemFilters.exclude[MissingClassProblem]("org.apache.spark.sql.jdbc.package$DriverWrapper"),
        ProblemFilters.exclude[MissingClassProblem]("org.apache.spark.sql.jdbc.JDBCRDD"),
        ProblemFilters.exclude[MissingClassProblem]("org.apache.spark.sql.jdbc.JDBCPartitioningInfo"),
        ProblemFilters.exclude[MissingClassProblem]("org.apache.spark.sql.jdbc.JdbcUtils"),
        ProblemFilters.exclude[MissingClassProblem]("org.apache.spark.sql.jdbc.DefaultSource"),
        ProblemFilters.exclude[MissingClassProblem]("org.apache.spark.sql.jdbc.JDBCRelation$"),
        ProblemFilters.exclude[MissingClassProblem]("org.apache.spark.sql.jdbc.package$"),
        ProblemFilters.exclude[MissingClassProblem]("org.apache.spark.sql.jdbc.JDBCRelation")
      ) ++ Seq(
        // SPARK-4751 Dynamic allocation for standalone mode
        ProblemFilters.exclude[MissingMethodProblem](
          "org.apache.spark.SparkContext.supportDynamicAllocation")
      ) ++ Seq(
        // SPARK-9580: Remove SQL test singletons
        ProblemFilters.exclude[MissingClassProblem](
          "org.apache.spark.sql.test.LocalSQLContext$SQLSession"),
        ProblemFilters.exclude[MissingClassProblem](
          "org.apache.spark.sql.test.LocalSQLContext"),
        ProblemFilters.exclude[MissingClassProblem](
          "org.apache.spark.sql.test.TestSQLContext"),
        ProblemFilters.exclude[MissingClassProblem](
          "org.apache.spark.sql.test.TestSQLContext$")
      ) ++ Seq(
        // SPARK-9704 Made ProbabilisticClassifier, Identifiable, VectorUDT public APIs
        ProblemFilters.exclude[IncompatibleResultTypeProblem](
          "org.apache.spark.mllib.linalg.VectorUDT.serialize")
      ) ++ Seq(
        // SPARK-10381 Fix types / units in private AskPermissionToCommitOutput RPC message.
        // This class is marked as `private` but MiMa still seems to be confused by the change.
        ProblemFilters.exclude[MissingMethodProblem](
          "org.apache.spark.scheduler.AskPermissionToCommitOutput.task"),
        ProblemFilters.exclude[IncompatibleResultTypeProblem](
          "org.apache.spark.scheduler.AskPermissionToCommitOutput.copy$default$2"),
        ProblemFilters.exclude[IncompatibleMethTypeProblem](
          "org.apache.spark.scheduler.AskPermissionToCommitOutput.copy"),
        ProblemFilters.exclude[MissingMethodProblem](
          "org.apache.spark.scheduler.AskPermissionToCommitOutput.taskAttempt"),
        ProblemFilters.exclude[IncompatibleResultTypeProblem](
          "org.apache.spark.scheduler.AskPermissionToCommitOutput.copy$default$3"),
        ProblemFilters.exclude[IncompatibleMethTypeProblem](
          "org.apache.spark.scheduler.AskPermissionToCommitOutput.this"),
        ProblemFilters.exclude[IncompatibleMethTypeProblem](
          "org.apache.spark.scheduler.AskPermissionToCommitOutput.apply")
      )

    case v if v.startsWith("1.4") =>
      Seq(
        MimaBuild.excludeSparkPackage("deploy"),
        MimaBuild.excludeSparkPackage("ml"),
        // SPARK-7910 Adding a method to get the partitioner to JavaRDD,
        ProblemFilters.exclude[MissingMethodProblem]("org.apache.spark.api.java.JavaRDDLike.partitioner"),
        // SPARK-5922 Adding a generalized diff(other: RDD[(VertexId, VD)]) to VertexRDD
        ProblemFilters.exclude[MissingMethodProblem]("org.apache.spark.graphx.VertexRDD.diff"),
        // These are needed if checking against the sbt build, since they are part of
        // the maven-generated artifacts in 1.3.
        excludePackage("org.spark-project.jetty"),
        MimaBuild.excludeSparkPackage("unused"),
        ProblemFilters.exclude[MissingClassProblem]("com.google.common.base.Optional"),
        ProblemFilters.exclude[IncompatibleResultTypeProblem](
          "org.apache.spark.rdd.JdbcRDD.compute"),
        ProblemFilters.exclude[IncompatibleResultTypeProblem](
          "org.apache.spark.broadcast.HttpBroadcastFactory.newBroadcast"),
        ProblemFilters.exclude[IncompatibleResultTypeProblem](
          "org.apache.spark.broadcast.TorrentBroadcastFactory.newBroadcast"),
        ProblemFilters.exclude[MissingClassProblem](
          "org.apache.spark.scheduler.OutputCommitCoordinator$OutputCommitCoordinatorEndpoint")
      ) ++ Seq(
        // SPARK-4655 - Making Stage an Abstract class broke binary compatibility even though
        // the stage class is defined as private[spark]
        ProblemFilters.exclude[AbstractClassProblem]("org.apache.spark.scheduler.Stage")
      ) ++ Seq(
        // SPARK-6510 Add a Graph#minus method acting as Set#difference
        ProblemFilters.exclude[MissingMethodProblem]("org.apache.spark.graphx.VertexRDD.minus")
      ) ++ Seq(
        // SPARK-6492 Fix deadlock in SparkContext.stop()
        ProblemFilters.exclude[MissingMethodProblem]("org.apache.spark.SparkContext.org$" +
            "apache$spark$SparkContext$$SPARK_CONTEXT_CONSTRUCTOR_LOCK")
      )++ Seq(
        // SPARK-6693 add tostring with max lines and width for matrix
        ProblemFilters.exclude[MissingMethodProblem](
          "org.apache.spark.mllib.linalg.Matrix.toString")
      )++ Seq(
        // SPARK-6703 Add getOrCreate method to SparkContext
        ProblemFilters.exclude[IncompatibleResultTypeProblem]
            ("org.apache.spark.SparkContext.org$apache$spark$SparkContext$$activeContext")
      )++ Seq(
        // SPARK-7090 Introduce LDAOptimizer to LDA to further improve extensibility
        ProblemFilters.exclude[MissingClassProblem](
          "org.apache.spark.mllib.clustering.LDA$EMOptimizer")
      ) ++ Seq(
        // SPARK-6756 add toSparse, toDense, numActives, numNonzeros, and compressed to Vector
        ProblemFilters.exclude[MissingMethodProblem](
          "org.apache.spark.mllib.linalg.Vector.compressed"),
        ProblemFilters.exclude[MissingMethodProblem](
          "org.apache.spark.mllib.linalg.Vector.toDense"),
        ProblemFilters.exclude[MissingMethodProblem](
          "org.apache.spark.mllib.linalg.Vector.numNonzeros"),
        ProblemFilters.exclude[MissingMethodProblem](
          "org.apache.spark.mllib.linalg.Vector.toSparse"),
        ProblemFilters.exclude[MissingMethodProblem](
          "org.apache.spark.mllib.linalg.Vector.numActives"),
        // SPARK-7681 add SparseVector support for gemv
        ProblemFilters.exclude[MissingMethodProblem](
          "org.apache.spark.mllib.linalg.Matrix.multiply"),
        ProblemFilters.exclude[MissingMethodProblem](
          "org.apache.spark.mllib.linalg.DenseMatrix.multiply"),
        ProblemFilters.exclude[MissingMethodProblem](
          "org.apache.spark.mllib.linalg.SparseMatrix.multiply")
      ) ++ Seq(
        // Execution should never be included as its always internal.
        MimaBuild.excludeSparkPackage("sql.execution"),
        // This `protected[sql]` method was removed in 1.3.1
        ProblemFilters.exclude[MissingMethodProblem](
          "org.apache.spark.sql.SQLContext.checkAnalysis"),
        // These `private[sql]` class were removed in 1.4.0:
        ProblemFilters.exclude[MissingClassProblem](
          "org.apache.spark.sql.execution.AddExchange"),
        ProblemFilters.exclude[MissingClassProblem](
          "org.apache.spark.sql.execution.AddExchange$"),
        ProblemFilters.exclude[MissingClassProblem](
          "org.apache.spark.sql.parquet.PartitionSpec"),
        ProblemFilters.exclude[MissingClassProblem](
          "org.apache.spark.sql.parquet.PartitionSpec$"),
        ProblemFilters.exclude[MissingClassProblem](
          "org.apache.spark.sql.parquet.Partition"),
        ProblemFilters.exclude[MissingClassProblem](
          "org.apache.spark.sql.parquet.Partition$"),
        ProblemFilters.exclude[MissingClassProblem](
          "org.apache.spark.sql.parquet.ParquetRelation2$PartitionValues"),
        ProblemFilters.exclude[MissingClassProblem](
          "org.apache.spark.sql.parquet.ParquetRelation2$PartitionValues$"),
        ProblemFilters.exclude[MissingClassProblem](
          "org.apache.spark.sql.parquet.ParquetRelation2"),
        ProblemFilters.exclude[MissingClassProblem](
          "org.apache.spark.sql.parquet.ParquetRelation2$"),
        ProblemFilters.exclude[MissingClassProblem](
          "org.apache.spark.sql.parquet.ParquetRelation2$MetadataCache"),
        // These test support classes were moved out of src/main and into src/test:
        ProblemFilters.exclude[MissingClassProblem](
          "org.apache.spark.sql.parquet.ParquetTestData"),
        ProblemFilters.exclude[MissingClassProblem](
          "org.apache.spark.sql.parquet.ParquetTestData$"),
        ProblemFilters.exclude[MissingClassProblem](
          "org.apache.spark.sql.parquet.TestGroupWriteSupport"),
        ProblemFilters.exclude[MissingClassProblem]("org.apache.spark.sql.CachedData"),
        ProblemFilters.exclude[MissingClassProblem]("org.apache.spark.sql.CachedData$"),
        ProblemFilters.exclude[MissingClassProblem]("org.apache.spark.sql.CacheManager"),
        // TODO: Remove the following rule once ParquetTest has been moved to src/test.
        ProblemFilters.exclude[MissingClassProblem](
          "org.apache.spark.sql.parquet.ParquetTest")
      ) ++ Seq(
        // SPARK-7530 Added StreamingContext.getState()
        ProblemFilters.exclude[MissingMethodProblem](
          "org.apache.spark.streaming.StreamingContext.state_=")
      ) ++ Seq(
        // SPARK-7081 changed ShuffleWriter from a trait to an abstract class and removed some
        // unnecessary type bounds in order to fix some compiler warnings that occurred when
        // implementing this interface in Java. Note that ShuffleWriter is private[spark].
        ProblemFilters.exclude[IncompatibleTemplateDefProblem](
          "org.apache.spark.shuffle.ShuffleWriter")
      ) ++ Seq(
        // SPARK-6888 make jdbc driver handling user definable
        // This patch renames some classes to API friendly names.
        ProblemFilters.exclude[MissingClassProblem]("org.apache.spark.sql.jdbc.DriverQuirks$"),
        ProblemFilters.exclude[MissingClassProblem]("org.apache.spark.sql.jdbc.DriverQuirks"),
        ProblemFilters.exclude[MissingClassProblem]("org.apache.spark.sql.jdbc.PostgresQuirks"),
        ProblemFilters.exclude[MissingClassProblem]("org.apache.spark.sql.jdbc.NoQuirks"),
        ProblemFilters.exclude[MissingClassProblem]("org.apache.spark.sql.jdbc.MySQLQuirks")
      )

    case v if v.startsWith("1.3") =>
      Seq(
        MimaBuild.excludeSparkPackage("deploy"),
        MimaBuild.excludeSparkPackage("ml"),
        // These are needed if checking against the sbt build, since they are part of
        // the maven-generated artifacts in the 1.2 build.
        MimaBuild.excludeSparkPackage("unused"),
        ProblemFilters.exclude[MissingClassProblem]("com.google.common.base.Optional")
      ) ++ Seq(
        // SPARK-2321
        ProblemFilters.exclude[MissingMethodProblem](
          "org.apache.spark.SparkStageInfoImpl.this"),
        ProblemFilters.exclude[MissingMethodProblem](
          "org.apache.spark.SparkStageInfo.submissionTime")
      ) ++ Seq(
        // SPARK-4614
        ProblemFilters.exclude[MissingMethodProblem](
          "org.apache.spark.mllib.linalg.Matrices.randn"),
        ProblemFilters.exclude[MissingMethodProblem](
          "org.apache.spark.mllib.linalg.Matrices.rand")
      ) ++ Seq(
        // SPARK-5321
        ProblemFilters.exclude[MissingMethodProblem](
          "org.apache.spark.mllib.linalg.SparseMatrix.transposeMultiply"),
        ProblemFilters.exclude[MissingMethodProblem](
          "org.apache.spark.mllib.linalg.Matrix.transpose"),
        ProblemFilters.exclude[MissingMethodProblem](
          "org.apache.spark.mllib.linalg.DenseMatrix.transposeMultiply"),
        ProblemFilters.exclude[MissingMethodProblem]("org.apache.spark.mllib.linalg.Matrix." +
            "org$apache$spark$mllib$linalg$Matrix$_setter_$isTransposed_="),
        ProblemFilters.exclude[MissingMethodProblem](
          "org.apache.spark.mllib.linalg.Matrix.isTransposed"),
        ProblemFilters.exclude[MissingMethodProblem](
          "org.apache.spark.mllib.linalg.Matrix.foreachActive")
      ) ++ Seq(
        // SPARK-5540
        ProblemFilters.exclude[MissingMethodProblem](
          "org.apache.spark.mllib.recommendation.ALS.solveLeastSquares"),
        // SPARK-5536
        ProblemFilters.exclude[MissingMethodProblem](
          "org.apache.spark.mllib.recommendation.ALS.org$apache$spark$mllib$recommendation$ALS$^dateFeatures"),
        ProblemFilters.exclude[MissingMethodProblem](
          "org.apache.spark.mllib.recommendation.ALS.org$apache$spark$mllib$recommendation$ALS$^dateBlock")
      ) ++ Seq(
        // SPARK-3325
        ProblemFilters.exclude[MissingMethodProblem](
          "org.apache.spark.streaming.api.java.JavaDStreamLike.print"),
        // SPARK-2757
        ProblemFilters.exclude[IncompatibleResultTypeProblem](
          "org.apache.spark.streaming.flume.sink.SparkAvroCallbackHandler." +
            "removeAndGetProcessor")
      ) ++ Seq(
        // SPARK-5123 (SparkSQL data type change) - alpha component only
        ProblemFilters.exclude[IncompatibleResultTypeProblem](
          "org.apache.spark.ml.feature.HashingTF.outputDataType"),
        ProblemFilters.exclude[IncompatibleResultTypeProblem](
          "org.apache.spark.ml.feature.Tokenizer.outputDataType"),
        ProblemFilters.exclude[IncompatibleMethTypeProblem](
          "org.apache.spark.ml.feature.Tokenizer.validateInputType"),
        ProblemFilters.exclude[IncompatibleMethTypeProblem](
          "org.apache.spark.ml.classification.LogisticRegressionModel.validateAndTransformSchema"),
        ProblemFilters.exclude[IncompatibleMethTypeProblem](
          "org.apache.spark.ml.classification.LogisticRegression.validateAndTransformSchema")
      ) ++ Seq(
        // SPARK-4014
        ProblemFilters.exclude[MissingMethodProblem](
          "org.apache.spark.TaskContext.taskAttemptId"),
        ProblemFilters.exclude[MissingMethodProblem](
          "org.apache.spark.TaskContext.attemptNumber")
      ) ++ Seq(
        // SPARK-5166 Spark SQL API stabilization
        ProblemFilters.exclude[IncompatibleMethTypeProblem]("org.apache.spark.ml.Transformer.transform"),
        ProblemFilters.exclude[IncompatibleMethTypeProblem]("org.apache.spark.ml.Estimator.fit"),
        ProblemFilters.exclude[MissingMethodProblem]("org.apache.spark.ml.Transformer.transform"),
        ProblemFilters.exclude[IncompatibleMethTypeProblem]("org.apache.spark.ml.Pipeline.fit"),
        ProblemFilters.exclude[IncompatibleMethTypeProblem]("org.apache.spark.ml.PipelineModel.transform"),
        ProblemFilters.exclude[MissingMethodProblem]("org.apache.spark.ml.Estimator.fit"),
        ProblemFilters.exclude[IncompatibleMethTypeProblem]("org.apache.spark.ml.Evaluator.evaluate"),
        ProblemFilters.exclude[MissingMethodProblem]("org.apache.spark.ml.Evaluator.evaluate"),
        ProblemFilters.exclude[IncompatibleMethTypeProblem]("org.apache.spark.ml.tuning.CrossValidator.fit"),
        ProblemFilters.exclude[IncompatibleMethTypeProblem]("org.apache.spark.ml.tuning.CrossValidatorModel.transform"),
        ProblemFilters.exclude[IncompatibleMethTypeProblem]("org.apache.spark.ml.feature.StandardScaler.fit"),
        ProblemFilters.exclude[IncompatibleMethTypeProblem]("org.apache.spark.ml.feature.StandardScalerModel.transform"),
        ProblemFilters.exclude[IncompatibleMethTypeProblem]("org.apache.spark.ml.classification.LogisticRegressionModel.transform"),
        ProblemFilters.exclude[IncompatibleMethTypeProblem]("org.apache.spark.ml.classification.LogisticRegression.fit"),
        ProblemFilters.exclude[IncompatibleMethTypeProblem]("org.apache.spark.ml.evaluation.BinaryClassificationEvaluator.evaluate")
      ) ++ Seq(
        // SPARK-5270
        ProblemFilters.exclude[MissingMethodProblem](
          "org.apache.spark.api.java.JavaRDDLike.isEmpty")
      ) ++ Seq(
        // SPARK-5430
        ProblemFilters.exclude[MissingMethodProblem](
          "org.apache.spark.api.java.JavaRDDLike.treeReduce"),
        ProblemFilters.exclude[MissingMethodProblem](
          "org.apache.spark.api.java.JavaRDDLike.treeAggregate")
      ) ++ Seq(
        // SPARK-5297 Java FileStream do not work with custom key/values
        ProblemFilters.exclude[MissingMethodProblem](
          "org.apache.spark.streaming.api.java.JavaStreamingContext.fileStream")
      ) ++ Seq(
        // SPARK-5315 Spark Streaming Java API returns Scala DStream
        ProblemFilters.exclude[MissingMethodProblem](
          "org.apache.spark.streaming.api.java.JavaDStreamLike.reduceByWindow")
      ) ++ Seq(
        // SPARK-5461 Graph should have isCheckpointed, getCheckpointFiles methods
        ProblemFilters.exclude[MissingMethodProblem](
          "org.apache.spark.graphx.Graph.getCheckpointFiles"),
        ProblemFilters.exclude[MissingMethodProblem](
          "org.apache.spark.graphx.Graph.isCheckpointed")
      ) ++ Seq(
        // SPARK-4789 Standardize ML Prediction APIs
        ProblemFilters.exclude[MissingTypesProblem]("org.apache.spark.mllib.linalg.VectorUDT"),
        ProblemFilters.exclude[IncompatibleResultTypeProblem]("org.apache.spark.mllib.linalg.VectorUDT.serialize"),
        ProblemFilters.exclude[IncompatibleResultTypeProblem]("org.apache.spark.mllib.linalg.VectorUDT.sqlType")
      ) ++ Seq(
        // SPARK-5814
        ProblemFilters.exclude[MissingMethodProblem](
          "org.apache.spark.mllib.recommendation.ALS.org$apache$spark$mllib$recommendation$ALS$$wrapDoubleArray"),
        ProblemFilters.exclude[MissingMethodProblem](
          "org.apache.spark.mllib.recommendation.ALS.org$apache$spark$mllib$recommendation$ALS$$fillFullMatrix"),
        ProblemFilters.exclude[MissingMethodProblem](
          "org.apache.spark.mllib.recommendation.ALS.org$apache$spark$mllib$recommendation$ALS$$iterations"),
        ProblemFilters.exclude[MissingMethodProblem](
          "org.apache.spark.mllib.recommendation.ALS.org$apache$spark$mllib$recommendation$ALS$$makeOutLinkBlock"),
        ProblemFilters.exclude[MissingMethodProblem](
          "org.apache.spark.mllib.recommendation.ALS.org$apache$spark$mllib$recommendation$ALS$$computeYtY"),
        ProblemFilters.exclude[MissingMethodProblem](
          "org.apache.spark.mllib.recommendation.ALS.org$apache$spark$mllib$recommendation$ALS$$makeLinkRDDs"),
        ProblemFilters.exclude[MissingMethodProblem](
          "org.apache.spark.mllib.recommendation.ALS.org$apache$spark$mllib$recommendation$ALS$$alpha"),
        ProblemFilters.exclude[MissingMethodProblem](
          "org.apache.spark.mllib.recommendation.ALS.org$apache$spark$mllib$recommendation$ALS$$randomFactor"),
        ProblemFilters.exclude[MissingMethodProblem](
          "org.apache.spark.mllib.recommendation.ALS.org$apache$spark$mllib$recommendation$ALS$$makeInLinkBlock"),
        ProblemFilters.exclude[MissingMethodProblem](
          "org.apache.spark.mllib.recommendation.ALS.org$apache$spark$mllib$recommendation$ALS$$dspr"),
        ProblemFilters.exclude[MissingMethodProblem](
          "org.apache.spark.mllib.recommendation.ALS.org$apache$spark$mllib$recommendation$ALS$$lambda"),
        ProblemFilters.exclude[MissingMethodProblem](
          "org.apache.spark.mllib.recommendation.ALS.org$apache$spark$mllib$recommendation$ALS$$implicitPrefs"),
        ProblemFilters.exclude[MissingMethodProblem](
          "org.apache.spark.mllib.recommendation.ALS.org$apache$spark$mllib$recommendation$ALS$$rank")
      ) ++ Seq(
        // SPARK-4682
        ProblemFilters.exclude[MissingClassProblem]("org.apache.spark.RealClock"),
        ProblemFilters.exclude[MissingClassProblem]("org.apache.spark.Clock"),
        ProblemFilters.exclude[MissingClassProblem]("org.apache.spark.TestClock")
      ) ++ Seq(
        // SPARK-5922 Adding a generalized diff(other: RDD[(VertexId, VD)]) to VertexRDD
        ProblemFilters.exclude[MissingMethodProblem]("org.apache.spark.graphx.VertexRDD.diff")
      )

    case v if v.startsWith("1.2") =>
      Seq(
        MimaBuild.excludeSparkPackage("deploy"),
        MimaBuild.excludeSparkPackage("graphx")
      ) ++
      MimaBuild.excludeSparkClass("mllib.linalg.Matrix") ++
      MimaBuild.excludeSparkClass("mllib.linalg.Vector") ++
      Seq(
        ProblemFilters.exclude[IncompatibleTemplateDefProblem](
          "org.apache.spark.scheduler.TaskLocation"),
        // Added normL1 and normL2 to trait MultivariateStatisticalSummary
        ProblemFilters.exclude[MissingMethodProblem](
          "org.apache.spark.mllib.stat.MultivariateStatisticalSummary.normL1"),
        ProblemFilters.exclude[MissingMethodProblem](
          "org.apache.spark.mllib.stat.MultivariateStatisticalSummary.normL2"),
        // MapStatus should be private[spark]
        ProblemFilters.exclude[IncompatibleTemplateDefProblem](
          "org.apache.spark.scheduler.MapStatus"),
        ProblemFilters.exclude[MissingClassProblem](
          "org.apache.spark.network.netty.PathResolver"),
        ProblemFilters.exclude[MissingClassProblem](
          "org.apache.spark.network.netty.client.BlockClientListener"),

        // TaskContext was promoted to Abstract class
        ProblemFilters.exclude[AbstractClassProblem](
          "org.apache.spark.TaskContext"),
        ProblemFilters.exclude[IncompatibleTemplateDefProblem](
          "org.apache.spark.util.collection.SortDataFormat")
      ) ++ Seq(
        // Adding new methods to the JavaRDDLike trait:
        ProblemFilters.exclude[MissingMethodProblem](
          "org.apache.spark.api.java.JavaRDDLike.takeAsync"),
        ProblemFilters.exclude[MissingMethodProblem](
          "org.apache.spark.api.java.JavaRDDLike.foreachPartitionAsync"),
        ProblemFilters.exclude[MissingMethodProblem](
          "org.apache.spark.api.java.JavaRDDLike.countAsync"),
        ProblemFilters.exclude[MissingMethodProblem](
          "org.apache.spark.api.java.JavaRDDLike.foreachAsync"),
        ProblemFilters.exclude[MissingMethodProblem](
          "org.apache.spark.api.java.JavaRDDLike.collectAsync")
      ) ++ Seq(
        // SPARK-3822
        ProblemFilters.exclude[IncompatibleResultTypeProblem](
          "org.apache.spark.SparkContext.org$apache$spark$SparkContext$$createTaskScheduler")
      ) ++ Seq(
        // SPARK-1209
        ProblemFilters.exclude[MissingClassProblem](
          "org.apache.hadoop.mapreduce.SparkHadoopMapReduceUtil"),
        ProblemFilters.exclude[MissingClassProblem](
          "org.apache.hadoop.mapred.SparkHadoopMapRedUtil"),
        ProblemFilters.exclude[MissingTypesProblem](
          "org.apache.spark.rdd.PairRDDFunctions")
      ) ++ Seq(
        // SPARK-4062
        ProblemFilters.exclude[MissingMethodProblem](
          "org.apache.spark.streaming.kafka.KafkaReceiver#MessageHandler.this")
      )

    case v if v.startsWith("1.1") =>
      Seq(
        MimaBuild.excludeSparkPackage("deploy"),
        MimaBuild.excludeSparkPackage("graphx")
      ) ++
      Seq(
        // Adding new method to JavaRDLike trait - we should probably mark this as a developer API.
        ProblemFilters.exclude[MissingMethodProblem]("org.apache.spark.api.java.JavaRDDLike.partitions"),
        // Should probably mark this as Experimental
        ProblemFilters.exclude[MissingMethodProblem](
          "org.apache.spark.api.java.JavaRDDLike.foreachAsync"),
        // We made a mistake earlier (ed06500d3) in the Java API to use default parameter values
        // for countApproxDistinct* functions, which does not work in Java. We later removed
        // them, and use the following to tell Mima to not care about them.
        ProblemFilters.exclude[IncompatibleResultTypeProblem](
          "org.apache.spark.api.java.JavaPairRDD.countApproxDistinctByKey"),
        ProblemFilters.exclude[IncompatibleResultTypeProblem](
          "org.apache.spark.api.java.JavaPairRDD.countApproxDistinctByKey"),
        ProblemFilters.exclude[MissingMethodProblem](
          "org.apache.spark.api.java.JavaPairRDD.countApproxDistinct$default$1"),
        ProblemFilters.exclude[MissingMethodProblem](
          "org.apache.spark.api.java.JavaPairRDD.countApproxDistinctByKey$default$1"),
        ProblemFilters.exclude[MissingMethodProblem](
          "org.apache.spark.api.java.JavaRDD.countApproxDistinct$default$1"),
        ProblemFilters.exclude[MissingMethodProblem](
          "org.apache.spark.api.java.JavaRDDLike.countApproxDistinct$default$1"),
        ProblemFilters.exclude[MissingMethodProblem](
          "org.apache.spark.api.java.JavaDoubleRDD.countApproxDistinct$default$1"),
        ProblemFilters.exclude[MissingMethodProblem](
          "org.apache.spark.storage.DiskStore.getValues"),
        ProblemFilters.exclude[MissingMethodProblem](
          "org.apache.spark.storage.MemoryStore.Entry")
      ) ++
      Seq(
        // Serializer interface change. See SPARK-3045.
        ProblemFilters.exclude[IncompatibleTemplateDefProblem](
          "org.apache.spark.serializer.DeserializationStream"),
        ProblemFilters.exclude[IncompatibleTemplateDefProblem](
          "org.apache.spark.serializer.Serializer"),
        ProblemFilters.exclude[IncompatibleTemplateDefProblem](
          "org.apache.spark.serializer.SerializationStream"),
        ProblemFilters.exclude[IncompatibleTemplateDefProblem](
          "org.apache.spark.serializer.SerializerInstance")
      )++
      Seq(
        // Renamed putValues -> putArray + putIterator
        ProblemFilters.exclude[MissingMethodProblem](
          "org.apache.spark.storage.MemoryStore.putValues"),
        ProblemFilters.exclude[MissingMethodProblem](
          "org.apache.spark.storage.DiskStore.putValues"),
        ProblemFilters.exclude[MissingMethodProblem](
          "org.apache.spark.storage.TachyonStore.putValues")
      ) ++
      Seq(
        ProblemFilters.exclude[MissingMethodProblem](
          "org.apache.spark.streaming.flume.FlumeReceiver.this"),
        ProblemFilters.exclude[IncompatibleMethTypeProblem](
          "org.apache.spark.streaming.kafka.KafkaUtils.createStream"),
        ProblemFilters.exclude[IncompatibleMethTypeProblem](
          "org.apache.spark.streaming.kafka.KafkaReceiver.this")
      ) ++
      Seq( // Ignore some private methods in ALS.
        ProblemFilters.exclude[MissingMethodProblem](
          "org.apache.spark.mllib.recommendation.ALS.org$apache$spark$mllib$recommendation$ALS$^dateFeatures"),
        ProblemFilters.exclude[MissingMethodProblem]( // The only public constructor is the one without arguments.
          "org.apache.spark.mllib.recommendation.ALS.this"),
        ProblemFilters.exclude[MissingMethodProblem](
          "org.apache.spark.mllib.recommendation.ALS.org$apache$spark$mllib$recommendation$ALS$$<init>$default$7"),
        ProblemFilters.exclude[IncompatibleMethTypeProblem](
          "org.apache.spark.mllib.recommendation.ALS.org$apache$spark$mllib$recommendation$ALS$^dateFeatures")
      ) ++
      MimaBuild.excludeSparkClass("mllib.linalg.distributed.ColumnStatisticsAggregator") ++
      MimaBuild.excludeSparkClass("rdd.ZippedRDD") ++
      MimaBuild.excludeSparkClass("rdd.ZippedPartition") ++
      MimaBuild.excludeSparkClass("util.SerializableHyperLogLog") ++
      MimaBuild.excludeSparkClass("storage.Values") ++
      MimaBuild.excludeSparkClass("storage.Entry") ++
      MimaBuild.excludeSparkClass("storage.MemoryStore$Entry") ++
      // Class was missing "@DeveloperApi" annotation in 1.0.
      MimaBuild.excludeSparkClass("scheduler.SparkListenerApplicationStart") ++
      Seq(
        ProblemFilters.exclude[IncompatibleMethTypeProblem](
          "org.apache.spark.mllib.tree.impurity.Gini.calculate"),
        ProblemFilters.exclude[IncompatibleMethTypeProblem](
          "org.apache.spark.mllib.tree.impurity.Entropy.calculate"),
        ProblemFilters.exclude[IncompatibleMethTypeProblem](
          "org.apache.spark.mllib.tree.impurity.Variance.calculate")
      ) ++
      Seq( // Package-private classes removed in SPARK-2341
        ProblemFilters.exclude[MissingClassProblem]("org.apache.spark.mllib.util.BinaryLabelParser"),
        ProblemFilters.exclude[MissingClassProblem]("org.apache.spark.mllib.util.BinaryLabelParser$"),
        ProblemFilters.exclude[MissingClassProblem]("org.apache.spark.mllib.util.LabelParser"),
        ProblemFilters.exclude[MissingClassProblem]("org.apache.spark.mllib.util.LabelParser$"),
        ProblemFilters.exclude[MissingClassProblem]("org.apache.spark.mllib.util.MulticlassLabelParser"),
        ProblemFilters.exclude[MissingClassProblem]("org.apache.spark.mllib.util.MulticlassLabelParser$")
      ) ++
      Seq( // package-private classes removed in MLlib
        ProblemFilters.exclude[MissingMethodProblem](
          "org.apache.spark.mllib.regression.GeneralizedLinearAlgorithm.org$apache$spark$mllib$regression$GeneralizedLinearAlgorithm$$prependOne")
      ) ++
      Seq( // new Vector methods in MLlib (binary compatible assuming users do not implement Vector)
        ProblemFilters.exclude[MissingMethodProblem]("org.apache.spark.mllib.linalg.Vector.copy")
      ) ++
      Seq( // synthetic methods generated in LabeledPoint
        ProblemFilters.exclude[MissingTypesProblem]("org.apache.spark.mllib.regression.LabeledPoint$"),
        ProblemFilters.exclude[IncompatibleMethTypeProblem]("org.apache.spark.mllib.regression.LabeledPoint.apply"),
        ProblemFilters.exclude[MissingMethodProblem]("org.apache.spark.mllib.regression.LabeledPoint.toString")
      ) ++
      Seq ( // Scala 2.11 compatibility fix
        ProblemFilters.exclude[MissingMethodProblem]("org.apache.spark.streaming.StreamingContext.<init>$default$2")
      )
    case v if v.startsWith("1.0") =>
      Seq(
        MimaBuild.excludeSparkPackage("api.java"),
        MimaBuild.excludeSparkPackage("mllib"),
        MimaBuild.excludeSparkPackage("streaming")
      ) ++
      MimaBuild.excludeSparkClass("rdd.ClassTags") ++
      MimaBuild.excludeSparkClass("util.XORShiftRandom") ++
      MimaBuild.excludeSparkClass("graphx.EdgeRDD") ++
      MimaBuild.excludeSparkClass("graphx.VertexRDD") ++
      MimaBuild.excludeSparkClass("graphx.impl.GraphImpl") ++
      MimaBuild.excludeSparkClass("graphx.impl.RoutingTable") ++
      MimaBuild.excludeSparkClass("graphx.util.collection.PrimitiveKeyOpenHashMap") ++
      MimaBuild.excludeSparkClass("graphx.util.collection.GraphXPrimitiveKeyOpenHashMap") ++
      MimaBuild.excludeSparkClass("mllib.recommendation.MFDataGenerator") ++
      MimaBuild.excludeSparkClass("mllib.optimization.SquaredGradient") ++
      MimaBuild.excludeSparkClass("mllib.regression.RidgeRegressionWithSGD") ++
      MimaBuild.excludeSparkClass("mllib.regression.LassoWithSGD") ++
      MimaBuild.excludeSparkClass("mllib.regression.LinearRegressionWithSGD")
    case _ => Seq()
  }
}<|MERGE_RESOLUTION|>--- conflicted
+++ resolved
@@ -615,13 +615,11 @@
         // [SPARK-13430][ML] moved featureCol from LinearRegressionModelSummary to LinearRegressionSummary
         ProblemFilters.exclude[MissingMethodProblem]("org.apache.spark.ml.regression.LinearRegressionSummary.this")
       ) ++ Seq(
-<<<<<<< HEAD
         // [SPARK-14437][Core] Use the address that NettyBlockTransferService listens to create BlockManagerId
         ProblemFilters.exclude[DirectMissingMethodProblem]("org.apache.spark.network.netty.NettyBlockTransferService.this")
-=======
+      ) ++ Seq(
         // [SPARK-13048][ML][MLLIB] keepLastCheckpoint option for LDA EM optimizer
         ProblemFilters.exclude[DirectMissingMethodProblem]("org.apache.spark.mllib.clustering.DistributedLDAModel.this")
->>>>>>> 04fb7dba
       )
     case v if v.startsWith("1.6") =>
       Seq(
