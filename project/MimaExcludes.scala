/*
 * Licensed to the Apache Software Foundation (ASF) under one or more
 * contributor license agreements.  See the NOTICE file distributed with
 * this work for additional information regarding copyright ownership.
 * The ASF licenses this file to You under the Apache License, Version 2.0
 * (the "License"); you may not use this file except in compliance with
 * the License.  You may obtain a copy of the License at
 *
 *    http://www.apache.org/licenses/LICENSE-2.0
 *
 * Unless required by applicable law or agreed to in writing, software
 * distributed under the License is distributed on an "AS IS" BASIS,
 * WITHOUT WARRANTIES OR CONDITIONS OF ANY KIND, either express or implied.
 * See the License for the specific language governing permissions and
 * limitations under the License.
 */

import com.typesafe.tools.mima.core._
import com.typesafe.tools.mima.core.ProblemFilters._

/**
 * Additional excludes for checking of Spark's binary compatibility.
 *
 * The Mima build will automatically exclude @DeveloperApi and @Experimental classes. This acts
 * as an official audit of cases where we excluded other classes. Please use the narrowest
 * possible exclude here. MIMA will usually tell you what exclude to use, e.g.:
 *
 * ProblemFilters.exclude[MissingMethodProblem]("org.apache.spark.rdd.RDD.take")
 *
 * It is also possible to exclude Spark classes and packages. This should be used sparingly:
 *
 * MimaBuild.excludeSparkClass("graphx.util.collection.GraphXPrimitiveKeyOpenHashMap")
 *
 * For a new Spark version, please update MimaBuild.scala to reflect the previous version.
 */
object MimaExcludes {
  def excludes(version: String) = version match {
    case v if v.startsWith("2.0") =>
      Seq(
        excludePackage("org.apache.spark.rpc"),
        excludePackage("org.spark-project.jetty"),
        excludePackage("org.apache.spark.unused"),
        excludePackage("org.apache.spark.util.collection.unsafe"),
        excludePackage("org.apache.spark.sql.catalyst"),
        excludePackage("org.apache.spark.sql.execution"),
        ProblemFilters.exclude[MissingMethodProblem]("org.apache.spark.mllib.feature.PCAModel.this"),
        ProblemFilters.exclude[MissingMethodProblem]("org.apache.spark.status.api.v1.StageData.this"),
        // SPARK-12600 Remove SQL deprecated methods
        ProblemFilters.exclude[MissingClassProblem]("org.apache.spark.sql.SQLContext$QueryExecution"),
        ProblemFilters.exclude[MissingClassProblem]("org.apache.spark.sql.SQLContext$SparkPlanner"),
        ProblemFilters.exclude[MissingMethodProblem]("org.apache.spark.sql.SQLContext.applySchema"),
        ProblemFilters.exclude[MissingMethodProblem]("org.apache.spark.sql.SQLContext.parquetFile"),
        ProblemFilters.exclude[MissingMethodProblem]("org.apache.spark.sql.SQLContext.jdbc"),
        ProblemFilters.exclude[MissingMethodProblem]("org.apache.spark.sql.SQLContext.jsonFile"),
        ProblemFilters.exclude[MissingMethodProblem]("org.apache.spark.sql.SQLContext.jsonRDD"),
        ProblemFilters.exclude[MissingMethodProblem]("org.apache.spark.sql.SQLContext.load")
      ) ++ Seq(
        ProblemFilters.exclude[IncompatibleResultTypeProblem]("org.apache.spark.SparkContext.emptyRDD"),
        ProblemFilters.exclude[MissingClassProblem]("org.apache.spark.broadcast.HttpBroadcastFactory")
        ) ++
      Seq(
        // SPARK-12481 Remove Hadoop 1.x
        ProblemFilters.exclude[IncompatibleTemplateDefProblem]("org.apache.spark.mapred.SparkHadoopMapRedUtil"),
        // SPARK-12615 Remove deprecated APIs in core
        ProblemFilters.exclude[MissingMethodProblem]("org.apache.spark.SparkContext.<init>$default$6"),
        ProblemFilters.exclude[MissingMethodProblem]("org.apache.spark.SparkContext.numericRDDToDoubleRDDFunctions"),
        ProblemFilters.exclude[MissingMethodProblem]("org.apache.spark.SparkContext.intToIntWritable"),
        ProblemFilters.exclude[MissingMethodProblem]("org.apache.spark.SparkContext.intWritableConverter"),
        ProblemFilters.exclude[MissingMethodProblem]("org.apache.spark.SparkContext.writableWritableConverter"),
        ProblemFilters.exclude[MissingMethodProblem]("org.apache.spark.SparkContext.rddToPairRDDFunctions"),
        ProblemFilters.exclude[MissingMethodProblem]("org.apache.spark.SparkContext.rddToAsyncRDDActions"),
        ProblemFilters.exclude[MissingMethodProblem]("org.apache.spark.SparkContext.boolToBoolWritable"),
        ProblemFilters.exclude[MissingMethodProblem]("org.apache.spark.SparkContext.longToLongWritable"),
        ProblemFilters.exclude[MissingMethodProblem]("org.apache.spark.SparkContext.doubleWritableConverter"),
        ProblemFilters.exclude[MissingMethodProblem]("org.apache.spark.SparkContext.rddToOrderedRDDFunctions"),
        ProblemFilters.exclude[MissingMethodProblem]("org.apache.spark.SparkContext.floatWritableConverter"),
        ProblemFilters.exclude[MissingMethodProblem]("org.apache.spark.SparkContext.booleanWritableConverter"),
        ProblemFilters.exclude[MissingMethodProblem]("org.apache.spark.SparkContext.stringToText"),
        ProblemFilters.exclude[MissingMethodProblem]("org.apache.spark.SparkContext.doubleRDDToDoubleRDDFunctions"),
        ProblemFilters.exclude[MissingMethodProblem]("org.apache.spark.SparkContext.doubleToDoubleWritable"),
        ProblemFilters.exclude[MissingMethodProblem]("org.apache.spark.SparkContext.bytesWritableConverter"),
        ProblemFilters.exclude[MissingMethodProblem]("org.apache.spark.SparkContext.rddToSequenceFileRDDFunctions"),
        ProblemFilters.exclude[MissingMethodProblem]("org.apache.spark.SparkContext.bytesToBytesWritable"),
        ProblemFilters.exclude[MissingMethodProblem]("org.apache.spark.SparkContext.longWritableConverter"),
        ProblemFilters.exclude[MissingMethodProblem]("org.apache.spark.SparkContext.stringWritableConverter"),
        ProblemFilters.exclude[MissingMethodProblem]("org.apache.spark.SparkContext.floatToFloatWritable"),
        ProblemFilters.exclude[MissingMethodProblem]("org.apache.spark.SparkContext.rddToPairRDDFunctions$default$4"),
        ProblemFilters.exclude[MissingMethodProblem]("org.apache.spark.TaskContext.addOnCompleteCallback"),
        ProblemFilters.exclude[MissingMethodProblem]("org.apache.spark.TaskContext.runningLocally"),
        ProblemFilters.exclude[MissingMethodProblem]("org.apache.spark.TaskContext.attemptId"),
        ProblemFilters.exclude[MissingMethodProblem]("org.apache.spark.SparkContext.defaultMinSplits"),
        ProblemFilters.exclude[IncompatibleMethTypeProblem]("org.apache.spark.SparkContext.runJob"),
        ProblemFilters.exclude[MissingMethodProblem]("org.apache.spark.SparkContext.runJob"),
        ProblemFilters.exclude[MissingMethodProblem]("org.apache.spark.SparkContext.tachyonFolderName"),
        ProblemFilters.exclude[MissingMethodProblem]("org.apache.spark.SparkContext.initLocalProperties"),
        ProblemFilters.exclude[MissingMethodProblem]("org.apache.spark.SparkContext.clearJars"),
        ProblemFilters.exclude[MissingMethodProblem]("org.apache.spark.SparkContext.clearFiles"),
        ProblemFilters.exclude[MissingMethodProblem]("org.apache.spark.SparkContext.this"),
        ProblemFilters.exclude[IncompatibleMethTypeProblem]("org.apache.spark.SparkContext.this"),
        ProblemFilters.exclude[MissingMethodProblem]("org.apache.spark.rdd.RDD.flatMapWith$default$2"),
        ProblemFilters.exclude[MissingMethodProblem]("org.apache.spark.rdd.RDD.toArray"),
        ProblemFilters.exclude[MissingMethodProblem]("org.apache.spark.rdd.RDD.mapWith$default$2"),
        ProblemFilters.exclude[MissingMethodProblem]("org.apache.spark.rdd.RDD.mapPartitionsWithSplit"),
        ProblemFilters.exclude[MissingMethodProblem]("org.apache.spark.rdd.RDD.flatMapWith"),
        ProblemFilters.exclude[MissingMethodProblem]("org.apache.spark.rdd.RDD.filterWith"),
        ProblemFilters.exclude[MissingMethodProblem]("org.apache.spark.rdd.RDD.foreachWith"),
        ProblemFilters.exclude[MissingMethodProblem]("org.apache.spark.rdd.RDD.mapWith"),
        ProblemFilters.exclude[MissingMethodProblem]("org.apache.spark.rdd.RDD.mapPartitionsWithSplit$default$2"),
        ProblemFilters.exclude[MissingMethodProblem]("org.apache.spark.rdd.SequenceFileRDDFunctions.this"),
        ProblemFilters.exclude[MissingMethodProblem]("org.apache.spark.api.java.JavaRDDLike.splits"),
        ProblemFilters.exclude[MissingMethodProblem]("org.apache.spark.api.java.JavaRDDLike.toArray"),
        ProblemFilters.exclude[MissingMethodProblem]("org.apache.spark.api.java.JavaSparkContext.defaultMinSplits"),
        ProblemFilters.exclude[MissingMethodProblem]("org.apache.spark.api.java.JavaSparkContext.clearJars"),
        ProblemFilters.exclude[MissingMethodProblem]("org.apache.spark.api.java.JavaSparkContext.clearFiles")
      ) ++
      // SPARK-12665 Remove deprecated and unused classes
      Seq(
        ProblemFilters.exclude[MissingClassProblem]("org.apache.spark.graphx.GraphKryoRegistrator"),
        ProblemFilters.exclude[MissingClassProblem]("org.apache.spark.util.Vector"),
        ProblemFilters.exclude[MissingClassProblem]("org.apache.spark.util.Vector$Multiplier"),
        ProblemFilters.exclude[MissingClassProblem]("org.apache.spark.util.Vector$")
      ) ++ Seq(
<<<<<<< HEAD
        // SPARK-12591 Register OpenHashMapBasedStateMap for Kryo
        ProblemFilters.exclude[MissingClassProblem]("org.apache.spark.serializer.KryoInputDataInputBridge"),
        ProblemFilters.exclude[MissingClassProblem]("org.apache.spark.serializer.KryoOutputDataOutputBridge")
=======
        // SPARK-12510 Refactor ActorReceiver to support Java
        ProblemFilters.exclude[AbstractClassProblem]("org.apache.spark.streaming.receiver.ActorReceiver")
>>>>>>> c0c39750
      )
    case v if v.startsWith("1.6") =>
      Seq(
        MimaBuild.excludeSparkPackage("deploy"),
        MimaBuild.excludeSparkPackage("network"),
        MimaBuild.excludeSparkPackage("unsafe"),
        // These are needed if checking against the sbt build, since they are part of
        // the maven-generated artifacts in 1.3.
        excludePackage("org.spark-project.jetty"),
        MimaBuild.excludeSparkPackage("unused"),
        // SQL execution is considered private.
        excludePackage("org.apache.spark.sql.execution"),
        // SQL columnar is considered private.
        excludePackage("org.apache.spark.sql.columnar"),
        // The shuffle package is considered private.
        excludePackage("org.apache.spark.shuffle"),
        // The collections utlities are considered pricate.
        excludePackage("org.apache.spark.util.collection")
      ) ++
      MimaBuild.excludeSparkClass("streaming.flume.FlumeTestUtils") ++
      MimaBuild.excludeSparkClass("streaming.flume.PollingFlumeTestUtils") ++
      Seq(
        // MiMa does not deal properly with sealed traits
        ProblemFilters.exclude[MissingMethodProblem](
          "org.apache.spark.ml.classification.LogisticRegressionSummary.featuresCol")
      ) ++ Seq(
        // SPARK-11530
        ProblemFilters.exclude[MissingMethodProblem]("org.apache.spark.mllib.feature.PCAModel.this")
      ) ++ Seq(
        // SPARK-10381 Fix types / units in private AskPermissionToCommitOutput RPC message.
        // This class is marked as `private` but MiMa still seems to be confused by the change.
        ProblemFilters.exclude[MissingMethodProblem](
          "org.apache.spark.scheduler.AskPermissionToCommitOutput.task"),
        ProblemFilters.exclude[IncompatibleResultTypeProblem](
          "org.apache.spark.scheduler.AskPermissionToCommitOutput.copy$default$2"),
        ProblemFilters.exclude[IncompatibleMethTypeProblem](
          "org.apache.spark.scheduler.AskPermissionToCommitOutput.copy"),
        ProblemFilters.exclude[MissingMethodProblem](
          "org.apache.spark.scheduler.AskPermissionToCommitOutput.taskAttempt"),
        ProblemFilters.exclude[IncompatibleResultTypeProblem](
          "org.apache.spark.scheduler.AskPermissionToCommitOutput.copy$default$3"),
        ProblemFilters.exclude[IncompatibleMethTypeProblem](
          "org.apache.spark.scheduler.AskPermissionToCommitOutput.this"),
        ProblemFilters.exclude[IncompatibleMethTypeProblem](
          "org.apache.spark.scheduler.AskPermissionToCommitOutput.apply")
      ) ++ Seq(
        ProblemFilters.exclude[MissingClassProblem](
          "org.apache.spark.shuffle.FileShuffleBlockResolver$ShuffleFileGroup")
      ) ++ Seq(
        ProblemFilters.exclude[MissingMethodProblem](
          "org.apache.spark.ml.regression.LeastSquaresAggregator.add"),
        ProblemFilters.exclude[MissingMethodProblem](
          "org.apache.spark.ml.regression.LeastSquaresCostFun.this"),
        ProblemFilters.exclude[MissingMethodProblem](
          "org.apache.spark.sql.SQLContext.clearLastInstantiatedContext"),
        ProblemFilters.exclude[MissingMethodProblem](
          "org.apache.spark.sql.SQLContext.setLastInstantiatedContext"),
        ProblemFilters.exclude[MissingClassProblem](
          "org.apache.spark.sql.SQLContext$SQLSession"),
        ProblemFilters.exclude[MissingMethodProblem](
          "org.apache.spark.sql.SQLContext.detachSession"),
        ProblemFilters.exclude[MissingMethodProblem](
          "org.apache.spark.sql.SQLContext.tlSession"),
        ProblemFilters.exclude[MissingMethodProblem](
          "org.apache.spark.sql.SQLContext.defaultSession"),
        ProblemFilters.exclude[MissingMethodProblem](
          "org.apache.spark.sql.SQLContext.currentSession"),
        ProblemFilters.exclude[MissingMethodProblem](
          "org.apache.spark.sql.SQLContext.openSession"),
        ProblemFilters.exclude[MissingMethodProblem](
          "org.apache.spark.sql.SQLContext.setSession"),
        ProblemFilters.exclude[MissingMethodProblem](
          "org.apache.spark.sql.SQLContext.createSession")
      ) ++ Seq(
        ProblemFilters.exclude[MissingMethodProblem](
          "org.apache.spark.SparkContext.preferredNodeLocationData_="),
        ProblemFilters.exclude[MissingClassProblem](
          "org.apache.spark.rdd.MapPartitionsWithPreparationRDD"),
        ProblemFilters.exclude[MissingClassProblem](
          "org.apache.spark.rdd.MapPartitionsWithPreparationRDD$"),
        ProblemFilters.exclude[MissingClassProblem]("org.apache.spark.sql.SparkSQLParser")
      ) ++ Seq(
        // SPARK-11485
        ProblemFilters.exclude[MissingMethodProblem]("org.apache.spark.sql.DataFrameHolder.df"),
        // SPARK-11541 mark various JDBC dialects as private
        ProblemFilters.exclude[MissingMethodProblem]("org.apache.spark.sql.jdbc.NoopDialect.productElement"),
        ProblemFilters.exclude[MissingMethodProblem]("org.apache.spark.sql.jdbc.NoopDialect.productArity"),
        ProblemFilters.exclude[MissingMethodProblem]("org.apache.spark.sql.jdbc.NoopDialect.canEqual"),
        ProblemFilters.exclude[MissingMethodProblem]("org.apache.spark.sql.jdbc.NoopDialect.productIterator"),
        ProblemFilters.exclude[MissingMethodProblem]("org.apache.spark.sql.jdbc.NoopDialect.productPrefix"),
        ProblemFilters.exclude[MissingMethodProblem]("org.apache.spark.sql.jdbc.NoopDialect.toString"),
        ProblemFilters.exclude[MissingMethodProblem]("org.apache.spark.sql.jdbc.NoopDialect.hashCode"),
        ProblemFilters.exclude[MissingTypesProblem]("org.apache.spark.sql.jdbc.PostgresDialect$"),
        ProblemFilters.exclude[MissingMethodProblem]("org.apache.spark.sql.jdbc.PostgresDialect.productElement"),
        ProblemFilters.exclude[MissingMethodProblem]("org.apache.spark.sql.jdbc.PostgresDialect.productArity"),
        ProblemFilters.exclude[MissingMethodProblem]("org.apache.spark.sql.jdbc.PostgresDialect.canEqual"),
        ProblemFilters.exclude[MissingMethodProblem]("org.apache.spark.sql.jdbc.PostgresDialect.productIterator"),
        ProblemFilters.exclude[MissingMethodProblem]("org.apache.spark.sql.jdbc.PostgresDialect.productPrefix"),
        ProblemFilters.exclude[MissingMethodProblem]("org.apache.spark.sql.jdbc.PostgresDialect.toString"),
        ProblemFilters.exclude[MissingMethodProblem]("org.apache.spark.sql.jdbc.PostgresDialect.hashCode"),
        ProblemFilters.exclude[MissingTypesProblem]("org.apache.spark.sql.jdbc.NoopDialect$")
      ) ++ Seq (
        ProblemFilters.exclude[MissingMethodProblem](
          "org.apache.spark.status.api.v1.ApplicationInfo.this"),
        ProblemFilters.exclude[MissingMethodProblem](
          "org.apache.spark.status.api.v1.StageData.this")
      ) ++ Seq(
        // SPARK-11766 add toJson to Vector
        ProblemFilters.exclude[MissingMethodProblem](
          "org.apache.spark.mllib.linalg.Vector.toJson")
      ) ++ Seq(
        // SPARK-9065 Support message handler in Kafka Python API
        ProblemFilters.exclude[MissingMethodProblem](
          "org.apache.spark.streaming.kafka.KafkaUtilsPythonHelper.createDirectStream"),
        ProblemFilters.exclude[MissingMethodProblem](
          "org.apache.spark.streaming.kafka.KafkaUtilsPythonHelper.createRDD")
      ) ++ Seq(
        // SPARK-4557 Changed foreachRDD to use VoidFunction
        ProblemFilters.exclude[MissingMethodProblem](
          "org.apache.spark.streaming.api.java.JavaDStreamLike.foreachRDD")
      ) ++ Seq(
        // SPARK-11996 Make the executor thread dump work again
        ProblemFilters.exclude[MissingClassProblem]("org.apache.spark.executor.ExecutorEndpoint"),
        ProblemFilters.exclude[MissingClassProblem]("org.apache.spark.executor.ExecutorEndpoint$"),
        ProblemFilters.exclude[MissingClassProblem](
          "org.apache.spark.storage.BlockManagerMessages$GetRpcHostPortForExecutor"),
        ProblemFilters.exclude[MissingClassProblem](
          "org.apache.spark.storage.BlockManagerMessages$GetRpcHostPortForExecutor$")
      ) ++ Seq(
        // SPARK-3580 Add getNumPartitions method to JavaRDD
        ProblemFilters.exclude[MissingMethodProblem](
          "org.apache.spark.api.java.JavaRDDLike.getNumPartitions")
      ) ++
      // SPARK-11314: YARN backend moved to yarn sub-module and MiMA complains even though it's a
      // private class.
      MimaBuild.excludeSparkClass("scheduler.cluster.YarnSchedulerBackend$YarnSchedulerEndpoint")
    case v if v.startsWith("1.5") =>
      Seq(
        MimaBuild.excludeSparkPackage("network"),
        MimaBuild.excludeSparkPackage("deploy"),
        // These are needed if checking against the sbt build, since they are part of
        // the maven-generated artifacts in 1.3.
        excludePackage("org.spark-project.jetty"),
        MimaBuild.excludeSparkPackage("unused"),
        // JavaRDDLike is not meant to be extended by user programs
        ProblemFilters.exclude[MissingMethodProblem](
          "org.apache.spark.api.java.JavaRDDLike.partitioner"),
        // Modification of private static method
        ProblemFilters.exclude[IncompatibleMethTypeProblem](
          "org.apache.spark.streaming.kafka.KafkaUtils.org$apache$spark$streaming$kafka$KafkaUtils$$leadersForRanges"),
        // Mima false positive (was a private[spark] class)
        ProblemFilters.exclude[MissingClassProblem](
          "org.apache.spark.util.collection.PairIterator"),
        // Removing a testing method from a private class
        ProblemFilters.exclude[MissingMethodProblem](
          "org.apache.spark.streaming.kafka.KafkaTestUtils.waitUntilLeaderOffset"),
        // While private MiMa is still not happy about the changes,
        ProblemFilters.exclude[MissingMethodProblem](
          "org.apache.spark.ml.regression.LeastSquaresAggregator.this"),
        ProblemFilters.exclude[MissingMethodProblem](
          "org.apache.spark.ml.regression.LeastSquaresCostFun.this"),
        ProblemFilters.exclude[MissingMethodProblem](
          "org.apache.spark.ml.classification.LogisticCostFun.this"),
        // SQL execution is considered private.
        excludePackage("org.apache.spark.sql.execution"),
        // The old JSON RDD is removed in favor of streaming Jackson
        ProblemFilters.exclude[MissingClassProblem]("org.apache.spark.sql.json.JsonRDD$"),
        ProblemFilters.exclude[MissingClassProblem]("org.apache.spark.sql.json.JsonRDD"),
        // local function inside a method
        ProblemFilters.exclude[MissingMethodProblem](
          "org.apache.spark.sql.SQLContext.org$apache$spark$sql$SQLContext$$needsConversion$1"),
        ProblemFilters.exclude[MissingMethodProblem](
          "org.apache.spark.sql.UDFRegistration.org$apache$spark$sql$UDFRegistration$$builder$24")
      ) ++ Seq(
        // SPARK-8479 Add numNonzeros and numActives to Matrix.
        ProblemFilters.exclude[MissingMethodProblem](
          "org.apache.spark.mllib.linalg.Matrix.numNonzeros"),
        ProblemFilters.exclude[MissingMethodProblem](
          "org.apache.spark.mllib.linalg.Matrix.numActives")
      ) ++ Seq(
        // SPARK-8914 Remove RDDApi
        ProblemFilters.exclude[MissingClassProblem]("org.apache.spark.sql.RDDApi")
      ) ++ Seq(
        // SPARK-7292 Provide operator to truncate lineage cheaply
        ProblemFilters.exclude[AbstractClassProblem](
          "org.apache.spark.rdd.RDDCheckpointData"),
        ProblemFilters.exclude[AbstractClassProblem](
          "org.apache.spark.rdd.CheckpointRDD")
      ) ++ Seq(
        // SPARK-8701 Add input metadata in the batch page.
        ProblemFilters.exclude[MissingClassProblem](
          "org.apache.spark.streaming.scheduler.InputInfo$"),
        ProblemFilters.exclude[MissingClassProblem](
          "org.apache.spark.streaming.scheduler.InputInfo")
      ) ++ Seq(
        // SPARK-6797 Support YARN modes for SparkR
        ProblemFilters.exclude[MissingMethodProblem](
          "org.apache.spark.api.r.PairwiseRRDD.this"),
        ProblemFilters.exclude[MissingMethodProblem](
          "org.apache.spark.api.r.RRDD.createRWorker"),
        ProblemFilters.exclude[MissingMethodProblem](
          "org.apache.spark.api.r.RRDD.this"),
        ProblemFilters.exclude[MissingMethodProblem](
          "org.apache.spark.api.r.StringRRDD.this"),
        ProblemFilters.exclude[MissingMethodProblem](
          "org.apache.spark.api.r.BaseRRDD.this")
      ) ++ Seq(
        // SPARK-7422 add argmax for sparse vectors
        ProblemFilters.exclude[MissingMethodProblem](
          "org.apache.spark.mllib.linalg.Vector.argmax")
      ) ++ Seq(
        // SPARK-8906 Move all internal data source classes into execution.datasources
        ProblemFilters.exclude[MissingClassProblem]("org.apache.spark.sql.sources.ResolvedDataSource"),
        ProblemFilters.exclude[MissingClassProblem]("org.apache.spark.sql.sources.PreInsertCastAndRename$"),
        ProblemFilters.exclude[MissingClassProblem]("org.apache.spark.sql.sources.CreateTableUsingAsSelect$"),
        ProblemFilters.exclude[MissingClassProblem]("org.apache.spark.sql.sources.InsertIntoDataSource$"),
        ProblemFilters.exclude[MissingClassProblem]("org.apache.spark.sql.sources.SqlNewHadoopPartition"),
        ProblemFilters.exclude[MissingClassProblem]("org.apache.spark.sql.sources.PartitioningUtils$PartitionValues$"),
        ProblemFilters.exclude[MissingClassProblem]("org.apache.spark.sql.sources.DefaultWriterContainer"),
        ProblemFilters.exclude[MissingClassProblem]("org.apache.spark.sql.sources.PartitioningUtils$PartitionValues"),
        ProblemFilters.exclude[MissingClassProblem]("org.apache.spark.sql.sources.RefreshTable$"),
        ProblemFilters.exclude[MissingClassProblem]("org.apache.spark.sql.sources.CreateTempTableUsing$"),
        ProblemFilters.exclude[MissingClassProblem]("org.apache.spark.sql.sources.PartitionSpec"),
        ProblemFilters.exclude[MissingClassProblem]("org.apache.spark.sql.sources.DynamicPartitionWriterContainer"),
        ProblemFilters.exclude[MissingClassProblem]("org.apache.spark.sql.sources.CreateTableUsingAsSelect"),
        ProblemFilters.exclude[MissingClassProblem]("org.apache.spark.sql.sources.SqlNewHadoopRDD$"),
        ProblemFilters.exclude[MissingClassProblem]("org.apache.spark.sql.sources.DescribeCommand$"),
        ProblemFilters.exclude[MissingClassProblem]("org.apache.spark.sql.sources.PartitioningUtils$"),
        ProblemFilters.exclude[MissingClassProblem]("org.apache.spark.sql.sources.SqlNewHadoopRDD"),
        ProblemFilters.exclude[MissingClassProblem]("org.apache.spark.sql.sources.PreInsertCastAndRename"),
        ProblemFilters.exclude[MissingClassProblem]("org.apache.spark.sql.sources.Partition$"),
        ProblemFilters.exclude[MissingClassProblem]("org.apache.spark.sql.sources.LogicalRelation$"),
        ProblemFilters.exclude[MissingClassProblem]("org.apache.spark.sql.sources.PartitioningUtils"),
        ProblemFilters.exclude[MissingClassProblem]("org.apache.spark.sql.sources.LogicalRelation"),
        ProblemFilters.exclude[MissingClassProblem]("org.apache.spark.sql.sources.Partition"),
        ProblemFilters.exclude[MissingClassProblem]("org.apache.spark.sql.sources.BaseWriterContainer"),
        ProblemFilters.exclude[MissingClassProblem]("org.apache.spark.sql.sources.PreWriteCheck"),
        ProblemFilters.exclude[MissingClassProblem]("org.apache.spark.sql.sources.CreateTableUsing"),
        ProblemFilters.exclude[MissingClassProblem]("org.apache.spark.sql.sources.RefreshTable"),
        ProblemFilters.exclude[MissingClassProblem]("org.apache.spark.sql.sources.SqlNewHadoopRDD$NewHadoopMapPartitionsWithSplitRDD"),
        ProblemFilters.exclude[MissingClassProblem]("org.apache.spark.sql.sources.DataSourceStrategy$"),
        ProblemFilters.exclude[MissingClassProblem]("org.apache.spark.sql.sources.CreateTempTableUsing"),
        ProblemFilters.exclude[MissingClassProblem]("org.apache.spark.sql.sources.CreateTempTableUsingAsSelect$"),
        ProblemFilters.exclude[MissingClassProblem]("org.apache.spark.sql.sources.CreateTempTableUsingAsSelect"),
        ProblemFilters.exclude[MissingClassProblem]("org.apache.spark.sql.sources.CreateTableUsing$"),
        ProblemFilters.exclude[MissingClassProblem]("org.apache.spark.sql.sources.ResolvedDataSource$"),
        ProblemFilters.exclude[MissingClassProblem]("org.apache.spark.sql.sources.PreWriteCheck$"),
        ProblemFilters.exclude[MissingClassProblem]("org.apache.spark.sql.sources.InsertIntoDataSource"),
        ProblemFilters.exclude[MissingClassProblem]("org.apache.spark.sql.sources.InsertIntoHadoopFsRelation"),
        ProblemFilters.exclude[MissingClassProblem]("org.apache.spark.sql.sources.DDLParser"),
        ProblemFilters.exclude[MissingClassProblem]("org.apache.spark.sql.sources.CaseInsensitiveMap"),
        ProblemFilters.exclude[MissingClassProblem]("org.apache.spark.sql.sources.InsertIntoHadoopFsRelation$"),
        ProblemFilters.exclude[MissingClassProblem]("org.apache.spark.sql.sources.DataSourceStrategy"),
        ProblemFilters.exclude[MissingClassProblem]("org.apache.spark.sql.sources.SqlNewHadoopRDD$NewHadoopMapPartitionsWithSplitRDD$"),
        ProblemFilters.exclude[MissingClassProblem]("org.apache.spark.sql.sources.PartitionSpec$"),
        ProblemFilters.exclude[MissingClassProblem]("org.apache.spark.sql.sources.DescribeCommand"),
        ProblemFilters.exclude[MissingClassProblem]("org.apache.spark.sql.sources.DDLException"),
        // SPARK-9763 Minimize exposure of internal SQL classes
        excludePackage("org.apache.spark.sql.parquet"),
        excludePackage("org.apache.spark.sql.json"),
        ProblemFilters.exclude[MissingClassProblem]("org.apache.spark.sql.jdbc.JDBCRDD$DecimalConversion$"),
        ProblemFilters.exclude[MissingClassProblem]("org.apache.spark.sql.jdbc.JDBCPartition"),
        ProblemFilters.exclude[MissingClassProblem]("org.apache.spark.sql.jdbc.JdbcUtils$"),
        ProblemFilters.exclude[MissingClassProblem]("org.apache.spark.sql.jdbc.JDBCRDD$DecimalConversion"),
        ProblemFilters.exclude[MissingClassProblem]("org.apache.spark.sql.jdbc.JDBCPartitioningInfo$"),
        ProblemFilters.exclude[MissingClassProblem]("org.apache.spark.sql.jdbc.JDBCPartition$"),
        ProblemFilters.exclude[MissingClassProblem]("org.apache.spark.sql.jdbc.package"),
        ProblemFilters.exclude[MissingClassProblem]("org.apache.spark.sql.jdbc.JDBCRDD$JDBCConversion"),
        ProblemFilters.exclude[MissingClassProblem]("org.apache.spark.sql.jdbc.JDBCRDD$"),
        ProblemFilters.exclude[MissingClassProblem]("org.apache.spark.sql.jdbc.package$DriverWrapper"),
        ProblemFilters.exclude[MissingClassProblem]("org.apache.spark.sql.jdbc.JDBCRDD"),
        ProblemFilters.exclude[MissingClassProblem]("org.apache.spark.sql.jdbc.JDBCPartitioningInfo"),
        ProblemFilters.exclude[MissingClassProblem]("org.apache.spark.sql.jdbc.JdbcUtils"),
        ProblemFilters.exclude[MissingClassProblem]("org.apache.spark.sql.jdbc.DefaultSource"),
        ProblemFilters.exclude[MissingClassProblem]("org.apache.spark.sql.jdbc.JDBCRelation$"),
        ProblemFilters.exclude[MissingClassProblem]("org.apache.spark.sql.jdbc.package$"),
        ProblemFilters.exclude[MissingClassProblem]("org.apache.spark.sql.jdbc.JDBCRelation")
      ) ++ Seq(
        // SPARK-4751 Dynamic allocation for standalone mode
        ProblemFilters.exclude[MissingMethodProblem](
          "org.apache.spark.SparkContext.supportDynamicAllocation")
      ) ++ Seq(
        // SPARK-9580: Remove SQL test singletons
        ProblemFilters.exclude[MissingClassProblem](
          "org.apache.spark.sql.test.LocalSQLContext$SQLSession"),
        ProblemFilters.exclude[MissingClassProblem](
          "org.apache.spark.sql.test.LocalSQLContext"),
        ProblemFilters.exclude[MissingClassProblem](
          "org.apache.spark.sql.test.TestSQLContext"),
        ProblemFilters.exclude[MissingClassProblem](
          "org.apache.spark.sql.test.TestSQLContext$")
      ) ++ Seq(
        // SPARK-9704 Made ProbabilisticClassifier, Identifiable, VectorUDT public APIs
        ProblemFilters.exclude[IncompatibleResultTypeProblem](
          "org.apache.spark.mllib.linalg.VectorUDT.serialize")
      ) ++ Seq(
        // SPARK-10381 Fix types / units in private AskPermissionToCommitOutput RPC message.
        // This class is marked as `private` but MiMa still seems to be confused by the change.
        ProblemFilters.exclude[MissingMethodProblem](
          "org.apache.spark.scheduler.AskPermissionToCommitOutput.task"),
        ProblemFilters.exclude[IncompatibleResultTypeProblem](
          "org.apache.spark.scheduler.AskPermissionToCommitOutput.copy$default$2"),
        ProblemFilters.exclude[IncompatibleMethTypeProblem](
          "org.apache.spark.scheduler.AskPermissionToCommitOutput.copy"),
        ProblemFilters.exclude[MissingMethodProblem](
          "org.apache.spark.scheduler.AskPermissionToCommitOutput.taskAttempt"),
        ProblemFilters.exclude[IncompatibleResultTypeProblem](
          "org.apache.spark.scheduler.AskPermissionToCommitOutput.copy$default$3"),
        ProblemFilters.exclude[IncompatibleMethTypeProblem](
          "org.apache.spark.scheduler.AskPermissionToCommitOutput.this"),
        ProblemFilters.exclude[IncompatibleMethTypeProblem](
          "org.apache.spark.scheduler.AskPermissionToCommitOutput.apply")
      )

    case v if v.startsWith("1.4") =>
      Seq(
        MimaBuild.excludeSparkPackage("deploy"),
        MimaBuild.excludeSparkPackage("ml"),
        // SPARK-7910 Adding a method to get the partioner to JavaRDD,
        ProblemFilters.exclude[MissingMethodProblem]("org.apache.spark.api.java.JavaRDDLike.partitioner"),
        // SPARK-5922 Adding a generalized diff(other: RDD[(VertexId, VD)]) to VertexRDD
        ProblemFilters.exclude[MissingMethodProblem]("org.apache.spark.graphx.VertexRDD.diff"),
        // These are needed if checking against the sbt build, since they are part of
        // the maven-generated artifacts in 1.3.
        excludePackage("org.spark-project.jetty"),
        MimaBuild.excludeSparkPackage("unused"),
        ProblemFilters.exclude[MissingClassProblem]("com.google.common.base.Optional"),
        ProblemFilters.exclude[IncompatibleResultTypeProblem](
          "org.apache.spark.rdd.JdbcRDD.compute"),
        ProblemFilters.exclude[IncompatibleResultTypeProblem](
          "org.apache.spark.broadcast.HttpBroadcastFactory.newBroadcast"),
        ProblemFilters.exclude[IncompatibleResultTypeProblem](
          "org.apache.spark.broadcast.TorrentBroadcastFactory.newBroadcast"),
        ProblemFilters.exclude[MissingClassProblem](
          "org.apache.spark.scheduler.OutputCommitCoordinator$OutputCommitCoordinatorEndpoint")
      ) ++ Seq(
        // SPARK-4655 - Making Stage an Abstract class broke binary compatility even though
        // the stage class is defined as private[spark]
        ProblemFilters.exclude[AbstractClassProblem]("org.apache.spark.scheduler.Stage")
      ) ++ Seq(
        // SPARK-6510 Add a Graph#minus method acting as Set#difference
        ProblemFilters.exclude[MissingMethodProblem]("org.apache.spark.graphx.VertexRDD.minus")
      ) ++ Seq(
        // SPARK-6492 Fix deadlock in SparkContext.stop()
        ProblemFilters.exclude[MissingMethodProblem]("org.apache.spark.SparkContext.org$" +
            "apache$spark$SparkContext$$SPARK_CONTEXT_CONSTRUCTOR_LOCK")
      )++ Seq(
        // SPARK-6693 add tostring with max lines and width for matrix
        ProblemFilters.exclude[MissingMethodProblem](
          "org.apache.spark.mllib.linalg.Matrix.toString")
      )++ Seq(
        // SPARK-6703 Add getOrCreate method to SparkContext
        ProblemFilters.exclude[IncompatibleResultTypeProblem]
            ("org.apache.spark.SparkContext.org$apache$spark$SparkContext$$activeContext")
      )++ Seq(
        // SPARK-7090 Introduce LDAOptimizer to LDA to further improve extensibility
        ProblemFilters.exclude[MissingClassProblem](
          "org.apache.spark.mllib.clustering.LDA$EMOptimizer")
      ) ++ Seq(
        // SPARK-6756 add toSparse, toDense, numActives, numNonzeros, and compressed to Vector
        ProblemFilters.exclude[MissingMethodProblem](
          "org.apache.spark.mllib.linalg.Vector.compressed"),
        ProblemFilters.exclude[MissingMethodProblem](
          "org.apache.spark.mllib.linalg.Vector.toDense"),
        ProblemFilters.exclude[MissingMethodProblem](
          "org.apache.spark.mllib.linalg.Vector.numNonzeros"),
        ProblemFilters.exclude[MissingMethodProblem](
          "org.apache.spark.mllib.linalg.Vector.toSparse"),
        ProblemFilters.exclude[MissingMethodProblem](
          "org.apache.spark.mllib.linalg.Vector.numActives"),
        // SPARK-7681 add SparseVector support for gemv
        ProblemFilters.exclude[MissingMethodProblem](
          "org.apache.spark.mllib.linalg.Matrix.multiply"),
        ProblemFilters.exclude[MissingMethodProblem](
          "org.apache.spark.mllib.linalg.DenseMatrix.multiply"),
        ProblemFilters.exclude[MissingMethodProblem](
          "org.apache.spark.mllib.linalg.SparseMatrix.multiply")
      ) ++ Seq(
        // Execution should never be included as its always internal.
        MimaBuild.excludeSparkPackage("sql.execution"),
        // This `protected[sql]` method was removed in 1.3.1
        ProblemFilters.exclude[MissingMethodProblem](
          "org.apache.spark.sql.SQLContext.checkAnalysis"),
        // These `private[sql]` class were removed in 1.4.0:
        ProblemFilters.exclude[MissingClassProblem](
          "org.apache.spark.sql.execution.AddExchange"),
        ProblemFilters.exclude[MissingClassProblem](
          "org.apache.spark.sql.execution.AddExchange$"),
        ProblemFilters.exclude[MissingClassProblem](
          "org.apache.spark.sql.parquet.PartitionSpec"),
        ProblemFilters.exclude[MissingClassProblem](
          "org.apache.spark.sql.parquet.PartitionSpec$"),
        ProblemFilters.exclude[MissingClassProblem](
          "org.apache.spark.sql.parquet.Partition"),
        ProblemFilters.exclude[MissingClassProblem](
          "org.apache.spark.sql.parquet.Partition$"),
        ProblemFilters.exclude[MissingClassProblem](
          "org.apache.spark.sql.parquet.ParquetRelation2$PartitionValues"),
        ProblemFilters.exclude[MissingClassProblem](
          "org.apache.spark.sql.parquet.ParquetRelation2$PartitionValues$"),
        ProblemFilters.exclude[MissingClassProblem](
          "org.apache.spark.sql.parquet.ParquetRelation2"),
        ProblemFilters.exclude[MissingClassProblem](
          "org.apache.spark.sql.parquet.ParquetRelation2$"),
        ProblemFilters.exclude[MissingClassProblem](
          "org.apache.spark.sql.parquet.ParquetRelation2$MetadataCache"),
        // These test support classes were moved out of src/main and into src/test:
        ProblemFilters.exclude[MissingClassProblem](
          "org.apache.spark.sql.parquet.ParquetTestData"),
        ProblemFilters.exclude[MissingClassProblem](
          "org.apache.spark.sql.parquet.ParquetTestData$"),
        ProblemFilters.exclude[MissingClassProblem](
          "org.apache.spark.sql.parquet.TestGroupWriteSupport"),
        ProblemFilters.exclude[MissingClassProblem]("org.apache.spark.sql.CachedData"),
        ProblemFilters.exclude[MissingClassProblem]("org.apache.spark.sql.CachedData$"),
        ProblemFilters.exclude[MissingClassProblem]("org.apache.spark.sql.CacheManager"),
        // TODO: Remove the following rule once ParquetTest has been moved to src/test.
        ProblemFilters.exclude[MissingClassProblem](
          "org.apache.spark.sql.parquet.ParquetTest")
      ) ++ Seq(
        // SPARK-7530 Added StreamingContext.getState()
        ProblemFilters.exclude[MissingMethodProblem](
          "org.apache.spark.streaming.StreamingContext.state_=")
      ) ++ Seq(
        // SPARK-7081 changed ShuffleWriter from a trait to an abstract class and removed some
        // unnecessary type bounds in order to fix some compiler warnings that occurred when
        // implementing this interface in Java. Note that ShuffleWriter is private[spark].
        ProblemFilters.exclude[IncompatibleTemplateDefProblem](
          "org.apache.spark.shuffle.ShuffleWriter")
      ) ++ Seq(
        // SPARK-6888 make jdbc driver handling user definable
        // This patch renames some classes to API friendly names.
        ProblemFilters.exclude[MissingClassProblem]("org.apache.spark.sql.jdbc.DriverQuirks$"),
        ProblemFilters.exclude[MissingClassProblem]("org.apache.spark.sql.jdbc.DriverQuirks"),
        ProblemFilters.exclude[MissingClassProblem]("org.apache.spark.sql.jdbc.PostgresQuirks"),
        ProblemFilters.exclude[MissingClassProblem]("org.apache.spark.sql.jdbc.NoQuirks"),
        ProblemFilters.exclude[MissingClassProblem]("org.apache.spark.sql.jdbc.MySQLQuirks")
      )

    case v if v.startsWith("1.3") =>
      Seq(
        MimaBuild.excludeSparkPackage("deploy"),
        MimaBuild.excludeSparkPackage("ml"),
        // These are needed if checking against the sbt build, since they are part of
        // the maven-generated artifacts in the 1.2 build.
        MimaBuild.excludeSparkPackage("unused"),
        ProblemFilters.exclude[MissingClassProblem]("com.google.common.base.Optional")
      ) ++ Seq(
        // SPARK-2321
        ProblemFilters.exclude[MissingMethodProblem](
          "org.apache.spark.SparkStageInfoImpl.this"),
        ProblemFilters.exclude[MissingMethodProblem](
          "org.apache.spark.SparkStageInfo.submissionTime")
      ) ++ Seq(
        // SPARK-4614
        ProblemFilters.exclude[MissingMethodProblem](
          "org.apache.spark.mllib.linalg.Matrices.randn"),
        ProblemFilters.exclude[MissingMethodProblem](
          "org.apache.spark.mllib.linalg.Matrices.rand")
      ) ++ Seq(
        // SPARK-5321
        ProblemFilters.exclude[MissingMethodProblem](
          "org.apache.spark.mllib.linalg.SparseMatrix.transposeMultiply"),
        ProblemFilters.exclude[MissingMethodProblem](
          "org.apache.spark.mllib.linalg.Matrix.transpose"),
        ProblemFilters.exclude[MissingMethodProblem](
          "org.apache.spark.mllib.linalg.DenseMatrix.transposeMultiply"),
        ProblemFilters.exclude[MissingMethodProblem]("org.apache.spark.mllib.linalg.Matrix." +
            "org$apache$spark$mllib$linalg$Matrix$_setter_$isTransposed_="),
        ProblemFilters.exclude[MissingMethodProblem](
          "org.apache.spark.mllib.linalg.Matrix.isTransposed"),
        ProblemFilters.exclude[MissingMethodProblem](
          "org.apache.spark.mllib.linalg.Matrix.foreachActive")
      ) ++ Seq(
        // SPARK-5540
        ProblemFilters.exclude[MissingMethodProblem](
          "org.apache.spark.mllib.recommendation.ALS.solveLeastSquares"),
        // SPARK-5536
        ProblemFilters.exclude[MissingMethodProblem](
          "org.apache.spark.mllib.recommendation.ALS.org$apache$spark$mllib$recommendation$ALS$^dateFeatures"),
        ProblemFilters.exclude[MissingMethodProblem](
          "org.apache.spark.mllib.recommendation.ALS.org$apache$spark$mllib$recommendation$ALS$^dateBlock")
      ) ++ Seq(
        // SPARK-3325
        ProblemFilters.exclude[MissingMethodProblem](
          "org.apache.spark.streaming.api.java.JavaDStreamLike.print"),
        // SPARK-2757
        ProblemFilters.exclude[IncompatibleResultTypeProblem](
          "org.apache.spark.streaming.flume.sink.SparkAvroCallbackHandler." +
            "removeAndGetProcessor")
      ) ++ Seq(
        // SPARK-5123 (SparkSQL data type change) - alpha component only
        ProblemFilters.exclude[IncompatibleResultTypeProblem](
          "org.apache.spark.ml.feature.HashingTF.outputDataType"),
        ProblemFilters.exclude[IncompatibleResultTypeProblem](
          "org.apache.spark.ml.feature.Tokenizer.outputDataType"),
        ProblemFilters.exclude[IncompatibleMethTypeProblem](
          "org.apache.spark.ml.feature.Tokenizer.validateInputType"),
        ProblemFilters.exclude[IncompatibleMethTypeProblem](
          "org.apache.spark.ml.classification.LogisticRegressionModel.validateAndTransformSchema"),
        ProblemFilters.exclude[IncompatibleMethTypeProblem](
          "org.apache.spark.ml.classification.LogisticRegression.validateAndTransformSchema")
      ) ++ Seq(
        // SPARK-4014
        ProblemFilters.exclude[MissingMethodProblem](
          "org.apache.spark.TaskContext.taskAttemptId"),
        ProblemFilters.exclude[MissingMethodProblem](
          "org.apache.spark.TaskContext.attemptNumber")
      ) ++ Seq(
        // SPARK-5166 Spark SQL API stabilization
        ProblemFilters.exclude[IncompatibleMethTypeProblem]("org.apache.spark.ml.Transformer.transform"),
        ProblemFilters.exclude[IncompatibleMethTypeProblem]("org.apache.spark.ml.Estimator.fit"),
        ProblemFilters.exclude[MissingMethodProblem]("org.apache.spark.ml.Transformer.transform"),
        ProblemFilters.exclude[IncompatibleMethTypeProblem]("org.apache.spark.ml.Pipeline.fit"),
        ProblemFilters.exclude[IncompatibleMethTypeProblem]("org.apache.spark.ml.PipelineModel.transform"),
        ProblemFilters.exclude[MissingMethodProblem]("org.apache.spark.ml.Estimator.fit"),
        ProblemFilters.exclude[IncompatibleMethTypeProblem]("org.apache.spark.ml.Evaluator.evaluate"),
        ProblemFilters.exclude[MissingMethodProblem]("org.apache.spark.ml.Evaluator.evaluate"),
        ProblemFilters.exclude[IncompatibleMethTypeProblem]("org.apache.spark.ml.tuning.CrossValidator.fit"),
        ProblemFilters.exclude[IncompatibleMethTypeProblem]("org.apache.spark.ml.tuning.CrossValidatorModel.transform"),
        ProblemFilters.exclude[IncompatibleMethTypeProblem]("org.apache.spark.ml.feature.StandardScaler.fit"),
        ProblemFilters.exclude[IncompatibleMethTypeProblem]("org.apache.spark.ml.feature.StandardScalerModel.transform"),
        ProblemFilters.exclude[IncompatibleMethTypeProblem]("org.apache.spark.ml.classification.LogisticRegressionModel.transform"),
        ProblemFilters.exclude[IncompatibleMethTypeProblem]("org.apache.spark.ml.classification.LogisticRegression.fit"),
        ProblemFilters.exclude[IncompatibleMethTypeProblem]("org.apache.spark.ml.evaluation.BinaryClassificationEvaluator.evaluate")
      ) ++ Seq(
        // SPARK-5270
        ProblemFilters.exclude[MissingMethodProblem](
          "org.apache.spark.api.java.JavaRDDLike.isEmpty")
      ) ++ Seq(
        // SPARK-5430
        ProblemFilters.exclude[MissingMethodProblem](
          "org.apache.spark.api.java.JavaRDDLike.treeReduce"),
        ProblemFilters.exclude[MissingMethodProblem](
          "org.apache.spark.api.java.JavaRDDLike.treeAggregate")
      ) ++ Seq(
        // SPARK-5297 Java FileStream do not work with custom key/values
        ProblemFilters.exclude[MissingMethodProblem](
          "org.apache.spark.streaming.api.java.JavaStreamingContext.fileStream")
      ) ++ Seq(
        // SPARK-5315 Spark Streaming Java API returns Scala DStream
        ProblemFilters.exclude[MissingMethodProblem](
          "org.apache.spark.streaming.api.java.JavaDStreamLike.reduceByWindow")
      ) ++ Seq(
        // SPARK-5461 Graph should have isCheckpointed, getCheckpointFiles methods
        ProblemFilters.exclude[MissingMethodProblem](
          "org.apache.spark.graphx.Graph.getCheckpointFiles"),
        ProblemFilters.exclude[MissingMethodProblem](
          "org.apache.spark.graphx.Graph.isCheckpointed")
      ) ++ Seq(
        // SPARK-4789 Standardize ML Prediction APIs
        ProblemFilters.exclude[MissingTypesProblem]("org.apache.spark.mllib.linalg.VectorUDT"),
        ProblemFilters.exclude[IncompatibleResultTypeProblem]("org.apache.spark.mllib.linalg.VectorUDT.serialize"),
        ProblemFilters.exclude[IncompatibleResultTypeProblem]("org.apache.spark.mllib.linalg.VectorUDT.sqlType")
      ) ++ Seq(
        // SPARK-5814
        ProblemFilters.exclude[MissingMethodProblem](
          "org.apache.spark.mllib.recommendation.ALS.org$apache$spark$mllib$recommendation$ALS$$wrapDoubleArray"),
        ProblemFilters.exclude[MissingMethodProblem](
          "org.apache.spark.mllib.recommendation.ALS.org$apache$spark$mllib$recommendation$ALS$$fillFullMatrix"),
        ProblemFilters.exclude[MissingMethodProblem](
          "org.apache.spark.mllib.recommendation.ALS.org$apache$spark$mllib$recommendation$ALS$$iterations"),
        ProblemFilters.exclude[MissingMethodProblem](
          "org.apache.spark.mllib.recommendation.ALS.org$apache$spark$mllib$recommendation$ALS$$makeOutLinkBlock"),
        ProblemFilters.exclude[MissingMethodProblem](
          "org.apache.spark.mllib.recommendation.ALS.org$apache$spark$mllib$recommendation$ALS$$computeYtY"),
        ProblemFilters.exclude[MissingMethodProblem](
          "org.apache.spark.mllib.recommendation.ALS.org$apache$spark$mllib$recommendation$ALS$$makeLinkRDDs"),
        ProblemFilters.exclude[MissingMethodProblem](
          "org.apache.spark.mllib.recommendation.ALS.org$apache$spark$mllib$recommendation$ALS$$alpha"),
        ProblemFilters.exclude[MissingMethodProblem](
          "org.apache.spark.mllib.recommendation.ALS.org$apache$spark$mllib$recommendation$ALS$$randomFactor"),
        ProblemFilters.exclude[MissingMethodProblem](
          "org.apache.spark.mllib.recommendation.ALS.org$apache$spark$mllib$recommendation$ALS$$makeInLinkBlock"),
        ProblemFilters.exclude[MissingMethodProblem](
          "org.apache.spark.mllib.recommendation.ALS.org$apache$spark$mllib$recommendation$ALS$$dspr"),
        ProblemFilters.exclude[MissingMethodProblem](
          "org.apache.spark.mllib.recommendation.ALS.org$apache$spark$mllib$recommendation$ALS$$lambda"),
        ProblemFilters.exclude[MissingMethodProblem](
          "org.apache.spark.mllib.recommendation.ALS.org$apache$spark$mllib$recommendation$ALS$$implicitPrefs"),
        ProblemFilters.exclude[MissingMethodProblem](
          "org.apache.spark.mllib.recommendation.ALS.org$apache$spark$mllib$recommendation$ALS$$rank")
      ) ++ Seq(
        // SPARK-4682
        ProblemFilters.exclude[MissingClassProblem]("org.apache.spark.RealClock"),
        ProblemFilters.exclude[MissingClassProblem]("org.apache.spark.Clock"),
        ProblemFilters.exclude[MissingClassProblem]("org.apache.spark.TestClock")
      ) ++ Seq(
        // SPARK-5922 Adding a generalized diff(other: RDD[(VertexId, VD)]) to VertexRDD
        ProblemFilters.exclude[MissingMethodProblem]("org.apache.spark.graphx.VertexRDD.diff")
      )

    case v if v.startsWith("1.2") =>
      Seq(
        MimaBuild.excludeSparkPackage("deploy"),
        MimaBuild.excludeSparkPackage("graphx")
      ) ++
      MimaBuild.excludeSparkClass("mllib.linalg.Matrix") ++
      MimaBuild.excludeSparkClass("mllib.linalg.Vector") ++
      Seq(
        ProblemFilters.exclude[IncompatibleTemplateDefProblem](
          "org.apache.spark.scheduler.TaskLocation"),
        // Added normL1 and normL2 to trait MultivariateStatisticalSummary
        ProblemFilters.exclude[MissingMethodProblem](
          "org.apache.spark.mllib.stat.MultivariateStatisticalSummary.normL1"),
        ProblemFilters.exclude[MissingMethodProblem](
          "org.apache.spark.mllib.stat.MultivariateStatisticalSummary.normL2"),
        // MapStatus should be private[spark]
        ProblemFilters.exclude[IncompatibleTemplateDefProblem](
          "org.apache.spark.scheduler.MapStatus"),
        ProblemFilters.exclude[MissingClassProblem](
          "org.apache.spark.network.netty.PathResolver"),
        ProblemFilters.exclude[MissingClassProblem](
          "org.apache.spark.network.netty.client.BlockClientListener"),

        // TaskContext was promoted to Abstract class
        ProblemFilters.exclude[AbstractClassProblem](
          "org.apache.spark.TaskContext"),
        ProblemFilters.exclude[IncompatibleTemplateDefProblem](
          "org.apache.spark.util.collection.SortDataFormat")
      ) ++ Seq(
        // Adding new methods to the JavaRDDLike trait:
        ProblemFilters.exclude[MissingMethodProblem](
          "org.apache.spark.api.java.JavaRDDLike.takeAsync"),
        ProblemFilters.exclude[MissingMethodProblem](
          "org.apache.spark.api.java.JavaRDDLike.foreachPartitionAsync"),
        ProblemFilters.exclude[MissingMethodProblem](
          "org.apache.spark.api.java.JavaRDDLike.countAsync"),
        ProblemFilters.exclude[MissingMethodProblem](
          "org.apache.spark.api.java.JavaRDDLike.foreachAsync"),
        ProblemFilters.exclude[MissingMethodProblem](
          "org.apache.spark.api.java.JavaRDDLike.collectAsync")
      ) ++ Seq(
        // SPARK-3822
        ProblemFilters.exclude[IncompatibleResultTypeProblem](
          "org.apache.spark.SparkContext.org$apache$spark$SparkContext$$createTaskScheduler")
      ) ++ Seq(
        // SPARK-1209
        ProblemFilters.exclude[MissingClassProblem](
          "org.apache.hadoop.mapreduce.SparkHadoopMapReduceUtil"),
        ProblemFilters.exclude[MissingClassProblem](
          "org.apache.hadoop.mapred.SparkHadoopMapRedUtil"),
        ProblemFilters.exclude[MissingTypesProblem](
          "org.apache.spark.rdd.PairRDDFunctions")
      ) ++ Seq(
        // SPARK-4062
        ProblemFilters.exclude[MissingMethodProblem](
          "org.apache.spark.streaming.kafka.KafkaReceiver#MessageHandler.this")
      )

    case v if v.startsWith("1.1") =>
      Seq(
        MimaBuild.excludeSparkPackage("deploy"),
        MimaBuild.excludeSparkPackage("graphx")
      ) ++
      Seq(
        // Adding new method to JavaRDLike trait - we should probably mark this as a developer API.
        ProblemFilters.exclude[MissingMethodProblem]("org.apache.spark.api.java.JavaRDDLike.partitions"),
        // Should probably mark this as Experimental
        ProblemFilters.exclude[MissingMethodProblem](
          "org.apache.spark.api.java.JavaRDDLike.foreachAsync"),
        // We made a mistake earlier (ed06500d3) in the Java API to use default parameter values
        // for countApproxDistinct* functions, which does not work in Java. We later removed
        // them, and use the following to tell Mima to not care about them.
        ProblemFilters.exclude[IncompatibleResultTypeProblem](
          "org.apache.spark.api.java.JavaPairRDD.countApproxDistinctByKey"),
        ProblemFilters.exclude[IncompatibleResultTypeProblem](
          "org.apache.spark.api.java.JavaPairRDD.countApproxDistinctByKey"),
        ProblemFilters.exclude[MissingMethodProblem](
          "org.apache.spark.api.java.JavaPairRDD.countApproxDistinct$default$1"),
        ProblemFilters.exclude[MissingMethodProblem](
          "org.apache.spark.api.java.JavaPairRDD.countApproxDistinctByKey$default$1"),
        ProblemFilters.exclude[MissingMethodProblem](
          "org.apache.spark.api.java.JavaRDD.countApproxDistinct$default$1"),
        ProblemFilters.exclude[MissingMethodProblem](
          "org.apache.spark.api.java.JavaRDDLike.countApproxDistinct$default$1"),
        ProblemFilters.exclude[MissingMethodProblem](
          "org.apache.spark.api.java.JavaDoubleRDD.countApproxDistinct$default$1"),
        ProblemFilters.exclude[MissingMethodProblem](
          "org.apache.spark.storage.DiskStore.getValues"),
        ProblemFilters.exclude[MissingMethodProblem](
          "org.apache.spark.storage.MemoryStore.Entry")
      ) ++
      Seq(
        // Serializer interface change. See SPARK-3045.
        ProblemFilters.exclude[IncompatibleTemplateDefProblem](
          "org.apache.spark.serializer.DeserializationStream"),
        ProblemFilters.exclude[IncompatibleTemplateDefProblem](
          "org.apache.spark.serializer.Serializer"),
        ProblemFilters.exclude[IncompatibleTemplateDefProblem](
          "org.apache.spark.serializer.SerializationStream"),
        ProblemFilters.exclude[IncompatibleTemplateDefProblem](
          "org.apache.spark.serializer.SerializerInstance")
      )++
      Seq(
        // Renamed putValues -> putArray + putIterator
        ProblemFilters.exclude[MissingMethodProblem](
          "org.apache.spark.storage.MemoryStore.putValues"),
        ProblemFilters.exclude[MissingMethodProblem](
          "org.apache.spark.storage.DiskStore.putValues"),
        ProblemFilters.exclude[MissingMethodProblem](
          "org.apache.spark.storage.TachyonStore.putValues")
      ) ++
      Seq(
        ProblemFilters.exclude[MissingMethodProblem](
          "org.apache.spark.streaming.flume.FlumeReceiver.this"),
        ProblemFilters.exclude[IncompatibleMethTypeProblem](
          "org.apache.spark.streaming.kafka.KafkaUtils.createStream"),
        ProblemFilters.exclude[IncompatibleMethTypeProblem](
          "org.apache.spark.streaming.kafka.KafkaReceiver.this")
      ) ++
      Seq( // Ignore some private methods in ALS.
        ProblemFilters.exclude[MissingMethodProblem](
          "org.apache.spark.mllib.recommendation.ALS.org$apache$spark$mllib$recommendation$ALS$^dateFeatures"),
        ProblemFilters.exclude[MissingMethodProblem]( // The only public constructor is the one without arguments.
          "org.apache.spark.mllib.recommendation.ALS.this"),
        ProblemFilters.exclude[MissingMethodProblem](
          "org.apache.spark.mllib.recommendation.ALS.org$apache$spark$mllib$recommendation$ALS$$<init>$default$7"),
        ProblemFilters.exclude[IncompatibleMethTypeProblem](
          "org.apache.spark.mllib.recommendation.ALS.org$apache$spark$mllib$recommendation$ALS$^dateFeatures")
      ) ++
      MimaBuild.excludeSparkClass("mllib.linalg.distributed.ColumnStatisticsAggregator") ++
      MimaBuild.excludeSparkClass("rdd.ZippedRDD") ++
      MimaBuild.excludeSparkClass("rdd.ZippedPartition") ++
      MimaBuild.excludeSparkClass("util.SerializableHyperLogLog") ++
      MimaBuild.excludeSparkClass("storage.Values") ++
      MimaBuild.excludeSparkClass("storage.Entry") ++
      MimaBuild.excludeSparkClass("storage.MemoryStore$Entry") ++
      // Class was missing "@DeveloperApi" annotation in 1.0.
      MimaBuild.excludeSparkClass("scheduler.SparkListenerApplicationStart") ++
      Seq(
        ProblemFilters.exclude[IncompatibleMethTypeProblem](
          "org.apache.spark.mllib.tree.impurity.Gini.calculate"),
        ProblemFilters.exclude[IncompatibleMethTypeProblem](
          "org.apache.spark.mllib.tree.impurity.Entropy.calculate"),
        ProblemFilters.exclude[IncompatibleMethTypeProblem](
          "org.apache.spark.mllib.tree.impurity.Variance.calculate")
      ) ++
      Seq( // Package-private classes removed in SPARK-2341
        ProblemFilters.exclude[MissingClassProblem]("org.apache.spark.mllib.util.BinaryLabelParser"),
        ProblemFilters.exclude[MissingClassProblem]("org.apache.spark.mllib.util.BinaryLabelParser$"),
        ProblemFilters.exclude[MissingClassProblem]("org.apache.spark.mllib.util.LabelParser"),
        ProblemFilters.exclude[MissingClassProblem]("org.apache.spark.mllib.util.LabelParser$"),
        ProblemFilters.exclude[MissingClassProblem]("org.apache.spark.mllib.util.MulticlassLabelParser"),
        ProblemFilters.exclude[MissingClassProblem]("org.apache.spark.mllib.util.MulticlassLabelParser$")
      ) ++
      Seq( // package-private classes removed in MLlib
        ProblemFilters.exclude[MissingMethodProblem](
          "org.apache.spark.mllib.regression.GeneralizedLinearAlgorithm.org$apache$spark$mllib$regression$GeneralizedLinearAlgorithm$$prependOne")
      ) ++
      Seq( // new Vector methods in MLlib (binary compatible assuming users do not implement Vector)
        ProblemFilters.exclude[MissingMethodProblem]("org.apache.spark.mllib.linalg.Vector.copy")
      ) ++
      Seq( // synthetic methods generated in LabeledPoint
        ProblemFilters.exclude[MissingTypesProblem]("org.apache.spark.mllib.regression.LabeledPoint$"),
        ProblemFilters.exclude[IncompatibleMethTypeProblem]("org.apache.spark.mllib.regression.LabeledPoint.apply"),
        ProblemFilters.exclude[MissingMethodProblem]("org.apache.spark.mllib.regression.LabeledPoint.toString")
      ) ++
      Seq ( // Scala 2.11 compatibility fix
        ProblemFilters.exclude[MissingMethodProblem]("org.apache.spark.streaming.StreamingContext.<init>$default$2")
      )
    case v if v.startsWith("1.0") =>
      Seq(
        MimaBuild.excludeSparkPackage("api.java"),
        MimaBuild.excludeSparkPackage("mllib"),
        MimaBuild.excludeSparkPackage("streaming")
      ) ++
      MimaBuild.excludeSparkClass("rdd.ClassTags") ++
      MimaBuild.excludeSparkClass("util.XORShiftRandom") ++
      MimaBuild.excludeSparkClass("graphx.EdgeRDD") ++
      MimaBuild.excludeSparkClass("graphx.VertexRDD") ++
      MimaBuild.excludeSparkClass("graphx.impl.GraphImpl") ++
      MimaBuild.excludeSparkClass("graphx.impl.RoutingTable") ++
      MimaBuild.excludeSparkClass("graphx.util.collection.PrimitiveKeyOpenHashMap") ++
      MimaBuild.excludeSparkClass("graphx.util.collection.GraphXPrimitiveKeyOpenHashMap") ++
      MimaBuild.excludeSparkClass("mllib.recommendation.MFDataGenerator") ++
      MimaBuild.excludeSparkClass("mllib.optimization.SquaredGradient") ++
      MimaBuild.excludeSparkClass("mllib.regression.RidgeRegressionWithSGD") ++
      MimaBuild.excludeSparkClass("mllib.regression.LassoWithSGD") ++
      MimaBuild.excludeSparkClass("mllib.regression.LinearRegressionWithSGD")
    case _ => Seq()
  }
}<|MERGE_RESOLUTION|>--- conflicted
+++ resolved
@@ -120,14 +120,12 @@
         ProblemFilters.exclude[MissingClassProblem]("org.apache.spark.util.Vector$Multiplier"),
         ProblemFilters.exclude[MissingClassProblem]("org.apache.spark.util.Vector$")
       ) ++ Seq(
-<<<<<<< HEAD
         // SPARK-12591 Register OpenHashMapBasedStateMap for Kryo
         ProblemFilters.exclude[MissingClassProblem]("org.apache.spark.serializer.KryoInputDataInputBridge"),
         ProblemFilters.exclude[MissingClassProblem]("org.apache.spark.serializer.KryoOutputDataOutputBridge")
-=======
+      ) ++ Seq(
         // SPARK-12510 Refactor ActorReceiver to support Java
         ProblemFilters.exclude[AbstractClassProblem]("org.apache.spark.streaming.receiver.ActorReceiver")
->>>>>>> c0c39750
       )
     case v if v.startsWith("1.6") =>
       Seq(
