--- conflicted
+++ resolved
@@ -45,121 +45,6 @@
         ProblemFilters.exclude[MissingMethodProblem]("org.apache.spark.mllib.feature.PCAModel.this"),
         ProblemFilters.exclude[MissingMethodProblem]("org.apache.spark.status.api.v1.StageData.this")
       ) ++ Seq(
-<<<<<<< HEAD
-        // SPARK-11530
-        ProblemFilters.exclude[MissingMethodProblem]("org.apache.spark.mllib.feature.PCAModel.this")
-      ) ++ Seq(
-        // SPARK-10381 Fix types / units in private AskPermissionToCommitOutput RPC message.
-        // This class is marked as `private` but MiMa still seems to be confused by the change.
-        ProblemFilters.exclude[MissingMethodProblem](
-          "org.apache.spark.scheduler.AskPermissionToCommitOutput.task"),
-        ProblemFilters.exclude[IncompatibleResultTypeProblem](
-          "org.apache.spark.scheduler.AskPermissionToCommitOutput.copy$default$2"),
-        ProblemFilters.exclude[IncompatibleMethTypeProblem](
-          "org.apache.spark.scheduler.AskPermissionToCommitOutput.copy"),
-        ProblemFilters.exclude[MissingMethodProblem](
-          "org.apache.spark.scheduler.AskPermissionToCommitOutput.taskAttempt"),
-        ProblemFilters.exclude[IncompatibleResultTypeProblem](
-          "org.apache.spark.scheduler.AskPermissionToCommitOutput.copy$default$3"),
-        ProblemFilters.exclude[IncompatibleMethTypeProblem](
-          "org.apache.spark.scheduler.AskPermissionToCommitOutput.this"),
-        ProblemFilters.exclude[IncompatibleMethTypeProblem](
-          "org.apache.spark.scheduler.AskPermissionToCommitOutput.apply")
-      ) ++ Seq(
-        ProblemFilters.exclude[MissingClassProblem](
-          "org.apache.spark.shuffle.FileShuffleBlockResolver$ShuffleFileGroup")
-      ) ++ Seq(
-        ProblemFilters.exclude[MissingMethodProblem](
-          "org.apache.spark.ml.regression.LeastSquaresAggregator.add"),
-        ProblemFilters.exclude[MissingMethodProblem](
-          "org.apache.spark.ml.regression.LeastSquaresCostFun.this"),
-        ProblemFilters.exclude[MissingMethodProblem](
-          "org.apache.spark.sql.SQLContext.clearLastInstantiatedContext"),
-        ProblemFilters.exclude[MissingMethodProblem](
-          "org.apache.spark.sql.SQLContext.setLastInstantiatedContext"),
-        ProblemFilters.exclude[MissingClassProblem](
-          "org.apache.spark.sql.SQLContext$SQLSession"),
-        ProblemFilters.exclude[MissingMethodProblem](
-          "org.apache.spark.sql.SQLContext.detachSession"),
-        ProblemFilters.exclude[MissingMethodProblem](
-          "org.apache.spark.sql.SQLContext.tlSession"),
-        ProblemFilters.exclude[MissingMethodProblem](
-          "org.apache.spark.sql.SQLContext.defaultSession"),
-        ProblemFilters.exclude[MissingMethodProblem](
-          "org.apache.spark.sql.SQLContext.currentSession"),
-        ProblemFilters.exclude[MissingMethodProblem](
-          "org.apache.spark.sql.SQLContext.openSession"),
-        ProblemFilters.exclude[MissingMethodProblem](
-          "org.apache.spark.sql.SQLContext.setSession"),
-        ProblemFilters.exclude[MissingMethodProblem](
-          "org.apache.spark.sql.SQLContext.createSession")
-      ) ++ Seq(
-        ProblemFilters.exclude[MissingMethodProblem](
-          "org.apache.spark.SparkContext.preferredNodeLocationData_="),
-        ProblemFilters.exclude[MissingClassProblem](
-          "org.apache.spark.rdd.MapPartitionsWithPreparationRDD"),
-        ProblemFilters.exclude[MissingClassProblem](
-          "org.apache.spark.rdd.MapPartitionsWithPreparationRDD$"),
-        ProblemFilters.exclude[MissingClassProblem]("org.apache.spark.sql.SparkSQLParser")
-      ) ++ Seq(
-        // SPARK-11485
-        ProblemFilters.exclude[MissingMethodProblem]("org.apache.spark.sql.DataFrameHolder.df"),
-        // SPARK-11541 mark various JDBC dialects as private
-        ProblemFilters.exclude[MissingMethodProblem]("org.apache.spark.sql.jdbc.NoopDialect.productElement"),
-        ProblemFilters.exclude[MissingMethodProblem]("org.apache.spark.sql.jdbc.NoopDialect.productArity"),
-        ProblemFilters.exclude[MissingMethodProblem]("org.apache.spark.sql.jdbc.NoopDialect.canEqual"),
-        ProblemFilters.exclude[MissingMethodProblem]("org.apache.spark.sql.jdbc.NoopDialect.productIterator"),
-        ProblemFilters.exclude[MissingMethodProblem]("org.apache.spark.sql.jdbc.NoopDialect.productPrefix"),
-        ProblemFilters.exclude[MissingMethodProblem]("org.apache.spark.sql.jdbc.NoopDialect.toString"),
-        ProblemFilters.exclude[MissingMethodProblem]("org.apache.spark.sql.jdbc.NoopDialect.hashCode"),
-        ProblemFilters.exclude[MissingTypesProblem]("org.apache.spark.sql.jdbc.PostgresDialect$"),
-        ProblemFilters.exclude[MissingMethodProblem]("org.apache.spark.sql.jdbc.PostgresDialect.productElement"),
-        ProblemFilters.exclude[MissingMethodProblem]("org.apache.spark.sql.jdbc.PostgresDialect.productArity"),
-        ProblemFilters.exclude[MissingMethodProblem]("org.apache.spark.sql.jdbc.PostgresDialect.canEqual"),
-        ProblemFilters.exclude[MissingMethodProblem]("org.apache.spark.sql.jdbc.PostgresDialect.productIterator"),
-        ProblemFilters.exclude[MissingMethodProblem]("org.apache.spark.sql.jdbc.PostgresDialect.productPrefix"),
-        ProblemFilters.exclude[MissingMethodProblem]("org.apache.spark.sql.jdbc.PostgresDialect.toString"),
-        ProblemFilters.exclude[MissingMethodProblem]("org.apache.spark.sql.jdbc.PostgresDialect.hashCode"),
-        ProblemFilters.exclude[MissingTypesProblem]("org.apache.spark.sql.jdbc.NoopDialect$")
-      ) ++ Seq (
-        ProblemFilters.exclude[MissingMethodProblem](
-          "org.apache.spark.status.api.v1.ApplicationInfo.this"),
-        ProblemFilters.exclude[MissingMethodProblem](
-          "org.apache.spark.status.api.v1.StageData.this")
-      ) ++ Seq(
-        // SPARK-11766 add toJson to Vector
-        ProblemFilters.exclude[MissingMethodProblem](
-          "org.apache.spark.mllib.linalg.Vector.toJson")
-      ) ++ Seq(
-        // SPARK-9065 Support message handler in Kafka Python API
-        ProblemFilters.exclude[MissingMethodProblem](
-          "org.apache.spark.streaming.kafka.KafkaUtilsPythonHelper.createDirectStream"),
-        ProblemFilters.exclude[MissingMethodProblem](
-          "org.apache.spark.streaming.kafka.KafkaUtilsPythonHelper.createRDD")
-      ) ++ Seq(
-        // SPARK-4557 Changed foreachRDD to use VoidFunction
-        ProblemFilters.exclude[MissingMethodProblem](
-          "org.apache.spark.streaming.api.java.JavaDStreamLike.foreachRDD")
-      ) ++ Seq(
-        // SPARK-11996 Make the executor thread dump work again
-        ProblemFilters.exclude[MissingClassProblem]("org.apache.spark.executor.ExecutorEndpoint"),
-        ProblemFilters.exclude[MissingClassProblem]("org.apache.spark.executor.ExecutorEndpoint$"),
-        ProblemFilters.exclude[MissingClassProblem](
-          "org.apache.spark.storage.BlockManagerMessages$GetRpcHostPortForExecutor"),
-        ProblemFilters.exclude[MissingClassProblem](
-          "org.apache.spark.storage.BlockManagerMessages$GetRpcHostPortForExecutor$")
-      ) ++ Seq(
-        // SPARK-3580 Add getNumPartitions method to JavaRDD
-        ProblemFilters.exclude[MissingMethodProblem](
-          "org.apache.spark.api.java.JavaRDDLike.getNumPartitions")
-      ) ++
-      // SPARK-11314: YARN backend moved to yarn sub-module and MiMA complains even though it's a
-      // private class.
-      MimaBuild.excludeSparkClass("scheduler.cluster.YarnSchedulerBackend$YarnSchedulerEndpoint") ++
-      Seq(
-        // SPARK-12510 Refactor ActorReceiver to support Java
-        ProblemFilters.exclude[AbstractClassProblem]("org.apache.spark.streaming.receiver.ActorReceiver")
-=======
         ProblemFilters.exclude[IncompatibleResultTypeProblem]("org.apache.spark.SparkContext.emptyRDD"),
         ProblemFilters.exclude[MissingClassProblem]("org.apache.spark.broadcast.HttpBroadcastFactory")
         ) ++
@@ -167,7 +52,9 @@
         // SPARK-12481 Remove Hadoop 1.x
         ProblemFilters.exclude[IncompatibleTemplateDefProblem](
           "org.apache.spark.mapred.SparkHadoopMapRedUtil")
->>>>>>> fdfac22d
+      ) ++ Seq(
+        // SPARK-12510 Refactor ActorReceiver to support Java
+        ProblemFilters.exclude[AbstractClassProblem]("org.apache.spark.streaming.receiver.ActorReceiver")
       )
     case v if v.startsWith("1.6") =>
       Seq(
