/*
 * Licensed to the Apache Software Foundation (ASF) under one or more
 * contributor license agreements.  See the NOTICE file distributed with
 * this work for additional information regarding copyright ownership.
 * The ASF licenses this file to You under the Apache License, Version 2.0
 * (the "License"); you may not use this file except in compliance with
 * the License.  You may obtain a copy of the License at
 *
 *    http://www.apache.org/licenses/LICENSE-2.0
 *
 * Unless required by applicable law or agreed to in writing, software
 * distributed under the License is distributed on an "AS IS" BASIS,
 * WITHOUT WARRANTIES OR CONDITIONS OF ANY KIND, either express or implied.
 * See the License for the specific language governing permissions and
 * limitations under the License.
 */

import sbt._
import sbt.Classpaths.publishTask
import sbt.Keys._
import sbtassembly.Plugin._
import AssemblyKeys._
import scala.util.Properties
import org.scalastyle.sbt.ScalastylePlugin.{Settings => ScalaStyleSettings}
import com.typesafe.tools.mima.plugin.MimaKeys.previousArtifact
import sbtunidoc.Plugin._
import UnidocKeys._

import scala.collection.JavaConversions._

// For Sonatype publishing
// import com.jsuereth.pgp.sbtplugin.PgpKeys._

object SparkBuild extends Build {
  val SPARK_VERSION = "1.0.0-SNAPSHOT"
  val SPARK_VERSION_SHORT = SPARK_VERSION.replaceAll("-SNAPSHOT", "")

  // Hadoop version to build against. For example, "1.0.4" for Apache releases, or
  // "2.0.0-mr1-cdh4.2.0" for Cloudera Hadoop. Note that these variables can be set
  // through the environment variables SPARK_HADOOP_VERSION and SPARK_YARN.
  val DEFAULT_HADOOP_VERSION = "1.0.4"

  // Whether the Hadoop version to build against is 2.2.x, or a variant of it. This can be set
  // through the SPARK_IS_NEW_HADOOP environment variable.
  val DEFAULT_IS_NEW_HADOOP = false

  val DEFAULT_YARN = false

  val DEFAULT_HIVE = false

  // HBase version; set as appropriate.
  val HBASE_VERSION = "0.94.6"

  // Target JVM version
  val SCALAC_JVM_VERSION = "jvm-1.6"
  val JAVAC_JVM_VERSION = "1.6"

  lazy val root = Project("root", file("."), settings = rootSettings) aggregate(allProjects: _*)

  lazy val core = Project("core", file("core"), settings = coreSettings)

  lazy val repl = Project("repl", file("repl"), settings = replSettings)
    .dependsOn(core, graphx, bagel, mllib, sql)

  lazy val tools = Project("tools", file("tools"), settings = toolsSettings) dependsOn(core) dependsOn(streaming)

  lazy val bagel = Project("bagel", file("bagel"), settings = bagelSettings) dependsOn(core)

  lazy val graphx = Project("graphx", file("graphx"), settings = graphxSettings) dependsOn(core)

  lazy val catalyst = Project("catalyst", file("sql/catalyst"), settings = catalystSettings) dependsOn(core)

  lazy val sql = Project("sql", file("sql/core"), settings = sqlCoreSettings) dependsOn(core, catalyst)

  lazy val hive = Project("hive", file("sql/hive"), settings = hiveSettings) dependsOn(sql)

  lazy val maybeHive: Seq[ClasspathDependency] = if (isHiveEnabled) Seq(hive) else Seq()
  lazy val maybeHiveRef: Seq[ProjectReference] = if (isHiveEnabled) Seq(hive) else Seq()

  lazy val streaming = Project("streaming", file("streaming"), settings = streamingSettings) dependsOn(core)

  lazy val mllib = Project("mllib", file("mllib"), settings = mllibSettings) dependsOn(core)

  lazy val assemblyProj = Project("assembly", file("assembly"), settings = assemblyProjSettings)
    .dependsOn(core, graphx, bagel, mllib, streaming, repl, sql) dependsOn(maybeYarn: _*) dependsOn(maybeHive: _*) dependsOn(maybeGanglia: _*)

  lazy val assembleDeps = TaskKey[Unit]("assemble-deps", "Build assembly of dependencies and packages Spark projects")

  // A configuration to set an alternative publishLocalConfiguration
  lazy val MavenCompile = config("m2r") extend(Compile)
  lazy val publishLocalBoth = TaskKey[Unit]("publish-local", "publish local for m2 and ivy")
  val sparkHome = System.getProperty("user.dir")

  // Allows build configuration to be set through environment variables
  lazy val hadoopVersion = Properties.envOrElse("SPARK_HADOOP_VERSION", DEFAULT_HADOOP_VERSION)
  lazy val isNewHadoop = Properties.envOrNone("SPARK_IS_NEW_HADOOP") match {
    case None => {
      val isNewHadoopVersion = "2.[2-9]+".r.findFirstIn(hadoopVersion).isDefined
      (isNewHadoopVersion|| DEFAULT_IS_NEW_HADOOP)
    }
    case Some(v) => v.toBoolean
  }

  lazy val isYarnEnabled = Properties.envOrNone("SPARK_YARN") match {
    case None => DEFAULT_YARN
    case Some(v) => v.toBoolean
  }
  lazy val hadoopClient = if (hadoopVersion.startsWith("0.20.") || hadoopVersion == "1.0.0") "hadoop-core" else "hadoop-client"
  val maybeAvro = if (hadoopVersion.startsWith("0.23.")) Seq("org.apache.avro" % "avro" % "1.7.4") else Seq()

  lazy val isHiveEnabled = Properties.envOrNone("SPARK_HIVE") match {
    case None => DEFAULT_HIVE
    case Some(v) => v.toBoolean
  }

  // Include Ganglia integration if the user has enabled Ganglia
  // This is isolated from the normal build due to LGPL-licensed code in the library
  lazy val isGangliaEnabled = Properties.envOrNone("SPARK_GANGLIA_LGPL").isDefined
  lazy val gangliaProj = Project("spark-ganglia-lgpl", file("extras/spark-ganglia-lgpl"), settings = gangliaSettings).dependsOn(core)
  val maybeGanglia: Seq[ClasspathDependency] = if (isGangliaEnabled) Seq(gangliaProj) else Seq()
  val maybeGangliaRef: Seq[ProjectReference] = if (isGangliaEnabled) Seq(gangliaProj) else Seq()

  // Include the Java 8 project if the JVM version is 8+
  lazy val javaVersion = System.getProperty("java.specification.version")
  lazy val isJava8Enabled = javaVersion.toDouble >= "1.8".toDouble
  val maybeJava8Tests = if (isJava8Enabled) Seq[ProjectReference](java8Tests) else Seq[ProjectReference]()
  lazy val java8Tests = Project("java8-tests", file("extras/java8-tests"), settings = java8TestsSettings).
    dependsOn(core) dependsOn(streaming % "compile->compile;test->test")

  // Include the YARN project if the user has enabled YARN
  lazy val yarnAlpha = Project("yarn-alpha", file("yarn/alpha"), settings = yarnAlphaSettings) dependsOn(core)
  lazy val yarn = Project("yarn", file("yarn/stable"), settings = yarnSettings) dependsOn(core)

  lazy val maybeYarn: Seq[ClasspathDependency] = if (isYarnEnabled) Seq(if (isNewHadoop) yarn else yarnAlpha) else Seq()
  lazy val maybeYarnRef: Seq[ProjectReference] = if (isYarnEnabled) Seq(if (isNewHadoop) yarn else yarnAlpha) else Seq()

  lazy val externalTwitter = Project("external-twitter", file("external/twitter"), settings = twitterSettings)
    .dependsOn(streaming % "compile->compile;test->test")

  lazy val externalKafka = Project("external-kafka", file("external/kafka"), settings = kafkaSettings)
    .dependsOn(streaming % "compile->compile;test->test")

  lazy val externalFlume = Project("external-flume", file("external/flume"), settings = flumeSettings)
    .dependsOn(streaming % "compile->compile;test->test")

  lazy val externalZeromq = Project("external-zeromq", file("external/zeromq"), settings = zeromqSettings)
    .dependsOn(streaming % "compile->compile;test->test")

  lazy val externalMqtt = Project("external-mqtt", file("external/mqtt"), settings = mqttSettings)
    .dependsOn(streaming % "compile->compile;test->test")

  lazy val allExternal = Seq[ClasspathDependency](externalTwitter, externalKafka, externalFlume, externalZeromq, externalMqtt)
  lazy val allExternalRefs = Seq[ProjectReference](externalTwitter, externalKafka, externalFlume, externalZeromq, externalMqtt)

  lazy val examples = Project("examples", file("examples"), settings = examplesSettings)
    .dependsOn(core, mllib, graphx, bagel, streaming, hive) dependsOn(allExternal: _*)

  // Everything except assembly, hive, tools, java8Tests and examples belong to packageProjects
  lazy val packageProjects = Seq[ProjectReference](core, repl, bagel, streaming, mllib, graphx, catalyst, sql) ++ maybeYarnRef ++ maybeHiveRef ++ maybeGangliaRef

  lazy val allProjects = packageProjects ++ allExternalRefs ++
    Seq[ProjectReference](examples, tools, assemblyProj) ++ maybeJava8Tests

  def sharedSettings = Defaults.defaultSettings ++ MimaBuild.mimaSettings(file(sparkHome)) ++ Seq(
    organization       := "org.apache.spark",
    version            := SPARK_VERSION,
    scalaVersion       := "2.10.4",
    scalacOptions := Seq("-Xmax-classfile-name", "120", "-unchecked", "-deprecation", "-feature",
      "-target:" + SCALAC_JVM_VERSION),
    javacOptions := Seq("-target", JAVAC_JVM_VERSION, "-source", JAVAC_JVM_VERSION),
    unmanagedJars in Compile <<= baseDirectory map { base => (base / "lib" ** "*.jar").classpath },
    retrieveManaged := true,
    javaHome := Properties.envOrNone("JAVA_HOME").map(file),
    // This is to add convenience of enabling sbt -Dsbt.offline=true for making the build offline.
    offline := "true".equalsIgnoreCase(sys.props("sbt.offline")),
    retrievePattern := "[type]s/[artifact](-[revision])(-[classifier]).[ext]",
    transitiveClassifiers in Scope.GlobalScope := Seq("sources"),
    testListeners <<= target.map(t => Seq(new eu.henkelmann.sbt.JUnitXmlTestsListener(t.getAbsolutePath))),

    // Fork new JVMs for tests and set Java options for those
    fork := true,
    javaOptions in Test += "-Dspark.home=" + sparkHome,
    javaOptions in Test += "-Dspark.testing=1",
    javaOptions in Test += "-Dsun.io.serialization.extendedDebugInfo=true",
    javaOptions in Test ++= System.getProperties.filter(_._1 startsWith "spark").map { case (k,v) => s"-D$k=$v" }.toSeq,
    javaOptions += "-Xmx3g",
    // Show full stack trace and duration in test cases.
    testOptions in Test += Tests.Argument("-oDF"),
    // Remove certain packages from Scaladoc
    scalacOptions in (Compile, doc) := Seq(
      "-groups",
      "-skip-packages", Seq(
        "akka",
        "org.apache.spark.api.python",
        "org.apache.spark.network",
        "org.apache.spark.deploy",
        "org.apache.spark.util.collection"
      ).mkString(":"),
      "-doc-title", "Spark " + SPARK_VERSION_SHORT + " ScalaDoc"
    ),

    // Only allow one test at a time, even across projects, since they run in the same JVM
    concurrentRestrictions in Global += Tags.limit(Tags.Test, 1),

    resolvers ++= Seq(
      // HTTPS is unavailable for Maven Central
      "Maven Repository"     at "http://repo.maven.apache.org/maven2",
      "Apache Repository"    at "https://repository.apache.org/content/repositories/releases",
      "JBoss Repository"     at "https://repository.jboss.org/nexus/content/repositories/releases/",
      "MQTT Repository"      at "https://repo.eclipse.org/content/repositories/paho-releases/",
      "Cloudera Repository"  at "http://repository.cloudera.com/artifactory/cloudera-repos/",
      // For Sonatype publishing
      // "sonatype-snapshots"   at "https://oss.sonatype.org/content/repositories/snapshots",
      // "sonatype-staging"     at "https://oss.sonatype.org/service/local/staging/deploy/maven2/",
      // also check the local Maven repository ~/.m2
      Resolver.mavenLocal
    ),

    publishMavenStyle := true,

    // useGpg in Global := true,

    pomExtra := (
      <parent>
        <groupId>org.apache</groupId>
        <artifactId>apache</artifactId>
        <version>14</version>
      </parent>
      <url>http://spark.apache.org/</url>
      <licenses>
        <license>
          <name>Apache 2.0 License</name>
          <url>http://www.apache.org/licenses/LICENSE-2.0.html</url>
          <distribution>repo</distribution>
        </license>
      </licenses>
      <scm>
        <connection>scm:git:git@github.com:apache/spark.git</connection>
        <url>scm:git:git@github.com:apache/spark.git</url>
      </scm>
      <developers>
        <developer>
          <id>matei</id>
          <name>Matei Zaharia</name>
          <email>matei.zaharia@gmail.com</email>
          <url>http://www.cs.berkeley.edu/~matei</url>
          <organization>Apache Software Foundation</organization>
          <organizationUrl>http://spark.apache.org</organizationUrl>
        </developer>
      </developers>
      <issueManagement>
        <system>JIRA</system>
        <url>https://issues.apache.org/jira/browse/SPARK</url>
      </issueManagement>
    ),

    /*
    publishTo <<= version { (v: String) =>
      val nexus = "https://oss.sonatype.org/"
      if (v.trim.endsWith("SNAPSHOT"))
        Some("sonatype-snapshots" at nexus + "content/repositories/snapshots")
      else
        Some("sonatype-staging"  at nexus + "service/local/staging/deploy/maven2")
    },

    */

    libraryDependencies ++= Seq(
        "io.netty"          % "netty-all"      % "4.0.17.Final",
        "org.eclipse.jetty" % "jetty-server"   % jettyVersion,
        "org.eclipse.jetty" % "jetty-util"     % jettyVersion,
        "org.eclipse.jetty" % "jetty-plus"     % jettyVersion,
        "org.eclipse.jetty" % "jetty-security" % jettyVersion,
        "org.scalatest"    %% "scalatest"       % "1.9.1"  % "test",
        "org.scalacheck"   %% "scalacheck"      % "1.10.0" % "test",
        "com.novocode"      % "junit-interface" % "0.10"   % "test",
        "org.easymock"      % "easymock"        % "3.1"    % "test",
        "org.mockito"       % "mockito-all"     % "1.8.5"  % "test"
    ),

    testOptions += Tests.Argument(TestFrameworks.JUnit, "-v", "-a"),
    parallelExecution := true,
    /* Workaround for issue #206 (fixed after SBT 0.11.0) */
    watchTransitiveSources <<= Defaults.inDependencies[Task[Seq[File]]](watchSources.task,
      const(std.TaskExtra.constant(Nil)), aggregate = true, includeRoot = true) apply { _.join.map(_.flatten) },

    otherResolvers := Seq(Resolver.file("dotM2", file(Path.userHome + "/.m2/repository"))),
    publishLocalConfiguration in MavenCompile <<= (packagedArtifacts, deliverLocal, ivyLoggingLevel) map {
      (arts, _, level) => new PublishConfiguration(None, "dotM2", arts, Seq(), level)
    },
    publishMavenStyle in MavenCompile := true,
    publishLocal in MavenCompile <<= publishTask(publishLocalConfiguration in MavenCompile, deliverLocal),
    publishLocalBoth <<= Seq(publishLocal in MavenCompile, publishLocal).dependOn
  ) ++ net.virtualvoid.sbt.graph.Plugin.graphSettings ++ ScalaStyleSettings ++ genjavadocSettings

  val akkaVersion = "2.2.3-shaded-protobuf"
  val chillVersion = "0.3.1"
  val codahaleMetricsVersion = "3.0.0"
  val jblasVersion = "1.2.3"
  val jettyVersion = "8.1.14.v20131031"
  val hiveVersion = "0.12.0"
  val parquetVersion = "1.3.2"
  val slf4jVersion = "1.7.5"

  val excludeNetty = ExclusionRule(organization = "org.jboss.netty")
  val excludeEclipseJetty = ExclusionRule(organization = "org.eclipse.jetty")
  val excludeAsm = ExclusionRule(organization = "org.ow2.asm")
  val excludeOldAsm = ExclusionRule(organization = "asm")
  val excludeCommonsLogging = ExclusionRule(organization = "commons-logging")
  val excludeSLF4J = ExclusionRule(organization = "org.slf4j")
  val excludeScalap = ExclusionRule(organization = "org.scala-lang", artifact = "scalap")
  val excludeHadoop = ExclusionRule(organization = "org.apache.hadoop")
  val excludeCurator = ExclusionRule(organization = "org.apache.curator")
  val excludePowermock = ExclusionRule(organization = "org.powermock")
  val excludeFastutil = ExclusionRule(organization = "it.unimi.dsi")
<<<<<<< HEAD
  val excludeJruby = ExclusionRule(organization = "org.jruby")
=======
  val excludeThrift = ExclusionRule(organization = "org.apache.thrift")
>>>>>>> dc3b640a

  def sparkPreviousArtifact(id: String, organization: String = "org.apache.spark",
      version: String = "0.9.0-incubating", crossVersion: String = "2.10"): Option[sbt.ModuleID] = {
    val fullId = if (crossVersion.isEmpty) id else id + "_" + crossVersion
    Some(organization % fullId % version) // the artifact to compare binary compatibility with
  }

  def coreSettings = sharedSettings ++ Seq(
    name := "spark-core",
    libraryDependencies ++= Seq(
        "com.google.guava"           % "guava"            % "14.0.1",
        "com.google.code.findbugs"   % "jsr305"           % "1.3.9",
        "log4j"                      % "log4j"            % "1.2.17",
        "org.slf4j"                  % "slf4j-api"        % slf4jVersion,
        "org.slf4j"                  % "slf4j-log4j12"    % slf4jVersion,
        "org.slf4j"                  % "jul-to-slf4j"     % slf4jVersion,
        "org.slf4j"                  % "jcl-over-slf4j"   % slf4jVersion,
        "commons-daemon"             % "commons-daemon"   % "1.0.10", // workaround for bug HADOOP-9407
        "com.ning"                   % "compress-lzf"     % "1.0.0",
        "org.xerial.snappy"          % "snappy-java"      % "1.0.5",
        "org.spark-project.akka"    %% "akka-remote"      % akkaVersion excludeAll(excludeNetty),
        "org.spark-project.akka"    %% "akka-slf4j"       % akkaVersion excludeAll(excludeNetty),
        "org.spark-project.akka"    %% "akka-testkit"     % akkaVersion % "test",
        "org.json4s"                %% "json4s-jackson"   % "3.2.6" excludeAll(excludeScalap),
        "colt"                       % "colt"             % "1.2.0",
        "org.apache.mesos"           % "mesos"            % "0.13.0",
        "commons-net"                % "commons-net"      % "2.2",
        "net.java.dev.jets3t"        % "jets3t"           % "0.7.1" excludeAll(excludeCommonsLogging),
        "org.apache.derby"           % "derby"            % "10.4.2.0"                     % "test",
        "org.apache.hadoop"          % hadoopClient       % hadoopVersion excludeAll(excludeNetty, excludeAsm, excludeCommonsLogging, excludeSLF4J, excludeOldAsm),
        "org.apache.curator"         % "curator-recipes"  % "2.4.0" excludeAll(excludeNetty),
        "com.codahale.metrics"       % "metrics-core"     % codahaleMetricsVersion,
        "com.codahale.metrics"       % "metrics-jvm"      % codahaleMetricsVersion,
        "com.codahale.metrics"       % "metrics-json"     % codahaleMetricsVersion,
        "com.codahale.metrics"       % "metrics-graphite" % codahaleMetricsVersion,
        "com.twitter"               %% "chill"            % chillVersion excludeAll(excludeAsm),
        "com.twitter"                % "chill-java"       % chillVersion excludeAll(excludeAsm),
        "org.tachyonproject"         % "tachyon"          % "0.4.1-thrift" excludeAll(excludeHadoop, excludeCurator, excludeEclipseJetty, excludePowermock),
        "com.clearspring.analytics"  % "stream"           % "2.5.1" excludeAll(excludeFastutil),
        "org.spark-project"          % "pyrolite"         % "2.0.1"
      ),
    libraryDependencies ++= maybeAvro
  )

  // Create a colon-separate package list adding "org.apache.spark" in front of all of them,
  // for easier specification of JavaDoc package groups
  def packageList(names: String*): String = {
    names.map(s => "org.apache.spark." + s).mkString(":")
  }

  def rootSettings = sharedSettings ++ scalaJavaUnidocSettings ++ Seq(
    publish := {},

    unidocProjectFilter in (ScalaUnidoc, unidoc) :=
      inAnyProject -- inProjects(repl, examples, tools, catalyst, yarn, yarnAlpha),
    unidocProjectFilter in (JavaUnidoc, unidoc) :=
      inAnyProject -- inProjects(repl, examples, bagel, graphx, catalyst, tools, yarn, yarnAlpha),

    // Skip class names containing $ and some internal packages in Javadocs
    unidocAllSources in (JavaUnidoc, unidoc) := {
      (unidocAllSources in (JavaUnidoc, unidoc)).value
        .map(_.filterNot(_.getName.contains("$")))
        .map(_.filterNot(_.getCanonicalPath.contains("akka")))
        .map(_.filterNot(_.getCanonicalPath.contains("deploy")))
        .map(_.filterNot(_.getCanonicalPath.contains("network")))
        .map(_.filterNot(_.getCanonicalPath.contains("executor")))
        .map(_.filterNot(_.getCanonicalPath.contains("python")))
        .map(_.filterNot(_.getCanonicalPath.contains("collection")))
    },

    // Javadoc options: create a window title, and group key packages on index page
    javacOptions in doc := Seq(
      "-windowtitle", "Spark " + SPARK_VERSION_SHORT + " JavaDoc",
      "-public",
      "-group", "Core Java API", packageList("api.java", "api.java.function"),
      "-group", "Spark Streaming", packageList(
        "streaming.api.java", "streaming.flume", "streaming.kafka",
        "streaming.mqtt", "streaming.twitter", "streaming.zeromq"
      ),
      "-group", "MLlib", packageList(
        "mllib.classification", "mllib.clustering", "mllib.evaluation.binary", "mllib.linalg",
        "mllib.linalg.distributed", "mllib.optimization", "mllib.rdd", "mllib.recommendation",
        "mllib.regression", "mllib.stat", "mllib.tree", "mllib.tree.configuration",
        "mllib.tree.impurity", "mllib.tree.model", "mllib.util"
      ),
      "-group", "Spark SQL", packageList("sql.api.java", "sql.hive.api.java"),
      "-noqualifier", "java.lang"
    )
  )

  def replSettings = sharedSettings ++ Seq(
    name := "spark-repl",
    libraryDependencies <+= scalaVersion(v => "org.scala-lang"  % "scala-compiler" % v),
    libraryDependencies <+= scalaVersion(v => "org.scala-lang"  % "jline"          % v),
    libraryDependencies <+= scalaVersion(v => "org.scala-lang"  % "scala-reflect"  % v)
  )

  def examplesSettings = sharedSettings ++ Seq(
    name := "spark-examples",  
    jarName in assembly <<= version map { 
      v => "spark-examples-" + v + "-hadoop" + hadoopVersion + ".jar" },
    libraryDependencies ++= Seq(
      "com.twitter"          %% "algebird-core"   % "0.1.11",
      "org.apache.hbase" % "hbase" % HBASE_VERSION excludeAll(excludeNetty, excludeAsm, excludeOldAsm, excludeCommonsLogging, excludeJruby),
      "org.apache.cassandra" % "cassandra-all" % "1.2.6"
        exclude("com.google.guava", "guava")
        exclude("com.googlecode.concurrentlinkedhashmap", "concurrentlinkedhashmap-lru")
        exclude("com.ning","compress-lzf")
        exclude("io.netty", "netty")
        exclude("jline","jline")
        exclude("org.apache.cassandra.deps", "avro")
        excludeAll(excludeSLF4J)
    )
  ) ++ assemblySettings ++ extraAssemblySettings

  def toolsSettings = sharedSettings ++ Seq(
    name := "spark-tools",
    libraryDependencies <+= scalaVersion(v => "org.scala-lang"  % "scala-compiler" % v ),
    libraryDependencies <+= scalaVersion(v => "org.scala-lang"  % "scala-reflect"  % v )
  ) ++ assemblySettings ++ extraAssemblySettings

  def graphxSettings = sharedSettings ++ Seq(
    name := "spark-graphx",
    previousArtifact := sparkPreviousArtifact("spark-graphx"),
    libraryDependencies ++= Seq(
      "org.jblas" % "jblas" % jblasVersion
    )
  )

  def bagelSettings = sharedSettings ++ Seq(
    name := "spark-bagel",
    previousArtifact := sparkPreviousArtifact("spark-bagel")
  )

  def mllibSettings = sharedSettings ++ Seq(
    name := "spark-mllib",
    previousArtifact := sparkPreviousArtifact("spark-mllib"),
    libraryDependencies ++= Seq(
      "org.jblas" % "jblas" % jblasVersion,
      "org.scalanlp" %% "breeze" % "0.7"
    )
  )

  def catalystSettings = sharedSettings ++ Seq(
    name := "catalyst",
    // The mechanics of rewriting expression ids to compare trees in some test cases makes
    // assumptions about the the expression ids being contiguous.  Running tests in parallel breaks
    // this non-deterministically.  TODO: FIX THIS.
    parallelExecution in Test := false,
    libraryDependencies ++= Seq(
      "org.scalatest" %% "scalatest" % "1.9.1" % "test",
      "com.typesafe" %% "scalalogging-slf4j" % "1.0.1"
    )
  )

  def sqlCoreSettings = sharedSettings ++ Seq(
    name := "spark-sql",
    libraryDependencies ++= Seq(
      "com.twitter" % "parquet-column" % parquetVersion,
      "com.twitter" % "parquet-hadoop" % parquetVersion
    )
  )

  // Since we don't include hive in the main assembly this project also acts as an alternative
  // assembly jar.
  def hiveSettings = sharedSettings ++ Seq(
    name := "spark-hive",
    javaOptions += "-XX:MaxPermSize=1g",
    libraryDependencies ++= Seq(
      "org.apache.hive" % "hive-metastore" % hiveVersion,
      "org.apache.hive" % "hive-exec"      % hiveVersion,
      "org.apache.hive" % "hive-serde"     % hiveVersion
    ),
    // Multiple queries rely on the TestHive singleton.  See comments there for more details.
    parallelExecution in Test := false,
    // Supporting all SerDes requires us to depend on deprecated APIs, so we turn off the warnings
    // only for this subproject.
    scalacOptions <<= scalacOptions map { currentOpts: Seq[String] =>
      currentOpts.filterNot(_ == "-deprecation")
    },
    initialCommands in console :=
      """
        |import org.apache.spark.sql.catalyst.analysis._
        |import org.apache.spark.sql.catalyst.dsl._
        |import org.apache.spark.sql.catalyst.errors._
        |import org.apache.spark.sql.catalyst.expressions._
        |import org.apache.spark.sql.catalyst.plans.logical._
        |import org.apache.spark.sql.catalyst.rules._
        |import org.apache.spark.sql.catalyst.types._
        |import org.apache.spark.sql.catalyst.util._
        |import org.apache.spark.sql.execution
        |import org.apache.spark.sql.hive._
        |import org.apache.spark.sql.hive.TestHive._
        |import org.apache.spark.sql.parquet.ParquetTestData""".stripMargin
  )

  def streamingSettings = sharedSettings ++ Seq(
    name := "spark-streaming",
    previousArtifact := sparkPreviousArtifact("spark-streaming")
  )

  def yarnCommonSettings = sharedSettings ++ Seq(
    unmanagedSourceDirectories in Compile <++= baseDirectory { base =>
      Seq(
         base / "../common/src/main/scala"
      )
    },

    unmanagedSourceDirectories in Test <++= baseDirectory { base =>
      Seq(
         base / "../common/src/test/scala"
      )
    }

  ) ++ extraYarnSettings

  def yarnAlphaSettings = yarnCommonSettings ++ Seq(
    name := "spark-yarn-alpha"
  )

  def yarnSettings = yarnCommonSettings ++ Seq(
    name := "spark-yarn"
  )

  def gangliaSettings = sharedSettings ++ Seq(
    name := "spark-ganglia-lgpl",
    libraryDependencies += "com.codahale.metrics" % "metrics-ganglia" % "3.0.0"
  )

  def java8TestsSettings = sharedSettings ++ Seq(
    name := "java8-tests",
    javacOptions := Seq("-target", "1.8", "-source", "1.8"),
    testOptions += Tests.Argument(TestFrameworks.JUnit, "-v", "-a")
  )

  // Conditionally include the YARN dependencies because some tools look at all sub-projects and will complain
  // if we refer to nonexistent dependencies (e.g. hadoop-yarn-api from a Hadoop version without YARN).
  def extraYarnSettings = if(isYarnEnabled) yarnEnabledSettings else Seq()

  def yarnEnabledSettings = Seq(
    libraryDependencies ++= Seq(
      // Exclude rule required for all ?
      "org.apache.hadoop" % hadoopClient         % hadoopVersion excludeAll(excludeNetty, excludeAsm, excludeOldAsm),
      "org.apache.hadoop" % "hadoop-yarn-api"    % hadoopVersion excludeAll(excludeNetty, excludeAsm, excludeOldAsm),
      "org.apache.hadoop" % "hadoop-yarn-common" % hadoopVersion excludeAll(excludeNetty, excludeAsm, excludeOldAsm),
      "org.apache.hadoop" % "hadoop-yarn-client" % hadoopVersion excludeAll(excludeNetty, excludeAsm, excludeOldAsm)
    )
  )

  def assemblyProjSettings = sharedSettings ++ Seq(
    libraryDependencies += "net.sf.py4j" % "py4j" % "0.8.1",
    name := "spark-assembly",
    assembleDeps in Compile <<= (packageProjects.map(packageBin in Compile in _) ++ Seq(packageDependency in Compile)).dependOn,
    jarName in assembly <<= version map { v => "spark-assembly-" + v + "-hadoop" + hadoopVersion + ".jar" },
    jarName in packageDependency <<= version map { v => "spark-assembly-" + v + "-hadoop" + hadoopVersion + "-deps.jar" }
  ) ++ assemblySettings ++ extraAssemblySettings

  def extraAssemblySettings() = Seq(
    test in assembly := {},
    mergeStrategy in assembly := {
      case m if m.toLowerCase.endsWith("manifest.mf") => MergeStrategy.discard
      case m if m.toLowerCase.matches("meta-inf.*\\.sf$") => MergeStrategy.discard
      case "log4j.properties" => MergeStrategy.discard
      case m if m.toLowerCase.startsWith("meta-inf/services/") => MergeStrategy.filterDistinctLines
      case "reference.conf" => MergeStrategy.concat
      case _ => MergeStrategy.first
    }
  )

  def twitterSettings() = sharedSettings ++ Seq(
    name := "spark-streaming-twitter",
    previousArtifact := sparkPreviousArtifact("spark-streaming-twitter"),
    libraryDependencies ++= Seq(
      "org.twitter4j" % "twitter4j-stream" % "3.0.3" excludeAll(excludeNetty)
    )
  )

  def kafkaSettings() = sharedSettings ++ Seq(
    name := "spark-streaming-kafka",
    previousArtifact := sparkPreviousArtifact("spark-streaming-kafka"),
    libraryDependencies ++= Seq(
      "com.github.sgroschupf"    % "zkclient"   % "0.1"          excludeAll(excludeNetty),
      "org.apache.kafka"        %% "kafka"      % "0.8.0"
        exclude("com.sun.jdmk", "jmxtools")
        exclude("com.sun.jmx", "jmxri")
        exclude("net.sf.jopt-simple", "jopt-simple")
        excludeAll(excludeNetty, excludeSLF4J)
    )
  )

  def flumeSettings() = sharedSettings ++ Seq(
    name := "spark-streaming-flume",
    previousArtifact := sparkPreviousArtifact("spark-streaming-flume"),
    libraryDependencies ++= Seq(
      "org.apache.flume" % "flume-ng-sdk" % "1.4.0" % "compile" excludeAll(excludeNetty, excludeThrift)
    )
  )

  def zeromqSettings() = sharedSettings ++ Seq(
    name := "spark-streaming-zeromq",
    previousArtifact := sparkPreviousArtifact("spark-streaming-zeromq"),
    libraryDependencies ++= Seq(
      "org.spark-project.akka" %% "akka-zeromq" % akkaVersion excludeAll(excludeNetty)
    )
  )

  def mqttSettings() = streamingSettings ++ Seq(
    name := "spark-streaming-mqtt",
    previousArtifact := sparkPreviousArtifact("spark-streaming-mqtt"),
    libraryDependencies ++= Seq("org.eclipse.paho" % "mqtt-client" % "0.4.0")
  )
}<|MERGE_RESOLUTION|>--- conflicted
+++ resolved
@@ -313,11 +313,8 @@
   val excludeCurator = ExclusionRule(organization = "org.apache.curator")
   val excludePowermock = ExclusionRule(organization = "org.powermock")
   val excludeFastutil = ExclusionRule(organization = "it.unimi.dsi")
-<<<<<<< HEAD
   val excludeJruby = ExclusionRule(organization = "org.jruby")
-=======
   val excludeThrift = ExclusionRule(organization = "org.apache.thrift")
->>>>>>> dc3b640a
 
   def sparkPreviousArtifact(id: String, organization: String = "org.apache.spark",
       version: String = "0.9.0-incubating", crossVersion: String = "2.10"): Option[sbt.ModuleID] = {
