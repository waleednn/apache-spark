/*
 * Licensed to the Apache Software Foundation (ASF) under one or more
 * contributor license agreements.  See the NOTICE file distributed with
 * this work for additional information regarding copyright ownership.
 * The ASF licenses this file to You under the Apache License, Version 2.0
 * (the "License"); you may not use this file except in compliance with
 * the License.  You may obtain a copy of the License at
 *
 *    http://www.apache.org/licenses/LICENSE-2.0
 *
 * Unless required by applicable law or agreed to in writing, software
 * distributed under the License is distributed on an "AS IS" BASIS,
 * WITHOUT WARRANTIES OR CONDITIONS OF ANY KIND, either express or implied.
 * See the License for the specific language governing permissions and
 * limitations under the License.
 */

import java.io._
import java.nio.charset.StandardCharsets.UTF_8
import java.nio.file.Files
import java.util.Locale

import scala.io.Source
import scala.util.Properties
import scala.collection.JavaConverters._
import scala.collection.mutable.ListBuffer

import sbt._
import sbt.Classpaths.publishTask
import sbt.Keys._
import sbt.librarymanagement.{ VersionNumber, SemanticSelector }
import com.etsy.sbt.checkstyle.CheckstylePlugin.autoImport._
import com.simplytyped.Antlr4Plugin._
import com.typesafe.sbt.pom.{PomBuild, SbtPomKeys}
import com.typesafe.tools.mima.plugin.MimaKeys
import org.scalastyle.sbt.ScalastylePlugin.autoImport._
import org.scalastyle.sbt.Tasks
import sbtassembly.AssemblyPlugin.autoImport._

import spray.revolver.RevolverPlugin._

import sbtprotoc.ProtocPlugin.autoImport._

object BuildCommons {

  private val buildLocation = file(".").getAbsoluteFile.getParentFile

  val sqlProjects@Seq(catalyst, sql, hive, hiveThriftServer, tokenProviderKafka010, sqlKafka010, avro, protobuf) = Seq(
    "catalyst", "sql", "hive", "hive-thriftserver", "token-provider-kafka-0-10", "sql-kafka-0-10", "avro", "protobuf"
  ).map(ProjectRef(buildLocation, _))

  val streamingProjects@Seq(streaming, streamingKafka010) =
    Seq("streaming", "streaming-kafka-0-10").map(ProjectRef(buildLocation, _))

  val connect = ProjectRef(buildLocation, "connect")

  val allProjects@Seq(
    core, graphx, mllib, mllibLocal, repl, networkCommon, networkShuffle, launcher, unsafe, tags, sketch, kvstore, _*
  ) = Seq(
    "core", "graphx", "mllib", "mllib-local", "repl", "network-common", "network-shuffle", "launcher", "unsafe",
    "tags", "sketch", "kvstore"
  ).map(ProjectRef(buildLocation, _)) ++ sqlProjects ++ streamingProjects ++ Seq(connect)

  val optionallyEnabledProjects@Seq(kubernetes, mesos, yarn,
    sparkGangliaLgpl, streamingKinesisAsl,
    dockerIntegrationTests, hadoopCloud, kubernetesIntegrationTests) =
    Seq("kubernetes", "mesos", "yarn",
      "ganglia-lgpl", "streaming-kinesis-asl",
      "docker-integration-tests", "hadoop-cloud", "kubernetes-integration-tests").map(ProjectRef(buildLocation, _))

  val assemblyProjects@Seq(networkYarn, streamingKafka010Assembly, streamingKinesisAslAssembly) =
    Seq("network-yarn", "streaming-kafka-0-10-assembly", "streaming-kinesis-asl-assembly")
      .map(ProjectRef(buildLocation, _))

  val copyJarsProjects@Seq(assembly, examples) = Seq("assembly", "examples")
    .map(ProjectRef(buildLocation, _))

  val tools = ProjectRef(buildLocation, "tools")
  // Root project.
  val spark = ProjectRef(buildLocation, "spark")
  val sparkHome = buildLocation

  val testTempDir = s"$sparkHome/target/tmp"

  val javaVersion = settingKey[String]("source and target JVM version for javac and scalac")

  // Google Protobuf version used for generating the protobuf.
  val protoVersion = "3.21.1"
  // GRPC version used for Spark Connect.
  val gprcVersion = "1.47.0"
}

object SparkBuild extends PomBuild {

  import BuildCommons._
  import sbtunidoc.GenJavadocPlugin
  import sbtunidoc.GenJavadocPlugin.autoImport._
  import scala.collection.mutable.Map

  val projectsMap: Map[String, Seq[Setting[_]]] = Map.empty

  override val profiles = {
    val profiles = Properties.envOrNone("SBT_MAVEN_PROFILES")
      .orElse(Properties.propOrNone("sbt.maven.profiles")) match {
      case None => Seq("sbt")
      case Some(v) =>
        v.split("(\\s+|,)").filterNot(_.isEmpty).map(_.trim.replaceAll("-P", "")).toSeq
    }
    if (profiles.contains("jdwp-test-debug")) {
      sys.props.put("test.jdwp.enabled", "true")
    }
    profiles
  }

  Properties.envOrNone("SBT_MAVEN_PROPERTIES") match {
    case Some(v) =>
      v.split("(\\s+|,)").filterNot(_.isEmpty).map(_.split("=")).foreach(x => System.setProperty(x(0), x(1)))
    case _ =>
  }

  override val userPropertiesMap = System.getProperties.asScala.toMap

  lazy val MavenCompile = config("m2r") extend(Compile)
  lazy val SbtCompile = config("sbt") extend(Compile)

  lazy val sparkGenjavadocSettings: Seq[sbt.Def.Setting[_]] = GenJavadocPlugin.projectSettings ++ Seq(
    scalacOptions ++= Seq(
      "-P:genjavadoc:strictVisibility=true" // hide package private types
    )
  )

  lazy val scalaStyleRules = Project("scalaStyleRules", file("scalastyle"))
    .settings(
      libraryDependencies += "org.scalastyle" %% "scalastyle" % "1.0.0"
    )

  lazy val scalaStyleOnCompile = taskKey[Unit]("scalaStyleOnCompile")

  lazy val scalaStyleOnTest = taskKey[Unit]("scalaStyleOnTest")

  // We special case the 'println' lint rule to only be a warning on compile, because adding
  // printlns for debugging is a common use case and is easy to remember to remove.
  val scalaStyleOnCompileConfig: String = {
    val in = "scalastyle-config.xml"
    val out = "scalastyle-on-compile.generated.xml"
    val replacements = Map(
      """customId="println" level="error"""" -> """customId="println" level="warn""""
    )
    var contents = Source.fromFile(in).getLines.mkString("\n")
    for ((k, v) <- replacements) {
      require(contents.contains(k), s"Could not rewrite '$k' in original scalastyle config.")
      contents = contents.replace(k, v)
    }
    new PrintWriter(out) {
      write(contents)
      close()
    }
    out
  }

  // Return a cached scalastyle task for a given configuration (usually Compile or Test)
  private def cachedScalaStyle(config: Configuration) = Def.task {
    val logger = streams.value.log
    // We need a different cache dir per Configuration, otherwise they collide
    val cacheDir = target.value / s"scalastyle-cache-${config.name}"
    val cachedFun = FileFunction.cached(cacheDir, FilesInfo.lastModified, FilesInfo.exists) {
      (inFiles: Set[File]) => {
        val args: Seq[String] = Seq.empty
        val scalaSourceV = Seq(file((config / scalaSource).value.getAbsolutePath))
        val configV = (ThisBuild / baseDirectory).value / scalaStyleOnCompileConfig
        val configUrlV = (config / scalastyleConfigUrl).value
        val streamsV = ((config / streams).value: @sbtUnchecked)
        val failOnErrorV = true
        val failOnWarningV = false
        val scalastyleTargetV = (config / scalastyleTarget).value
        val configRefreshHoursV = (config / scalastyleConfigRefreshHours).value
        val targetV = (config / target).value
        val configCacheFileV = (config / scalastyleConfigUrlCacheFile).value

        logger.info(s"Running scalastyle on ${name.value} in ${config.name}")
        Tasks.doScalastyle(args, configV, configUrlV, failOnErrorV, failOnWarningV, scalaSourceV,
          scalastyleTargetV, streamsV, configRefreshHoursV, targetV, configCacheFileV)

        Set.empty
      }
    }

    cachedFun(findFiles((config / scalaSource).value))
  }

  private def findFiles(file: File): Set[File] = if (file.isDirectory) {
    file.listFiles().toSet.flatMap(findFiles) + file
  } else {
    Set(file)
  }

  def enableScalaStyle: Seq[sbt.Def.Setting[_]] = Seq(
    scalaStyleOnCompile := cachedScalaStyle(Compile).value,
    scalaStyleOnTest := cachedScalaStyle(Test).value,
    (scalaStyleOnCompile / logLevel) := Level.Warn,
    (scalaStyleOnTest / logLevel) := Level.Warn,
    (Compile / compile) := {
      scalaStyleOnCompile.value
      (Compile / compile).value
    },
    (Test / compile) := {
      scalaStyleOnTest.value
      (Test / compile).value
    }
  )

  // Silencer: Scala compiler plugin for warning suppression
  // Aim: enable fatal warnings, but suppress ones related to using of deprecated APIs
  // depends on scala version:
  // <2.13.2 - silencer 1.7.10 and compiler settings to enable fatal warnings
  // 2.13.2+ - no silencer and configured warnings to achieve the same
  lazy val compilerWarningSettings: Seq[sbt.Def.Setting[_]] = Seq(
    libraryDependencies ++= {
      if (VersionNumber(scalaVersion.value).matchesSemVer(SemanticSelector("<2.13.2"))) {
        val silencerVersion = "1.7.10"
        Seq(
          "org.scala-lang.modules" %% "scala-collection-compat" % "2.2.0",
          compilerPlugin("com.github.ghik" % "silencer-plugin" % silencerVersion cross CrossVersion.full),
          "com.github.ghik" % "silencer-lib" % silencerVersion % Provided cross CrossVersion.full
        )
      } else {
        Seq.empty
      }
    },
    (Compile / scalacOptions) ++= {
      if (VersionNumber(scalaVersion.value).matchesSemVer(SemanticSelector("<2.13.2"))) {
        Seq(
          "-Xfatal-warnings",
          "-deprecation",
          "-Ywarn-unused-import",
          "-P:silencer:globalFilters=.*deprecated.*" //regex to catch deprecation warnings and suppress them
        )
      } else {
        Seq(
          // replace -Xfatal-warnings with fine-grained configuration, since 2.13.2
          // verbose warning on deprecation, error on all others
          // see `scalac -Wconf:help` for details
          "-Wconf:cat=deprecation:wv,any:e",
          // 2.13-specific warning hits to be muted (as narrowly as possible) and addressed separately
          // TODO(SPARK-33499): Enable this option when Scala 2.12 is no longer supported.
          // "-Wunused:imports",
          "-Wconf:cat=lint-multiarg-infix:wv",
          "-Wconf:cat=other-nullary-override:wv",
          "-Wconf:cat=other-match-analysis&site=org.apache.spark.sql.catalyst.catalog.SessionCatalog.lookupFunction.catalogFunction:wv",
          "-Wconf:cat=other-pure-statement&site=org.apache.spark.streaming.util.FileBasedWriteAheadLog.readAll.readFile:wv",
          "-Wconf:cat=other-pure-statement&site=org.apache.spark.scheduler.OutputCommitCoordinatorSuite.<local OutputCommitCoordinatorSuite>.futureAction:wv",
          "-Wconf:cat=other-pure-statement&site=org.apache.spark.sql.streaming.sources.StreamingDataSourceV2Suite.testPositiveCase.\\$anonfun:wv",
          // SPARK-33775 Suppress compilation warnings that contain the following contents.
          // TODO(SPARK-33805): Undo the corresponding deprecated usage suppression rule after
          //  fixed.
          "-Wconf:msg=^(?=.*?method|value|type|object|trait|inheritance)(?=.*?deprecated)(?=.*?since 2.13).+$:s",
          "-Wconf:msg=^(?=.*?Widening conversion from)(?=.*?is deprecated because it loses precision).+$:s",
          "-Wconf:msg=Auto-application to \\`\\(\\)\\` is deprecated:s",
          "-Wconf:msg=method with a single empty parameter list overrides method without any parameter list:s",
          "-Wconf:msg=method without a parameter list overrides a method with a single empty one:s",
          // SPARK-35574 Prevent the recurrence of compilation warnings related to `procedure syntax is deprecated`
          "-Wconf:cat=deprecation&msg=procedure syntax is deprecated:e",
          // SPARK-35496 Upgrade Scala to 2.13.7 and suppress:
          // 1. `The outer reference in this type test cannot be checked at run time`
          // 2. `the type test for pattern TypeA cannot be checked at runtime because it
          //    has type parameters eliminated by erasure`
          // 3. `abstract type TypeA in type pattern Seq[TypeA] (the underlying of
          //    Seq[TypeA]) is unchecked since it is eliminated by erasure`
          // 4. `fruitless type test: a value of TypeA cannot also be a TypeB`
          "-Wconf:cat=unchecked&msg=outer reference:s",
          "-Wconf:cat=unchecked&msg=eliminated by erasure:s",
          "-Wconf:msg=^(?=.*?a value of type)(?=.*?cannot also be).+$:s"
        )
      }
    }
  )

  lazy val sharedSettings = sparkGenjavadocSettings ++
                            compilerWarningSettings ++
      (if (sys.env.contains("NOLINT_ON_COMPILE")) Nil else enableScalaStyle) ++ Seq(
    (Compile / exportJars) := true,
    (Test / exportJars) := false,
    javaHome := sys.env.get("JAVA_HOME")
      .orElse(sys.props.get("java.home").map { p => new File(p).getParentFile().getAbsolutePath() })
      .map(file),
    publishMavenStyle := true,
    unidocGenjavadocVersion := "0.18",

    // Override SBT's default resolvers:
    resolvers := Seq(
      // Google Mirror of Maven Central, placed first so that it's used instead of flaky Maven Central.
      // See https://storage-download.googleapis.com/maven-central/index.html for more info.
      "gcs-maven-central-mirror" at "https://maven-central.storage-download.googleapis.com/maven2/",
      DefaultMavenRepository,
      Resolver.mavenLocal,
      Resolver.file("ivyLocal", file(Path.userHome.absolutePath + "/.ivy2/local"))(Resolver.ivyStylePatterns)
    ),
    externalResolvers := resolvers.value,
    otherResolvers := SbtPomKeys.mvnLocalRepository(dotM2 => Seq(Resolver.file("dotM2", dotM2))).value,
    (MavenCompile / publishLocalConfiguration) := PublishConfiguration()
        .withResolverName("dotM2")
        .withArtifacts(packagedArtifacts.value.toVector)
        .withLogging(ivyLoggingLevel.value),
    (SbtCompile / publishLocalConfiguration) := PublishConfiguration()
        .withResolverName("ivyLocal")
        .withArtifacts(packagedArtifacts.value.toVector)
        .withLogging(ivyLoggingLevel.value),
    (MavenCompile / publishMavenStyle) := true,
    (SbtCompile / publishMavenStyle) := false,
    (MavenCompile / publishLocal) := publishTask((MavenCompile / publishLocalConfiguration)).value,
    (SbtCompile / publishLocal) := publishTask((SbtCompile / publishLocalConfiguration)).value,
    publishLocal := Seq((MavenCompile / publishLocal), (SbtCompile / publishLocal)).dependOn.value,

    javaOptions ++= {
      val versionParts = System.getProperty("java.version").split("[+.\\-]+", 3)
      var major = versionParts(0).toInt
      if (major >= 16) Seq("--add-modules=jdk.incubator.vector,jdk.incubator.foreign", "-Dforeign.restricted=warn") else Seq.empty
    },

    (Compile / doc / javacOptions) ++= {
      val versionParts = System.getProperty("java.version").split("[+.\\-]+", 3)
      var major = versionParts(0).toInt
      if (major == 1) major = versionParts(1).toInt
      if (major >= 8) Seq("-Xdoclint:all", "-Xdoclint:-missing") else Seq.empty
    },

    javaVersion := SbtPomKeys.effectivePom.value.getProperties.get("java.version").asInstanceOf[String],

    (Compile / javacOptions) ++= Seq(
      "-encoding", UTF_8.name(),
      "-source", javaVersion.value
    ),
    // This -target and Xlint:unchecked options cannot be set in the Compile configuration scope since
    // `javadoc` doesn't play nicely with them; see https://github.com/sbt/sbt/issues/355#issuecomment-3817629
    // for additional discussion and explanation.
    (Compile / compile / javacOptions) ++= Seq(
      "-target", javaVersion.value,
      "-Xlint:unchecked"
    ),

    (Compile / scalacOptions) ++= Seq(
      s"-target:jvm-${javaVersion.value}",
      "-sourcepath", (ThisBuild / baseDirectory).value.getAbsolutePath  // Required for relative source links in scaladoc
    ),

    SbtPomKeys.profiles := profiles,

    // Remove certain packages from Scaladoc
    (Compile / doc / scalacOptions) := Seq(
      "-groups",
      "-skip-packages", Seq(
        "org.apache.spark.api.python",
        "org.apache.spark.network",
        "org.apache.spark.deploy",
        "org.apache.spark.util.collection"
      ).mkString(":"),
      "-doc-title", "Spark " + version.value.replaceAll("-SNAPSHOT", "") + " ScalaDoc"
    ) ++ {
      // Do not attempt to scaladoc javadoc comments under 2.12 since it can't handle inner classes
      if (scalaBinaryVersion.value == "2.12") Seq("-no-java-comments") else Seq.empty
    },

    // disable Mima check for all modules,
    // to be enabled in specific ones that have previous artifacts
    MimaKeys.mimaFailOnNoPrevious := false,

    // To prevent intermittent compilation failures, see also SPARK-33297
    // Apparently we can remove this when we use JDK 11.
    Test / classLoaderLayeringStrategy := ClassLoaderLayeringStrategy.Flat,

    // Setting version for the protobuf compiler. This has to be propagated to every sub-project
    // even if the project is not using it.
    PB.protocVersion := protoVersion,
  )

  def enable(settings: Seq[Setting[_]])(projectRef: ProjectRef) = {
    val existingSettings = projectsMap.getOrElse(projectRef.project, Seq[Setting[_]]())
    projectsMap += (projectRef.project -> (existingSettings ++ settings))
  }

  // Note ordering of these settings matter.
  /* Enable shared settings on all projects */
  (allProjects ++ optionallyEnabledProjects ++ assemblyProjects ++ copyJarsProjects ++ Seq(spark, tools))
    .foreach(enable(sharedSettings ++ DependencyOverrides.settings ++
      ExcludedDependencies.settings ++ Checkstyle.settings))

  /* Enable tests settings for all projects except examples, assembly and tools */
  (allProjects ++ optionallyEnabledProjects).foreach(enable(TestSettings.settings))

  val mimaProjects = allProjects.filterNot { x =>
    Seq(
      spark, hive, hiveThriftServer, repl, networkCommon, networkShuffle, networkYarn,
      unsafe, tags, tokenProviderKafka010, sqlKafka010, connect, protobuf
    ).contains(x)
  }

  mimaProjects.foreach { x =>
    enable(MimaBuild.mimaSettings(sparkHome, x))(x)
  }

  /* Generate and pick the spark build info from extra-resources */
  enable(Core.settings)(core)

  /* Unsafe settings */
  enable(Unsafe.settings)(unsafe)

  /*
   * Set up tasks to copy dependencies during packaging. This step can be disabled in the command
   * line, so that dev/mima can run without trying to copy these files again and potentially
   * causing issues.
   */
  if (!"false".equals(System.getProperty("copyDependencies"))) {
    copyJarsProjects.foreach(enable(CopyDependencies.settings))
  }

  /* Enable Assembly for all assembly projects */
  assemblyProjects.foreach(enable(Assembly.settings))

  /* Package pyspark artifacts in a separate zip file for YARN. */
  enable(PySparkAssembly.settings)(assembly)

  /* Enable unidoc only for the root spark project */
  enable(Unidoc.settings)(spark)

  /* Catalyst ANTLR generation settings */
  enable(Catalyst.settings)(catalyst)

  /* Spark SQL Core console settings */
  enable(SQL.settings)(sql)

  /* Hive console settings */
  enable(Hive.settings)(hive)

  enable(SparkConnect.settings)(connect)

  /* Protobuf settings */
  enable(SparkProtobuf.settings)(protobuf)

  // SPARK-14738 - Remove docker tests from main Spark build
  // enable(DockerIntegrationTests.settings)(dockerIntegrationTests)

  if (!profiles.contains("volcano")) {
    enable(Volcano.settings)(kubernetes)
    enable(Volcano.settings)(kubernetesIntegrationTests)
  }

  enable(KubernetesIntegrationTests.settings)(kubernetesIntegrationTests)

  enable(YARN.settings)(yarn)

  if (profiles.contains("sparkr")) {
    enable(SparkR.settings)(core)
  }

  /**
   * Adds the ability to run the spark shell directly from SBT without building an assembly
   * jar.
   *
   * Usage: `build/sbt sparkShell`
   */
  val sparkShell = taskKey[Unit]("start a spark-shell.")
  val sparkPackage = inputKey[Unit](
    s"""
       |Download and run a spark package.
       |Usage `builds/sbt "sparkPackage <group:artifact:version> <MainClass> [args]
     """.stripMargin)
  val sparkSql = taskKey[Unit]("starts the spark sql CLI.")

  enable(Seq(
    (run / connectInput) := true,
    fork := true,
    (run / outputStrategy) := Some (StdoutOutput),

    javaOptions += "-Xmx2g",

    sparkShell := {
      (Compile / runMain).toTask(" org.apache.spark.repl.Main -usejavacp").value
    },

    sparkPackage := {
      import complete.DefaultParsers._
      val packages :: className :: otherArgs = spaceDelimited("<group:artifact:version> <MainClass> [args]").parsed.toList
      val scalaRun = (run / runner).value
      val classpath = (Runtime / fullClasspath).value
      val args = Seq("--packages", packages, "--class", className, (LocalProject("core") / Compile / Keys.`package`)
        .value.getCanonicalPath) ++ otherArgs
      println(args)
      scalaRun.run("org.apache.spark.deploy.SparkSubmit", classpath.map(_.data), args, streams.value.log)
    },

    (Compile / javaOptions) += "-Dspark.master=local",

    sparkSql := {
      (Compile / runMain).toTask(" org.apache.spark.sql.hive.thriftserver.SparkSQLCLIDriver").value
    }
  ))(assembly)

  enable(Seq(sparkShell := (LocalProject("assembly") / sparkShell).value))(spark)

  // TODO: move this to its upstream project.
  override def projectDefinitions(baseDirectory: File): Seq[Project] = {
    super.projectDefinitions(baseDirectory).map { x =>
      if (projectsMap.exists(_._1 == x.id)) x.settings(projectsMap(x.id): _*)
      else x.settings(Seq[Setting[_]](): _*)
    } ++ Seq[Project](OldDeps.project)
  }

  if (!sys.env.contains("SERIAL_SBT_TESTS")) {
    allProjects.foreach(enable(SparkParallelTestGrouping.settings))
  }
}

object SparkParallelTestGrouping {
  // Settings for parallelizing tests. The basic strategy here is to run the slowest suites (or
  // collections of suites) in their own forked JVMs, allowing us to gain parallelism within a
  // SBT project. Here, we take an opt-in approach where the default behavior is to run all
  // tests sequentially in a single JVM, requiring us to manually opt-in to the extra parallelism.
  //
  // There are a reasons why such an opt-in approach is good:
  //
  //    1. Launching one JVM per suite adds significant overhead for short-running suites. In
  //       addition to JVM startup time and JIT warmup, it appears that initialization of Derby
  //       metastores can be very slow so creating a fresh warehouse per suite is inefficient.
  //
  //    2. When parallelizing within a project we need to give each forked JVM a different tmpdir
  //       so that the metastore warehouses do not collide. Unfortunately, it seems that there are
  //       some tests which have an overly tight dependency on the default tmpdir, so those fragile
  //       tests need to continue re-running in the default configuration (or need to be rewritten).
  //       Fixing that problem would be a huge amount of work for limited payoff in most cases
  //       because most test suites are short-running.
  //

  private val testsWhichShouldRunInTheirOwnDedicatedJvm = Set(
    "org.apache.spark.DistributedSuite",
    "org.apache.spark.sql.catalyst.expressions.DateExpressionsSuite",
    "org.apache.spark.sql.catalyst.expressions.HashExpressionsSuite",
    "org.apache.spark.sql.catalyst.expressions.CastSuite",
    "org.apache.spark.sql.catalyst.expressions.MathExpressionsSuite",
    "org.apache.spark.sql.hive.HiveExternalCatalogSuite",
    "org.apache.spark.sql.hive.StatisticsSuite",
    "org.apache.spark.sql.hive.client.VersionsSuite",
    "org.apache.spark.sql.hive.client.HiveClientVersions",
    "org.apache.spark.sql.hive.HiveExternalCatalogVersionsSuite",
    "org.apache.spark.ml.classification.LogisticRegressionSuite",
    "org.apache.spark.ml.classification.LinearSVCSuite",
    "org.apache.spark.sql.SQLQueryTestSuite",
    "org.apache.spark.sql.hive.client.HadoopVersionInfoSuite",
    "org.apache.spark.sql.hive.thriftserver.SparkExecuteStatementOperationSuite",
    "org.apache.spark.sql.hive.thriftserver.ThriftServerQueryTestSuite",
    "org.apache.spark.sql.hive.thriftserver.SparkSQLEnvSuite",
    "org.apache.spark.sql.hive.thriftserver.ui.ThriftServerPageSuite",
    "org.apache.spark.sql.hive.thriftserver.ui.HiveThriftServer2ListenerSuite",
    "org.apache.spark.sql.kafka010.KafkaDelegationTokenSuite",
    "org.apache.spark.shuffle.KubernetesLocalDiskShuffleDataIOSuite",
    "org.apache.spark.sql.hive.HiveScalaReflectionSuite"
  )

  private val DEFAULT_TEST_GROUP = "default_test_group"
  private val HIVE_EXECUTION_TEST_GROUP = "hive_execution_test_group"

  private def testNameToTestGroup(name: String): String = name match {
    case _ if testsWhichShouldRunInTheirOwnDedicatedJvm.contains(name) => name
    // Different with the cases in testsWhichShouldRunInTheirOwnDedicatedJvm, here we are grouping
    // all suites of `org.apache.spark.sql.hive.execution.*` into a single group, instead of
    // launching one JVM per suite.
    case _ if name.contains("org.apache.spark.sql.hive.execution") => HIVE_EXECUTION_TEST_GROUP
    case _ => DEFAULT_TEST_GROUP
  }

  lazy val settings = Seq(
    (Test / testGrouping) := {
      val tests: Seq[TestDefinition] = (Test / definedTests).value
      val defaultForkOptions = ForkOptions(
        javaHome = javaHome.value,
        outputStrategy = outputStrategy.value,
        bootJars = Vector.empty[java.io.File],
        workingDirectory = Some(baseDirectory.value),
        runJVMOptions = (Test / javaOptions).value.toVector,
        connectInput = connectInput.value,
        envVars = (Test / envVars).value
      )
      tests.groupBy(test => testNameToTestGroup(test.name)).map { case (groupName, groupTests) =>
        val forkOptions = {
          if (groupName == DEFAULT_TEST_GROUP) {
            defaultForkOptions
          } else {
            defaultForkOptions.withRunJVMOptions(defaultForkOptions.runJVMOptions ++
              Seq(s"-Djava.io.tmpdir=${baseDirectory.value}/target/tmp/$groupName"))
          }
        }
        new Tests.Group(
          name = groupName,
          tests = groupTests,
          runPolicy = Tests.SubProcess(forkOptions))
      }
    }.toSeq
  )
}

object Core {
  import scala.sys.process.Process
  lazy val settings = Seq(
    (Compile / resourceGenerators) += Def.task {
      val buildScript = baseDirectory.value + "/../build/spark-build-info"
      val targetDir = baseDirectory.value + "/target/extra-resources/"
      val command = Seq("bash", buildScript, targetDir, version.value)
      Process(command).!!
      val propsFile = baseDirectory.value / "target" / "extra-resources" / "spark-version-info.properties"
      Seq(propsFile)
    }.taskValue
  )
}


object SparkConnect {
  import BuildCommons.protoVersion

  lazy val settings = Seq(
    // Setting version for the protobuf compiler. This has to be propagated to every sub-project
    // even if the project is not using it.
    PB.protocVersion := BuildCommons.protoVersion,

    // For some reason the resolution from the imported Maven build does not work for some
    // of these dependendencies that we need to shade later on.
    libraryDependencies ++= {
      val guavaVersion =
        SbtPomKeys.effectivePom.value.getProperties.get("guava.version").asInstanceOf[String]
      val guavaFailureaccessVersion =
        SbtPomKeys.effectivePom.value.getProperties.get(
          "guava.failureaccess.version").asInstanceOf[String]
      Seq(
        "io.grpc" % "protoc-gen-grpc-java" % BuildCommons.gprcVersion asProtocPlugin(),
        "com.google.guava" % "guava" % guavaVersion,
        "com.google.guava" % "failureaccess" % guavaFailureaccessVersion,
        "com.google.protobuf" % "protobuf-java" % protoVersion % "protobuf"
      )
    },

    dependencyOverrides ++= {
      val guavaVersion =
        SbtPomKeys.effectivePom.value.getProperties.get("guava.version").asInstanceOf[String]
      val guavaFailureaccessVersion =
        SbtPomKeys.effectivePom.value.getProperties.get(
          "guava.failureaccess.version").asInstanceOf[String]
      Seq(
        "com.google.guava" % "guava" % guavaVersion,
        "com.google.guava" % "failureaccess" % guavaFailureaccessVersion,
        "com.google.protobuf" % "protobuf-java" % protoVersion
      )
    },

    (Compile / PB.targets) := Seq(
      PB.gens.java -> (Compile / sourceManaged).value,
      PB.gens.plugin("grpc-java") -> (Compile / sourceManaged).value
    ),

    (assembly / test) := { },

    (assembly / logLevel) := Level.Info,

    // Exclude `scala-library` from assembly.
    (assembly / assemblyPackageScala / assembleArtifact) := false,

    // Exclude `pmml-model-*.jar`, `scala-collection-compat_*.jar`,`jsr305-*.jar` and
    // `netty-*.jar` and `unused-1.0.0.jar` from assembly.
    (assembly / assemblyExcludedJars) := {
      val cp = (assembly / fullClasspath).value
      cp filter { v =>
        val name = v.data.getName
        name.startsWith("pmml-model-") || name.startsWith("scala-collection-compat_") ||
          name.startsWith("jsr305-") || name.startsWith("netty-") || name == "unused-1.0.0.jar"
      }
    },

    (assembly / assemblyShadeRules) := Seq(
      ShadeRule.rename("io.grpc.**" -> "org.sparkproject.connect.grpc.@0").inAll,
      ShadeRule.rename("com.google.common.**" -> "org.sparkproject.connect.guava.@1").inAll,
      ShadeRule.rename("com.google.thirdparty.**" -> "org.sparkproject.connect.guava.@1").inAll,
      ShadeRule.rename("com.google.protobuf.**" -> "org.sparkproject.connect.protobuf.@1").inAll,
      ShadeRule.rename("android.annotation.**" -> "org.sparkproject.connect.android_annotation.@1").inAll,
      ShadeRule.rename("io.perfmark.**" -> "org.sparkproject.connect.io_perfmark.@1").inAll,
      ShadeRule.rename("org.codehaus.mojo.animal_sniffer.**" -> "org.sparkproject.connect.animal_sniffer.@1").inAll,
      ShadeRule.rename("com.google.j2objc.annotations.**" -> "org.sparkproject.connect.j2objc_annotations.@1").inAll,
      ShadeRule.rename("com.google.errorprone.annotations.**" -> "org.sparkproject.connect.errorprone_annotations.@1").inAll,
      ShadeRule.rename("org.checkerframework.**" -> "org.sparkproject.connect.checkerframework.@1").inAll,
      ShadeRule.rename("com.google.gson.**" -> "org.sparkproject.connect.gson.@1").inAll,
      ShadeRule.rename("com.google.api.**" -> "org.sparkproject.connect.google_protos.api.@1").inAll,
      ShadeRule.rename("com.google.cloud.**" -> "org.sparkproject.connect.google_protos.cloud.@1").inAll,
      ShadeRule.rename("com.google.geo.**" -> "org.sparkproject.connect.google_protos.geo.@1").inAll,
      ShadeRule.rename("com.google.logging.**" -> "org.sparkproject.connect.google_protos.logging.@1").inAll,
      ShadeRule.rename("com.google.longrunning.**" -> "org.sparkproject.connect.google_protos.longrunning.@1").inAll,
      ShadeRule.rename("com.google.rpc.**" -> "org.sparkproject.connect.google_protos.rpc.@1").inAll,
      ShadeRule.rename("com.google.type.**" -> "org.sparkproject.connect.google_protos.type.@1").inAll
    ),

    (assembly / assemblyMergeStrategy) := {
      case m if m.toLowerCase(Locale.ROOT).endsWith("manifest.mf") => MergeStrategy.discard
      // Drop all proto files that are not needed as artifacts of the build.
      case m if m.toLowerCase(Locale.ROOT).endsWith(".proto") => MergeStrategy.discard
      case _ => MergeStrategy.first
    }
  )
}

object SparkProtobuf {
  import BuildCommons.protoVersion

  lazy val settings = Seq(
    // Setting version for the protobuf compiler. This has to be propagated to every sub-project
    // even if the project is not using it.
    PB.protocVersion := BuildCommons.protoVersion,

    // For some reason the resolution from the imported Maven build does not work for some
    // of these dependendencies that we need to shade later on.
<<<<<<< HEAD
    libraryDependencies ++= Seq(
      "com.google.protobuf" % "protobuf-java" % protoVersion % "protobuf"
    ),

    dependencyOverrides ++= Seq(
      "com.google.protobuf" % "protobuf-java" % protoVersion
    ),

    (Test / PB.protoSources) := Seq((Test / sourceDirectory).value / "resources/protobuf"),

    (Test / PB.targets) := Seq(
      PB.gens.java -> target.value / "generated-test-sources"
=======
    libraryDependencies += "com.google.protobuf" % "protobuf-java" % protoVersion % "protobuf",

    dependencyOverrides += "com.google.protobuf" % "protobuf-java" % protoVersion,

    (Compile / PB.targets) := Seq(
      PB.gens.java -> (Compile / sourceManaged).value,
>>>>>>> e7fbefe9
    ),

    (assembly / test) := { },

    (assembly / logLevel) := Level.Info,

    // Exclude `scala-library` from assembly.
    (assembly / assemblyPackageScala / assembleArtifact) := false,

    // Exclude `pmml-model-*.jar`, `scala-collection-compat_*.jar`,
    // `spark-tags_*.jar`, "guava-*.jar" and `unused-1.0.0.jar` from assembly.
    (assembly / assemblyExcludedJars) := {
      val cp = (assembly / fullClasspath).value
      cp filter { v =>
        val name = v.data.getName
        name.startsWith("pmml-model-") || name.startsWith("scala-collection-compat_") ||
          name.startsWith("spark-tags_") || name.startsWith("guava-") || name == "unused-1.0.0.jar"
      }
    },

    (assembly / assemblyShadeRules) := Seq(
      ShadeRule.rename("com.google.protobuf.**" -> "org.sparkproject.spark-protobuf.protobuf.@1").inAll,
    ),

    (assembly / assemblyMergeStrategy) := {
      case m if m.toLowerCase(Locale.ROOT).endsWith("manifest.mf") => MergeStrategy.discard
      // Drop all proto files that are not needed as artifacts of the build.
      case m if m.toLowerCase(Locale.ROOT).endsWith(".proto") => MergeStrategy.discard
      case _ => MergeStrategy.first
    },
  )
}

object Unsafe {
  lazy val settings = Seq(
    // This option is needed to suppress warnings from sun.misc.Unsafe usage
    (Compile / javacOptions) += "-XDignore.symbol.file"
  )
}


object DockerIntegrationTests {
  // This serves to override the override specified in DependencyOverrides:
  lazy val settings = Seq(
    dependencyOverrides += "com.google.guava" % "guava" % "18.0",
    resolvers += "DB2" at "https://app.camunda.com/nexus/content/repositories/public/"
  )
}

/**
 * These settings run the Kubernetes integration tests.
 * Docker images will have the "dev" tag, and will be overwritten every time the
 * integration tests are run. The integration tests are actually bound to the "test" phase,
 * so running "test" on this module will run the integration tests.
 *
 * There are two ways to run the tests:
 * - the "tests" task builds docker images and runs the test, so it's a little slow.
 * - the "run-its" task just runs the tests on a pre-built set of images.
 *
 * Note that this does not use the shell scripts that the maven build uses, which are more
 * configurable. This is meant as a quick way for developers to run these tests against their
 * local changes.
 */
object KubernetesIntegrationTests {
  import BuildCommons._
  import scala.sys.process.Process

  val dockerBuild = TaskKey[Unit]("docker-imgs", "Build the docker images for ITs.")
  val runITs = TaskKey[Unit]("run-its", "Only run ITs, skip image build.")
  val imageRepo = sys.props.getOrElse("spark.kubernetes.test.imageRepo", "docker.io/kubespark")
  val imageTag = sys.props.get("spark.kubernetes.test.imageTag")
  val namespace = sys.props.get("spark.kubernetes.test.namespace")
  val deployMode = sys.props.get("spark.kubernetes.test.deployMode")

  // Hack: this variable is used to control whether to build docker images. It's updated by
  // the tasks below in a non-obvious way, so that you get the functionality described in
  // the scaladoc above.
  private var shouldBuildImage = true

  lazy val settings = Seq(
    dockerBuild := {
      if (shouldBuildImage) {
        val dockerTool = s"$sparkHome/bin/docker-image-tool.sh"
        val bindingsDir = s"$sparkHome/resource-managers/kubernetes/docker/src/main/dockerfiles/spark/bindings"
        val javaImageTag = sys.props.get("spark.kubernetes.test.javaImageTag")
        val dockerFile = sys.props.getOrElse("spark.kubernetes.test.dockerFile",
            s"$sparkHome/resource-managers/kubernetes/docker/src/main/dockerfiles/spark/Dockerfile.java17")
        val pyDockerFile = sys.props.getOrElse("spark.kubernetes.test.pyDockerFile",
            s"$bindingsDir/python/Dockerfile")
        val rDockerFile = sys.props.getOrElse("spark.kubernetes.test.rDockerFile",
            s"$bindingsDir/R/Dockerfile")
        val extraOptions = if (javaImageTag.isDefined) {
          Seq("-b", s"java_image_tag=$javaImageTag")
        } else {
          Seq("-f", s"$dockerFile")
        }
        val cmd = Seq(dockerTool,
          "-r", imageRepo,
          "-t", imageTag.getOrElse("dev"),
          "-p", pyDockerFile,
          "-R", rDockerFile) ++
          (if (deployMode != Some("minikube")) Seq.empty else Seq("-m")) ++
          extraOptions :+
          "build"
        val ec = Process(cmd).!
        if (ec != 0) {
          throw new IllegalStateException(s"Process '${cmd.mkString(" ")}' exited with $ec.")
        }
        if (deployMode == Some("cloud")) {
          val cmd = Seq(dockerTool, "-r", imageRepo, "-t", imageTag.getOrElse("dev"), "push")
          val ret = Process(cmd).!
          if (ret != 0) {
            throw new IllegalStateException(s"Process '${cmd.mkString(" ")}' exited with $ret.")
          }
        }
      }
      shouldBuildImage = true
    },
    runITs := Def.taskDyn {
      shouldBuildImage = false
      Def.task {
        (Test / test).value
      }
    }.value,
    (Test / test) := (Test / test).dependsOn(dockerBuild).value,
    (Test / javaOptions) ++= Seq(
      s"-Dspark.kubernetes.test.deployMode=${deployMode.getOrElse("minikube")}",
      s"-Dspark.kubernetes.test.imageRepo=${imageRepo}",
      s"-Dspark.kubernetes.test.imageTag=${imageTag.getOrElse("dev")}",
      s"-Dspark.kubernetes.test.unpackSparkDir=$sparkHome"
    ),
    (Test / javaOptions) ++= namespace.map("-Dspark.kubernetes.test.namespace=" + _),
    // Force packaging before building images, so that the latest code is tested.
    dockerBuild := dockerBuild
      .dependsOn(assembly / Compile / packageBin)
      .dependsOn(examples / Compile / packageBin)
      .value
  )
}

/**
 * Overrides to work around sbt's dependency resolution being different from Maven's.
 */
object DependencyOverrides {
  lazy val guavaVersion = sys.props.get("guava.version").getOrElse("14.0.1")
  lazy val settings = Seq(
    dependencyOverrides += "com.google.guava" % "guava" % guavaVersion,
    dependencyOverrides += "xerces" % "xercesImpl" % "2.12.0",
    dependencyOverrides += "jline" % "jline" % "2.14.6",
    dependencyOverrides += "org.apache.avro" % "avro" % "1.11.1")
}

/**
 * This excludes library dependencies in sbt, which are specified in maven but are
 * not needed by sbt build.
 */
object ExcludedDependencies {
  lazy val settings = Seq(
    libraryDependencies ~= { libs => libs.filterNot(_.name == "groovy-all") },
    // SPARK-33705: Due to sbt compiler issues, it brings exclusions defined in maven pom back to
    // the classpath directly and assemble test scope artifacts to assembly/target/scala-xx/jars,
    // which is also will be added to the classpath of some unit tests that will build a subprocess
    // to run `spark-submit`, e.g. HiveThriftServer2Test.
    //
    // These artifacts are for the jersey-1 API but Spark use jersey-2 ones, so it cause test
    // flakiness w/ jar conflicts issues.
    //
    // Also jersey-1 is only used by yarn module(see resource-managers/yarn/pom.xml) for testing
    // purpose only. Here we exclude them from the whole project scope and add them w/ yarn only.
    excludeDependencies ++= Seq(
      ExclusionRule(organization = "com.sun.jersey"),
      ExclusionRule("javax.servlet", "javax.servlet-api"),
      ExclusionRule("javax.ws.rs", "jsr311-api"))
  )
}

/**
 * Project to pull previous artifacts of Spark for generating Mima excludes.
 */
object OldDeps {

  import BuildCommons.protoVersion

  lazy val project = Project("oldDeps", file("dev"))
    .settings(oldDepsSettings)
    .disablePlugins(com.typesafe.sbt.pom.PomReaderPlugin)

  lazy val allPreviousArtifactKeys = Def.settingDyn[Seq[Set[ModuleID]]] {
    SparkBuild.mimaProjects
      .map { project => (project / MimaKeys.mimaPreviousArtifacts) }
      .map(k => Def.setting(k.value))
      .join
  }

  def oldDepsSettings() = Defaults.coreDefaultSettings ++ Seq(
    // Setting version for the protobuf compiler. This has to be propagated to every sub-project
    // even if the project is not using it.
    PB.protocVersion := protoVersion,
    name := "old-deps",
    libraryDependencies := allPreviousArtifactKeys.value.flatten
  )
}

object Catalyst {
  import com.simplytyped.Antlr4Plugin
  import com.simplytyped.Antlr4Plugin.autoImport._

  lazy val settings = Antlr4Plugin.projectSettings ++ Seq(
    (Antlr4 / antlr4Version) := SbtPomKeys.effectivePom.value.getProperties.get("antlr4.version").asInstanceOf[String],
    (Antlr4 / antlr4PackageName) := Some("org.apache.spark.sql.catalyst.parser"),
    (Antlr4 / antlr4GenListener) := true,
    (Antlr4 / antlr4GenVisitor) := true,
    (Antlr4 / antlr4TreatWarningsAsErrors) := true
  )
}

object SQL {
  lazy val settings = Seq(
    (console / initialCommands) :=
      """
        |import org.apache.spark.SparkContext
        |import org.apache.spark.sql.SQLContext
        |import org.apache.spark.sql.catalyst.analysis._
        |import org.apache.spark.sql.catalyst.dsl._
        |import org.apache.spark.sql.catalyst.errors._
        |import org.apache.spark.sql.catalyst.expressions._
        |import org.apache.spark.sql.catalyst.plans.logical._
        |import org.apache.spark.sql.catalyst.rules._
        |import org.apache.spark.sql.catalyst.util._
        |import org.apache.spark.sql.execution
        |import org.apache.spark.sql.functions._
        |import org.apache.spark.sql.types._
        |
        |val sc = new SparkContext("local[*]", "dev-shell")
        |val sqlContext = new SQLContext(sc)
        |import sqlContext.implicits._
        |import sqlContext._
      """.stripMargin,
    (console / cleanupCommands) := "sc.stop()"
  )
}

object Hive {

  lazy val settings = Seq(
    // Specially disable assertions since some Hive tests fail them
    (Test / javaOptions) := (Test / javaOptions).value.filterNot(_ == "-ea"),
    // Hive tests need higher metaspace size
    (Test / javaOptions) := (Test / javaOptions).value.filterNot(_.contains("MaxMetaspaceSize")),
    (Test / javaOptions) += "-XX:MaxMetaspaceSize=2g",
    // Supporting all SerDes requires us to depend on deprecated APIs, so we turn off the warnings
    // only for this subproject.
    scalacOptions := (scalacOptions map { currentOpts: Seq[String] =>
      currentOpts.filterNot(_ == "-deprecation")
    }).value,
    (console / initialCommands) :=
      """
        |import org.apache.spark.SparkContext
        |import org.apache.spark.sql.catalyst.analysis._
        |import org.apache.spark.sql.catalyst.dsl._
        |import org.apache.spark.sql.catalyst.errors._
        |import org.apache.spark.sql.catalyst.expressions._
        |import org.apache.spark.sql.catalyst.plans.logical._
        |import org.apache.spark.sql.catalyst.rules._
        |import org.apache.spark.sql.catalyst.util._
        |import org.apache.spark.sql.execution
        |import org.apache.spark.sql.functions._
        |import org.apache.spark.sql.hive._
        |import org.apache.spark.sql.hive.test.TestHive._
        |import org.apache.spark.sql.hive.test.TestHive.implicits._
        |import org.apache.spark.sql.types._""".stripMargin,
    (console / cleanupCommands) := "sparkContext.stop()",
    // Some of our log4j jars make it impossible to submit jobs from this JVM to Hive Map/Reduce
    // in order to generate golden files.  This is only required for developers who are adding new
    // new query tests.
    (Test / fullClasspath) := (Test / fullClasspath).value.filterNot { f => f.toString.contains("jcl-over") }
  )
}

object YARN {
  val genConfigProperties = TaskKey[Unit]("gen-config-properties",
    "Generate config.properties which contains a setting whether Hadoop is provided or not")
  val propFileName = "config.properties"
  val hadoopProvidedProp = "spark.yarn.isHadoopProvided"

  lazy val settings = Seq(
    excludeDependencies --= Seq(
      ExclusionRule(organization = "com.sun.jersey"),
      ExclusionRule("javax.servlet", "javax.servlet-api"),
      ExclusionRule("javax.ws.rs", "jsr311-api")),
    Compile / unmanagedResources :=
      (Compile / unmanagedResources).value.filter(!_.getName.endsWith(s"$propFileName")),
    genConfigProperties := {
      val file = (Compile / classDirectory).value / s"org/apache/spark/deploy/yarn/$propFileName"
      val isHadoopProvided = SbtPomKeys.effectivePom.value.getProperties.get(hadoopProvidedProp)
      IO.write(file, s"$hadoopProvidedProp = $isHadoopProvided")
    },
    Compile / copyResources := (Def.taskDyn {
      val c = (Compile / copyResources).value
      Def.task {
        (Compile / genConfigProperties).value
        c
      }
    }).value
  )
}

object Assembly {
  import sbtassembly.AssemblyPlugin.autoImport._

  val hadoopVersion = taskKey[String]("The version of hadoop that spark is compiled against.")

  lazy val settings = baseAssemblySettings ++ Seq(
    (assembly / test) := {},
    hadoopVersion := {
      sys.props.get("hadoop.version")
        .getOrElse(SbtPomKeys.effectivePom.value.getProperties.get("hadoop.version").asInstanceOf[String])
    },
    (assembly / assemblyJarName) := {
      lazy val hadoopVersionValue = hadoopVersion.value
      if (moduleName.value.contains("streaming-kafka-0-10-assembly")
        || moduleName.value.contains("streaming-kinesis-asl-assembly")) {
        s"${moduleName.value}-${version.value}.jar"
      } else {
        s"${moduleName.value}-${version.value}-hadoop${hadoopVersionValue}.jar"
      }
    },
    (Test / assembly / assemblyJarName) := s"${moduleName.value}-test-${version.value}.jar",
    (assembly / assemblyMergeStrategy) := {
      case m if m.toLowerCase(Locale.ROOT).endsWith("manifest.mf")
                                                               => MergeStrategy.discard
      case m if m.toLowerCase(Locale.ROOT).matches("meta-inf.*\\.sf$")
                                                               => MergeStrategy.discard
      case "log4j2.properties"                                 => MergeStrategy.discard
      case m if m.toLowerCase(Locale.ROOT).startsWith("meta-inf/services/")
                                                               => MergeStrategy.filterDistinctLines
      case "reference.conf"                                    => MergeStrategy.concat
      case _                                                   => MergeStrategy.first
    }
  )
}

object PySparkAssembly {
  import sbtassembly.AssemblyPlugin.autoImport._
  import java.util.zip.{ZipOutputStream, ZipEntry}

  lazy val settings = Seq(
    // Use a resource generator to copy all .py files from python/pyspark into a managed directory
    // to be included in the assembly. We can't just add "python/" to the assembly's resource dir
    // list since that will copy unneeded / unwanted files.
    (Compile / resourceGenerators) += Def.macroValueI((Compile / resourceManaged) map { outDir: File =>
      val src = new File(BuildCommons.sparkHome, "python/pyspark")
      val zipFile = new File(BuildCommons.sparkHome , "python/lib/pyspark.zip")
      zipFile.delete()
      zipRecursive(src, zipFile)
      Seq.empty[File]
    }).value
  )

  private def zipRecursive(source: File, destZipFile: File) = {
    val destOutput = new ZipOutputStream(new FileOutputStream(destZipFile))
    addFilesToZipStream("", source, destOutput)
    destOutput.flush()
    destOutput.close()
  }

  private def addFilesToZipStream(parent: String, source: File, output: ZipOutputStream): Unit = {
    if (source.isDirectory()) {
      output.putNextEntry(new ZipEntry(parent + source.getName()))
      for (file <- source.listFiles()) {
        addFilesToZipStream(parent + source.getName() + File.separator, file, output)
      }
    } else {
      val in = new FileInputStream(source)
      output.putNextEntry(new ZipEntry(parent + source.getName()))
      val buf = new Array[Byte](8192)
      var n = 0
      while (n != -1) {
        n = in.read(buf)
        if (n != -1) {
          output.write(buf, 0, n)
        }
      }
      output.closeEntry()
      in.close()
    }
  }

}

object SparkR {
  import scala.sys.process.Process

  val buildRPackage = taskKey[Unit]("Build the R package")
  lazy val settings = Seq(
    buildRPackage := {
      val postfix = if (File.separator == "\\") ".bat" else ".sh"
      val command = baseDirectory.value / ".." / "R" / s"install-dev$postfix"
      Process(command.toString).!!
    },
    (Compile / compile) := (Def.taskDyn {
      val c = (Compile / compile).value
      Def.task {
        (Compile / buildRPackage).value
        c
      }
    }).value
  )
}

object Volcano {
  // Exclude all volcano file for Compile and Test
  lazy val settings = Seq(
    unmanagedSources / excludeFilter := HiddenFileFilter || "*Volcano*.scala"
  )
}

object Unidoc {

  import BuildCommons._
  import sbtunidoc.BaseUnidocPlugin
  import sbtunidoc.JavaUnidocPlugin
  import sbtunidoc.ScalaUnidocPlugin
  import sbtunidoc.BaseUnidocPlugin.autoImport._
  import sbtunidoc.GenJavadocPlugin.autoImport._
  import sbtunidoc.JavaUnidocPlugin.autoImport._
  import sbtunidoc.ScalaUnidocPlugin.autoImport._

  private def ignoreUndocumentedPackages(packages: Seq[Seq[File]]): Seq[Seq[File]] = {
    packages
      .map(_.filterNot(_.getName.contains("$")))
      .map(_.filterNot(_.getCanonicalPath.contains("org/apache/spark/deploy")))
      .map(_.filterNot(_.getCanonicalPath.contains("org/apache/spark/examples")))
      .map(_.filterNot(_.getCanonicalPath.contains("org/apache/spark/internal")))
      .map(_.filterNot(_.getCanonicalPath.contains("org/apache/spark/memory")))
      .map(_.filterNot(_.getCanonicalPath.contains("org/apache/spark/network")))
      .map(_.filterNot(_.getCanonicalPath.contains("org/apache/spark/rpc")))
      .map(_.filterNot(f =>
        f.getCanonicalPath.contains("org/apache/spark/shuffle") &&
        !f.getCanonicalPath.contains("org/apache/spark/shuffle/api")))
      .map(_.filterNot(_.getCanonicalPath.contains("org/apache/spark/executor")))
      .map(_.filterNot(_.getCanonicalPath.contains("org/apache/spark/ExecutorAllocationClient")))
      .map(_.filterNot(_.getCanonicalPath.contains("org/apache/spark/scheduler/cluster/CoarseGrainedSchedulerBackend")))
      .map(_.filterNot(f =>
        f.getCanonicalPath.contains("org/apache/spark/unsafe") &&
        !f.getCanonicalPath.contains("org/apache/spark/unsafe/types/CalendarInterval")))
      .map(_.filterNot(_.getCanonicalPath.contains("python")))
      .map(_.filterNot(_.getCanonicalPath.contains("org/apache/spark/util/collection")))
      .map(_.filterNot(_.getCanonicalPath.contains("org/apache/spark/util/kvstore")))
      .map(_.filterNot(_.getCanonicalPath.contains("org/apache/spark/sql/catalyst")))
      .map(_.filterNot(_.getCanonicalPath.contains("org/apache/spark/sql/execution")))
      .map(_.filterNot(_.getCanonicalPath.contains("org/apache/spark/sql/internal")))
      .map(_.filterNot(_.getCanonicalPath.contains("org/apache/spark/sql/hive")))
      .map(_.filterNot(_.getCanonicalPath.contains("org/apache/spark/sql/catalog/v2/utils")))
      .map(_.filterNot(_.getCanonicalPath.contains("org.apache.spark.errors")))
      .map(_.filterNot(_.getCanonicalPath.contains("org.apache.spark.sql.errors")))
      .map(_.filterNot(_.getCanonicalPath.contains("org/apache/hive")))
      .map(_.filterNot(_.getCanonicalPath.contains("org/apache/spark/sql/v2/avro")))
      .map(_.filterNot(_.getCanonicalPath.contains("SSLOptions")))
  }

  private def ignoreClasspaths(classpaths: Seq[Classpath]): Seq[Classpath] = {
    classpaths
      .map(_.filterNot(_.data.getCanonicalPath.matches(""".*kafka-clients-0\.10.*""")))
      .map(_.filterNot(_.data.getCanonicalPath.matches(""".*kafka_2\..*-0\.10.*""")))
  }

  val unidocSourceBase = settingKey[String]("Base URL of source links in Scaladoc.")

  lazy val settings = BaseUnidocPlugin.projectSettings ++
                      ScalaUnidocPlugin.projectSettings ++
                      JavaUnidocPlugin.projectSettings ++
                      Seq (
    publish := {},

    (ScalaUnidoc / unidoc / unidocProjectFilter) :=
      inAnyProject -- inProjects(OldDeps.project, repl, examples, tools, kubernetes,
        yarn, tags, streamingKafka010, sqlKafka010, connect, protobuf),
    (JavaUnidoc / unidoc / unidocProjectFilter) :=
      inAnyProject -- inProjects(OldDeps.project, repl, examples, tools, kubernetes,
        yarn, tags, streamingKafka010, sqlKafka010, connect, protobuf),

    (ScalaUnidoc / unidoc / unidocAllClasspaths) := {
      ignoreClasspaths((ScalaUnidoc / unidoc / unidocAllClasspaths).value)
    },

    (JavaUnidoc / unidoc / unidocAllClasspaths) := {
      ignoreClasspaths((JavaUnidoc / unidoc / unidocAllClasspaths).value)
    },

    // Skip actual catalyst, but include the subproject.
    // Catalyst is not public API and contains quasiquotes which break scaladoc.
    (ScalaUnidoc / unidoc / unidocAllSources) := {
      ignoreUndocumentedPackages((ScalaUnidoc / unidoc / unidocAllSources).value)
    },

    // Skip class names containing $ and some internal packages in Javadocs
    (JavaUnidoc / unidoc / unidocAllSources) := {
      ignoreUndocumentedPackages((JavaUnidoc / unidoc / unidocAllSources).value)
        .map(_.filterNot(_.getCanonicalPath.contains("org/apache/hadoop")))
    },

    (JavaUnidoc / unidoc / javacOptions) := {
      val versionParts = System.getProperty("java.version").split("[+.\\-]+", 3)
      var major = versionParts(0).toInt
      if (major == 1) major = versionParts(1).toInt

      Seq(
        "-windowtitle", "Spark " + version.value.replaceAll("-SNAPSHOT", "") + " JavaDoc",
        "-public",
        "-noqualifier", "java.lang",
        "-tag", """example:a:Example\:""",
        "-tag", """note:a:Note\:""",
        "-tag", "group:X",
        "-tag", "tparam:X",
        "-tag", "constructor:X",
        "-tag", "todo:X",
        "-tag", "groupname:X",
      ) ++ { if (major >= 9) Seq("--ignore-source-errors", "-notree") else Seq.empty }
    },

    // Use GitHub repository for Scaladoc source links
    unidocSourceBase := s"https://github.com/apache/spark/tree/v${version.value}",

    (ScalaUnidoc / unidoc / scalacOptions) ++= Seq(
      "-groups", // Group similar methods together based on the @group annotation.
      "-skip-packages", "org.apache.hadoop",
      "-sourcepath", (ThisBuild / baseDirectory).value.getAbsolutePath
    ) ++ (
      // Add links to sources when generating Scaladoc for a non-snapshot release
      if (!isSnapshot.value) {
        Opts.doc.sourceUrl(unidocSourceBase.value + "€{FILE_PATH}.scala")
      } else {
        Seq()
      }
    )
  )
}

object Checkstyle {
  lazy val settings = Seq(
    checkstyleSeverityLevel := Some(CheckstyleSeverityLevel.Error),
    (Compile / checkstyle / javaSource) := baseDirectory.value / "src/main/java",
    (Test / checkstyle / javaSource) := baseDirectory.value / "src/test/java",
    checkstyleConfigLocation := CheckstyleConfigLocation.File("dev/checkstyle.xml"),
    checkstyleOutputFile := baseDirectory.value / "target/checkstyle-output.xml",
    (Test / checkstyleOutputFile) := baseDirectory.value / "target/checkstyle-output.xml"
  )
}

object CopyDependencies {

  val copyDeps = TaskKey[Unit]("copyDeps", "Copies needed dependencies to the build directory.")
  val destPath = (Compile / crossTarget) { _ / "jars"}

  lazy val settings = Seq(
    copyDeps := {
      val dest = destPath.value
      if (!dest.isDirectory() && !dest.mkdirs()) {
        throw new IOException("Failed to create jars directory.")
      }

      // For the SparkConnect build, we manually call the assembly target to
      // produce the shaded Jar which happens automatically in the case of Maven.
      // Later, when the dependencies are copied, we manually copy the shaded Jar only.
      val fid = (LocalProject("connect") / assembly).value
      val fidProtobuf = (LocalProject("protobuf") / assembly).value

      (Compile / dependencyClasspath).value.map(_.data)
        .filter { jar => jar.isFile() }
        // Do not copy the Spark Connect JAR as it is unshaded in the SBT build.
        .foreach { jar =>
          val destJar = new File(dest, jar.getName())
          if (destJar.isFile()) {
            destJar.delete()
          }
          if (jar.getName.contains("spark-connect") &&
            !SbtPomKeys.profiles.value.contains("noshade-connect")) {
            Files.copy(fid.toPath, destJar.toPath)
          } else if (jar.getName.contains("spark-protobuf") &&
            !SbtPomKeys.profiles.value.contains("noshade-protobuf")) {
            Files.copy(fidProtobuf.toPath, destJar.toPath)
          } else {
            Files.copy(jar.toPath(), destJar.toPath())
          }
        }
    },
    (Compile / packageBin / crossTarget) := destPath.value,
    (Compile / packageBin) := (Compile / packageBin).dependsOn(copyDeps).value
  )

}

object TestSettings {
  import BuildCommons._
  private val defaultExcludedTags = Seq("org.apache.spark.tags.ChromeUITest",
    "org.apache.spark.deploy.k8s.integrationtest.YuniKornTag",
    "org.apache.spark.internal.io.cloud.IntegrationTestSuite")

  lazy val settings = Seq (
    // Fork new JVMs for tests and set Java options for those
    fork := true,
    // Setting SPARK_DIST_CLASSPATH is a simple way to make sure any child processes
    // launched by the tests have access to the correct test-time classpath.
    (Test / envVars) ++= Map(
      "SPARK_DIST_CLASSPATH" ->
        (Test / fullClasspath).value.files.map(_.getAbsolutePath)
          .mkString(File.pathSeparator).stripSuffix(File.pathSeparator),
      "SPARK_PREPEND_CLASSES" -> "1",
      "SPARK_SCALA_VERSION" -> scalaBinaryVersion.value,
      "SPARK_TESTING" -> "1",
      "JAVA_HOME" -> sys.env.get("JAVA_HOME").getOrElse(sys.props("java.home")),
      "SPARK_BEELINE_OPTS" -> "-DmyKey=yourValue"),
    (Test / javaOptions) += s"-Djava.io.tmpdir=$testTempDir",
    (Test / javaOptions) += "-Dspark.test.home=" + sparkHome,
    (Test / javaOptions) += "-Dspark.testing=1",
    (Test / javaOptions) += "-Dspark.port.maxRetries=100",
    (Test / javaOptions) += "-Dspark.master.rest.enabled=false",
    (Test / javaOptions) += "-Dspark.memory.debugFill=true",
    (Test / javaOptions) += "-Dspark.ui.enabled=false",
    (Test / javaOptions) += "-Dspark.ui.showConsoleProgress=false",
    (Test / javaOptions) += "-Dspark.unsafe.exceptionOnMemoryLeak=true",
    (Test / javaOptions) += "-Dspark.hadoop.hadoop.security.key.provider.path=test:///",
    (Test / javaOptions) += "-Dsun.io.serialization.extendedDebugInfo=false",
    (Test / javaOptions) += "-Dderby.system.durability=test",
    (Test / javaOptions) += "-Dio.netty.tryReflectionSetAccessible=true",
    (Test / javaOptions) ++= {
      if ("true".equals(System.getProperty("java.net.preferIPv6Addresses"))) {
        Seq("-Djava.net.preferIPv6Addresses=true")
      } else {
        Seq.empty
      }
    },
    (Test / javaOptions) ++= System.getProperties.asScala.filter(_._1.startsWith("spark"))
      .map { case (k,v) => s"-D$k=$v" }.toSeq,
    (Test / javaOptions) += "-ea",
    (Test / javaOptions) ++= {
      val metaspaceSize = sys.env.get("METASPACE_SIZE").getOrElse("1300m")
      val extraTestJavaArgs = Array("-XX:+IgnoreUnrecognizedVMOptions",
        "--add-opens=java.base/java.lang=ALL-UNNAMED",
        "--add-opens=java.base/java.lang.invoke=ALL-UNNAMED",
        "--add-opens=java.base/java.lang.reflect=ALL-UNNAMED",
        "--add-opens=java.base/java.io=ALL-UNNAMED",
        "--add-opens=java.base/java.net=ALL-UNNAMED",
        "--add-opens=java.base/java.nio=ALL-UNNAMED",
        "--add-opens=java.base/java.util=ALL-UNNAMED",
        "--add-opens=java.base/java.util.concurrent=ALL-UNNAMED",
        "--add-opens=java.base/java.util.concurrent.atomic=ALL-UNNAMED",
        "--add-opens=java.base/sun.nio.ch=ALL-UNNAMED",
        "--add-opens=java.base/sun.nio.cs=ALL-UNNAMED",
        "--add-opens=java.base/sun.security.action=ALL-UNNAMED",
        "--add-opens=java.base/sun.util.calendar=ALL-UNNAMED",
        "-Djdk.reflect.useDirectMethodHandle=false").mkString(" ")
      s"-Xmx4g -Xss4m -XX:MaxMetaspaceSize=$metaspaceSize -XX:ReservedCodeCacheSize=128m -Dfile.encoding=UTF-8 $extraTestJavaArgs"
        .split(" ").toSeq
    },
    javaOptions ++= {
      val metaspaceSize = sys.env.get("METASPACE_SIZE").getOrElse("1300m")
      s"-Xmx4g -XX:MaxMetaspaceSize=$metaspaceSize".split(" ").toSeq
    },
    (Test / javaOptions) ++= {
      val jdwpEnabled = sys.props.getOrElse("test.jdwp.enabled", "false").toBoolean

      if (jdwpEnabled) {
        val jdwpAddr = sys.props.getOrElse("test.jdwp.address", "localhost:0")
        val jdwpServer = sys.props.getOrElse("test.jdwp.server", "y")
        val jdwpSuspend = sys.props.getOrElse("test.jdwp.suspend", "y")
        ("-agentlib:jdwp=transport=dt_socket," +
          s"suspend=$jdwpSuspend,server=$jdwpServer,address=$jdwpAddr").split(" ").toSeq
      } else {
        Seq.empty
      }
    },
    // Exclude tags defined in a system property
    (Test / testOptions) += Tests.Argument(TestFrameworks.ScalaTest,
      sys.props.get("test.exclude.tags").map { tags =>
        tags.split(",").flatMap { tag => Seq("-l", tag) }.toSeq
      }.getOrElse(Nil): _*),
    (Test / testOptions) += Tests.Argument(TestFrameworks.ScalaTest,
      sys.props.get("test.default.exclude.tags").map(tags => tags.split(",").toSeq)
        .map(tags => tags.filter(!_.trim.isEmpty)).getOrElse(defaultExcludedTags)
        .flatMap(tag => Seq("-l", tag)): _*),
    (Test / testOptions) += Tests.Argument(TestFrameworks.JUnit,
      sys.props.get("test.exclude.tags").map { tags =>
        Seq("--exclude-categories=" + tags)
      }.getOrElse(Nil): _*),
    // Include tags defined in a system property
    (Test / testOptions) += Tests.Argument(TestFrameworks.ScalaTest,
      sys.props.get("test.include.tags").map { tags =>
        tags.split(",").flatMap { tag => Seq("-n", tag) }.toSeq
      }.getOrElse(Nil): _*),
    (Test / testOptions) += Tests.Argument(TestFrameworks.JUnit,
      sys.props.get("test.include.tags").map { tags =>
        Seq("--include-categories=" + tags)
      }.getOrElse(Nil): _*),
    // Show full stack trace and duration in test cases.
    (Test / testOptions) += Tests.Argument("-oDF"),
    // Slowpoke notifications: receive notifications every 5 minute of tests that have been running
    // longer than two minutes.
    (Test / testOptions) += Tests.Argument(TestFrameworks.ScalaTest, "-W", "120", "300"),
    (Test / testOptions) += Tests.Argument(TestFrameworks.JUnit, "-v", "-a"),
    // Enable Junit testing.
    libraryDependencies += "com.github.sbt" % "junit-interface" % "0.13.3" % "test",
    // `parallelExecutionInTest` controls whether test suites belonging to the same SBT project
    // can run in parallel with one another. It does NOT control whether tests execute in parallel
    // within the same JVM (which is controlled by `testForkedParallel`) or whether test cases
    // within the same suite can run in parallel (which is a ScalaTest runner option which is passed
    // to the underlying runner but is not a SBT-level configuration). This needs to be `true` in
    // order for the extra parallelism enabled by `SparkParallelTestGrouping` to take effect.
    // The `SERIAL_SBT_TESTS` check is here so the extra parallelism can be feature-flagged.
    (Test / parallelExecution) := { if (sys.env.contains("SERIAL_SBT_TESTS")) false else true },
    // Make sure the test temp directory exists.
    (Test / resourceGenerators) += Def.macroValueI((Test / resourceManaged) map { outDir: File =>
      var dir = new File(testTempDir)
      if (!dir.isDirectory()) {
        // Because File.mkdirs() can fail if multiple callers are trying to create the same
        // parent directory, this code tries to create parents one at a time, and avoids
        // failures when the directories have been created by somebody else.
        val stack = new ListBuffer[File]()
        while (!dir.isDirectory()) {
          stack.prepend(dir)
          dir = dir.getParentFile()
        }

        while (stack.nonEmpty) {
          val d = stack.remove(0)
          require(d.mkdir() || d.isDirectory(), s"Failed to create directory $d")
        }
      }
      Seq.empty[File]
    }).value,
    (Global / concurrentRestrictions) := {
      // The number of concurrent test groups is empirically chosen based on experience
      // with Jenkins flakiness.
      if (sys.env.contains("SERIAL_SBT_TESTS")) (Global / concurrentRestrictions).value
      else Seq(Tags.limit(Tags.ForkedTestGroup, 4))
    }
  )

}<|MERGE_RESOLUTION|>--- conflicted
+++ resolved
@@ -712,28 +712,15 @@
 
     // For some reason the resolution from the imported Maven build does not work for some
     // of these dependendencies that we need to shade later on.
-<<<<<<< HEAD
-    libraryDependencies ++= Seq(
-      "com.google.protobuf" % "protobuf-java" % protoVersion % "protobuf"
-    ),
-
-    dependencyOverrides ++= Seq(
-      "com.google.protobuf" % "protobuf-java" % protoVersion
-    ),
-
-    (Test / PB.protoSources) := Seq((Test / sourceDirectory).value / "resources/protobuf"),
-
-    (Test / PB.targets) := Seq(
-      PB.gens.java -> target.value / "generated-test-sources"
-=======
     libraryDependencies += "com.google.protobuf" % "protobuf-java" % protoVersion % "protobuf",
 
     dependencyOverrides += "com.google.protobuf" % "protobuf-java" % protoVersion,
 
-    (Compile / PB.targets) := Seq(
-      PB.gens.java -> (Compile / sourceManaged).value,
->>>>>>> e7fbefe9
-    ),
+  (Test / PB.protoSources) := Seq((Test / sourceDirectory).value / "resources/protobuf"),
+
+  (Test / PB.targets) := Seq(
+    PB.gens.java -> target.value / "generated-test-sources"
+  ),
 
     (assembly / test) := { },
 
