--- conflicted
+++ resolved
@@ -1314,20 +1314,6 @@
         c
       }
     }).value
-  )
-}
-
-<<<<<<< HEAD
-object OpenTelemetry {
-  // Exclude all OpenTelemetry files for Compile and Test
-  lazy val settings = Seq(
-    unmanagedSources / excludeFilter := HiddenFileFilter || "OpenTelemetry*.scala"
-=======
-object Volcano {
-  // Exclude all volcano file for Compile and Test
-  lazy val settings = Seq(
-    unmanagedSources / excludeFilter := HiddenFileFilter || "*Volcano*.scala"
->>>>>>> 628cd751
   )
 }
 
