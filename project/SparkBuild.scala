--- conflicted
+++ resolved
@@ -1127,7 +1127,6 @@
     // SPARK-29282 This is for consistency between JDK8 and JDK11.
     (Test / javaOptions) ++= {
       val metaspaceSize = sys.env.get("METASPACE_SIZE").getOrElse("1300m")
-<<<<<<< HEAD
       val extraTestJavaArgs = Set("-XX:+IgnoreUnrecognizedVMOptions",
         "--add-opens=java.base/java.lang=ALL-UNNAMED",
         "--add-opens=java.base/java.lang.invoke=ALL-UNNAMED",
@@ -1140,10 +1139,7 @@
         "--add-opens=java.base/sun.nio.cs=ALL-UNNAMED",
         "--add-opens=java.base/sun.security.action=ALL-UNNAMED",
         "--add-opens=java.base/sun.util.calendar=ALL-UNNAMED").mkString(" ")
-      s"-Xmx6g -Xss4m -XX:MaxMetaspaceSize=$metaspaceSize -XX:+UseParallelGC -XX:-UseDynamicNumberOfGCThreads -XX:ReservedCodeCacheSize=128m $extraTestJavaArgs"
-=======
-      s"-Xmx5g -Xss4m -XX:MaxMetaspaceSize=$metaspaceSize -XX:+UseParallelGC -XX:-UseDynamicNumberOfGCThreads -XX:ReservedCodeCacheSize=128m"
->>>>>>> 6e8cd3b1
+      s"-Xmx5g -Xss4m -XX:MaxMetaspaceSize=$metaspaceSize -XX:+UseParallelGC -XX:-UseDynamicNumberOfGCThreads -XX:ReservedCodeCacheSize=128m $extraTestJavaArgs"
         .split(" ").toSeq
     },
     javaOptions ++= {
