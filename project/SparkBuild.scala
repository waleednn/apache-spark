/*
 * Licensed to the Apache Software Foundation (ASF) under one or more
 * contributor license agreements.  See the NOTICE file distributed with
 * this work for additional information regarding copyright ownership.
 * The ASF licenses this file to You under the Apache License, Version 2.0
 * (the "License"); you may not use this file except in compliance with
 * the License.  You may obtain a copy of the License at
 *
 *    http://www.apache.org/licenses/LICENSE-2.0
 *
 * Unless required by applicable law or agreed to in writing, software
 * distributed under the License is distributed on an "AS IS" BASIS,
 * WITHOUT WARRANTIES OR CONDITIONS OF ANY KIND, either express or implied.
 * See the License for the specific language governing permissions and
 * limitations under the License.
 */

import sbt._
import sbt.Classpaths.publishTask
import sbt.Keys._
import sbtassembly.Plugin._
import AssemblyKeys._
import scala.util.Properties
import org.scalastyle.sbt.ScalastylePlugin.{Settings => ScalaStyleSettings}
import com.typesafe.tools.mima.plugin.MimaKeys.previousArtifact

import scala.collection.JavaConversions._

// For Sonatype publishing
// import com.jsuereth.pgp.sbtplugin.PgpKeys._

object SparkBuild extends Build {
  val SPARK_VERSION = "1.0.0-SNAPSHOT"

  // Hadoop version to build against. For example, "1.0.4" for Apache releases, or
  // "2.0.0-mr1-cdh4.2.0" for Cloudera Hadoop. Note that these variables can be set
  // through the environment variables SPARK_HADOOP_VERSION and SPARK_YARN.
  val DEFAULT_HADOOP_VERSION = "1.0.4"

  // Whether the Hadoop version to build against is 2.2.x, or a variant of it. This can be set
  // through the SPARK_IS_NEW_HADOOP environment variable.
  val DEFAULT_IS_NEW_HADOOP = false

  val DEFAULT_YARN = false

  val DEFAULT_HIVE = false

  // HBase version; set as appropriate.
  val HBASE_VERSION = "0.94.6"

  // Target JVM version
  val SCALAC_JVM_VERSION = "jvm-1.6"
  val JAVAC_JVM_VERSION = "1.6"

  lazy val root = Project("root", file("."), settings = rootSettings) aggregate(allProjects: _*)

  lazy val core = Project("core", file("core"), settings = coreSettings)

  lazy val repl = Project("repl", file("repl"), settings = replSettings)
    .dependsOn(core, graphx, bagel, mllib, sql)

  lazy val tools = Project("tools", file("tools"), settings = toolsSettings) dependsOn(core) dependsOn(streaming)

  lazy val bagel = Project("bagel", file("bagel"), settings = bagelSettings) dependsOn(core)

  lazy val graphx = Project("graphx", file("graphx"), settings = graphxSettings) dependsOn(core)

  lazy val catalyst = Project("catalyst", file("sql/catalyst"), settings = catalystSettings) dependsOn(core)

  lazy val sql = Project("sql", file("sql/core"), settings = sqlCoreSettings) dependsOn(core, catalyst)

  lazy val hive = Project("hive", file("sql/hive"), settings = hiveSettings) dependsOn(sql)

  lazy val maybeHive: Seq[ClasspathDependency] = if (isHiveEnabled) Seq(hive) else Seq()
  lazy val maybeHiveRef: Seq[ProjectReference] = if (isHiveEnabled) Seq(hive) else Seq()

  lazy val streaming = Project("streaming", file("streaming"), settings = streamingSettings) dependsOn(core)

  lazy val mllib = Project("mllib", file("mllib"), settings = mllibSettings) dependsOn(core)

  lazy val assemblyProj = Project("assembly", file("assembly"), settings = assemblyProjSettings)
    .dependsOn(core, graphx, bagel, mllib, streaming, repl, sql) dependsOn(maybeYarn: _*) dependsOn(maybeHive: _*) dependsOn(maybeGanglia: _*)

  lazy val assembleDeps = TaskKey[Unit]("assemble-deps", "Build assembly of dependencies and packages Spark projects")

  // A configuration to set an alternative publishLocalConfiguration
  lazy val MavenCompile = config("m2r") extend(Compile)
  lazy val publishLocalBoth = TaskKey[Unit]("publish-local", "publish local for m2 and ivy")
  val sparkHome = System.getProperty("user.dir")

  // Allows build configuration to be set through environment variables
  lazy val hadoopVersion = Properties.envOrElse("SPARK_HADOOP_VERSION", DEFAULT_HADOOP_VERSION)
  lazy val isNewHadoop = Properties.envOrNone("SPARK_IS_NEW_HADOOP") match {
    case None => {
      val isNewHadoopVersion = "2.[2-9]+".r.findFirstIn(hadoopVersion).isDefined
      (isNewHadoopVersion|| DEFAULT_IS_NEW_HADOOP)
    }
    case Some(v) => v.toBoolean
  }

  lazy val isYarnEnabled = Properties.envOrNone("SPARK_YARN") match {
    case None => DEFAULT_YARN
    case Some(v) => v.toBoolean
  }
  lazy val hadoopClient = if (hadoopVersion.startsWith("0.20.") || hadoopVersion == "1.0.0") "hadoop-core" else "hadoop-client"
  val maybeAvro = if (hadoopVersion.startsWith("0.23.") && isYarnEnabled) Seq("org.apache.avro" % "avro" % "1.7.4") else Seq()

  lazy val isHiveEnabled = Properties.envOrNone("SPARK_HIVE") match {
    case None => DEFAULT_HIVE
    case Some(v) => v.toBoolean
  }

  // Include Ganglia integration if the user has enabled Ganglia
  // This is isolated from the normal build due to LGPL-licensed code in the library
  lazy val isGangliaEnabled = Properties.envOrNone("SPARK_GANGLIA_LGPL").isDefined
  lazy val gangliaProj = Project("spark-ganglia-lgpl", file("extras/spark-ganglia-lgpl"), settings = gangliaSettings).dependsOn(core)
  val maybeGanglia: Seq[ClasspathDependency] = if (isGangliaEnabled) Seq(gangliaProj) else Seq()
  val maybeGangliaRef: Seq[ProjectReference] = if (isGangliaEnabled) Seq(gangliaProj) else Seq()

  // Include the Java 8 project if the JVM version is 8+
  lazy val javaVersion = System.getProperty("java.specification.version")
  lazy val isJava8Enabled = javaVersion.toDouble >= "1.8".toDouble
  val maybeJava8Tests = if (isJava8Enabled) Seq[ProjectReference](java8Tests) else Seq[ProjectReference]()
  lazy val java8Tests = Project("java8-tests", file("extras/java8-tests"), settings = java8TestsSettings).
    dependsOn(core) dependsOn(streaming % "compile->compile;test->test")

  // Include the YARN project if the user has enabled YARN
  lazy val yarnAlpha = Project("yarn-alpha", file("yarn/alpha"), settings = yarnAlphaSettings) dependsOn(core)
  lazy val yarn = Project("yarn", file("yarn/stable"), settings = yarnSettings) dependsOn(core)

  lazy val maybeYarn: Seq[ClasspathDependency] = if (isYarnEnabled) Seq(if (isNewHadoop) yarn else yarnAlpha) else Seq()
  lazy val maybeYarnRef: Seq[ProjectReference] = if (isYarnEnabled) Seq(if (isNewHadoop) yarn else yarnAlpha) else Seq()

  lazy val externalTwitter = Project("external-twitter", file("external/twitter"), settings = twitterSettings)
    .dependsOn(streaming % "compile->compile;test->test")

  lazy val externalKafka = Project("external-kafka", file("external/kafka"), settings = kafkaSettings)
    .dependsOn(streaming % "compile->compile;test->test")

  lazy val externalFlume = Project("external-flume", file("external/flume"), settings = flumeSettings)
    .dependsOn(streaming % "compile->compile;test->test")

  lazy val externalZeromq = Project("external-zeromq", file("external/zeromq"), settings = zeromqSettings)
    .dependsOn(streaming % "compile->compile;test->test")

  lazy val externalMqtt = Project("external-mqtt", file("external/mqtt"), settings = mqttSettings)
    .dependsOn(streaming % "compile->compile;test->test")

  lazy val allExternal = Seq[ClasspathDependency](externalTwitter, externalKafka, externalFlume, externalZeromq, externalMqtt)
  lazy val allExternalRefs = Seq[ProjectReference](externalTwitter, externalKafka, externalFlume, externalZeromq, externalMqtt)

  lazy val examples = Project("examples", file("examples"), settings = examplesSettings)
    .dependsOn(core, mllib, graphx, bagel, streaming, hive) dependsOn(allExternal: _*)

  // Everything except assembly, hive, tools, java8Tests and examples belong to packageProjects
  lazy val packageProjects = Seq[ProjectReference](core, repl, bagel, streaming, mllib, graphx, catalyst, sql) ++ maybeYarnRef ++ maybeHiveRef ++ maybeGangliaRef

  lazy val allProjects = packageProjects ++ allExternalRefs ++
    Seq[ProjectReference](examples, tools, assemblyProj) ++ maybeJava8Tests

  def sharedSettings = Defaults.defaultSettings ++ MimaBuild.mimaSettings(file(sparkHome)) ++ Seq(
    organization       := "org.apache.spark",
    version            := SPARK_VERSION,
    scalaVersion       := "2.10.4",
    scalacOptions := Seq("-Xmax-classfile-name", "120", "-unchecked", "-deprecation", "-feature",
      "-target:" + SCALAC_JVM_VERSION),
    javacOptions := Seq("-target", JAVAC_JVM_VERSION, "-source", JAVAC_JVM_VERSION),
    unmanagedJars in Compile <<= baseDirectory map { base => (base / "lib" ** "*.jar").classpath },
    retrieveManaged := true,
    javaHome := Properties.envOrNone("JAVA_HOME").map(file),
    // This is to add convenience of enabling sbt -Dsbt.offline=true for making the build offline.
    offline := "true".equalsIgnoreCase(sys.props("sbt.offline")),
    retrievePattern := "[type]s/[artifact](-[revision])(-[classifier]).[ext]",
    transitiveClassifiers in Scope.GlobalScope := Seq("sources"),
    testListeners <<= target.map(t => Seq(new eu.henkelmann.sbt.JUnitXmlTestsListener(t.getAbsolutePath))),

    // Fork new JVMs for tests and set Java options for those
    fork := true,
    javaOptions in Test += "-Dspark.home=" + sparkHome,
    javaOptions in Test += "-Dspark.testing=1",
    javaOptions in Test += "-Dsun.io.serialization.extendedDebugInfo=true",
    javaOptions in Test ++= System.getProperties.filter(_._1 startsWith "spark").map { case (k,v) => s"-D$k=$v" }.toSeq,
    javaOptions += "-Xmx3g",
    // Show full stack trace and duration in test cases.
    testOptions in Test += Tests.Argument("-oDF"),
    // Remove certain packages from Scaladoc
    scalacOptions in (Compile,doc) := Seq("-groups", "-skip-packages", Seq(
      "akka",
      "org.apache.spark.network",
      "org.apache.spark.deploy",
      "org.apache.spark.util.collection"
    ).mkString(":")),

    // Only allow one test at a time, even across projects, since they run in the same JVM
    concurrentRestrictions in Global += Tags.limit(Tags.Test, 1),

    resolvers ++= Seq(
      // HTTPS is unavailable for Maven Central
      "Maven Repository"     at "http://repo.maven.apache.org/maven2",
      "Apache Repository"    at "https://repository.apache.org/content/repositories/releases",
      "JBoss Repository"     at "https://repository.jboss.org/nexus/content/repositories/releases/",
      "MQTT Repository"      at "https://repo.eclipse.org/content/repositories/paho-releases/",
      "Cloudera Repository"  at "http://repository.cloudera.com/artifactory/cloudera-repos/",
      // For Sonatype publishing
      // "sonatype-snapshots"   at "https://oss.sonatype.org/content/repositories/snapshots",
      // "sonatype-staging"     at "https://oss.sonatype.org/service/local/staging/deploy/maven2/",
      // also check the local Maven repository ~/.m2
      Resolver.mavenLocal
    ),

    publishMavenStyle := true,

    // useGpg in Global := true,

    pomExtra := (
      <parent>
        <groupId>org.apache</groupId>
        <artifactId>apache</artifactId>
        <version>13</version>
      </parent>
        <url>http://spark.apache.org/</url>
        <licenses>
          <license>
            <name>Apache 2.0 License</name>
            <url>http://www.apache.org/licenses/LICENSE-2.0.html</url>
            <distribution>repo</distribution>
          </license>
        </licenses>
        <scm>
          <connection>scm:git:git@github.com:apache/spark.git</connection>
          <url>scm:git:git@github.com:apache/spark.git</url>
        </scm>
        <developers>
          <developer>
            <id>matei</id>
            <name>Matei Zaharia</name>
            <email>matei.zaharia@gmail.com</email>
            <url>http://www.cs.berkeley.edu/~matei</url>
            <organization>Apache Software Foundation</organization>
            <organizationUrl>http://spark.apache.org</organizationUrl>
          </developer>
        </developers>
        <issueManagement>
          <system>JIRA</system>
          <url>https://spark-project.atlassian.net/browse/SPARK</url>
        </issueManagement>
      ),

    /*
    publishTo <<= version { (v: String) =>
      val nexus = "https://oss.sonatype.org/"
      if (v.trim.endsWith("SNAPSHOT"))
        Some("sonatype-snapshots" at nexus + "content/repositories/snapshots")
      else
        Some("sonatype-staging"  at nexus + "service/local/staging/deploy/maven2")
    },

    */

    libraryDependencies ++= Seq(
<<<<<<< HEAD
      "io.netty"          % "netty-all"      % "4.0.17.Final",
      "org.eclipse.jetty" % "jetty-server"   % jettyVersion,
      "org.eclipse.jetty" % "jetty-util"     % jettyVersion,
      "org.eclipse.jetty" % "jetty-plus"     % jettyVersion,
      "org.eclipse.jetty" % "jetty-security" % jettyVersion,
      /** Workaround for SPARK-959. Dependency used by org.eclipse.jetty. Fixed in ivy 2.3.0. */
      "org.eclipse.jetty.orbit" % "javax.servlet" % "3.0.0.v201112011016" artifacts Artifact("javax.servlet", "jar", "jar"),
      "org.scalatest"    %% "scalatest"       % "1.9.1"  % "test",
      "org.scalacheck"   %% "scalacheck"      % "1.10.0" % "test",
      "com.novocode"      % "junit-interface" % "0.10"   % "test",
      "org.easymock"      % "easymock"        % "3.1"    % "test",
      "org.mockito"       % "mockito-all"     % "1.8.5"  % "test"
=======
        "io.netty"          % "netty-all"      % "4.0.17.Final",
        "org.eclipse.jetty" % "jetty-server"   % jettyVersion,
        "org.eclipse.jetty" % "jetty-util"     % jettyVersion,
        "org.eclipse.jetty" % "jetty-plus"     % jettyVersion,
        "org.eclipse.jetty" % "jetty-security" % jettyVersion,
        "org.scalatest"    %% "scalatest"       % "1.9.1"  % "test",
        "org.scalacheck"   %% "scalacheck"      % "1.10.0" % "test",
        "com.novocode"      % "junit-interface" % "0.10"   % "test",
        "org.easymock"      % "easymock"        % "3.1"    % "test",
        "org.mockito"       % "mockito-all"     % "1.8.5"  % "test"
>>>>>>> 7863ecca
    ),

    testOptions += Tests.Argument(TestFrameworks.JUnit, "-v", "-a"),
    parallelExecution := true,
    /* Workaround for issue #206 (fixed after SBT 0.11.0) */
    watchTransitiveSources <<= Defaults.inDependencies[Task[Seq[File]]](watchSources.task,
      const(std.TaskExtra.constant(Nil)), aggregate = true, includeRoot = true) apply { _.join.map(_.flatten) },

    otherResolvers := Seq(Resolver.file("dotM2", file(Path.userHome + "/.m2/repository"))),
    publishLocalConfiguration in MavenCompile <<= (packagedArtifacts, deliverLocal, ivyLoggingLevel) map {
      (arts, _, level) => new PublishConfiguration(None, "dotM2", arts, Seq(), level)
    },
    publishMavenStyle in MavenCompile := true,
    publishLocal in MavenCompile <<= publishTask(publishLocalConfiguration in MavenCompile, deliverLocal),
    publishLocalBoth <<= Seq(publishLocal in MavenCompile, publishLocal).dependOn
  ) ++ net.virtualvoid.sbt.graph.Plugin.graphSettings ++ ScalaStyleSettings

  val akkaVersion = "2.2.3-shaded-protobuf"
  val chillVersion = "0.3.1"
  val codahaleMetricsVersion = "3.0.0"
  val jblasVersion = "1.2.3"
  val jettyVersion = "8.1.14.v20131031"
  val hiveVersion = "0.12.0"
  val parquetVersion = "1.3.2"
  val slf4jVersion = "1.7.5"

  val excludeNetty = ExclusionRule(organization = "org.jboss.netty")
  val excludeEclipseJetty = ExclusionRule(organization = "org.eclipse.jetty")
  val excludeAsm = ExclusionRule(organization = "org.ow2.asm")
  val excludeOldAsm = ExclusionRule(organization = "asm")
  val excludeCommonsLogging = ExclusionRule(organization = "commons-logging")
  val excludeSLF4J = ExclusionRule(organization = "org.slf4j")
  val excludeScalap = ExclusionRule(organization = "org.scala-lang", artifact = "scalap")
  val excludeHadoop = ExclusionRule(organization = "org.apache.hadoop")
  val excludeCurator = ExclusionRule(organization = "org.apache.curator")
  val excludePowermock = ExclusionRule(organization = "org.powermock")


  def sparkPreviousArtifact(id: String, organization: String = "org.apache.spark",
                            version: String = "0.9.0-incubating", crossVersion: String = "2.10"): Option[sbt.ModuleID] = {
    val fullId = if (crossVersion.isEmpty) id else id + "_" + crossVersion
    Some(organization % fullId % version) // the artifact to compare binary compatibility with
  }

  def coreSettings = sharedSettings ++ Seq(
    name := "spark-core",
    libraryDependencies ++= Seq(
<<<<<<< HEAD
      "com.google.guava"           % "guava"            % "14.0.1",
      "com.google.code.findbugs"   % "jsr305"           % "1.3.9",
      "log4j"                      % "log4j"            % "1.2.17",
      "org.slf4j"                  % "slf4j-api"        % slf4jVersion,
      "org.slf4j"                  % "slf4j-log4j12"    % slf4jVersion,
      "org.slf4j"                  % "jul-to-slf4j"     % slf4jVersion,
      "org.slf4j"                  % "jcl-over-slf4j"   % slf4jVersion,
      "commons-daemon"             % "commons-daemon"   % "1.0.10", // workaround for bug HADOOP-9407
      "com.ning"                   % "compress-lzf"     % "1.0.0",
      "org.xerial.snappy"          % "snappy-java"      % "1.0.5",
      "org.spark-project.akka"    %% "akka-remote"      % akkaVersion excludeAll(excludeNetty),
      "org.spark-project.akka"    %% "akka-slf4j"       % akkaVersion excludeAll(excludeNetty),
      "org.spark-project.akka"    %% "akka-testkit"     % akkaVersion % "test",
      "org.json4s"                %% "json4s-jackson"   % "3.2.6" excludeAll(excludeScalap),
      "it.unimi.dsi"               % "fastutil"         % "6.4.4",
      "colt"                       % "colt"             % "1.2.0",
      "org.apache.mesos"           % "mesos"            % "0.17.0",
      "commons-net"                % "commons-net"      % "2.2",
      "net.java.dev.jets3t"        % "jets3t"           % "0.7.1" excludeAll(excludeCommonsLogging),
      "org.apache.derby"           % "derby"            % "10.4.2.0"                     % "test",
      "org.apache.hadoop"          % hadoopClient       % hadoopVersion excludeAll(excludeNetty, excludeAsm, excludeCommonsLogging, excludeSLF4J, excludeOldAsm),
      "org.apache.curator"         % "curator-recipes"  % "2.4.0" excludeAll(excludeNetty),
      "com.codahale.metrics"       % "metrics-core"     % codahaleMetricsVersion,
      "com.codahale.metrics"       % "metrics-jvm"      % codahaleMetricsVersion,
      "com.codahale.metrics"       % "metrics-json"     % codahaleMetricsVersion,
      "com.codahale.metrics"       % "metrics-graphite" % codahaleMetricsVersion,
      "com.twitter"               %% "chill"            % chillVersion excludeAll(excludeAsm),
      "com.twitter"                % "chill-java"       % chillVersion excludeAll(excludeAsm),
      "org.tachyonproject"         % "tachyon"          % "0.4.1-thrift" excludeAll(excludeHadoop, excludeCurator, excludeEclipseJetty, excludePowermock),
      "com.clearspring.analytics"  % "stream"           % "2.5.1",
      "org.msgpack"               %% "msgpack-scala"    % "0.6.8"
    ),
=======
        "com.google.guava"           % "guava"            % "14.0.1",
        "com.google.code.findbugs"   % "jsr305"           % "1.3.9",
        "log4j"                      % "log4j"            % "1.2.17",
        "org.slf4j"                  % "slf4j-api"        % slf4jVersion,
        "org.slf4j"                  % "slf4j-log4j12"    % slf4jVersion,
        "org.slf4j"                  % "jul-to-slf4j"     % slf4jVersion,
        "org.slf4j"                  % "jcl-over-slf4j"   % slf4jVersion,
        "commons-daemon"             % "commons-daemon"   % "1.0.10", // workaround for bug HADOOP-9407
        "com.ning"                   % "compress-lzf"     % "1.0.0",
        "org.xerial.snappy"          % "snappy-java"      % "1.0.5",
        "org.spark-project.akka"    %% "akka-remote"      % akkaVersion excludeAll(excludeNetty),
        "org.spark-project.akka"    %% "akka-slf4j"       % akkaVersion excludeAll(excludeNetty),
        "org.spark-project.akka"    %% "akka-testkit"     % akkaVersion % "test",
        "org.json4s"                %% "json4s-jackson"   % "3.2.6" excludeAll(excludeScalap),
        "colt"                       % "colt"             % "1.2.0",
        "org.apache.mesos"           % "mesos"            % "0.13.0",
        "commons-net"                % "commons-net"      % "2.2",
        "net.java.dev.jets3t"        % "jets3t"           % "0.7.1" excludeAll(excludeCommonsLogging),
        "org.apache.derby"           % "derby"            % "10.4.2.0"                     % "test",
        "org.apache.hadoop"          % hadoopClient       % hadoopVersion excludeAll(excludeNetty, excludeAsm, excludeCommonsLogging, excludeSLF4J, excludeOldAsm),
        "org.apache.curator"         % "curator-recipes"  % "2.4.0" excludeAll(excludeNetty),
        "com.codahale.metrics"       % "metrics-core"     % codahaleMetricsVersion,
        "com.codahale.metrics"       % "metrics-jvm"      % codahaleMetricsVersion,
        "com.codahale.metrics"       % "metrics-json"     % codahaleMetricsVersion,
        "com.codahale.metrics"       % "metrics-graphite" % codahaleMetricsVersion,
        "com.twitter"               %% "chill"            % chillVersion excludeAll(excludeAsm),
        "com.twitter"                % "chill-java"       % chillVersion excludeAll(excludeAsm),
        "org.tachyonproject"         % "tachyon"          % "0.4.1-thrift" excludeAll(excludeHadoop, excludeCurator, excludeEclipseJetty, excludePowermock),
        "com.clearspring.analytics"  % "stream"           % "2.5.1",
        "org.spark-project"          % "pyrolite"         % "2.0"
      ),
>>>>>>> 7863ecca
    libraryDependencies ++= maybeAvro
  )

  def rootSettings = sharedSettings ++ Seq(
    publish := {}
  )

  def replSettings = sharedSettings ++ Seq(
    name := "spark-repl",
    libraryDependencies <+= scalaVersion(v => "org.scala-lang"  % "scala-compiler" % v ),
    libraryDependencies <+= scalaVersion(v => "org.scala-lang"  % "jline"          % v ),
    libraryDependencies <+= scalaVersion(v => "org.scala-lang"  % "scala-reflect"  % v )
  )

  def examplesSettings = sharedSettings ++ Seq(
    name := "spark-examples",
    libraryDependencies ++= Seq(
      "com.twitter"          %% "algebird-core"   % "0.1.11",
      "org.apache.hbase" % "hbase" % HBASE_VERSION excludeAll(excludeNetty, excludeAsm, excludeOldAsm, excludeCommonsLogging),
      "org.apache.cassandra" % "cassandra-all" % "1.2.6"
        exclude("com.google.guava", "guava")
        exclude("com.googlecode.concurrentlinkedhashmap", "concurrentlinkedhashmap-lru")
        exclude("com.ning","compress-lzf")
        exclude("io.netty", "netty")
        exclude("jline","jline")
        exclude("org.apache.cassandra.deps", "avro")
        excludeAll(excludeSLF4J)
    )
  ) ++ assemblySettings ++ extraAssemblySettings

  def toolsSettings = sharedSettings ++ Seq(
    name := "spark-tools",
    libraryDependencies <+= scalaVersion(v => "org.scala-lang"  % "scala-compiler" % v ),
    libraryDependencies <+= scalaVersion(v => "org.scala-lang"  % "scala-reflect"  % v )
  ) ++ assemblySettings ++ extraAssemblySettings

  def graphxSettings = sharedSettings ++ Seq(
    name := "spark-graphx",
    previousArtifact := sparkPreviousArtifact("spark-graphx"),
    libraryDependencies ++= Seq(
      "org.jblas" % "jblas" % jblasVersion
    )
  )

  def bagelSettings = sharedSettings ++ Seq(
    name := "spark-bagel",
    previousArtifact := sparkPreviousArtifact("spark-bagel")
  )

  def mllibSettings = sharedSettings ++ Seq(
    name := "spark-mllib",
    previousArtifact := sparkPreviousArtifact("spark-mllib"),
    libraryDependencies ++= Seq(
      "org.jblas" % "jblas" % jblasVersion,
      "org.scalanlp" %% "breeze" % "0.7"
    )
  )

  def catalystSettings = sharedSettings ++ Seq(
    name := "catalyst",
    // The mechanics of rewriting expression ids to compare trees in some test cases makes
    // assumptions about the the expression ids being contiguious.  Running tests in parallel breaks
    // this non-deterministically.  TODO: FIX THIS.
    parallelExecution in Test := false,
    libraryDependencies ++= Seq(
      "org.scalatest" %% "scalatest" % "1.9.1" % "test",
      "com.typesafe" %% "scalalogging-slf4j" % "1.0.1"
    )
  )

  def sqlCoreSettings = sharedSettings ++ Seq(
    name := "spark-sql",
    libraryDependencies ++= Seq(
      "com.twitter" % "parquet-column" % parquetVersion,
      "com.twitter" % "parquet-hadoop" % parquetVersion
    )
  )

  // Since we don't include hive in the main assembly this project also acts as an alternative
  // assembly jar.
  def hiveSettings = sharedSettings ++ Seq(
    name := "spark-hive",
    javaOptions += "-XX:MaxPermSize=1g",
    libraryDependencies ++= Seq(
      "org.apache.hive" % "hive-metastore" % hiveVersion,
      "org.apache.hive" % "hive-exec"      % hiveVersion,
      "org.apache.hive" % "hive-serde"     % hiveVersion
    ),
    // Multiple queries rely on the TestHive singleton.  See comments there for more details.
    parallelExecution in Test := false,
    // Supporting all SerDes requires us to depend on deprecated APIs, so we turn off the warnings
    // only for this subproject.
    scalacOptions <<= scalacOptions map { currentOpts: Seq[String] =>
      currentOpts.filterNot(_ == "-deprecation")
    },
    initialCommands in console :=
      """
        |import org.apache.spark.sql.catalyst.analysis._
        |import org.apache.spark.sql.catalyst.dsl._
        |import org.apache.spark.sql.catalyst.errors._
        |import org.apache.spark.sql.catalyst.expressions._
        |import org.apache.spark.sql.catalyst.plans.logical._
        |import org.apache.spark.sql.catalyst.rules._
        |import org.apache.spark.sql.catalyst.types._
        |import org.apache.spark.sql.catalyst.util._
        |import org.apache.spark.sql.execution
        |import org.apache.spark.sql.hive._
        |import org.apache.spark.sql.hive.TestHive._
        |import org.apache.spark.sql.parquet.ParquetTestData""".stripMargin
  )

  def streamingSettings = sharedSettings ++ Seq(
    name := "spark-streaming",
    previousArtifact := sparkPreviousArtifact("spark-streaming")
  )

  def yarnCommonSettings = sharedSettings ++ Seq(
    unmanagedSourceDirectories in Compile <++= baseDirectory { base =>
      Seq(
        base / "../common/src/main/scala"
      )
    },

    unmanagedSourceDirectories in Test <++= baseDirectory { base =>
      Seq(
        base / "../common/src/test/scala"
      )
    }

  ) ++ extraYarnSettings

  def yarnAlphaSettings = yarnCommonSettings ++ Seq(
    name := "spark-yarn-alpha"
  )

  def yarnSettings = yarnCommonSettings ++ Seq(
    name := "spark-yarn"
  )

  def gangliaSettings = sharedSettings ++ Seq(
    name := "spark-ganglia-lgpl",
    libraryDependencies += "com.codahale.metrics" % "metrics-ganglia" % "3.0.0"
  )

  def java8TestsSettings = sharedSettings ++ Seq(
    name := "java8-tests",
    javacOptions := Seq("-target", "1.8", "-source", "1.8"),
    testOptions += Tests.Argument(TestFrameworks.JUnit, "-v", "-a")
  )

  // Conditionally include the YARN dependencies because some tools look at all sub-projects and will complain
  // if we refer to nonexistent dependencies (e.g. hadoop-yarn-api from a Hadoop version without YARN).
  def extraYarnSettings = if(isYarnEnabled) yarnEnabledSettings else Seq()

  def yarnEnabledSettings = Seq(
    libraryDependencies ++= Seq(
      // Exclude rule required for all ?
      "org.apache.hadoop" % hadoopClient         % hadoopVersion excludeAll(excludeNetty, excludeAsm, excludeOldAsm),
      "org.apache.hadoop" % "hadoop-yarn-api"    % hadoopVersion excludeAll(excludeNetty, excludeAsm, excludeOldAsm),
      "org.apache.hadoop" % "hadoop-yarn-common" % hadoopVersion excludeAll(excludeNetty, excludeAsm, excludeOldAsm),
      "org.apache.hadoop" % "hadoop-yarn-client" % hadoopVersion excludeAll(excludeNetty, excludeAsm, excludeOldAsm)
    )
  )

  def assemblyProjSettings = sharedSettings ++ Seq(
    libraryDependencies += "net.sf.py4j" % "py4j" % "0.8.1",
    name := "spark-assembly",
    assembleDeps in Compile <<= (packageProjects.map(packageBin in Compile in _) ++ Seq(packageDependency in Compile)).dependOn,
    jarName in assembly <<= version map { v => "spark-assembly-" + v + "-hadoop" + hadoopVersion + ".jar" },
    jarName in packageDependency <<= version map { v => "spark-assembly-" + v + "-hadoop" + hadoopVersion + "-deps.jar" }
  ) ++ assemblySettings ++ extraAssemblySettings

  def extraAssemblySettings() = Seq(
    test in assembly := {},
    mergeStrategy in assembly := {
      case m if m.toLowerCase.endsWith("manifest.mf") => MergeStrategy.discard
      case m if m.toLowerCase.matches("meta-inf.*\\.sf$") => MergeStrategy.discard
      case "log4j.properties" => MergeStrategy.discard
      case m if m.toLowerCase.startsWith("meta-inf/services/") => MergeStrategy.filterDistinctLines
      case "reference.conf" => MergeStrategy.concat
      case _ => MergeStrategy.first
    }
  )

  def twitterSettings() = sharedSettings ++ Seq(
    name := "spark-streaming-twitter",
    previousArtifact := sparkPreviousArtifact("spark-streaming-twitter"),
    libraryDependencies ++= Seq(
      "org.twitter4j" % "twitter4j-stream" % "3.0.3" excludeAll(excludeNetty)
    )
  )

  def kafkaSettings() = sharedSettings ++ Seq(
    name := "spark-streaming-kafka",
    previousArtifact := sparkPreviousArtifact("spark-streaming-kafka"),
    libraryDependencies ++= Seq(
      "com.github.sgroschupf"    % "zkclient"   % "0.1"          excludeAll(excludeNetty),
      "org.apache.kafka"        %% "kafka"      % "0.8.0"
        exclude("com.sun.jdmk", "jmxtools")
        exclude("com.sun.jmx", "jmxri")
        exclude("net.sf.jopt-simple", "jopt-simple")
        excludeAll(excludeNetty, excludeSLF4J)
    )
  )

  def flumeSettings() = sharedSettings ++ Seq(
    name := "spark-streaming-flume",
    previousArtifact := sparkPreviousArtifact("spark-streaming-flume"),
    libraryDependencies ++= Seq(
      "org.apache.flume" % "flume-ng-sdk" % "1.2.0" % "compile" excludeAll(excludeNetty)
    )
  )

  def zeromqSettings() = sharedSettings ++ Seq(
    name := "spark-streaming-zeromq",
    previousArtifact := sparkPreviousArtifact("spark-streaming-zeromq"),
    libraryDependencies ++= Seq(
      "org.spark-project.akka" %% "akka-zeromq" % akkaVersion excludeAll(excludeNetty)
    )
  )

  def mqttSettings() = streamingSettings ++ Seq(
    name := "spark-streaming-mqtt",
    previousArtifact := sparkPreviousArtifact("spark-streaming-mqtt"),
    libraryDependencies ++= Seq("org.eclipse.paho" % "mqtt-client" % "0.4.0")
  )
}<|MERGE_RESOLUTION|>--- conflicted
+++ resolved
@@ -258,20 +258,6 @@
     */
 
     libraryDependencies ++= Seq(
-<<<<<<< HEAD
-      "io.netty"          % "netty-all"      % "4.0.17.Final",
-      "org.eclipse.jetty" % "jetty-server"   % jettyVersion,
-      "org.eclipse.jetty" % "jetty-util"     % jettyVersion,
-      "org.eclipse.jetty" % "jetty-plus"     % jettyVersion,
-      "org.eclipse.jetty" % "jetty-security" % jettyVersion,
-      /** Workaround for SPARK-959. Dependency used by org.eclipse.jetty. Fixed in ivy 2.3.0. */
-      "org.eclipse.jetty.orbit" % "javax.servlet" % "3.0.0.v201112011016" artifacts Artifact("javax.servlet", "jar", "jar"),
-      "org.scalatest"    %% "scalatest"       % "1.9.1"  % "test",
-      "org.scalacheck"   %% "scalacheck"      % "1.10.0" % "test",
-      "com.novocode"      % "junit-interface" % "0.10"   % "test",
-      "org.easymock"      % "easymock"        % "3.1"    % "test",
-      "org.mockito"       % "mockito-all"     % "1.8.5"  % "test"
-=======
         "io.netty"          % "netty-all"      % "4.0.17.Final",
         "org.eclipse.jetty" % "jetty-server"   % jettyVersion,
         "org.eclipse.jetty" % "jetty-util"     % jettyVersion,
@@ -282,7 +268,6 @@
         "com.novocode"      % "junit-interface" % "0.10"   % "test",
         "org.easymock"      % "easymock"        % "3.1"    % "test",
         "org.mockito"       % "mockito-all"     % "1.8.5"  % "test"
->>>>>>> 7863ecca
     ),
 
     testOptions += Tests.Argument(TestFrameworks.JUnit, "-v", "-a"),
@@ -322,7 +307,7 @@
 
 
   def sparkPreviousArtifact(id: String, organization: String = "org.apache.spark",
-                            version: String = "0.9.0-incubating", crossVersion: String = "2.10"): Option[sbt.ModuleID] = {
+      version: String = "0.9.0-incubating", crossVersion: String = "2.10"): Option[sbt.ModuleID] = {
     val fullId = if (crossVersion.isEmpty) id else id + "_" + crossVersion
     Some(organization % fullId % version) // the artifact to compare binary compatibility with
   }
@@ -330,40 +315,6 @@
   def coreSettings = sharedSettings ++ Seq(
     name := "spark-core",
     libraryDependencies ++= Seq(
-<<<<<<< HEAD
-      "com.google.guava"           % "guava"            % "14.0.1",
-      "com.google.code.findbugs"   % "jsr305"           % "1.3.9",
-      "log4j"                      % "log4j"            % "1.2.17",
-      "org.slf4j"                  % "slf4j-api"        % slf4jVersion,
-      "org.slf4j"                  % "slf4j-log4j12"    % slf4jVersion,
-      "org.slf4j"                  % "jul-to-slf4j"     % slf4jVersion,
-      "org.slf4j"                  % "jcl-over-slf4j"   % slf4jVersion,
-      "commons-daemon"             % "commons-daemon"   % "1.0.10", // workaround for bug HADOOP-9407
-      "com.ning"                   % "compress-lzf"     % "1.0.0",
-      "org.xerial.snappy"          % "snappy-java"      % "1.0.5",
-      "org.spark-project.akka"    %% "akka-remote"      % akkaVersion excludeAll(excludeNetty),
-      "org.spark-project.akka"    %% "akka-slf4j"       % akkaVersion excludeAll(excludeNetty),
-      "org.spark-project.akka"    %% "akka-testkit"     % akkaVersion % "test",
-      "org.json4s"                %% "json4s-jackson"   % "3.2.6" excludeAll(excludeScalap),
-      "it.unimi.dsi"               % "fastutil"         % "6.4.4",
-      "colt"                       % "colt"             % "1.2.0",
-      "org.apache.mesos"           % "mesos"            % "0.17.0",
-      "commons-net"                % "commons-net"      % "2.2",
-      "net.java.dev.jets3t"        % "jets3t"           % "0.7.1" excludeAll(excludeCommonsLogging),
-      "org.apache.derby"           % "derby"            % "10.4.2.0"                     % "test",
-      "org.apache.hadoop"          % hadoopClient       % hadoopVersion excludeAll(excludeNetty, excludeAsm, excludeCommonsLogging, excludeSLF4J, excludeOldAsm),
-      "org.apache.curator"         % "curator-recipes"  % "2.4.0" excludeAll(excludeNetty),
-      "com.codahale.metrics"       % "metrics-core"     % codahaleMetricsVersion,
-      "com.codahale.metrics"       % "metrics-jvm"      % codahaleMetricsVersion,
-      "com.codahale.metrics"       % "metrics-json"     % codahaleMetricsVersion,
-      "com.codahale.metrics"       % "metrics-graphite" % codahaleMetricsVersion,
-      "com.twitter"               %% "chill"            % chillVersion excludeAll(excludeAsm),
-      "com.twitter"                % "chill-java"       % chillVersion excludeAll(excludeAsm),
-      "org.tachyonproject"         % "tachyon"          % "0.4.1-thrift" excludeAll(excludeHadoop, excludeCurator, excludeEclipseJetty, excludePowermock),
-      "com.clearspring.analytics"  % "stream"           % "2.5.1",
-      "org.msgpack"               %% "msgpack-scala"    % "0.6.8"
-    ),
-=======
         "com.google.guava"           % "guava"            % "14.0.1",
         "com.google.code.findbugs"   % "jsr305"           % "1.3.9",
         "log4j"                      % "log4j"            % "1.2.17",
@@ -395,7 +346,6 @@
         "com.clearspring.analytics"  % "stream"           % "2.5.1",
         "org.spark-project"          % "pyrolite"         % "2.0"
       ),
->>>>>>> 7863ecca
     libraryDependencies ++= maybeAvro
   )
 
