/*
 * Licensed to the Apache Software Foundation (ASF) under one or more
 * contributor license agreements.  See the NOTICE file distributed with
 * this work for additional information regarding copyright ownership.
 * The ASF licenses this file to You under the Apache License, Version 2.0
 * (the "License"); you may not use this file except in compliance with
 * the License.  You may obtain a copy of the License at
 *
 *    http://www.apache.org/licenses/LICENSE-2.0
 *
 * Unless required by applicable law or agreed to in writing, software
 * distributed under the License is distributed on an "AS IS" BASIS,
 * WITHOUT WARRANTIES OR CONDITIONS OF ANY KIND, either express or implied.
 * See the License for the specific language governing permissions and
 * limitations under the License.
 */

import java.io._
import java.nio.file.Files

import scala.util.Properties
import scala.collection.JavaConverters._

import sbt._
import sbt.Classpaths.publishTask
import sbt.Keys._
import sbtunidoc.Plugin.UnidocKeys.unidocGenjavadocVersion
import com.typesafe.sbt.pom.{PomBuild, SbtPomKeys}
import com.typesafe.tools.mima.plugin.MimaKeys

import spray.revolver.RevolverPlugin._

object BuildCommons {

  private val buildLocation = file(".").getAbsoluteFile.getParentFile

  val sqlProjects@Seq(catalyst, sql, hive, hiveThriftServer) = Seq(
    "catalyst", "sql", "hive", "hive-thriftserver"
  ).map(ProjectRef(buildLocation, _))

  val streamingProjects@Seq(
<<<<<<< HEAD
    streaming, streamingFlumeSink, streamingFlume, streamingAkka, streamingKafka, streamingMqtt,
    streamingTwitter, streamingZeromq, streamingKafkaBeta 
  ) = Seq(
    "streaming", "streaming-flume-sink", "streaming-flume", "streaming-akka", "streaming-kafka",
    "streaming-mqtt", "streaming-twitter", "streaming-zeromq", "streaming-kafka-beta"
=======
    streaming, streamingKafka
  ) = Seq(
    "streaming", "streaming-kafka"
>>>>>>> df61fbd9
  ).map(ProjectRef(buildLocation, _))

  val allProjects@Seq(
    core, graphx, mllib, repl, networkCommon, networkShuffle, launcher, unsafe, testTags, sketch, _*
  ) = Seq(
    "core", "graphx", "mllib", "repl", "network-common", "network-shuffle", "launcher", "unsafe",
    "test-tags", "sketch"
  ).map(ProjectRef(buildLocation, _)) ++ sqlProjects ++ streamingProjects

  val optionallyEnabledProjects@Seq(yarn, java8Tests, sparkGangliaLgpl,
    streamingKinesisAsl, dockerIntegrationTests) =
    Seq("yarn", "java8-tests", "ganglia-lgpl", "streaming-kinesis-asl",
      "docker-integration-tests").map(ProjectRef(buildLocation, _))

<<<<<<< HEAD
  val assemblyProjects@Seq(assembly, examples, networkYarn, streamingFlumeAssembly, streamingKafkaAssembly, streamingKafkaBetaAssembly, streamingMqttAssembly, streamingKinesisAslAssembly) =
    Seq("assembly", "examples", "network-yarn", "streaming-flume-assembly", "streaming-kafka-assembly", "streaming-kafka-beta-assembly", "streaming-mqtt-assembly", "streaming-kinesis-asl-assembly")
=======
  val assemblyProjects@Seq(assembly, networkYarn, streamingKafkaAssembly, streamingKinesisAslAssembly) =
    Seq("assembly", "network-yarn", "streaming-kafka-assembly", "streaming-kinesis-asl-assembly")
>>>>>>> df61fbd9
      .map(ProjectRef(buildLocation, _))

  val copyJarsProjects@Seq(examples) = Seq("examples").map(ProjectRef(buildLocation, _))

  val tools = ProjectRef(buildLocation, "tools")
  // Root project.
  val spark = ProjectRef(buildLocation, "spark")
  val sparkHome = buildLocation

  val testTempDir = s"$sparkHome/target/tmp"

  val javacJVMVersion = settingKey[String]("source and target JVM version for javac")
  val scalacJVMVersion = settingKey[String]("source and target JVM version for scalac")
}

object SparkBuild extends PomBuild {

  import BuildCommons._
  import scala.collection.mutable.Map

  val projectsMap: Map[String, Seq[Setting[_]]] = Map.empty

  // Provides compatibility for older versions of the Spark build
  def backwardCompatibility = {
    import scala.collection.mutable
    var profiles: mutable.Seq[String] = mutable.Seq("sbt")
    // scalastyle:off println
    if (Properties.envOrNone("SPARK_GANGLIA_LGPL").isDefined) {
      println("NOTE: SPARK_GANGLIA_LGPL is deprecated, please use -Pspark-ganglia-lgpl flag.")
      profiles ++= Seq("spark-ganglia-lgpl")
    }
    if (Properties.envOrNone("SPARK_HIVE").isDefined) {
      println("NOTE: SPARK_HIVE is deprecated, please use -Phive and -Phive-thriftserver flags.")
      profiles ++= Seq("hive", "hive-thriftserver")
    }
    Properties.envOrNone("SPARK_HADOOP_VERSION") match {
      case Some(v) =>
        println("NOTE: SPARK_HADOOP_VERSION is deprecated, please use -Dhadoop.version=" + v)
        System.setProperty("hadoop.version", v)
      case None =>
    }
    if (Properties.envOrNone("SPARK_YARN").isDefined) {
      println("NOTE: SPARK_YARN is deprecated, please use -Pyarn flag.")
      profiles ++= Seq("yarn")
    }
    // scalastyle:on println
    profiles
  }

  override val profiles = {
    val profiles = Properties.envOrNone("SBT_MAVEN_PROFILES") match {
    case None => backwardCompatibility
    case Some(v) =>
      if (backwardCompatibility.nonEmpty)
        // scalastyle:off println
        println("Note: We ignore environment variables, when use of profile is detected in " +
          "conjunction with environment variable.")
        // scalastyle:on println
      v.split("(\\s+|,)").filterNot(_.isEmpty).map(_.trim.replaceAll("-P", "")).toSeq
    }

    if (System.getProperty("scala-2.10") == "") {
      // To activate scala-2.10 profile, replace empty property value to non-empty value
      // in the same way as Maven which handles -Dname as -Dname=true before executes build process.
      // see: https://github.com/apache/maven/blob/maven-3.0.4/maven-embedder/src/main/java/org/apache/maven/cli/MavenCli.java#L1082
      System.setProperty("scala-2.10", "true")
    }
    profiles
  }

  Properties.envOrNone("SBT_MAVEN_PROPERTIES") match {
    case Some(v) =>
      v.split("(\\s+|,)").filterNot(_.isEmpty).map(_.split("=")).foreach(x => System.setProperty(x(0), x(1)))
    case _ =>
  }

  override val userPropertiesMap = System.getProperties.asScala.toMap

  lazy val MavenCompile = config("m2r") extend(Compile)
  lazy val publishLocalBoth = TaskKey[Unit]("publish-local", "publish local for m2 and ivy")

  lazy val sparkGenjavadocSettings: Seq[sbt.Def.Setting[_]] = Seq(
    libraryDependencies += compilerPlugin(
      "org.spark-project" %% "genjavadoc-plugin" % unidocGenjavadocVersion.value cross CrossVersion.full),
    scalacOptions <+= target.map(t => "-P:genjavadoc:out=" + (t / "java")))

  lazy val sharedSettings = sparkGenjavadocSettings ++ Seq (
    exportJars in Compile := true,
    exportJars in Test := false,
    javaHome := sys.env.get("JAVA_HOME")
      .orElse(sys.props.get("java.home").map { p => new File(p).getParentFile().getAbsolutePath() })
      .map(file),
    incOptions := incOptions.value.withNameHashing(true),
    publishMavenStyle := true,
    unidocGenjavadocVersion := "0.9-spark0",

    // Override SBT's default resolvers:
    resolvers := Seq(
      DefaultMavenRepository,
      Resolver.mavenLocal,
      Resolver.file("local", file(Path.userHome.absolutePath + "/.ivy2/local"))(Resolver.ivyStylePatterns)
    ),
    externalResolvers := resolvers.value,
    otherResolvers <<= SbtPomKeys.mvnLocalRepository(dotM2 => Seq(Resolver.file("dotM2", dotM2))),
    publishLocalConfiguration in MavenCompile <<= (packagedArtifacts, deliverLocal, ivyLoggingLevel) map {
      (arts, _, level) => new PublishConfiguration(None, "dotM2", arts, Seq(), level)
    },
    publishMavenStyle in MavenCompile := true,
    publishLocal in MavenCompile <<= publishTask(publishLocalConfiguration in MavenCompile, deliverLocal),
    publishLocalBoth <<= Seq(publishLocal in MavenCompile, publishLocal).dependOn,

    javacOptions in (Compile, doc) ++= {
      val versionParts = System.getProperty("java.version").split("[+.\\-]+", 3)
      var major = versionParts(0).toInt
      if (major == 1) major = versionParts(1).toInt
      if (major >= 8) Seq("-Xdoclint:all", "-Xdoclint:-missing") else Seq.empty
    },

    javacJVMVersion := "1.7",
    scalacJVMVersion := "1.7",

    javacOptions in Compile ++= Seq(
      "-encoding", "UTF-8",
      "-source", javacJVMVersion.value
    ),
    // This -target option cannot be set in the Compile configuration scope since `javadoc` doesn't
    // play nicely with it; see https://github.com/sbt/sbt/issues/355#issuecomment-3817629 for
    // additional discussion and explanation.
    javacOptions in (Compile, compile) ++= Seq(
      "-target", javacJVMVersion.value
    ),

    scalacOptions in Compile ++= Seq(
      s"-target:jvm-${scalacJVMVersion.value}",
      "-sourcepath", (baseDirectory in ThisBuild).value.getAbsolutePath  // Required for relative source links in scaladoc
    ),

    // Implements -Xfatal-warnings, ignoring deprecation warnings.
    // Code snippet taken from https://issues.scala-lang.org/browse/SI-8410.
    compile in Compile := {
      val analysis = (compile in Compile).value
      val out = streams.value

      def logProblem(l: (=> String) => Unit, f: File, p: xsbti.Problem) = {
        l(f.toString + ":" + p.position.line.fold("")(_ + ":") + " " + p.message)
        l(p.position.lineContent)
        l("")
      }

      var failed = 0
      analysis.infos.allInfos.foreach { case (k, i) =>
        i.reportedProblems foreach { p =>
          val deprecation = p.message.contains("is deprecated")

          if (!deprecation) {
            failed = failed + 1
          }

          val printer: (=> String) => Unit = s => if (deprecation) {
            out.log.warn(s)
          } else {
            out.log.error("[warn] " + s)
          }

          logProblem(printer, k, p)

        }
      }

      if (failed > 0) {
        sys.error(s"$failed fatal warnings")
      }
      analysis
    }
  )

  def enable(settings: Seq[Setting[_]])(projectRef: ProjectRef) = {
    val existingSettings = projectsMap.getOrElse(projectRef.project, Seq[Setting[_]]())
    projectsMap += (projectRef.project -> (existingSettings ++ settings))
  }

  // Note ordering of these settings matter.
  /* Enable shared settings on all projects */
  (allProjects ++ optionallyEnabledProjects ++ assemblyProjects ++ copyJarsProjects ++ Seq(spark, tools))
    .foreach(enable(sharedSettings ++ DependencyOverrides.settings ++
      ExcludedDependencies.settings))

  /* Enable tests settings for all projects except examples, assembly and tools */
  (allProjects ++ optionallyEnabledProjects).foreach(enable(TestSettings.settings))

  val mimaProjects = allProjects.filterNot { x =>
    Seq(
      spark, hive, hiveThriftServer, catalyst, repl, networkCommon, networkShuffle, networkYarn,
      unsafe, testTags, sketch
    ).contains(x)
  }

  mimaProjects.foreach { x =>
    enable(MimaBuild.mimaSettings(sparkHome, x))(x)
  }

  /* Unsafe settings */
  enable(Unsafe.settings)(unsafe)

  /* Set up tasks to copy dependencies during packaging. */
  copyJarsProjects.foreach(enable(CopyDependencies.settings))

  /* Enable Assembly for all assembly projects */
  assemblyProjects.foreach(enable(Assembly.settings))

  /* Package pyspark artifacts in a separate zip file for YARN. */
  enable(PySparkAssembly.settings)(assembly)

  /* Enable unidoc only for the root spark project */
  enable(Unidoc.settings)(spark)

  /* Catalyst ANTLR generation settings */
  enable(Catalyst.settings)(catalyst)

  /* Spark SQL Core console settings */
  enable(SQL.settings)(sql)

  /* Hive console settings */
  enable(Hive.settings)(hive)

  enable(Java8TestSettings.settings)(java8Tests)

  enable(DockerIntegrationTests.settings)(dockerIntegrationTests)

  /**
   * Adds the ability to run the spark shell directly from SBT without building an assembly
   * jar.
   *
   * Usage: `build/sbt sparkShell`
   */
  val sparkShell = taskKey[Unit]("start a spark-shell.")
  val sparkPackage = inputKey[Unit](
    s"""
       |Download and run a spark package.
       |Usage `builds/sbt "sparkPackage <group:artifact:version> <MainClass> [args]
     """.stripMargin)
  val sparkSql = taskKey[Unit]("starts the spark sql CLI.")

  enable(Seq(
    connectInput in run := true,
    fork := true,
    outputStrategy in run := Some (StdoutOutput),

    javaOptions ++= Seq("-Xmx2G", "-XX:MaxPermSize=256m"),

    sparkShell := {
      (runMain in Compile).toTask(" org.apache.spark.repl.Main -usejavacp").value
    },

    sparkPackage := {
      import complete.DefaultParsers._
      val packages :: className :: otherArgs = spaceDelimited("<group:artifact:version> <MainClass> [args]").parsed.toList
      val scalaRun = (runner in run).value
      val classpath = (fullClasspath in Runtime).value
      val args = Seq("--packages", packages, "--class", className, (Keys.`package` in Compile in "core").value.getCanonicalPath) ++ otherArgs
      println(args)
      scalaRun.run("org.apache.spark.deploy.SparkSubmit", classpath.map(_.data), args, streams.value.log)
    },

    javaOptions in Compile += "-Dspark.master=local",

    sparkSql := {
      (runMain in Compile).toTask(" org.apache.spark.sql.hive.thriftserver.SparkSQLCLIDriver").value
    }
  ))(assembly)

  enable(Seq(sparkShell := sparkShell in "assembly"))(spark)

  // TODO: move this to its upstream project.
  override def projectDefinitions(baseDirectory: File): Seq[Project] = {
    super.projectDefinitions(baseDirectory).map { x =>
      if (projectsMap.exists(_._1 == x.id)) x.settings(projectsMap(x.id): _*)
      else x.settings(Seq[Setting[_]](): _*)
    } ++ Seq[Project](OldDeps.project)
  }

}

object Unsafe {
  lazy val settings = Seq(
    // This option is needed to suppress warnings from sun.misc.Unsafe usage
    javacOptions in Compile += "-XDignore.symbol.file"
  )
}

object DockerIntegrationTests {
  // This serves to override the override specified in DependencyOverrides:
  lazy val settings = Seq(
    dependencyOverrides += "com.google.guava" % "guava" % "18.0"
  )
}

/**
 * Overrides to work around sbt's dependency resolution being different from Maven's.
 */
object DependencyOverrides {
  lazy val settings = Seq(
    dependencyOverrides += "com.google.guava" % "guava" % "14.0.1")
}

/**
  This excludes library dependencies in sbt, which are specified in maven but are
  not needed by sbt build.
  */
object ExcludedDependencies {
  lazy val settings = Seq(
    libraryDependencies ~= { libs => libs.filterNot(_.name == "groovy-all") }
  )
}

/**
 * Project to pull previous artifacts of Spark for generating Mima excludes.
 */
object OldDeps {

  lazy val project = Project("oldDeps", file("dev"), settings = oldDepsSettings)

  lazy val allPreviousArtifactKeys = Def.settingDyn[Seq[Option[ModuleID]]] {
    SparkBuild.mimaProjects
      .map { project => MimaKeys.previousArtifact in project }
      .map(k => Def.setting(k.value))
      .join
  }

  def oldDepsSettings() = Defaults.coreDefaultSettings ++ Seq(
    name := "old-deps",
    scalaVersion := "2.10.5",
    libraryDependencies := allPreviousArtifactKeys.value.flatten
  )
}

object Catalyst {
  lazy val settings = Seq(
    // ANTLR code-generation step.
    //
    // This has been heavily inspired by com.github.stefri.sbt-antlr (0.5.3). It fixes a number of
    // build errors in the current plugin.
    // Create Parser from ANTLR grammar files.
    sourceGenerators in Compile += Def.task {
      val log = streams.value.log

      val grammarFileNames = Seq(
        "SparkSqlLexer.g",
        "SparkSqlParser.g")
      val sourceDir = (sourceDirectory in Compile).value / "antlr3"
      val targetDir = (sourceManaged in Compile).value

      // Create default ANTLR Tool.
      val antlr = new org.antlr.Tool

      // Setup input and output directories.
      antlr.setInputDirectory(sourceDir.getPath)
      antlr.setOutputDirectory(targetDir.getPath)
      antlr.setForceRelativeOutput(true)
      antlr.setMake(true)

      // Add grammar files.
      grammarFileNames.flatMap(gFileName => (sourceDir ** gFileName).get).foreach { gFilePath =>
        val relGFilePath = (gFilePath relativeTo sourceDir).get.getPath
        log.info("ANTLR: Grammar file '%s' detected.".format(relGFilePath))
        antlr.addGrammarFile(relGFilePath)
        // We will set library directory multiple times here. However, only the
        // last one has effect. Because the grammar files are located under the same directory,
        // We assume there is only one library directory.
        antlr.setLibDirectory(gFilePath.getParent)
      }

      // Generate the parser.
      antlr.process()
      val errorState = org.antlr.tool.ErrorManager.getErrorState
      if (errorState.errors > 0) {
        sys.error("ANTLR: Caught %d build errors.".format(errorState.errors))
      } else if (errorState.warnings > 0) {
        sys.error("ANTLR: Caught %d build warnings.".format(errorState.warnings))
      }

      // Return all generated java files.
      (targetDir ** "*.java").get.toSeq
    }.taskValue,
    // Include ANTLR tokens files.
    resourceGenerators in Compile += Def.task {
      ((sourceManaged in Compile).value ** "*.tokens").get.toSeq
    }.taskValue
  )
}

object SQL {
  lazy val settings = Seq(
    initialCommands in console :=
      """
        |import org.apache.spark.SparkContext
        |import org.apache.spark.sql.SQLContext
        |import org.apache.spark.sql.catalyst.analysis._
        |import org.apache.spark.sql.catalyst.dsl._
        |import org.apache.spark.sql.catalyst.errors._
        |import org.apache.spark.sql.catalyst.expressions._
        |import org.apache.spark.sql.catalyst.plans.logical._
        |import org.apache.spark.sql.catalyst.rules._
        |import org.apache.spark.sql.catalyst.util._
        |import org.apache.spark.sql.execution
        |import org.apache.spark.sql.functions._
        |import org.apache.spark.sql.types._
        |
        |val sc = new SparkContext("local[*]", "dev-shell")
        |val sqlContext = new SQLContext(sc)
        |import sqlContext.implicits._
        |import sqlContext._
      """.stripMargin,
    cleanupCommands in console := "sc.stop()"
  )
}

object Hive {

  lazy val settings = Seq(
    javaOptions += "-XX:MaxPermSize=256m",
    // Specially disable assertions since some Hive tests fail them
    javaOptions in Test := (javaOptions in Test).value.filterNot(_ == "-ea"),
    // Supporting all SerDes requires us to depend on deprecated APIs, so we turn off the warnings
    // only for this subproject.
    scalacOptions <<= scalacOptions map { currentOpts: Seq[String] =>
      currentOpts.filterNot(_ == "-deprecation")
    },
    initialCommands in console :=
      """
        |import org.apache.spark.SparkContext
        |import org.apache.spark.sql.catalyst.analysis._
        |import org.apache.spark.sql.catalyst.dsl._
        |import org.apache.spark.sql.catalyst.errors._
        |import org.apache.spark.sql.catalyst.expressions._
        |import org.apache.spark.sql.catalyst.plans.logical._
        |import org.apache.spark.sql.catalyst.rules._
        |import org.apache.spark.sql.catalyst.util._
        |import org.apache.spark.sql.execution
        |import org.apache.spark.sql.functions._
        |import org.apache.spark.sql.hive._
        |import org.apache.spark.sql.hive.test.TestHive._
        |import org.apache.spark.sql.hive.test.TestHive.implicits._
        |import org.apache.spark.sql.types._""".stripMargin,
    cleanupCommands in console := "sparkContext.stop()",
    // Some of our log4j jars make it impossible to submit jobs from this JVM to Hive Map/Reduce
    // in order to generate golden files.  This is only required for developers who are adding new
    // new query tests.
    fullClasspath in Test := (fullClasspath in Test).value.filterNot { f => f.toString.contains("jcl-over") }
  )
}

object Assembly {
  import sbtassembly.AssemblyUtils._
  import sbtassembly.Plugin._
  import AssemblyKeys._

  val hadoopVersion = taskKey[String]("The version of hadoop that spark is compiled against.")

  val deployDatanucleusJars = taskKey[Unit]("Deploy datanucleus jars to the spark/lib_managed/jars directory")

  lazy val settings = assemblySettings ++ Seq(
    test in assembly := {},
    hadoopVersion := {
      sys.props.get("hadoop.version")
        .getOrElse(SbtPomKeys.effectivePom.value.getProperties.get("hadoop.version").asInstanceOf[String])
    },
    jarName in assembly <<= (version, moduleName, hadoopVersion) map { (v, mName, hv) =>
<<<<<<< HEAD
      if (mName.contains("streaming-flume-assembly") || mName.contains("streaming-kafka-assembly") || mName.contains("streaming-kafka-beta-assembly") || mName.contains("streaming-mqtt-assembly") || mName.contains("streaming-kinesis-asl-assembly")) {
=======
      if (mName.contains("streaming-kafka-assembly") || mName.contains("streaming-kinesis-asl-assembly")) {
>>>>>>> df61fbd9
        // This must match the same name used in maven (see external/kafka-assembly/pom.xml)
        s"${mName}-${v}.jar"
      } else {
        s"${mName}-${v}-hadoop${hv}.jar"
      }
    },
    jarName in (Test, assembly) <<= (version, moduleName, hadoopVersion) map { (v, mName, hv) =>
      s"${mName}-test-${v}.jar"
    },
    mergeStrategy in assembly := {
      case PathList("org", "datanucleus", xs @ _*)             => MergeStrategy.discard
      case m if m.toLowerCase.endsWith("manifest.mf")          => MergeStrategy.discard
      case m if m.toLowerCase.matches("meta-inf.*\\.sf$")      => MergeStrategy.discard
      case "log4j.properties"                                  => MergeStrategy.discard
      case m if m.toLowerCase.startsWith("meta-inf/services/") => MergeStrategy.filterDistinctLines
      case "reference.conf"                                    => MergeStrategy.concat
      case _                                                   => MergeStrategy.first
    },
    deployDatanucleusJars := {
      val jars: Seq[File] = (fullClasspath in assembly).value.map(_.data)
        .filter(_.getPath.contains("org.datanucleus"))
      var libManagedJars = new File(BuildCommons.sparkHome, "lib_managed/jars")
      libManagedJars.mkdirs()
      jars.foreach { jar =>
        val dest = new File(libManagedJars, jar.getName)
        if (!dest.exists()) {
          Files.copy(jar.toPath, dest.toPath)
        }
      }
    },
    assembly <<= assembly.dependsOn(deployDatanucleusJars)
  )
}

object PySparkAssembly {
  import sbtassembly.Plugin._
  import AssemblyKeys._
  import java.util.zip.{ZipOutputStream, ZipEntry}

  lazy val settings = Seq(
    // Use a resource generator to copy all .py files from python/pyspark into a managed directory
    // to be included in the assembly. We can't just add "python/" to the assembly's resource dir
    // list since that will copy unneeded / unwanted files.
    resourceGenerators in Compile <+= resourceManaged in Compile map { outDir: File =>
      val src = new File(BuildCommons.sparkHome, "python/pyspark")
      val zipFile = new File(BuildCommons.sparkHome , "python/lib/pyspark.zip")
      zipFile.delete()
      zipRecursive(src, zipFile)
      Seq[File]()
    }
  )

  private def zipRecursive(source: File, destZipFile: File) = {
    val destOutput = new ZipOutputStream(new FileOutputStream(destZipFile))
    addFilesToZipStream("", source, destOutput)
    destOutput.flush()
    destOutput.close()
  }

  private def addFilesToZipStream(parent: String, source: File, output: ZipOutputStream): Unit = {
    if (source.isDirectory()) {
      output.putNextEntry(new ZipEntry(parent + source.getName()))
      for (file <- source.listFiles()) {
        addFilesToZipStream(parent + source.getName() + File.separator, file, output)
      }
    } else {
      val in = new FileInputStream(source)
      output.putNextEntry(new ZipEntry(parent + source.getName()))
      val buf = new Array[Byte](8192)
      var n = 0
      while (n != -1) {
        n = in.read(buf)
        if (n != -1) {
          output.write(buf, 0, n)
        }
      }
      output.closeEntry()
      in.close()
    }
  }

}

object Unidoc {

  import BuildCommons._
  import sbtunidoc.Plugin._
  import UnidocKeys._

  // for easier specification of JavaDoc package groups
  private def packageList(names: String*): String = {
    names.map(s => "org.apache.spark." + s).mkString(":")
  }

  private def ignoreUndocumentedPackages(packages: Seq[Seq[File]]): Seq[Seq[File]] = {
    packages
      .map(_.filterNot(_.getName.contains("$")))
      .map(_.filterNot(_.getCanonicalPath.contains("org/apache/spark/deploy")))
      .map(_.filterNot(_.getCanonicalPath.contains("org/apache/spark/examples")))
      .map(_.filterNot(_.getCanonicalPath.contains("org/apache/spark/memory")))
      .map(_.filterNot(_.getCanonicalPath.contains("org/apache/spark/network")))
      .map(_.filterNot(_.getCanonicalPath.contains("org/apache/spark/shuffle")))
      .map(_.filterNot(_.getCanonicalPath.contains("org/apache/spark/executor")))
      .map(_.filterNot(_.getCanonicalPath.contains("org/apache/spark/unsafe")))
      .map(_.filterNot(_.getCanonicalPath.contains("python")))
      .map(_.filterNot(_.getCanonicalPath.contains("org/apache/spark/util/collection")))
      .map(_.filterNot(_.getCanonicalPath.contains("org/apache/spark/sql/catalyst")))
      .map(_.filterNot(_.getCanonicalPath.contains("org/apache/spark/sql/execution")))
      .map(_.filterNot(_.getCanonicalPath.contains("org/apache/spark/sql/hive/test")))
  }

  val unidocSourceBase = settingKey[String]("Base URL of source links in Scaladoc.")

  lazy val settings = scalaJavaUnidocSettings ++ Seq (
    publish := {},

    unidocProjectFilter in(ScalaUnidoc, unidoc) :=
      inAnyProject -- inProjects(OldDeps.project, repl, examples, tools, yarn, testTags),
    unidocProjectFilter in(JavaUnidoc, unidoc) :=
      inAnyProject -- inProjects(OldDeps.project, repl, examples, tools, yarn, testTags),

    // Skip actual catalyst, but include the subproject.
    // Catalyst is not public API and contains quasiquotes which break scaladoc.
    unidocAllSources in (ScalaUnidoc, unidoc) := {
      ignoreUndocumentedPackages((unidocAllSources in (ScalaUnidoc, unidoc)).value)
    },

    // Skip class names containing $ and some internal packages in Javadocs
    unidocAllSources in (JavaUnidoc, unidoc) := {
      ignoreUndocumentedPackages((unidocAllSources in (JavaUnidoc, unidoc)).value)
    },

    // Javadoc options: create a window title, and group key packages on index page
    javacOptions in doc := Seq(
      "-windowtitle", "Spark " + version.value.replaceAll("-SNAPSHOT", "") + " JavaDoc",
      "-public",
      "-group", "Core Java API", packageList("api.java", "api.java.function"),
      "-group", "Spark Streaming", packageList(
        "streaming.api.java", "streaming.kafka", "streaming.kinesis"
      ),
      "-group", "MLlib", packageList(
        "mllib.classification", "mllib.clustering", "mllib.evaluation.binary", "mllib.linalg",
        "mllib.linalg.distributed", "mllib.optimization", "mllib.rdd", "mllib.recommendation",
        "mllib.regression", "mllib.stat", "mllib.tree", "mllib.tree.configuration",
        "mllib.tree.impurity", "mllib.tree.model", "mllib.util",
        "mllib.evaluation", "mllib.feature", "mllib.random", "mllib.stat.correlation",
        "mllib.stat.test", "mllib.tree.impl", "mllib.tree.loss",
        "ml", "ml.attribute", "ml.classification", "ml.clustering", "ml.evaluation", "ml.feature",
        "ml.param", "ml.recommendation", "ml.regression", "ml.tuning"
      ),
      "-group", "Spark SQL", packageList("sql.api.java", "sql.api.java.types", "sql.hive.api.java"),
      "-noqualifier", "java.lang"
    ),

    // Use GitHub repository for Scaladoc source links
    unidocSourceBase := s"https://github.com/apache/spark/tree/v${version.value}",

    scalacOptions in (ScalaUnidoc, unidoc) ++= Seq(
      "-groups" // Group similar methods together based on the @group annotation.
    ) ++ (
      // Add links to sources when generating Scaladoc for a non-snapshot release
      if (!isSnapshot.value) {
        Opts.doc.sourceUrl(unidocSourceBase.value + "€{FILE_PATH}.scala")
      } else {
        Seq()
      }
    )
  )
}

object CopyDependencies {

  val copyDeps = TaskKey[Unit]("copyDeps", "Copies needed dependencies to the build directory.")
  val destPath = (crossTarget in Compile) / "jars"

  lazy val settings = Seq(
    copyDeps := {
      val dest = destPath.value
      if (!dest.isDirectory() && !dest.mkdirs()) {
        throw new IOException("Failed to create jars directory.")
      }

      (dependencyClasspath in Compile).value.map(_.data)
        .filter { jar => jar.isFile() }
        .foreach { jar =>
          val destJar = new File(dest, jar.getName())
          if (destJar.isFile()) {
            destJar.delete()
          }
          Files.copy(jar.toPath(), destJar.toPath())
        }
    },
    crossTarget in (Compile, packageBin) := destPath.value,
    packageBin in Compile <<= (packageBin in Compile).dependsOn(copyDeps)
  )

}

object Java8TestSettings {
  import BuildCommons._

  lazy val settings = Seq(
    javacJVMVersion := "1.8",
    // Targeting Java 8 bytecode is only supported in Scala 2.11.4 and higher:
    scalacJVMVersion := (if (System.getProperty("scala-2.10") == "true") "1.7" else "1.8")
  )
}

object TestSettings {
  import BuildCommons._

  lazy val settings = Seq (
    // Fork new JVMs for tests and set Java options for those
    fork := true,
    // Setting SPARK_DIST_CLASSPATH is a simple way to make sure any child processes
    // launched by the tests have access to the correct test-time classpath.
    envVars in Test ++= Map(
      "SPARK_DIST_CLASSPATH" ->
        (fullClasspath in Test).value.files.map(_.getAbsolutePath).mkString(":").stripSuffix(":"),
      "SPARK_PREPEND_CLASSES" -> "1",
      "SPARK_TESTING" -> "1",
      "JAVA_HOME" -> sys.env.get("JAVA_HOME").getOrElse(sys.props("java.home"))),
    javaOptions in Test += s"-Djava.io.tmpdir=$testTempDir",
    javaOptions in Test += "-Dspark.test.home=" + sparkHome,
    javaOptions in Test += "-Dspark.testing=1",
    javaOptions in Test += "-Dspark.port.maxRetries=100",
    javaOptions in Test += "-Dspark.master.rest.enabled=false",
    javaOptions in Test += "-Dspark.ui.enabled=false",
    javaOptions in Test += "-Dspark.ui.showConsoleProgress=false",
    javaOptions in Test += "-Dspark.unsafe.exceptionOnMemoryLeak=true",
    javaOptions in Test += "-Dsun.io.serialization.extendedDebugInfo=true",
    javaOptions in Test += "-Dderby.system.durability=test",
    javaOptions in Test ++= System.getProperties.asScala.filter(_._1.startsWith("spark"))
      .map { case (k,v) => s"-D$k=$v" }.toSeq,
    javaOptions in Test += "-ea",
    javaOptions in Test ++= "-Xmx3g -Xss4096k -XX:PermSize=128M -XX:MaxNewSize=256m -XX:MaxPermSize=1g"
      .split(" ").toSeq,
    javaOptions += "-Xmx3g",
    // Exclude tags defined in a system property
    testOptions in Test += Tests.Argument(TestFrameworks.ScalaTest,
      sys.props.get("test.exclude.tags").map { tags =>
        tags.split(",").flatMap { tag => Seq("-l", tag) }.toSeq
      }.getOrElse(Nil): _*),
    testOptions in Test += Tests.Argument(TestFrameworks.JUnit,
      sys.props.get("test.exclude.tags").map { tags =>
        Seq("--exclude-categories=" + tags)
      }.getOrElse(Nil): _*),
    // Show full stack trace and duration in test cases.
    testOptions in Test += Tests.Argument("-oDF"),
    testOptions in Test += Tests.Argument(TestFrameworks.JUnit, "-v", "-a"),
    // Enable Junit testing.
    libraryDependencies += "com.novocode" % "junit-interface" % "0.11" % "test",
    // Only allow one test at a time, even across projects, since they run in the same JVM
    parallelExecution in Test := false,
    // Make sure the test temp directory exists.
    resourceGenerators in Test <+= resourceManaged in Test map { outDir: File =>
      if (!new File(testTempDir).isDirectory()) {
        require(new File(testTempDir).mkdirs())
      }
      Seq[File]()
    },
    concurrentRestrictions in Global += Tags.limit(Tags.Test, 1),
    // Remove certain packages from Scaladoc
    scalacOptions in (Compile, doc) := Seq(
      "-groups",
      "-skip-packages", Seq(
        "org.apache.spark.api.python",
        "org.apache.spark.network",
        "org.apache.spark.deploy",
        "org.apache.spark.util.collection"
      ).mkString(":"),
      "-doc-title", "Spark " + version.value.replaceAll("-SNAPSHOT", "") + " ScalaDoc"
    )
  )

}<|MERGE_RESOLUTION|>--- conflicted
+++ resolved
@@ -39,17 +39,9 @@
   ).map(ProjectRef(buildLocation, _))
 
   val streamingProjects@Seq(
-<<<<<<< HEAD
-    streaming, streamingFlumeSink, streamingFlume, streamingAkka, streamingKafka, streamingMqtt,
-    streamingTwitter, streamingZeromq, streamingKafkaBeta 
+    streaming, streamingKafka, streamingKafkaBeta
   ) = Seq(
-    "streaming", "streaming-flume-sink", "streaming-flume", "streaming-akka", "streaming-kafka",
-    "streaming-mqtt", "streaming-twitter", "streaming-zeromq", "streaming-kafka-beta"
-=======
-    streaming, streamingKafka
-  ) = Seq(
-    "streaming", "streaming-kafka"
->>>>>>> df61fbd9
+    "streaming", "streaming-kafka", "streaming-kafka-beta"
   ).map(ProjectRef(buildLocation, _))
 
   val allProjects@Seq(
@@ -64,13 +56,8 @@
     Seq("yarn", "java8-tests", "ganglia-lgpl", "streaming-kinesis-asl",
       "docker-integration-tests").map(ProjectRef(buildLocation, _))
 
-<<<<<<< HEAD
-  val assemblyProjects@Seq(assembly, examples, networkYarn, streamingFlumeAssembly, streamingKafkaAssembly, streamingKafkaBetaAssembly, streamingMqttAssembly, streamingKinesisAslAssembly) =
-    Seq("assembly", "examples", "network-yarn", "streaming-flume-assembly", "streaming-kafka-assembly", "streaming-kafka-beta-assembly", "streaming-mqtt-assembly", "streaming-kinesis-asl-assembly")
-=======
-  val assemblyProjects@Seq(assembly, networkYarn, streamingKafkaAssembly, streamingKinesisAslAssembly) =
-    Seq("assembly", "network-yarn", "streaming-kafka-assembly", "streaming-kinesis-asl-assembly")
->>>>>>> df61fbd9
+  val assemblyProjects@Seq(assembly, networkYarn, streamingKafkaAssembly, streamingKafkaBetaAssembly, streamingKinesisAslAssembly) =
+    Seq("assembly", "network-yarn", "streaming-kafka-assembly", "streaming-kafka-beta-assembly", "streaming-kinesis-asl-assembly")
       .map(ProjectRef(buildLocation, _))
 
   val copyJarsProjects@Seq(examples) = Seq("examples").map(ProjectRef(buildLocation, _))
@@ -539,11 +526,7 @@
         .getOrElse(SbtPomKeys.effectivePom.value.getProperties.get("hadoop.version").asInstanceOf[String])
     },
     jarName in assembly <<= (version, moduleName, hadoopVersion) map { (v, mName, hv) =>
-<<<<<<< HEAD
-      if (mName.contains("streaming-flume-assembly") || mName.contains("streaming-kafka-assembly") || mName.contains("streaming-kafka-beta-assembly") || mName.contains("streaming-mqtt-assembly") || mName.contains("streaming-kinesis-asl-assembly")) {
-=======
-      if (mName.contains("streaming-kafka-assembly") || mName.contains("streaming-kinesis-asl-assembly")) {
->>>>>>> df61fbd9
+      if (mName.contains("streaming-kafka-assembly") || mName.contains("streaming-kafka-beta-assembly") || mName.contains("streaming-kinesis-asl-assembly")) {
         // This must match the same name used in maven (see external/kafka-assembly/pom.xml)
         s"${mName}-${v}.jar"
       } else {
