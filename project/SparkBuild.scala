/*
 * Licensed to the Apache Software Foundation (ASF) under one or more
 * contributor license agreements.  See the NOTICE file distributed with
 * this work for additional information regarding copyright ownership.
 * The ASF licenses this file to You under the Apache License, Version 2.0
 * (the "License"); you may not use this file except in compliance with
 * the License.  You may obtain a copy of the License at
 *
 *    http://www.apache.org/licenses/LICENSE-2.0
 *
 * Unless required by applicable law or agreed to in writing, software
 * distributed under the License is distributed on an "AS IS" BASIS,
 * WITHOUT WARRANTIES OR CONDITIONS OF ANY KIND, either express or implied.
 * See the License for the specific language governing permissions and
 * limitations under the License.
 */

import sbt._
import Keys._
import Classpaths.publishTask
import sbtassembly.Plugin._
import AssemblyKeys._
import util.Properties
import org.scalastyle.sbt.ScalastylePlugin.{Settings => ScalaStyleSettings}
import com.typesafe.tools.mima.plugin.MimaKeys.previousArtifact
import sbtunidoc.Plugin._
import UnidocKeys._

import scala.collection.JavaConversions._
import java.lang.Boolean

// For Sonatype publishing
// import com.jsuereth.pgp.sbtplugin.PgpKeys._

object SparkBuild extends Build {
  val SPARK_VERSION = "1.0.0-SNAPSHOT"
  val SPARK_VERSION_SHORT = SPARK_VERSION.replaceAll("-SNAPSHOT", "")

  // Hadoop version to build against. For example, "1.0.4" for Apache releases, or
  // "2.0.0-mr1-cdh4.2.0" for Cloudera Hadoop. Note that these variables can be set
  // through the environment variables SPARK_HADOOP_VERSION and SPARK_YARN.
  val DEFAULT_HADOOP_VERSION = "1.0.4"

  // Whether the Hadoop version to build against is 2.2.x, or a variant of it. This can be set
  // through the SPARK_IS_NEW_HADOOP environment variable.
  val DEFAULT_IS_NEW_HADOOP = false

  val DEFAULT_YARN = false

  val DEFAULT_HIVE = false

  val DEFAULT_GANGLIA = false

  // HBase version; set as appropriate.
  val HBASE_VERSION = "0.94.6"

  // Target JVM version
  val SCALAC_JVM_VERSION = "jvm-1.6"
  val JAVAC_JVM_VERSION = "1.6"

  lazy val root = project in file(".") settings (rootSettings: _*) aggregate(allProjects: _*)

  lazy val core = project settings (coreSettings: _*)

  lazy val repl = project settings (replSettings: _*) dependsOn(core, graphx, bagel, mllib, sql)

  lazy val tools = project settings (toolsSettings: _*) dependsOn(core, streaming)

  lazy val bagel = project settings (bagelSettings: _*) dependsOn core

  lazy val graphx = project settings (graphxSettings: _*) dependsOn core

  lazy val catalyst = project in file("sql/catalyst") settings (catalystSettings: _*) dependsOn core

  lazy val sql = project in file("sql/core") settings (sqlCoreSettings: _*) dependsOn(core, catalyst)

  lazy val hive = project in file("sql/hive") settings (hiveSettings: _*) dependsOn sql

  lazy val maybeHive: Seq[ClasspathDependency] = if (isHiveEnabled) Seq(hive) else Seq()
  lazy val maybeHiveRef: Seq[ProjectReference] = if (isHiveEnabled) Seq(hive) else Seq()

  lazy val streaming = project settings (streamingSettings: _*) dependsOn core

  lazy val mllib = project settings (mllibSettings: _*) dependsOn core

  lazy val assemblyProj = Project(
    id = "assembly",
    base = file("assembly")
  ) settings (assemblyProjSettings: _*) dependsOn(
    core, graphx, bagel, mllib, streaming, repl, sql
  ) dependsOn(maybeYarn: _*) dependsOn(maybeHive: _*) dependsOn(maybeGanglia: _*)

  // A configuration to set an alternative publishLocalConfiguration
  lazy val MavenCompile = config("m2r") extend Compile
  lazy val publishLocalBoth = TaskKey[Unit]("publish-local", "publish local for m2 and ivy")
  lazy val sparkHome = sys.props("user.dir")

  lazy val hadoopVersion = sys.env.getOrElse("SPARK_HADOOP_VERSION", DEFAULT_HADOOP_VERSION)
  lazy val isNewHadoop = sys.env.get("SPARK_IS_NEW_HADOOP").map(_.toBoolean) getOrElse ("^2\\.[2-9]+".r.findFirstIn(hadoopVersion).isDefined || DEFAULT_IS_NEW_HADOOP)

  lazy val isYarnEnabled = sys.env.get("SPARK_YARN").map(_.toBoolean) getOrElse DEFAULT_YARN

  lazy val hadoopClient = if (hadoopVersion.startsWith("0.20.") || hadoopVersion == "1.0.0") "hadoop-core" else "hadoop-client"
  lazy val maybeAvro = if (hadoopVersion.startsWith("0.23.")) Seq("org.apache.avro" % "avro" % "1.7.4") else Seq()

  lazy val isHiveEnabled = sys.env.get("SPARK_HIVE").map(_.toBoolean) getOrElse DEFAULT_HIVE

  // This is isolated from the normal build due to LGPL-licensed code in the library
  lazy val isGangliaEnabled = sys.env.get("SPARK_GANGLIA_LGPL").map(_.toBoolean) getOrElse DEFAULT_GANGLIA
  lazy val gangliaProj = Project(
    id = "spark-ganglia-lgpl",
    base = file("extras/spark-ganglia-lgpl")
  ) settings (gangliaSettings: _*) dependsOn core
  val maybeGanglia: Seq[ClasspathDependency] = if (isGangliaEnabled) Seq(gangliaProj) else Seq()
  val maybeGangliaRef: Seq[ProjectReference] = if (isGangliaEnabled) Seq(gangliaProj) else Seq()

  // Include the Java 8 project if the JVM version is 8+
  lazy val javaVersion = sys.props("java.specification.version")
  lazy val isJava8Enabled = javaVersion >= "1.8"
  lazy val java8Tests = Project(
    id = "java8-tests",
    base = file("extras/java8-tests")
  ) settings (java8TestsSettings: _*) dependsOn core dependsOn(streaming % "compile->compile;test->test")
  val maybeJava8Tests: Seq[ProjectReference] = if (isJava8Enabled) Seq(java8Tests) else Seq()

  // Include the YARN project if the user has enabled YARN
  lazy val yarn = project in file("yarn/stable") settings (yarnSettings: _*) dependsOn core
  lazy val yarnAlpha = Project(
    id = "yarn-alpha",
    base = file("yarn/alpha")
  ) settings (yarnAlphaSettings: _*) dependsOn core

  lazy val maybeYarn: Seq[ClasspathDependency] = if (isYarnEnabled) Seq(if (isNewHadoop) yarn else yarnAlpha) else Seq()
  lazy val maybeYarnRef: Seq[ProjectReference] = if (isYarnEnabled) Seq(if (isNewHadoop) yarn else yarnAlpha) else Seq()

  lazy val externalTwitter = Project("external-twitter", file("external/twitter"), settings = twitterSettings)
    .dependsOn(streaming % "compile->compile;test->test")

  lazy val externalKafka = Project("external-kafka", file("external/kafka"), settings = kafkaSettings)
    .dependsOn(streaming % "compile->compile;test->test")

  lazy val externalFlume = Project("external-flume", file("external/flume"), settings = flumeSettings)
    .dependsOn(streaming % "compile->compile;test->test")

  lazy val externalZeromq = Project("external-zeromq", file("external/zeromq"), settings = zeromqSettings)
    .dependsOn(streaming % "compile->compile;test->test")

  lazy val externalMqtt = Project("external-mqtt", file("external/mqtt"), settings = mqttSettings)
    .dependsOn(streaming % "compile->compile;test->test")

  lazy val allExternal: Seq[ClasspathDependency] = Seq(externalTwitter, externalKafka, externalFlume, externalZeromq, externalMqtt)
  lazy val allExternalRefs: Seq[ProjectReference] = Seq(externalTwitter, externalKafka, externalFlume, externalZeromq, externalMqtt)

  lazy val examples = project settings (examplesSettings: _*) dependsOn(core, mllib, graphx, bagel, streaming, hive) dependsOn(allExternal: _*)

  // Everything except assembly, hive, tools, java8Tests and examples belong to packageProjects
  lazy val packageProjects = Seq[ProjectReference](core, repl, bagel, streaming, mllib, graphx, catalyst, sql) ++ maybeYarnRef ++ maybeHiveRef ++ maybeGangliaRef

  lazy val allProjects = packageProjects ++ allExternalRefs ++
    Seq[ProjectReference](examples, tools, assemblyProj) ++ maybeJava8Tests

  def sharedSettings = Defaults.defaultSettings ++ MimaBuild.mimaSettings(file(sparkHome)) ++ Seq(
    organization       := "org.apache.spark",
    version            := SPARK_VERSION,
    scalaVersion       := "2.10.4",
    scalacOptions := Seq("-Xmax-classfile-name", "120", "-unchecked", "-deprecation", "-feature",
      "-target:" + SCALAC_JVM_VERSION),
    javacOptions := Seq("-target", JAVAC_JVM_VERSION, "-source", JAVAC_JVM_VERSION),
    unmanagedJars in Compile <<= baseDirectory map { base => (base / "lib" ** "*.jar").classpath },
    retrieveManaged := true,
    javaHome := Properties.envOrNone("JAVA_HOME").map(file),
    // This is to add convenience of enabling sbt -Dsbt.offline=true for making the build offline.
    offline := "true".equalsIgnoreCase(sys.props("sbt.offline")),
    retrievePattern := "[type]s/[artifact](-[revision])(-[classifier]).[ext]",
    transitiveClassifiers in Scope.GlobalScope := Seq("sources"),
    testListeners <<= target.map(t => Seq(new eu.henkelmann.sbt.JUnitXmlTestsListener(t.getAbsolutePath))),
<<<<<<< HEAD
=======
    incOptions := incOptions.value.withNameHashing(true),
    // Fork new JVMs for tests and set Java options for those
>>>>>>> 70bcdef4
    fork := true,
    javaOptions in Test ++= Seq(
      "-Dspark.home=" + sparkHome,
      "-Dspark.testing=1",
      "-Dsun.io.serialization.extendedDebugInfo=true"),
    javaOptions in Test ++= System.getProperties.filter(_._1 startsWith "spark").map { case (k,v) => s"-D$k=$v" }.toSeq,
    javaOptions += "-Xmx3g",
    // Show full stack trace and duration in test cases.
    testOptions in Test += Tests.Argument("-oDF"),
    // Remove certain packages from Scaladoc
    scalacOptions in (Compile, doc) := Seq(
      "-groups",
      "-skip-packages", Seq(
        "akka",
        "org.apache.spark.api.python",
        "org.apache.spark.network",
        "org.apache.spark.deploy",
        "org.apache.spark.util.collection"
      ).mkString(":"),
      "-doc-title", "Spark " + SPARK_VERSION_SHORT + " ScalaDoc"
    ),
    // Only allow one test at a time, even across projects, since they run in the same JVM
    concurrentRestrictions in Global += Tags.limit(Tags.Test, 1),
    resolvers ++= Seq(
      // HTTPS is unavailable for Maven Central
      "Maven Repository"     at "http://repo.maven.apache.org/maven2",
      "Apache Repository"    at "https://repository.apache.org/content/repositories/releases",
      "JBoss Repository"     at "https://repository.jboss.org/nexus/content/repositories/releases/",
      "MQTT Repository"      at "https://repo.eclipse.org/content/repositories/paho-releases/",
      "Cloudera Repository"  at "http://repository.cloudera.com/artifactory/cloudera-repos/",
      Resolver.mavenLocal
    ),
    publishMavenStyle := true,
    pomExtra := (
      <parent>
        <groupId>org.apache</groupId>
        <artifactId>apache</artifactId>
        <version>14</version>
      </parent>
      <url>http://spark.apache.org/</url>
      <licenses>
        <license>
          <name>Apache 2.0 License</name>
          <url>http://www.apache.org/licenses/LICENSE-2.0.html</url>
          <distribution>repo</distribution>
        </license>
      </licenses>
      <scm>
        <connection>scm:git:git@github.com:apache/spark.git</connection>
        <url>scm:git:git@github.com:apache/spark.git</url>
      </scm>
      <developers>
        <developer>
          <id>matei</id>
          <name>Matei Zaharia</name>
          <email>matei.zaharia@gmail.com</email>
          <url>http://www.cs.berkeley.edu/~matei</url>
          <organization>Apache Software Foundation</organization>
          <organizationUrl>http://spark.apache.org</organizationUrl>
        </developer>
      </developers>
      <issueManagement>
        <system>JIRA</system>
        <url>https://issues.apache.org/jira/browse/SPARK</url>
      </issueManagement>
    ),
    libraryDependencies ++= Seq(
        "io.netty"          % "netty-all"       % "4.0.17.Final",
        "org.eclipse.jetty" % "jetty-server"    % jettyVersion,
        "org.eclipse.jetty" % "jetty-util"      % jettyVersion,
        "org.eclipse.jetty" % "jetty-plus"      % jettyVersion,
        "org.eclipse.jetty" % "jetty-security"  % jettyVersion,
        "org.scalatest"    %% "scalatest"       % "1.9.1"  % "test",
        "org.scalacheck"   %% "scalacheck"      % "1.10.0" % "test",
        "com.novocode"      % "junit-interface" % "0.10"   % "test",
        "org.easymock"      % "easymock"        % "3.1"    % "test",
        "org.mockito"       % "mockito-all"     % "1.8.5"  % "test"
    ),
    testOptions += Tests.Argument(TestFrameworks.JUnit, "-v", "-a"),
    parallelExecution := true,
    /* Workaround for issue #206 (fixed after SBT 0.11.0) */
    watchTransitiveSources <<= Defaults.inDependencies[Task[Seq[File]]](watchSources.task,
      const(std.TaskExtra.constant(Nil)), aggregate = true, includeRoot = true) apply { _.join.map(_.flatten) },
    otherResolvers := Seq(
      Resolver.file("dotM2", file(Path.userHome + "/.m2/repository"))
    ),
    publishLocalConfiguration in MavenCompile <<= (packagedArtifacts, deliverLocal, ivyLoggingLevel) map {
      (arts, _, level) => new PublishConfiguration(None, "dotM2", arts, Seq(), level)
    },
    publishMavenStyle in MavenCompile := true,
    publishLocal in MavenCompile <<= publishTask(publishLocalConfiguration in MavenCompile, deliverLocal),
    publishLocalBoth <<= Seq(publishLocal in MavenCompile, publishLocal).dependOn
  ) ++ net.virtualvoid.sbt.graph.Plugin.graphSettings ++ ScalaStyleSettings ++ genjavadocSettings

  val akkaVersion = "2.2.3-shaded-protobuf"
  val chillVersion = "0.3.6"
  val codahaleMetricsVersion = "3.0.0"
  val jblasVersion = "1.2.3"
  val jets3tVersion = "^2\\.[3-9]+".r.findFirstIn(hadoopVersion).fold("0.7.1")(_ => "0.9.0")
  val jettyVersion = "8.1.14.v20131031"
  val hiveVersion = "0.12.0"
  val parquetVersion = "1.4.3"
  val slf4jVersion = "1.7.5"

  val excludeJBossNetty = ExclusionRule(organization = "org.jboss.netty")
  val excludeIONetty = ExclusionRule(organization = "io.netty")
  val excludeEclipseJetty = ExclusionRule(organization = "org.eclipse.jetty")
  val excludeAsm = ExclusionRule(organization = "org.ow2.asm")
  val excludeOldAsm = ExclusionRule(organization = "asm")
  val excludeCommonsLogging = ExclusionRule(organization = "commons-logging")
  val excludeSLF4J = ExclusionRule(organization = "org.slf4j")
  val excludeScalap = ExclusionRule(organization = "org.scala-lang", artifact = "scalap")
  val excludeHadoop = ExclusionRule(organization = "org.apache.hadoop")
  val excludeCurator = ExclusionRule(organization = "org.apache.curator")
  val excludePowermock = ExclusionRule(organization = "org.powermock")
  val excludeFastutil = ExclusionRule(organization = "it.unimi.dsi")
  val excludeJruby = ExclusionRule(organization = "org.jruby")
  val excludeThrift = ExclusionRule(organization = "org.apache.thrift")

  def sparkPreviousArtifact(id: String, organization: String = "org.apache.spark",
      version: String = "0.9.0-incubating", crossVersion: String = "2.10"): Option[sbt.ModuleID] = {
    val fullId = if (crossVersion.isEmpty) id else id + "_" + crossVersion
    Some(organization % fullId % version) // the artifact to compare binary compatibility with
  }

  lazy val coreSettings = sharedSettings ++ Seq(
    name := "spark-core",
    libraryDependencies ++= Seq(
        "com.google.guava"           % "guava"            % "14.0.1",
        "org.apache.commons"         % "commons-lang3"    % "3.3.2",
        "com.google.code.findbugs"   % "jsr305"           % "1.3.9",
        "log4j"                      % "log4j"            % "1.2.17",
        "org.slf4j"                  % "slf4j-api"        % slf4jVersion,
        "org.slf4j"                  % "slf4j-log4j12"    % slf4jVersion,
        "org.slf4j"                  % "jul-to-slf4j"     % slf4jVersion,
        "org.slf4j"                  % "jcl-over-slf4j"   % slf4jVersion,
        "commons-daemon"             % "commons-daemon"   % "1.0.10", // workaround for bug HADOOP-9407
        "com.ning"                   % "compress-lzf"     % "1.0.0",
        "org.xerial.snappy"          % "snappy-java"      % "1.0.5",
<<<<<<< HEAD
        "org.spark-project.akka"    %% "akka-remote"      % akkaVersion excludeAll excludeNetty,
        "org.spark-project.akka"    %% "akka-slf4j"       % akkaVersion excludeAll excludeNetty,
=======
        "org.spark-project.akka"    %% "akka-remote"      % akkaVersion,
        "org.spark-project.akka"    %% "akka-slf4j"       % akkaVersion,
>>>>>>> 70bcdef4
        "org.spark-project.akka"    %% "akka-testkit"     % akkaVersion % "test",
        "org.json4s"                %% "json4s-jackson"   % "3.2.6" excludeAll excludeScalap,
        "colt"                       % "colt"             % "1.2.0",
        "org.apache.mesos"           % "mesos"            % "0.13.0",
        "commons-net"                % "commons-net"      % "2.2",
        "net.java.dev.jets3t"        % "jets3t"           % jets3tVersion excludeAll excludeCommonsLogging,
        "org.apache.derby"           % "derby"            % "10.4.2.0"                     % "test",
<<<<<<< HEAD
        "org.apache.hadoop"          % hadoopClient       % hadoopVersion excludeAll(excludeNetty, excludeAsm, excludeCommonsLogging, excludeSLF4J, excludeOldAsm),
        "org.apache.curator"         % "curator-recipes"  % "2.4.0" excludeAll excludeNetty,
=======
        "org.apache.hadoop"          % hadoopClient       % hadoopVersion excludeAll(excludeJBossNetty, excludeAsm, excludeCommonsLogging, excludeSLF4J, excludeOldAsm),
        "org.apache.curator"         % "curator-recipes"  % "2.4.0" excludeAll(excludeJBossNetty),
>>>>>>> 70bcdef4
        "com.codahale.metrics"       % "metrics-core"     % codahaleMetricsVersion,
        "com.codahale.metrics"       % "metrics-jvm"      % codahaleMetricsVersion,
        "com.codahale.metrics"       % "metrics-json"     % codahaleMetricsVersion,
        "com.codahale.metrics"       % "metrics-graphite" % codahaleMetricsVersion,
        "com.twitter"               %% "chill"            % chillVersion excludeAll excludeAsm,
        "com.twitter"                % "chill-java"       % chillVersion excludeAll excludeAsm,
        "org.tachyonproject"         % "tachyon"          % "0.4.1-thrift" excludeAll(excludeHadoop, excludeCurator, excludeEclipseJetty, excludePowermock),
        "com.clearspring.analytics"  % "stream"           % "2.5.1" excludeAll excludeFastutil,
        "org.spark-project"          % "pyrolite"         % "2.0.1",
        "net.sf.py4j"                % "py4j"             % "0.8.1"
      ),
    libraryDependencies ++= maybeAvro
  )

  def packageList(names: String*) = names.map("org.apache.spark." + _).mkString(":")

  lazy val rootSettings = sharedSettings ++ scalaJavaUnidocSettings ++ Seq(
    publish := {},
    unidocProjectFilter in (ScalaUnidoc, unidoc) :=
      inAnyProject -- inProjects(repl, examples, tools, catalyst, yarn, yarnAlpha),
    unidocProjectFilter in (JavaUnidoc, unidoc) :=
      inAnyProject -- inProjects(repl, examples, bagel, graphx, catalyst, tools, yarn, yarnAlpha),
    unidocAllSources in (JavaUnidoc, unidoc) := {
      (unidocAllSources in (JavaUnidoc, unidoc)).value
        .map(_.filterNot(_.getName.contains("$")))
        .map(_.filterNot(_.getCanonicalPath.contains("akka")))
        .map(_.filterNot(_.getCanonicalPath.contains("deploy")))
        .map(_.filterNot(_.getCanonicalPath.contains("network")))
        .map(_.filterNot(_.getCanonicalPath.contains("executor")))
        .map(_.filterNot(_.getCanonicalPath.contains("python")))
        .map(_.filterNot(_.getCanonicalPath.contains("collection")))
    },
    javacOptions in doc := Seq(
      "-windowtitle", "Spark " + SPARK_VERSION_SHORT + " JavaDoc",
      "-public",
      "-group", "Core Java API", packageList("api.java", "api.java.function"),
      "-group", "Spark Streaming", packageList(
        "streaming.api.java", "streaming.flume", "streaming.kafka",
        "streaming.mqtt", "streaming.twitter", "streaming.zeromq"
      ),
      "-group", "MLlib", packageList(
        "mllib.classification", "mllib.clustering", "mllib.evaluation.binary", "mllib.linalg",
        "mllib.linalg.distributed", "mllib.optimization", "mllib.rdd", "mllib.recommendation",
        "mllib.regression", "mllib.stat", "mllib.tree", "mllib.tree.configuration",
        "mllib.tree.impurity", "mllib.tree.model", "mllib.util"
      ),
      "-group", "Spark SQL", packageList("sql.api.java", "sql.hive.api.java"),
      "-noqualifier", "java.lang"
    )
  )

  lazy val replSettings = sharedSettings ++ Seq(
    name := "spark-repl",
    libraryDependencies ++= Seq(
      "org.scala-lang"  % "scala-compiler" % scalaVersion.value,
      "org.scala-lang"  % "jline"          % scalaVersion.value,
      "org.scala-lang"  % "scala-reflect"  % scalaVersion.value
    )
  )

  lazy val examplesSettings = sharedSettings ++ Seq(
    name := "spark-examples",
    jarName in assembly := s"spark-examples-${version.value}-hadoop$hadoopVersion.jar",
    libraryDependencies ++= Seq(
<<<<<<< HEAD
      "com.twitter"         %% "algebird-core" % "0.1.11",
      "org.apache.hbase"     % "hbase"         % HBASE_VERSION excludeAll(excludeNetty, excludeAsm, excludeOldAsm, excludeCommonsLogging, excludeJruby),
=======
      "com.twitter"          %% "algebird-core"   % "0.1.11",
      "org.apache.hbase" % "hbase" % HBASE_VERSION excludeAll(excludeIONetty, excludeJBossNetty, excludeAsm, excludeOldAsm, excludeCommonsLogging, excludeJruby),
>>>>>>> 70bcdef4
      "org.apache.cassandra" % "cassandra-all" % "1.2.6"
        exclude("com.google.guava", "guava")
        exclude("com.googlecode.concurrentlinkedhashmap", "concurrentlinkedhashmap-lru")
        exclude("com.ning","compress-lzf")
        exclude("io.netty", "netty")
        exclude("jline","jline")
        exclude("org.apache.cassandra.deps", "avro")
<<<<<<< HEAD
        excludeAll excludeSLF4J,
=======
        excludeAll(excludeSLF4J, excludeIONetty),
>>>>>>> 70bcdef4
      "com.github.scopt" %% "scopt" % "3.2.0"
    )
  ) ++ assemblySettings ++ extraAssemblySettings

  lazy val toolsSettings = sharedSettings ++ Seq(
    name := "spark-tools",
    libraryDependencies ++= Seq(
      "org.scala-lang"  % "scala-compiler" % scalaVersion.value,
      "org.scala-lang"  % "scala-reflect"  % scalaVersion.value
    )
  ) ++ assemblySettings ++ extraAssemblySettings

  lazy val graphxSettings = sharedSettings ++ Seq(
    name := "spark-graphx",
    previousArtifact := sparkPreviousArtifact("spark-graphx"),
    libraryDependencies += "org.jblas" % "jblas" % jblasVersion
  )

  lazy val bagelSettings = sharedSettings ++ Seq(
    name := "spark-bagel",
    previousArtifact := sparkPreviousArtifact("spark-bagel")
  )

  lazy val mllibSettings = sharedSettings ++ Seq(
    name := "spark-mllib",
    previousArtifact := sparkPreviousArtifact("spark-mllib"),
    libraryDependencies ++= Seq(
      "org.jblas"     % "jblas"  % jblasVersion,
      "org.scalanlp" %% "breeze" % "0.7"
    )
  )

  lazy val catalystSettings = sharedSettings ++ Seq(
    name := "catalyst",
    // The mechanics of rewriting expression ids to compare trees in some test cases makes
    // assumptions about the the expression ids being contiguous.  Running tests in parallel breaks
    // this non-deterministically.  TODO: FIX THIS.
    parallelExecution in Test := false,
    libraryDependencies ++= Seq(
      "org.scalatest" %% "scalatest"          % "1.9.1" % "test",
      "com.typesafe"  %% "scalalogging-slf4j" % "1.0.1"
    )
  )

  lazy val sqlCoreSettings = sharedSettings ++ Seq(
    name := "spark-sql",
    libraryDependencies ++= Seq(
      "com.twitter" % "parquet-column" % parquetVersion,
      "com.twitter" % "parquet-hadoop" % parquetVersion
    )
  )

  // Since we don't include hive in the main assembly this project also acts as an alternative
  // assembly jar.
  lazy val hiveSettings = sharedSettings ++ Seq(
    name := "spark-hive",
    javaOptions += "-XX:MaxPermSize=1g",
    libraryDependencies ++= Seq(
      "org.apache.hive" % "hive-metastore" % hiveVersion,
      "org.apache.hive" % "hive-exec"      % hiveVersion,
      "org.apache.hive" % "hive-serde"     % hiveVersion
    ),
    // Multiple queries rely on the TestHive singleton.  See comments there for more details.
    parallelExecution in Test := false,
    // Supporting all SerDes requires us to depend on deprecated APIs, so we turn off the warnings
    // only for this subproject.
    scalacOptions <<= scalacOptions map { currentOpts: Seq[String] =>
      currentOpts.filterNot(_ == "-deprecation")
    },
    initialCommands in console :=
      """
        |import org.apache.spark.sql.catalyst.analysis._
        |import org.apache.spark.sql.catalyst.dsl._
        |import org.apache.spark.sql.catalyst.errors._
        |import org.apache.spark.sql.catalyst.expressions._
        |import org.apache.spark.sql.catalyst.plans.logical._
        |import org.apache.spark.sql.catalyst.rules._
        |import org.apache.spark.sql.catalyst.types._
        |import org.apache.spark.sql.catalyst.util._
        |import org.apache.spark.sql.execution
        |import org.apache.spark.sql.hive._
        |import org.apache.spark.sql.hive.test.TestHive._
        |import org.apache.spark.sql.parquet.ParquetTestData""".stripMargin
  )

  lazy val streamingSettings = sharedSettings ++ Seq(
    name := "spark-streaming",
    previousArtifact := sparkPreviousArtifact("spark-streaming")
  )

  lazy val yarnCommonSettings = sharedSettings ++ Seq(
    unmanagedSourceDirectories in Compile ++= Seq(baseDirectory.value / "../common/src/main/scala"),
    unmanagedSourceDirectories in Test ++= Seq(baseDirectory.value / "../common/src/test/scala")
  ) ++ extraYarnSettings

  lazy val yarnAlphaSettings = yarnCommonSettings ++ Seq(
    name := "spark-yarn-alpha"
  )

  lazy val yarnSettings = yarnCommonSettings ++ Seq(
    name := "spark-yarn"
  )

  lazy val gangliaSettings = sharedSettings ++ Seq(
    name := "spark-ganglia-lgpl",
    libraryDependencies += "com.codahale.metrics" % "metrics-ganglia" % "3.0.0"
  )

  lazy val java8TestsSettings = sharedSettings ++ Seq(
    name := "java8-tests",
    javacOptions := Seq("-target", "1.8", "-source", "1.8"),
    testOptions += Tests.Argument(TestFrameworks.JUnit, "-v", "-a")
  )

  // Conditionally include the YARN dependencies because some tools look at all sub-projects and will complain
  // if we refer to nonexistent dependencies (e.g. hadoop-yarn-api from a Hadoop version without YARN).
  lazy val extraYarnSettings = if(isYarnEnabled) yarnEnabledSettings else Seq()

  lazy val yarnEnabledSettings = Seq(
    libraryDependencies ++= Seq(
      // Exclude rule required for all ?
<<<<<<< HEAD
      "org.apache.hadoop" % hadoopClient                   % hadoopVersion excludeAll(excludeNetty, excludeAsm, excludeOldAsm),
      "org.apache.hadoop" % "hadoop-yarn-api"              % hadoopVersion excludeAll(excludeNetty, excludeAsm, excludeOldAsm),
      "org.apache.hadoop" % "hadoop-yarn-common"           % hadoopVersion excludeAll(excludeNetty, excludeAsm, excludeOldAsm),
      "org.apache.hadoop" % "hadoop-yarn-client"           % hadoopVersion excludeAll(excludeNetty, excludeAsm, excludeOldAsm),
      "org.apache.hadoop" % "hadoop-yarn-server-web-proxy" % hadoopVersion excludeAll(excludeNetty, excludeAsm, excludeOldAsm)
=======
      "org.apache.hadoop" % hadoopClient         % hadoopVersion excludeAll(excludeJBossNetty, excludeAsm, excludeOldAsm),
      "org.apache.hadoop" % "hadoop-yarn-api"    % hadoopVersion excludeAll(excludeJBossNetty, excludeAsm, excludeOldAsm),
      "org.apache.hadoop" % "hadoop-yarn-common" % hadoopVersion excludeAll(excludeJBossNetty, excludeAsm, excludeOldAsm),
      "org.apache.hadoop" % "hadoop-yarn-client" % hadoopVersion excludeAll(excludeJBossNetty, excludeAsm, excludeOldAsm),
      "org.apache.hadoop" % "hadoop-yarn-server-web-proxy" % hadoopVersion excludeAll(excludeJBossNetty, excludeAsm, excludeOldAsm)
>>>>>>> 70bcdef4
    )
  )

  lazy val assembleDeps = taskKey[Unit]("Build assembly of dependencies and packages Spark projects")

  lazy val assemblyProjSettings = sharedSettings ++ Seq(
    name := "spark-assembly",
    assembleDeps in Compile <<= (packageProjects.map(packageBin in Compile in _) ++ Seq(packageDependency in Compile)).dependOn,
    jarName in assembly := s"spark-assembly-${version.value}-hadoop$hadoopVersion.jar",
    jarName in packageDependency := s"spark-assembly-${version.value}-hadoop$hadoopVersion-deps.jar"
  ) ++ assemblySettings ++ extraAssemblySettings

  lazy val extraAssemblySettings = Seq(
    test in assembly := {},
    mergeStrategy in assembly := {
      case PathList("org", "datanucleus", xs @ _*)             => MergeStrategy.discard
      case m if m.toLowerCase.endsWith("manifest.mf")          => MergeStrategy.discard
      case m if m.toLowerCase.matches("meta-inf.*\\.sf$")      => MergeStrategy.discard
      case "log4j.properties"                                  => MergeStrategy.discard
      case m if m.toLowerCase.startsWith("meta-inf/services/") => MergeStrategy.filterDistinctLines
      case "reference.conf"                                    => MergeStrategy.concat
      case _                                                   => MergeStrategy.first
    }
  )

  lazy val twitterSettings = sharedSettings ++ Seq(
    name := "spark-streaming-twitter",
    previousArtifact := sparkPreviousArtifact("spark-streaming-twitter"),
<<<<<<< HEAD
    libraryDependencies += "org.twitter4j" % "twitter4j-stream" % "3.0.3" excludeAll excludeNetty
=======
    libraryDependencies ++= Seq(
      "org.twitter4j" % "twitter4j-stream" % "3.0.3"
    )
>>>>>>> 70bcdef4
  )

  lazy val kafkaSettings = sharedSettings ++ Seq(
    name := "spark-streaming-kafka",
    previousArtifact := sparkPreviousArtifact("spark-streaming-kafka"),
    libraryDependencies ++= Seq(
<<<<<<< HEAD
      "com.github.sgroschupf"    % "zkclient"   % "0.1"   excludeAll excludeNetty,
=======
      "com.github.sgroschupf"    % "zkclient"   % "0.1",
>>>>>>> 70bcdef4
      "org.apache.kafka"        %% "kafka"      % "0.8.0"
        exclude("com.sun.jdmk", "jmxtools")
        exclude("com.sun.jmx", "jmxri")
        exclude("net.sf.jopt-simple", "jopt-simple")
        excludeAll(excludeSLF4J)
    )
  )

  lazy val flumeSettings = sharedSettings ++ Seq(
    name := "spark-streaming-flume",
    previousArtifact := sparkPreviousArtifact("spark-streaming-flume"),
<<<<<<< HEAD
    libraryDependencies += "org.apache.flume" % "flume-ng-sdk" % "1.4.0" % "compile" excludeAll(excludeNetty, excludeThrift)
=======
    libraryDependencies ++= Seq(
      "org.apache.flume" % "flume-ng-sdk" % "1.4.0" % "compile" excludeAll(excludeIONetty, excludeThrift)
    )
>>>>>>> 70bcdef4
  )

  lazy val zeromqSettings = sharedSettings ++ Seq(
    name := "spark-streaming-zeromq",
    previousArtifact := sparkPreviousArtifact("spark-streaming-zeromq"),
<<<<<<< HEAD
    libraryDependencies += "org.spark-project.akka" %% "akka-zeromq" % akkaVersion excludeAll excludeNetty
=======
    libraryDependencies ++= Seq(
      "org.spark-project.akka" %% "akka-zeromq" % akkaVersion
    )
>>>>>>> 70bcdef4
  )

  lazy val mqttSettings = streamingSettings ++ Seq(
    name := "spark-streaming-mqtt",
    previousArtifact := sparkPreviousArtifact("spark-streaming-mqtt"),
    libraryDependencies += "org.eclipse.paho" % "mqtt-client" % "0.4.0"
  )
}<|MERGE_RESOLUTION|>--- conflicted
+++ resolved
@@ -174,11 +174,7 @@
     retrievePattern := "[type]s/[artifact](-[revision])(-[classifier]).[ext]",
     transitiveClassifiers in Scope.GlobalScope := Seq("sources"),
     testListeners <<= target.map(t => Seq(new eu.henkelmann.sbt.JUnitXmlTestsListener(t.getAbsolutePath))),
-<<<<<<< HEAD
-=======
     incOptions := incOptions.value.withNameHashing(true),
-    // Fork new JVMs for tests and set Java options for those
->>>>>>> 70bcdef4
     fork := true,
     javaOptions in Test ++= Seq(
       "-Dspark.home=" + sparkHome,
@@ -318,13 +314,8 @@
         "commons-daemon"             % "commons-daemon"   % "1.0.10", // workaround for bug HADOOP-9407
         "com.ning"                   % "compress-lzf"     % "1.0.0",
         "org.xerial.snappy"          % "snappy-java"      % "1.0.5",
-<<<<<<< HEAD
-        "org.spark-project.akka"    %% "akka-remote"      % akkaVersion excludeAll excludeNetty,
-        "org.spark-project.akka"    %% "akka-slf4j"       % akkaVersion excludeAll excludeNetty,
-=======
         "org.spark-project.akka"    %% "akka-remote"      % akkaVersion,
         "org.spark-project.akka"    %% "akka-slf4j"       % akkaVersion,
->>>>>>> 70bcdef4
         "org.spark-project.akka"    %% "akka-testkit"     % akkaVersion % "test",
         "org.json4s"                %% "json4s-jackson"   % "3.2.6" excludeAll excludeScalap,
         "colt"                       % "colt"             % "1.2.0",
@@ -332,13 +323,8 @@
         "commons-net"                % "commons-net"      % "2.2",
         "net.java.dev.jets3t"        % "jets3t"           % jets3tVersion excludeAll excludeCommonsLogging,
         "org.apache.derby"           % "derby"            % "10.4.2.0"                     % "test",
-<<<<<<< HEAD
-        "org.apache.hadoop"          % hadoopClient       % hadoopVersion excludeAll(excludeNetty, excludeAsm, excludeCommonsLogging, excludeSLF4J, excludeOldAsm),
-        "org.apache.curator"         % "curator-recipes"  % "2.4.0" excludeAll excludeNetty,
-=======
         "org.apache.hadoop"          % hadoopClient       % hadoopVersion excludeAll(excludeJBossNetty, excludeAsm, excludeCommonsLogging, excludeSLF4J, excludeOldAsm),
         "org.apache.curator"         % "curator-recipes"  % "2.4.0" excludeAll(excludeJBossNetty),
->>>>>>> 70bcdef4
         "com.codahale.metrics"       % "metrics-core"     % codahaleMetricsVersion,
         "com.codahale.metrics"       % "metrics-jvm"      % codahaleMetricsVersion,
         "com.codahale.metrics"       % "metrics-json"     % codahaleMetricsVersion,
@@ -403,25 +389,16 @@
     name := "spark-examples",
     jarName in assembly := s"spark-examples-${version.value}-hadoop$hadoopVersion.jar",
     libraryDependencies ++= Seq(
-<<<<<<< HEAD
-      "com.twitter"         %% "algebird-core" % "0.1.11",
-      "org.apache.hbase"     % "hbase"         % HBASE_VERSION excludeAll(excludeNetty, excludeAsm, excludeOldAsm, excludeCommonsLogging, excludeJruby),
-=======
-      "com.twitter"          %% "algebird-core"   % "0.1.11",
-      "org.apache.hbase" % "hbase" % HBASE_VERSION excludeAll(excludeIONetty, excludeJBossNetty, excludeAsm, excludeOldAsm, excludeCommonsLogging, excludeJruby),
->>>>>>> 70bcdef4
-      "org.apache.cassandra" % "cassandra-all" % "1.2.6"
+      "com.twitter"          %% "algebird-core" % "0.1.11",
+      "org.apache.hbase"      % "hbase"         % HBASE_VERSION excludeAll(excludeIONetty, excludeJBossNetty, excludeAsm, excludeOldAsm, excludeCommonsLogging, excludeJruby),
+      "org.apache.cassandra"  % "cassandra-all" % "1.2.6"
         exclude("com.google.guava", "guava")
         exclude("com.googlecode.concurrentlinkedhashmap", "concurrentlinkedhashmap-lru")
         exclude("com.ning","compress-lzf")
         exclude("io.netty", "netty")
         exclude("jline","jline")
         exclude("org.apache.cassandra.deps", "avro")
-<<<<<<< HEAD
-        excludeAll excludeSLF4J,
-=======
         excludeAll(excludeSLF4J, excludeIONetty),
->>>>>>> 70bcdef4
       "com.github.scopt" %% "scopt" % "3.2.0"
     )
   ) ++ assemblySettings ++ extraAssemblySettings
@@ -543,19 +520,11 @@
   lazy val yarnEnabledSettings = Seq(
     libraryDependencies ++= Seq(
       // Exclude rule required for all ?
-<<<<<<< HEAD
-      "org.apache.hadoop" % hadoopClient                   % hadoopVersion excludeAll(excludeNetty, excludeAsm, excludeOldAsm),
-      "org.apache.hadoop" % "hadoop-yarn-api"              % hadoopVersion excludeAll(excludeNetty, excludeAsm, excludeOldAsm),
-      "org.apache.hadoop" % "hadoop-yarn-common"           % hadoopVersion excludeAll(excludeNetty, excludeAsm, excludeOldAsm),
-      "org.apache.hadoop" % "hadoop-yarn-client"           % hadoopVersion excludeAll(excludeNetty, excludeAsm, excludeOldAsm),
-      "org.apache.hadoop" % "hadoop-yarn-server-web-proxy" % hadoopVersion excludeAll(excludeNetty, excludeAsm, excludeOldAsm)
-=======
       "org.apache.hadoop" % hadoopClient         % hadoopVersion excludeAll(excludeJBossNetty, excludeAsm, excludeOldAsm),
       "org.apache.hadoop" % "hadoop-yarn-api"    % hadoopVersion excludeAll(excludeJBossNetty, excludeAsm, excludeOldAsm),
       "org.apache.hadoop" % "hadoop-yarn-common" % hadoopVersion excludeAll(excludeJBossNetty, excludeAsm, excludeOldAsm),
       "org.apache.hadoop" % "hadoop-yarn-client" % hadoopVersion excludeAll(excludeJBossNetty, excludeAsm, excludeOldAsm),
       "org.apache.hadoop" % "hadoop-yarn-server-web-proxy" % hadoopVersion excludeAll(excludeJBossNetty, excludeAsm, excludeOldAsm)
->>>>>>> 70bcdef4
     )
   )
 
@@ -584,25 +553,15 @@
   lazy val twitterSettings = sharedSettings ++ Seq(
     name := "spark-streaming-twitter",
     previousArtifact := sparkPreviousArtifact("spark-streaming-twitter"),
-<<<<<<< HEAD
-    libraryDependencies += "org.twitter4j" % "twitter4j-stream" % "3.0.3" excludeAll excludeNetty
-=======
-    libraryDependencies ++= Seq(
-      "org.twitter4j" % "twitter4j-stream" % "3.0.3"
-    )
->>>>>>> 70bcdef4
+    libraryDependencies += "org.twitter4j" % "twitter4j-stream" % "3.0.3"
   )
 
   lazy val kafkaSettings = sharedSettings ++ Seq(
     name := "spark-streaming-kafka",
     previousArtifact := sparkPreviousArtifact("spark-streaming-kafka"),
     libraryDependencies ++= Seq(
-<<<<<<< HEAD
-      "com.github.sgroschupf"    % "zkclient"   % "0.1"   excludeAll excludeNetty,
-=======
-      "com.github.sgroschupf"    % "zkclient"   % "0.1",
->>>>>>> 70bcdef4
-      "org.apache.kafka"        %% "kafka"      % "0.8.0"
+      "com.github.sgroschupf"  % "zkclient" % "0.1",
+      "org.apache.kafka"      %% "kafka"    % "0.8.0"
         exclude("com.sun.jdmk", "jmxtools")
         exclude("com.sun.jmx", "jmxri")
         exclude("net.sf.jopt-simple", "jopt-simple")
@@ -613,25 +572,13 @@
   lazy val flumeSettings = sharedSettings ++ Seq(
     name := "spark-streaming-flume",
     previousArtifact := sparkPreviousArtifact("spark-streaming-flume"),
-<<<<<<< HEAD
-    libraryDependencies += "org.apache.flume" % "flume-ng-sdk" % "1.4.0" % "compile" excludeAll(excludeNetty, excludeThrift)
-=======
-    libraryDependencies ++= Seq(
-      "org.apache.flume" % "flume-ng-sdk" % "1.4.0" % "compile" excludeAll(excludeIONetty, excludeThrift)
-    )
->>>>>>> 70bcdef4
+    libraryDependencies += "org.apache.flume" % "flume-ng-sdk" % "1.4.0" % excludeAll(excludeIONetty, excludeThrift)
   )
 
   lazy val zeromqSettings = sharedSettings ++ Seq(
     name := "spark-streaming-zeromq",
     previousArtifact := sparkPreviousArtifact("spark-streaming-zeromq"),
-<<<<<<< HEAD
-    libraryDependencies += "org.spark-project.akka" %% "akka-zeromq" % akkaVersion excludeAll excludeNetty
-=======
-    libraryDependencies ++= Seq(
-      "org.spark-project.akka" %% "akka-zeromq" % akkaVersion
-    )
->>>>>>> 70bcdef4
+    libraryDependencies += "org.spark-project.akka" %% "akka-zeromq" % akkaVersion
   )
 
   lazy val mqttSettings = streamingSettings ++ Seq(
