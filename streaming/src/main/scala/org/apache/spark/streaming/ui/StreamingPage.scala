--- conflicted
+++ resolved
@@ -202,13 +202,9 @@
    */
   private def generateTimeMap(times: Seq[Long]): Seq[Node] = {
     val js = "var timeFormat = {};\n" + times.map { time =>
-<<<<<<< HEAD
-      s"timeFormat[$time] = '${UIUtils.formatBatchTime(time)}';"
-=======
       val formattedTime =
         UIUtils.formatBatchTime(time, listener.batchDuration, showYYYYMMSS = false)
       s"timeFormat[$time] = '$formattedTime';"
->>>>>>> 48fc38f5
     }.mkString("\n")
 
     <script>{Unparsed(js)}</script>
