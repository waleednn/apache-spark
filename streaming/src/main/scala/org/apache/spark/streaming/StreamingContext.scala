/*
 * Licensed to the Apache Software Foundation (ASF) under one or more
 * contributor license agreements.  See the NOTICE file distributed with
 * this work for additional information regarding copyright ownership.
 * The ASF licenses this file to You under the Apache License, Version 2.0
 * (the "License"); you may not use this file except in compliance with
 * the License.  You may obtain a copy of the License at
 *
 *    http://www.apache.org/licenses/LICENSE-2.0
 *
 * Unless required by applicable law or agreed to in writing, software
 * distributed under the License is distributed on an "AS IS" BASIS,
 * WITHOUT WARRANTIES OR CONDITIONS OF ANY KIND, either express or implied.
 * See the License for the specific language governing permissions and
 * limitations under the License.
 */

package org.apache.spark.streaming

import java.io.InputStream
import java.util.concurrent.atomic.{AtomicInteger, AtomicReference}

import scala.collection.Map
import scala.collection.mutable.Queue
import scala.reflect.ClassTag

import akka.actor.{Props, SupervisorStrategy}
import org.apache.hadoop.conf.Configuration
import org.apache.hadoop.fs.Path
import org.apache.hadoop.io.{BytesWritable, LongWritable, Text}
import org.apache.hadoop.mapreduce.lib.input.TextInputFormat
import org.apache.hadoop.mapreduce.{InputFormat => NewInputFormat}

import org.apache.spark._
import org.apache.spark.annotation.Experimental
import org.apache.spark.input.FixedLengthBinaryInputFormat
import org.apache.spark.rdd.RDD
import org.apache.spark.storage.StorageLevel
import org.apache.spark.streaming.dstream._
import org.apache.spark.streaming.receiver.{ActorReceiver, ActorSupervisorStrategy, Receiver}
import org.apache.spark.streaming.scheduler.{JobScheduler, StreamingListener}
import org.apache.spark.streaming.ui.{StreamingJobProgressListener, StreamingTab}

/**
 * Main entry point for Spark Streaming functionality. It provides methods used to create
 * [[org.apache.spark.streaming.dstream.DStream]]s from various input sources. It can be either
 * created by providing a Spark master URL and an appName, or from a org.apache.spark.SparkConf
 * configuration (see core Spark documentation), or from an existing org.apache.spark.SparkContext.
 * The associated SparkContext can be accessed using `context.sparkContext`. After
 * creating and transforming DStreams, the streaming computation can be started and stopped
 * using `context.start()` and `context.stop()`, respectively.
 * `context.awaitTermination()` allows the current thread to wait for the termination
 * of the context by `stop()` or by an exception.
 */
class StreamingContext private[streaming] (
    sc_ : SparkContext,
    cp_ : Checkpoint,
    batchDur_ : Duration
  ) extends Logging {

  /**
   * Create a StreamingContext using an existing SparkContext.
   * @param sparkContext existing SparkContext
   * @param batchDuration the time interval at which streaming data will be divided into batches
   */
  def this(sparkContext: SparkContext, batchDuration: Duration) = {
    this(sparkContext, null, batchDuration)
  }

  /**
   * Create a StreamingContext by providing the configuration necessary for a new SparkContext.
   * @param conf a org.apache.spark.SparkConf object specifying Spark parameters
   * @param batchDuration the time interval at which streaming data will be divided into batches
   */
  def this(conf: SparkConf, batchDuration: Duration) = {
    this(StreamingContext.createNewSparkContext(conf), null, batchDuration)
  }

  /**
   * Create a StreamingContext by providing the details necessary for creating a new SparkContext.
   * @param master cluster URL to connect to (e.g. mesos://host:port, spark://host:port, local[4]).
   * @param appName a name for your job, to display on the cluster web UI
   * @param batchDuration the time interval at which streaming data will be divided into batches
   */
  def this(
      master: String,
      appName: String,
      batchDuration: Duration,
      sparkHome: String = null,
      jars: Seq[String] = Nil,
      environment: Map[String, String] = Map()) = {
    this(StreamingContext.createNewSparkContext(master, appName, sparkHome, jars, environment),
         null, batchDuration)
  }

  /**
   * Recreate a StreamingContext from a checkpoint file.
   * @param path Path to the directory that was specified as the checkpoint directory
   * @param hadoopConf Optional, configuration object if necessary for reading from
   *                   HDFS compatible filesystems
   */
  def this(path: String, hadoopConf: Configuration) =
    this(null, CheckpointReader.read(path, new SparkConf(), hadoopConf).get, null)

  /**
   * Recreate a StreamingContext from a checkpoint file.
   * @param path Path to the directory that was specified as the checkpoint directory
   */
  def this(path: String) = this(path, new Configuration)

  /**
   * Recreate a StreamingContext from a checkpoint file using an existing SparkContext.
   * @param path Path to the directory that was specified as the checkpoint directory
   * @param sparkContext Existing SparkContext
   */
  def this(path: String, sparkContext: SparkContext) = {
    this(
      sparkContext,
      CheckpointReader.read(path, sparkContext.conf, sparkContext.hadoopConfiguration).get,
      null)
  }


  if (sc_ == null && cp_ == null) {
    throw new Exception("Spark Streaming cannot be initialized with " +
      "both SparkContext and checkpoint as null")
  }

  private[streaming] val isCheckpointPresent = (cp_ != null)

  private[streaming] val sc: SparkContext = {
    if (sc_ != null) {
      sc_
    } else if (isCheckpointPresent) {
      new SparkContext(cp_.createSparkConf())
    } else {
      throw new SparkException("Cannot create StreamingContext without a SparkContext")
    }
  }

  if (sc.conf.get("spark.master") == "local" || sc.conf.get("spark.master") == "local[1]") {
    logWarning("spark.master should be set as local[n], n > 1 in local mode if you have receivers" +
      " to get data, otherwise Spark jobs will not get resources to process the received data.")
  }

  private[streaming] val conf = sc.conf

  private[streaming] val env = sc.env

  private[streaming] val graph: DStreamGraph = {
    if (isCheckpointPresent) {
      cp_.graph.setContext(this)
      cp_.graph.restoreCheckpointData()
      cp_.graph
    } else {
      assert(batchDur_ != null, "Batch duration for streaming context cannot be null")
      val newGraph = new DStreamGraph()
      newGraph.setBatchDuration(batchDur_)
      newGraph
    }
  }

  private val nextInputStreamId = new AtomicInteger(0)

  private[streaming] var checkpointDir: String = {
    if (isCheckpointPresent) {
      sc.setCheckpointDir(cp_.checkpointDir)
      cp_.checkpointDir
    } else {
      null
    }
  }

  private[streaming] val checkpointDuration: Duration = {
    if (isCheckpointPresent) cp_.checkpointDuration else graph.batchDuration
  }

  private[streaming] val scheduler = new JobScheduler(this)

  private[streaming] val waiter = new ContextWaiter

  private[streaming] val progressListener = new StreamingJobProgressListener(this)

  private[streaming] val uiTab: Option[StreamingTab] =
    if (conf.getBoolean("spark.ui.enabled", true)) {
      Some(new StreamingTab(this))
    } else {
      None
    }

  /** Register streaming source to metrics system */
  private val streamingSource = new StreamingSource(this)
  assert(env != null)
  assert(env.metricsSystem != null)
  env.metricsSystem.registerSource(streamingSource)

  /** Enumeration to identify current state of the StreamingContext */
  private[streaming] object StreamingContextState extends Enumeration {
    type CheckpointState = Value
    val Initialized, Started, Stopped = Value
  }

  import StreamingContextState._
  private[streaming] var state = Initialized

  /**
   * Return the associated Spark context
   */
  def sparkContext: SparkContext = sc

  /**
   * Set each DStreams in this context to remember RDDs it generated in the last given duration.
   * DStreams remember RDDs only for a limited duration of time and releases them for garbage
   * collection. This method allows the developer to specify how long to remember the RDDs (
   * if the developer wishes to query old data outside the DStream computation).
   * @param duration Minimum duration that each DStream should remember its RDDs
   */
  def remember(duration: Duration) {
    graph.remember(duration)
  }

  /**
   * Set the context to periodically checkpoint the DStream operations for driver
   * fault-tolerance.
   * @param directory HDFS-compatible directory where the checkpoint data will be reliably stored.
   *                  Note that this must be a fault-tolerant file system like HDFS for
   */
  def checkpoint(directory: String) {
    if (directory != null) {
      val path = new Path(directory)
      val fs = path.getFileSystem(sparkContext.hadoopConfiguration)
      fs.mkdirs(path)
      val fullPath = fs.getFileStatus(path).getPath().toString
      sc.setCheckpointDir(fullPath)
      checkpointDir = fullPath
    } else {
      checkpointDir = null
    }
  }

  private[streaming] def initialCheckpoint: Checkpoint = {
    if (isCheckpointPresent) cp_ else null
  }

  private[streaming] def getNewInputStreamId() = nextInputStreamId.getAndIncrement()

  /**
   * Create an input stream with any arbitrary user implemented receiver.
   * Find more details at: http://spark.apache.org/docs/latest/streaming-custom-receivers.html
   * @param receiver Custom implementation of Receiver
   */
  @deprecated("Use receiverStream", "1.0.0")
  def networkStream[T: ClassTag](
    receiver: Receiver[T]): ReceiverInputDStream[T] = {
    receiverStream(receiver)
  }

  /**
   * Create an input stream with any arbitrary user implemented receiver.
   * Find more details at: http://spark.apache.org/docs/latest/streaming-custom-receivers.html
   * @param receiver Custom implementation of Receiver
   */
  def receiverStream[T: ClassTag](
    receiver: Receiver[T]): ReceiverInputDStream[T] = {
    new PluggableInputDStream[T](this, receiver)
  }

  /**
   * Create an input stream with any arbitrary user implemented actor receiver.
   * Find more details at: http://spark.apache.org/docs/latest/streaming-custom-receivers.html
   * @param props Props object defining creation of the actor
   * @param name Name of the actor
   * @param storageLevel RDD storage level (default: StorageLevel.MEMORY_AND_DISK_SER_2)
   *
   * @note An important point to note:
   *       Since Actor may exist outside the spark framework, It is thus user's responsibility
   *       to ensure the type safety, i.e parametrized type of data received and actorStream
   *       should be same.
   */
  def actorStream[T: ClassTag](
      props: Props,
      name: String,
      storageLevel: StorageLevel = StorageLevel.MEMORY_AND_DISK_SER_2,
      supervisorStrategy: SupervisorStrategy = ActorSupervisorStrategy.defaultStrategy
    ): ReceiverInputDStream[T] = {
    receiverStream(new ActorReceiver[T](props, name, storageLevel, supervisorStrategy))
  }

  /**
   * Create a input stream from TCP source hostname:port. Data is received using
   * a TCP socket and the receive bytes is interpreted as UTF8 encoded `\n` delimited
   * lines.
   * @param hostname      Hostname to connect to for receiving data
   * @param port          Port to connect to for receiving data
   * @param storageLevel  Storage level to use for storing the received objects
   *                      (default: StorageLevel.MEMORY_AND_DISK_SER_2)
   */
  def socketTextStream(
      hostname: String,
      port: Int,
      storageLevel: StorageLevel = StorageLevel.MEMORY_AND_DISK_SER_2
    ): ReceiverInputDStream[String] = {
    socketStream[String](hostname, port, SocketReceiver.bytesToLines, storageLevel)
  }

  /**
   * Create a input stream from TCP source hostname:port. Data is received using
   * a TCP socket and the receive bytes it interepreted as object using the given
   * converter.
   * @param hostname      Hostname to connect to for receiving data
   * @param port          Port to connect to for receiving data
   * @param converter     Function to convert the byte stream to objects
   * @param storageLevel  Storage level to use for storing the received objects
   * @tparam T            Type of the objects received (after converting bytes to objects)
   */
  def socketStream[T: ClassTag](
      hostname: String,
      port: Int,
      converter: (InputStream) => Iterator[T],
      storageLevel: StorageLevel
    ): ReceiverInputDStream[T] = {
    new SocketInputDStream[T](this, hostname, port, converter, storageLevel)
  }

  /**
   * Create a input stream from network source hostname:port, where data is received
   * as serialized blocks (serialized using the Spark's serializer) that can be directly
   * pushed into the block manager without deserializing them. This is the most efficient
   * way to receive data.
   * @param hostname      Hostname to connect to for receiving data
   * @param port          Port to connect to for receiving data
   * @param storageLevel  Storage level to use for storing the received objects
   *                      (default: StorageLevel.MEMORY_AND_DISK_SER_2)
   * @tparam T            Type of the objects in the received blocks
   */
  def rawSocketStream[T: ClassTag](
      hostname: String,
      port: Int,
      storageLevel: StorageLevel = StorageLevel.MEMORY_AND_DISK_SER_2
    ): ReceiverInputDStream[T] = {
    new RawInputDStream[T](this, hostname, port, storageLevel)
  }

  /**
   * Create a input stream that monitors a Hadoop-compatible filesystem
   * for new files and reads them using the given key-value types and input format.
   * Files must be written to the monitored directory by "moving" them from another
   * location within the same file system. File names starting with . are ignored.
   * @param directory HDFS directory to monitor for new file
   * @tparam K Key type for reading HDFS file
   * @tparam V Value type for reading HDFS file
   * @tparam F Input format for reading HDFS file
   */
  def fileStream[
    K: ClassTag,
    V: ClassTag,
    F <: NewInputFormat[K, V]: ClassTag
  ] (directory: String): InputDStream[(K, V)] = {
    new FileInputDStream[K, V, F](this, directory)
  }

  /**
   * Create a input stream that monitors a Hadoop-compatible filesystem
   * for new files and reads them using the given key-value types and input format.
   * Files must be written to the monitored directory by "moving" them from another
   * location within the same file system.
   * @param directory HDFS directory to monitor for new file
   * @param filter Function to filter paths to process
   * @param newFilesOnly Should process only new files and ignore existing files in the directory
   * @tparam K Key type for reading HDFS file
   * @tparam V Value type for reading HDFS file
   * @tparam F Input format for reading HDFS file
   */
  def fileStream[
    K: ClassTag,
    V: ClassTag,
    F <: NewInputFormat[K, V]: ClassTag
  ] (directory: String, filter: Path => Boolean, newFilesOnly: Boolean): InputDStream[(K, V)] = {
    new FileInputDStream[K, V, F](this, directory, filter, newFilesOnly)
  }

  /**
   * Create a input stream that monitors a Hadoop-compatible filesystem
   * for new files and reads them using the given key-value types and input format.
   * Files must be written to the monitored directory by "moving" them from another
   * location within the same file system. File names starting with . are ignored.
   * @param directory HDFS directory to monitor for new file
   * @param filter Function to filter paths to process
   * @param newFilesOnly Should process only new files and ignore existing files in the directory
   * @param conf Hadoop configuration
   * @tparam K Key type for reading HDFS file
   * @tparam V Value type for reading HDFS file
   * @tparam F Input format for reading HDFS file
   */
  def fileStream[
    K: ClassTag,
    V: ClassTag,
    F <: NewInputFormat[K, V]: ClassTag
  ] (directory: String,
     filter: Path => Boolean,
     newFilesOnly: Boolean,
     conf: Configuration): InputDStream[(K, V)] = {
    new FileInputDStream[K, V, F](this, directory, filter, newFilesOnly, Option(conf))
  }

  /**
   * Create a input stream that monitors a Hadoop-compatible filesystem
   * for new files and reads them as text files (using key as LongWritable, value
   * as Text and input format as TextInputFormat). Files must be written to the
   * monitored directory by "moving" them from another location within the same
   * file system. File names starting with . are ignored.
   * @param directory HDFS directory to monitor for new file
   */
  def textFileStream(directory: String): DStream[String] = {
    fileStream[LongWritable, Text, TextInputFormat](directory).map(_._2.toString)
  }

  /**
   * :: Experimental ::
   *
   * Create an input stream that monitors a Hadoop-compatible filesystem
   * for new files and reads them as flat binary files, assuming a fixed length per record,
   * generating one byte array per record. Files must be written to the monitored directory
   * by "moving" them from another location within the same file system. File names
   * starting with . are ignored.
   *
   * '''Note:''' We ensure that the byte array for each record in the
   * resulting RDDs of the DStream has the provided record length.
   *
   * @param directory HDFS directory to monitor for new file
   * @param recordLength length of each record in bytes
   */
  @Experimental
  def binaryRecordsStream(
      directory: String,
      recordLength: Int): DStream[Array[Byte]] = {
    val conf = sc_.hadoopConfiguration
    conf.setInt(FixedLengthBinaryInputFormat.RECORD_LENGTH_PROPERTY, recordLength)
    val br = fileStream[LongWritable, BytesWritable, FixedLengthBinaryInputFormat](
      directory, FileInputDStream.defaultFilter : Path => Boolean, newFilesOnly=true, conf)
    val data = br.map { case (k, v) =>
      val bytes = v.getBytes
      assert(bytes.length == recordLength, "Byte array does not have correct length")
      bytes
    }
    data
  }

  /**
   * Create an input stream from a queue of RDDs. In each batch,
   * it will process either one or all of the RDDs returned by the queue.
   * @param queue      Queue of RDDs
   * @param oneAtATime Whether only one RDD should be consumed from the queue in every interval
   * @tparam T         Type of objects in the RDD
   */
  def queueStream[T: ClassTag](
      queue: Queue[RDD[T]],
      oneAtATime: Boolean = true
    ): InputDStream[T] = {
    queueStream(queue, oneAtATime, sc.makeRDD(Seq[T](), 1))
  }

  /**
   * Create an input stream from a queue of RDDs. In each batch,
   * it will process either one or all of the RDDs returned by the queue.
   * @param queue      Queue of RDDs
   * @param oneAtATime Whether only one RDD should be consumed from the queue in every interval
   * @param defaultRDD Default RDD is returned by the DStream when the queue is empty.
   *                   Set as null if no RDD should be returned when empty
   * @tparam T         Type of objects in the RDD
   */
  def queueStream[T: ClassTag](
      queue: Queue[RDD[T]],
      oneAtATime: Boolean,
      defaultRDD: RDD[T]
    ): InputDStream[T] = {
    new QueueInputDStream(this, queue, oneAtATime, defaultRDD)
  }

  /**
   * Create a unified DStream from multiple DStreams of the same type and same slide duration.
   */
  def union[T: ClassTag](streams: Seq[DStream[T]]): DStream[T] = {
    new UnionDStream[T](streams.toArray)
  }

  /**
   * Create a new DStream in which each RDD is generated by applying a function on RDDs of
   * the DStreams.
   */
  def transform[T: ClassTag](
      dstreams: Seq[DStream[_]],
      transformFunc: (Seq[RDD[_]], Time) => RDD[T]
    ): DStream[T] = {
    new TransformedDStream[T](dstreams, sparkContext.clean(transformFunc))
  }

  /** Add a [[org.apache.spark.streaming.scheduler.StreamingListener]] object for
    * receiving system events related to streaming.
    */
  def addStreamingListener(streamingListener: StreamingListener) {
    scheduler.listenerBus.addListener(streamingListener)
  }

  private def validate() {
    assert(graph != null, "Graph is null")
    graph.validate()

    assert(
      checkpointDir == null || checkpointDuration != null,
      "Checkpoint directory has been set, but the graph checkpointing interval has " +
        "not been set. Please use StreamingContext.checkpoint() to set the interval."
    )
  }

  /**
   * Start the execution of the streams.
   *
   * @throws SparkException if the context has already been started or stopped.
   */
  def start(): Unit = synchronized {
    import StreamingContext._
    if (state == Started) {
      throw new SparkException("StreamingContext has already been started")
    }
    if (state == Stopped) {
      throw new SparkException("StreamingContext has already been stopped")
    }
    validate()
    sparkContext.setCallSite(DStream.getCreationSite())
<<<<<<< HEAD
    ACTIVATION_LOCK.synchronized {
      assertNoOtherContextIsActive()
      scheduler.start()
      state = Started
      setActiveContext(this)
    }
=======
    scheduler.start()
    uiTab.foreach(_.attach())
    state = Started
>>>>>>> 9f1f9b10
  }

  /**
   * Wait for the execution to stop. Any exceptions that occurs during the execution
   * will be thrown in this thread.
   */
  def awaitTermination() {
    waiter.waitForStopOrError()
  }

  /**
   * Wait for the execution to stop. Any exceptions that occurs during the execution
   * will be thrown in this thread.
   * @param timeout time to wait in milliseconds
   */
  @deprecated("Use awaitTerminationOrTimeout(Long) instead", "1.3.0")
  def awaitTermination(timeout: Long) {
    waiter.waitForStopOrError(timeout)
  }

  /**
   * Wait for the execution to stop. Any exceptions that occurs during the execution
   * will be thrown in this thread.
   *
   * @param timeout time to wait in milliseconds
   * @return `true` if it's stopped; or throw the reported error during the execution; or `false`
   *         if the waiting time elapsed before returning from the method.
   */
  def awaitTerminationOrTimeout(timeout: Long): Boolean = {
    waiter.waitForStopOrError(timeout)
  }

  /**
   * Stop the execution of the streams immediately (does not wait for all received data
   * to be processed).
   *
   * @param stopSparkContext if true, stops the associated SparkContext. The underlying SparkContext
   *                         will be stopped regardless of whether this StreamingContext has been
   *                         started.
   */
  def stop(stopSparkContext: Boolean = true): Unit = synchronized {
    stop(stopSparkContext, false)
  }

  /**
   * Stop the execution of the streams, with option of ensuring all received data
   * has been processed.
   *
   * @param stopSparkContext if true, stops the associated SparkContext. The underlying SparkContext
   *                         will be stopped regardless of whether this StreamingContext has been
   *                         started.
   * @param stopGracefully if true, stops gracefully by waiting for the processing of all
   *                       received data to be completed
   */
  def stop(stopSparkContext: Boolean, stopGracefully: Boolean): Unit = synchronized {
    state match {
      case Initialized => logWarning("StreamingContext has not been started yet")
      case Stopped => logWarning("StreamingContext has already been stopped")
      case Started =>
        scheduler.stop(stopGracefully)
        logInfo("StreamingContext stopped successfully")
        waiter.notifyStop()
    }
    // Even if the streaming context has not been started, we still need to stop the SparkContext.
    // Even if we have already stopped, we still need to attempt to stop the SparkContext because
    // a user might stop(stopSparkContext = false) and then call stop(stopSparkContext = true).
    if (stopSparkContext) sc.stop()
    uiTab.foreach(_.detach())
    // The state should always be Stopped after calling `stop()`, even if we haven't started yet:
    state = Stopped
    StreamingContext.setActiveContext(null)
  }
}

/**
 * StreamingContext object contains a number of utility functions related to the
 * StreamingContext class.
 */

object StreamingContext extends Logging {
  /**
   * Lock that guards access to global variables that track active StreamingContext.
   */
  private val ACTIVATION_LOCK = new Object()

  private var activeContext: AtomicReference[StreamingContext] =
    new AtomicReference[StreamingContext](null)

  private def assertNoOtherContextIsActive(): Unit = {
    ACTIVATION_LOCK.synchronized {
      if (activeContext.get() != null) {
        throw new SparkException("Only one StreamingContext may be started in this JVM")
      }
    }
  }

  private def setActiveContext(ssc: StreamingContext): Unit = {
    ACTIVATION_LOCK.synchronized {
      activeContext.set(ssc)
    }
  }

  @deprecated("Replaced by implicit functions in the DStream companion object. This is " +
    "kept here only for backward compatibility.", "1.3.0")
  def toPairDStreamFunctions[K, V](stream: DStream[(K, V)])
      (implicit kt: ClassTag[K], vt: ClassTag[V], ord: Ordering[K] = null)
    : PairDStreamFunctions[K, V] = {
    DStream.toPairDStreamFunctions(stream)(kt, vt, ord)
  }

  /**
   * Either recreate a StreamingContext from checkpoint data or create a new StreamingContext.
   * If checkpoint data exists in the provided `checkpointPath`, then StreamingContext will be
   * recreated from the checkpoint data. If the data does not exist, then the StreamingContext
   * will be created by called the provided `creatingFunc`.
   *
   * @param checkpointPath Checkpoint directory used in an earlier StreamingContext program
   * @param creatingFunc   Function to create a new StreamingContext
   * @param hadoopConf     Optional Hadoop configuration if necessary for reading from the
   *                       file system
   * @param createOnError  Optional, whether to create a new StreamingContext if there is an
   *                       error in reading checkpoint data. By default, an exception will be
   *                       thrown on error.
   */
  def getOrCreate(
      checkpointPath: String,
      creatingFunc: () => StreamingContext,
      hadoopConf: Configuration = new Configuration(),
      createOnError: Boolean = false
    ): StreamingContext = {
    val checkpointOption = CheckpointReader.read(
      checkpointPath, new SparkConf(), hadoopConf, createOnError)
    checkpointOption.map(new StreamingContext(null, _, null)).getOrElse(creatingFunc())
  }


  /**
   * Either recreate a StreamingContext from checkpoint data or create a new StreamingContext.
   * If checkpoint data exists in the provided `checkpointPath`, then StreamingContext will be
   * recreated from the checkpoint data. If the data does not exist, then the StreamingContext
   * will be created by called the provided `creatingFunc` on the provided `sparkContext`. Note
   * that the SparkConf configuration in the checkpoint data will not be restored as the
   * SparkContext has already been created.
   *
   * @param checkpointPath Checkpoint directory used in an earlier StreamingContext program
   * @param creatingFunc   Function to create a new StreamingContext using the given SparkContext
   * @param sparkContext   SparkContext using which the StreamingContext will be created
   */
  def getOrCreate(
      checkpointPath: String,
      creatingFunc: SparkContext => StreamingContext,
      sparkContext: SparkContext
    ): StreamingContext = {
    getOrCreate(checkpointPath, creatingFunc, sparkContext, createOnError = false)
  }

  /**
   * Either recreate a StreamingContext from checkpoint data or create a new StreamingContext.
   * If checkpoint data exists in the provided `checkpointPath`, then StreamingContext will be
   * recreated from the checkpoint data. If the data does not exist, then the StreamingContext
   * will be created by called the provided `creatingFunc` on the provided `sparkContext`. Note
   * that the SparkConf configuration in the checkpoint data will not be restored as the
   * SparkContext has already been created.
   *
   * @param checkpointPath Checkpoint directory used in an earlier StreamingContext program
   * @param creatingFunc   Function to create a new StreamingContext using the given SparkContext
   * @param sparkContext   SparkContext using which the StreamingContext will be created
   * @param createOnError  Whether to create a new StreamingContext if there is an
   *                       error in reading checkpoint data. By default, an exception will be
   *                       thrown on error.
   */
  def getOrCreate(
      checkpointPath: String,
      creatingFunc: SparkContext => StreamingContext,
      sparkContext: SparkContext,
      createOnError: Boolean
    ): StreamingContext = {
    val checkpointOption = CheckpointReader.read(
      checkpointPath, sparkContext.conf, sparkContext.hadoopConfiguration, createOnError)
    checkpointOption.map(new StreamingContext(sparkContext, _, null))
                    .getOrElse(creatingFunc(sparkContext))
  }

  /**
   * Find the JAR from which a given class was loaded, to make it easy for users to pass
   * their JARs to StreamingContext.
   */
  def jarOfClass(cls: Class[_]): Option[String] = SparkContext.jarOfClass(cls)

  private[streaming] def createNewSparkContext(conf: SparkConf): SparkContext = {
    new SparkContext(conf)
  }

  private[streaming] def createNewSparkContext(
      master: String,
      appName: String,
      sparkHome: String,
      jars: Seq[String],
      environment: Map[String, String]
    ): SparkContext = {
    val conf = SparkContext.updatedConf(
      new SparkConf(), master, appName, sparkHome, jars, environment)
    createNewSparkContext(conf)
  }

  private[streaming] def rddToFileName[T](prefix: String, suffix: String, time: Time): String = {
    if (prefix == null) {
      time.milliseconds.toString
    } else if (suffix == null || suffix.length ==0) {
      prefix + "-" + time.milliseconds
    } else {
      prefix + "-" + time.milliseconds + "." + suffix
    }
  }
}<|MERGE_RESOLUTION|>--- conflicted
+++ resolved
@@ -528,18 +528,13 @@
     }
     validate()
     sparkContext.setCallSite(DStream.getCreationSite())
-<<<<<<< HEAD
     ACTIVATION_LOCK.synchronized {
       assertNoOtherContextIsActive()
       scheduler.start()
+      uiTab.foreach(_.attach())
       state = Started
       setActiveContext(this)
     }
-=======
-    scheduler.start()
-    uiTab.foreach(_.attach())
-    state = Started
->>>>>>> 9f1f9b10
   }
 
   /**
@@ -625,8 +620,7 @@
    */
   private val ACTIVATION_LOCK = new Object()
 
-  private var activeContext: AtomicReference[StreamingContext] =
-    new AtomicReference[StreamingContext](null)
+  private val activeContext = new AtomicReference[StreamingContext](null)
 
   private def assertNoOtherContextIsActive(): Unit = {
     ACTIVATION_LOCK.synchronized {
