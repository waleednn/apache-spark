--- conflicted
+++ resolved
@@ -462,7 +462,6 @@
    * @param stopGracefully Stop gracefully by waiting for the processing of all
    *                       received data to be completed
    */
-<<<<<<< HEAD
   def stop(stopSparkContext: Boolean, stopGracefully: Boolean): Unit = synchronized {
     // Warn (but not fail) if context is stopped twice,
     // or context is stopped before starting
@@ -475,10 +474,6 @@
       return
     } // no need to throw an exception as its okay to stop twice
     scheduler.stop(stopGracefully)
-=======
-  def stop(stopSparkContext: Boolean = true): Unit = synchronized {
-    scheduler.stop()
->>>>>>> 0307db0f
     logInfo("StreamingContext stopped successfully")
     waiter.notifyStop()
     if (stopSparkContext) sc.stop()
