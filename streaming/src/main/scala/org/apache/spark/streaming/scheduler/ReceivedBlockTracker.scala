/*
 * Licensed to the Apache Software Foundation (ASF) under one or more
 * contributor license agreements.  See the NOTICE file distributed with
 * this work for additional information regarding copyright ownership.
 * The ASF licenses this file to You under the Apache License, Version 2.0
 * (the "License"); you may not use this file except in compliance with
 * the License.  You may obtain a copy of the License at
 *
 *    http://www.apache.org/licenses/LICENSE-2.0
 *
 * Unless required by applicable law or agreed to in writing, software
 * distributed under the License is distributed on an "AS IS" BASIS,
 * WITHOUT WARRANTIES OR CONDITIONS OF ANY KIND, either express or implied.
 * See the License for the specific language governing permissions and
 * limitations under the License.
 */

package org.apache.spark.streaming.scheduler

import java.nio.ByteBuffer

import scala.collection.mutable
import scala.language.implicitConversions

import org.apache.hadoop.conf.Configuration
import org.apache.hadoop.fs.Path

import org.apache.spark.streaming.Time
import org.apache.spark.streaming.util.{WriteAheadLog, WriteAheadLogUtils}
import org.apache.spark.util.{Clock, Utils}
import org.apache.spark.{Logging, SparkConf, SparkException}

/** Trait representing any event in the ReceivedBlockTracker that updates its state. */
private[streaming] sealed trait ReceivedBlockTrackerLogEvent

private[streaming] case class BlockAdditionEvent(receivedBlockInfo: ReceivedBlockInfo)
  extends ReceivedBlockTrackerLogEvent
private[streaming] case class BatchAllocationEvent(time: Time, allocatedBlocks: AllocatedBlocks)
  extends ReceivedBlockTrackerLogEvent
private[streaming] case class BatchCleanupEvent(times: Seq[Time])
  extends ReceivedBlockTrackerLogEvent


/** Class representing the blocks of all the streams allocated to a batch */
private[streaming]
case class AllocatedBlocks(streamIdToAllocatedBlocks: Map[Int, Seq[ReceivedBlockInfo]]) {
  def getBlocksOfStream(streamId: Int): Seq[ReceivedBlockInfo] = {
    streamIdToAllocatedBlocks.getOrElse(streamId, Seq.empty)
  }
}

/**
 * Class that keep track of all the received blocks, and allocate them to batches
 * when required. All actions taken by this class can be saved to a write ahead log
 * (if a checkpoint directory has been provided), so that the state of the tracker
 * (received blocks and block-to-batch allocations) can be recovered after driver failure.
 *
 * Note that when any instance of this class is created with a checkpoint directory,
 * it will try reading events from logs in the directory.
 */
private[streaming] class ReceivedBlockTracker(
    conf: SparkConf,
    hadoopConf: Configuration,
    streamIds: Seq[Int],
    clock: Clock,
    recoverFromWriteAheadLog: Boolean,
    checkpointDirOption: Option[String])
  extends Logging {

  private type ReceivedBlockQueue = mutable.Queue[ReceivedBlockInfo]

  private val streamIdToUnallocatedBlockQueues = new mutable.HashMap[Int, ReceivedBlockQueue]
  private val timeToAllocatedBlocks = new mutable.HashMap[Time, AllocatedBlocks]
  private val writeAheadLogOption = createWriteAheadLog()

  private var lastAllocatedBatchTime: Time = null

  // Recover block information from write ahead logs
  if (recoverFromWriteAheadLog) {
    recoverPastEvents()
  }

  /** Add received block. This event will get written to the write ahead log (if enabled). */
  def addBlock(receivedBlockInfo: ReceivedBlockInfo): Boolean = synchronized {
    try {
      writeToLog(BlockAdditionEvent(receivedBlockInfo))
      getReceivedBlockQueue(receivedBlockInfo.streamId) += receivedBlockInfo
      logDebug(s"Stream ${receivedBlockInfo.streamId} received " +
        s"block ${receivedBlockInfo.blockStoreResult.blockId}")
      true
    } catch {
      case e: Exception =>
        logError(s"Error adding block $receivedBlockInfo", e)
        false
    }
  }

  /**
   * Allocate all unallocated blocks to the given batch.
   * This event will get written to the write ahead log (if enabled).
   */
  def allocateBlocksToBatch(batchTime: Time): Unit = synchronized {
    if (lastAllocatedBatchTime == null || batchTime > lastAllocatedBatchTime) {
      val streamIdToBlocks = streamIds.map { streamId =>
          (streamId, getReceivedBlockQueue(streamId).dequeueAll(x => true))
      }.toMap
      val allocatedBlocks = AllocatedBlocks(streamIdToBlocks)
      writeToLog(BatchAllocationEvent(batchTime, allocatedBlocks))
      timeToAllocatedBlocks(batchTime) = allocatedBlocks
      lastAllocatedBatchTime = batchTime
      allocatedBlocks
    } else {
      // This situation occurs when:
      // 1. WAL is ended with BatchAllocationEvent, but without BatchCleanupEvent,
      // possibly processed batch job or half-processed batch job need to be processed again,
      // so the batchTime will be equal to lastAllocatedBatchTime.
      // 2. Slow checkpointing makes recovered batch time older than WAL recovered
      // lastAllocatedBatchTime.
      // This situation will only occurs in recovery time.
      logInfo(s"Possibly processed batch $batchTime need to be processed again in WAL recovery")
    }
  }

  /** Get the blocks allocated to the given batch. */
  def getBlocksOfBatch(batchTime: Time): Map[Int, Seq[ReceivedBlockInfo]] = synchronized {
    timeToAllocatedBlocks.get(batchTime).map { _.streamIdToAllocatedBlocks }.getOrElse(Map.empty)
  }

  /** Get the blocks allocated to the given batch and stream. */
  def getBlocksOfBatchAndStream(batchTime: Time, streamId: Int): Seq[ReceivedBlockInfo] = {
    synchronized {
      timeToAllocatedBlocks.get(batchTime).map {
        _.getBlocksOfStream(streamId)
      }.getOrElse(Seq.empty)
    }
  }

  /** Check if any blocks are left to be allocated to batches. */
  def hasUnallocatedReceivedBlocks: Boolean = synchronized {
    !streamIdToUnallocatedBlockQueues.values.forall(_.isEmpty)
  }

  /**
   * Get blocks that have been added but not yet allocated to any batch. This method
   * is primarily used for testing.
   */
  def getUnallocatedBlocks(streamId: Int): Seq[ReceivedBlockInfo] = synchronized {
    getReceivedBlockQueue(streamId).toSeq
  }

  /**
   * Clean up block information of old batches. If waitForCompletion is true, this method
   * returns only after the files are cleaned up.
   */
  def cleanupOldBatches(cleanupThreshTime: Time, waitForCompletion: Boolean): Unit = synchronized {
    assert(cleanupThreshTime.milliseconds < clock.getTimeMillis())
    val timesToCleanup = timeToAllocatedBlocks.keys.filter { _ < cleanupThreshTime }.toSeq
    logInfo("Deleting batches " + timesToCleanup)
    writeToLog(BatchCleanupEvent(timesToCleanup))
    timeToAllocatedBlocks --= timesToCleanup
    writeAheadLogOption.foreach(_.clean(cleanupThreshTime.milliseconds, waitForCompletion))
  }

  /** Stop the block tracker. */
  def stop() {
    writeAheadLogOption.foreach { _.close() }
  }

  /**
   * Recover all the tracker actions from the write ahead logs to recover the state (unallocated
   * and allocated block info) prior to failure.
   */
  private def recoverPastEvents(): Unit = synchronized {
    // Insert the recovered block information
    def insertAddedBlock(receivedBlockInfo: ReceivedBlockInfo) {
      logTrace(s"Recovery: Inserting added block $receivedBlockInfo")
      receivedBlockInfo.setBlockIdInvalid()
      getReceivedBlockQueue(receivedBlockInfo.streamId) += receivedBlockInfo
    }

    // Insert the recovered block-to-batch allocations and clear the queue of received blocks
    // (when the blocks were originally allocated to the batch, the queue must have been cleared).
    def insertAllocatedBatch(batchTime: Time, allocatedBlocks: AllocatedBlocks) {
      logTrace(s"Recovery: Inserting allocated batch for time $batchTime to " +
        s"${allocatedBlocks.streamIdToAllocatedBlocks}")
      streamIdToUnallocatedBlockQueues.values.foreach { _.clear() }
      lastAllocatedBatchTime = batchTime
      timeToAllocatedBlocks.put(batchTime, allocatedBlocks)
    }

    // Cleanup the batch allocations
    def cleanupBatches(batchTimes: Seq[Time]) {
      logTrace(s"Recovery: Cleaning up batches $batchTimes")
      timeToAllocatedBlocks --= batchTimes
    }

    writeAheadLogOption.foreach { writeAheadLog =>
      logInfo(s"Recovering from write ahead logs in ${checkpointDirOption.get}")
      import scala.collection.JavaConversions._
      writeAheadLog.readAll().foreach { byteBuffer =>
        logTrace("Recovering record " + byteBuffer)
        Utils.deserialize[ReceivedBlockTrackerLogEvent](byteBuffer.array) match {
          case BlockAdditionEvent(receivedBlockInfo) =>
            insertAddedBlock(receivedBlockInfo)
          case BatchAllocationEvent(time, allocatedBlocks) =>
            insertAllocatedBatch(time, allocatedBlocks)
          case BatchCleanupEvent(batchTimes) =>
            cleanupBatches(batchTimes)
        }
      }
    }
  }

  /** Write an update to the tracker to the write ahead log */
  private def writeToLog(record: ReceivedBlockTrackerLogEvent) {
    if (isWriteAheadLogEnabled) {
      logDebug(s"Writing to log $record")
      writeAheadLogOption.foreach { logManager =>
        logManager.write(ByteBuffer.wrap(Utils.serialize(record)), clock.getTimeMillis())
      }
    }
  }

  /** Get the queue of received blocks belonging to a particular stream */
  private def getReceivedBlockQueue(streamId: Int): ReceivedBlockQueue = {
    streamIdToUnallocatedBlockQueues.getOrElseUpdate(streamId, new ReceivedBlockQueue)
  }

  /** Optionally create the write ahead log manager only if the feature is enabled */
<<<<<<< HEAD
  private def createLogManager(): Option[WriteAheadLogManager] = {
    checkpointDirOption.map { checkpointDir =>
      val logDir = ReceivedBlockTracker.checkpointDirToLogDir(checkpointDir)
      val rollingIntervalSecs = conf.getInt(
        "spark.streaming.receivedBlockTracker.writeAheadLog.rotationIntervalSecs", 60)
      new WriteAheadLogManager(logDir, hadoopConf,
        rollingIntervalSecs = rollingIntervalSecs, clock = clock,
        callerName = "ReceivedBlockHandlerMaster")
=======
  private def createWriteAheadLog(): Option[WriteAheadLog] = {
    if (WriteAheadLogUtils.enableReceiverLog(conf)) {
      if (checkpointDirOption.isEmpty) {
        throw new SparkException(
          "Cannot enable receiver write-ahead log without checkpoint directory set. " +
            "Please use streamingContext.checkpoint() to set the checkpoint directory. " +
            "See documentation for more details.")
      }
      val logDir = ReceivedBlockTracker.checkpointDirToLogDir(checkpointDirOption.get)

      val log = WriteAheadLogUtils.createLogForDriver(conf, logDir, hadoopConf)
      Some(log)
    } else {
      None
>>>>>>> f8cbb0a4
    }
  }

  /** Check if the write ahead log is enabled. This is only used for testing purposes. */
  private[streaming] def isWriteAheadLogEnabled: Boolean = writeAheadLogOption.nonEmpty
}

private[streaming] object ReceivedBlockTracker {
  def checkpointDirToLogDir(checkpointDir: String): String = {
    new Path(checkpointDir, "receivedBlockMetadata").toString
  }
}<|MERGE_RESOLUTION|>--- conflicted
+++ resolved
@@ -227,31 +227,10 @@
   }
 
   /** Optionally create the write ahead log manager only if the feature is enabled */
-<<<<<<< HEAD
-  private def createLogManager(): Option[WriteAheadLogManager] = {
+  private def createWriteAheadLog(): Option[WriteAheadLog] = {
     checkpointDirOption.map { checkpointDir =>
-      val logDir = ReceivedBlockTracker.checkpointDirToLogDir(checkpointDir)
-      val rollingIntervalSecs = conf.getInt(
-        "spark.streaming.receivedBlockTracker.writeAheadLog.rotationIntervalSecs", 60)
-      new WriteAheadLogManager(logDir, hadoopConf,
-        rollingIntervalSecs = rollingIntervalSecs, clock = clock,
-        callerName = "ReceivedBlockHandlerMaster")
-=======
-  private def createWriteAheadLog(): Option[WriteAheadLog] = {
-    if (WriteAheadLogUtils.enableReceiverLog(conf)) {
-      if (checkpointDirOption.isEmpty) {
-        throw new SparkException(
-          "Cannot enable receiver write-ahead log without checkpoint directory set. " +
-            "Please use streamingContext.checkpoint() to set the checkpoint directory. " +
-            "See documentation for more details.")
-      }
       val logDir = ReceivedBlockTracker.checkpointDirToLogDir(checkpointDirOption.get)
-
-      val log = WriteAheadLogUtils.createLogForDriver(conf, logDir, hadoopConf)
-      Some(log)
-    } else {
-      None
->>>>>>> f8cbb0a4
+      WriteAheadLogUtils.createLogForDriver(conf, logDir, hadoopConf)
     }
   }
 
