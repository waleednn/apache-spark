--- conflicted
+++ resolved
@@ -69,8 +69,5 @@
    * The number of recorders received by the receivers in this batch.
    */
   def numRecords: Long = streamIdToInputInfo.values.map(_.numRecords).sum
-<<<<<<< HEAD
-=======
 
->>>>>>> f328feda
 }