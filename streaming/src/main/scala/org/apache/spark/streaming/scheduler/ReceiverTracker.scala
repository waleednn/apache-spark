--- conflicted
+++ resolved
@@ -463,16 +463,7 @@
           startReceiver(receiver, executors)
         }
       case RestartReceiver(receiver) =>
-<<<<<<< HEAD
-        // We are going to restart the receiver, so cancel the previous timeout task.
         receiverTimeoutFutures.remove(receiver.streamId).foreach(_.cancel(true))
-        val scheduledExecutors = schedulingPolicy.rescheduleReceiver(
-          receiver.streamId,
-          receiver.preferredLocation,
-          receiverTrackingInfos,
-          getExecutors)
-        updateReceiverScheduledExecutors(receiver.streamId, scheduledExecutors)
-=======
         // Old scheduled executors minus the ones that are not active any more
         val oldScheduledExecutors = getStoredScheduledExecutors(receiver.streamId)
         val scheduledExecutors = if (oldScheduledExecutors.nonEmpty) {
@@ -492,7 +483,6 @@
           }
         // Assume there is one receiver restarting at one time, so we don't need to update
         // receiverTrackingInfos
->>>>>>> f0f563a3
         startReceiver(receiver, scheduledExecutors)
       case c: CleanupOldBlocks =>
         receiverTrackingInfos.values.flatMap(_.endpoint).foreach(_.send(c))
