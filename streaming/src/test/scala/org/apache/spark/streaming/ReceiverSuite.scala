--- conflicted
+++ resolved
@@ -33,11 +33,8 @@
 import org.apache.spark.storage.StreamBlockId
 import org.apache.spark.streaming.receiver._
 import org.apache.spark.streaming.receiver.WriteAheadLogBasedBlockHandler._
-<<<<<<< HEAD
 import org.apache.spark.scheduler.{Task, TaskLocation}
-=======
 import org.apache.spark.util.Utils
->>>>>>> fde69454
 
 /** Testsuite for testing the network receiver behavior */
 class ReceiverSuite extends TestSuiteBase with Timeouts with Serializable {
@@ -345,7 +342,7 @@
     executor: FakeReceiverSupervisor,
     prefLocs: Seq[TaskLocation] = Nil) extends Task[Unit](stageId, 0) {
     override def runTask(context: TaskContext): Unit = {
-      context.addTaskInterruptedListener { context =>
+      context.addTaskInterruptionListener { context =>
         if (context.isInterrupted()) {
           executor.stop("Receiver was killed by user.", None)
         }
