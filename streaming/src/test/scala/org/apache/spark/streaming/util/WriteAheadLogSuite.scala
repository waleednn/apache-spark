--- conflicted
+++ resolved
@@ -477,9 +477,6 @@
     val batchedWal = new BatchedWriteAheadLog(wal, sparkConf)
 
     val e = intercept[SparkException] {
-<<<<<<< HEAD
-      val buffer = ByteBuffer.allocate(1)
-=======
       val buffer = if (SystemUtils.isJavaVersionAtMost(JavaVersion.JAVA_17)) {
         mock[ByteBuffer]
       } else {
@@ -487,7 +484,6 @@
         // for Java 17+ due to mockito 4 can't mock/spy sealed class
         ByteBuffer.allocate(0)
       }
->>>>>>> 8483191d
       batchedWal.write(buffer, 2L)
     }
     assert(e.getCause.getMessage === "Hello!")
@@ -557,9 +553,6 @@
     batchedWal.close()
     verify(wal, times(1)).close()
 
-<<<<<<< HEAD
-    intercept[IllegalStateException](batchedWal.write(ByteBuffer.allocate(1), 12L))
-=======
     val buffer = if (SystemUtils.isJavaVersionAtMost(JavaVersion.JAVA_17)) {
       mock[ByteBuffer]
     } else {
@@ -568,7 +561,6 @@
       ByteBuffer.allocate(0)
     }
     intercept[IllegalStateException](batchedWal.write(buffer, 12L))
->>>>>>> 8483191d
   }
 
   test("BatchedWriteAheadLog - fail everything in queue during shutdown") {
